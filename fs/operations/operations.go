// Package operations does generic operations on filesystems and objects
package operations

import (
	"bytes"
	"context"
	"encoding/base64"
	"encoding/csv"
	"encoding/hex"
	"fmt"
	"io"
	"io/ioutil"
	"net/http"
	"os"
	"path"
	"path/filepath"
	"sort"
	"strconv"
	"strings"
	"sync"
	"sync/atomic"
	"time"

	"github.com/pkg/errors"
	"github.com/rclone/rclone/fs"
	"github.com/rclone/rclone/fs/accounting"
	"github.com/rclone/rclone/fs/cache"
	"github.com/rclone/rclone/fs/config"
	"github.com/rclone/rclone/fs/fserrors"
	"github.com/rclone/rclone/fs/fshttp"
	"github.com/rclone/rclone/fs/hash"
	"github.com/rclone/rclone/fs/object"
	"github.com/rclone/rclone/fs/walk"
	"github.com/rclone/rclone/lib/atexit"
	"github.com/rclone/rclone/lib/random"
	"github.com/rclone/rclone/lib/readers"
	"golang.org/x/sync/errgroup"
)

// CheckHashes checks the two files to see if they have common
// known hash types and compares them
//
// Returns
//
// equal - which is equality of the hashes
//
// hash - the HashType. This is HashNone if either of the hashes were
// unset or a compatible hash couldn't be found.
//
// err - may return an error which will already have been logged
//
// If an error is returned it will return equal as false
func CheckHashes(ctx context.Context, src fs.ObjectInfo, dst fs.Object) (equal bool, ht hash.Type, err error) {
	common := src.Fs().Hashes().Overlap(dst.Fs().Hashes())
	// fs.Debugf(nil, "Shared hashes: %v", common)
	if common.Count() == 0 {
		return true, hash.None, nil
	}
	equal, ht, _, _, err = checkHashes(ctx, src, dst, common.GetOne())
	return equal, ht, err
}

// checkHashes does the work of CheckHashes but takes a hash.Type and
// returns the effective hash type used.
func checkHashes(ctx context.Context, src fs.ObjectInfo, dst fs.Object, ht hash.Type) (equal bool, htOut hash.Type, srcHash, dstHash string, err error) {
	// Calculate hashes in parallel
	g, ctx := errgroup.WithContext(ctx)
	g.Go(func() (err error) {
		srcHash, err = src.Hash(ctx, ht)
		if err != nil {
			err = fs.CountError(err)
			fs.Errorf(src, "Failed to calculate src hash: %v", err)
		}
		return err
	})
	g.Go(func() (err error) {
		dstHash, err = dst.Hash(ctx, ht)
		if err != nil {
			err = fs.CountError(err)
			fs.Errorf(dst, "Failed to calculate dst hash: %v", err)
		}
		return err
	})
	err = g.Wait()
	if err != nil {
		return false, ht, srcHash, dstHash, err
	}
	if srcHash == "" {
		return true, hash.None, srcHash, dstHash, nil
	}
	if dstHash == "" {
		return true, hash.None, srcHash, dstHash, nil
	}
	if srcHash != dstHash {
		fs.Debugf(src, "%v = %s (%v)", ht, srcHash, src.Fs())
		fs.Debugf(dst, "%v = %s (%v)", ht, dstHash, dst.Fs())
	} else {
		fs.Debugf(src, "%v = %s OK", ht, srcHash)
	}
	return srcHash == dstHash, ht, srcHash, dstHash, nil
}

// Equal checks to see if the src and dst objects are equal by looking at
// size, mtime and hash
//
// If the src and dst size are different then it is considered to be
// not equal.  If --size-only is in effect then this is the only check
// that is done.  If --ignore-size is in effect then this check is
// skipped and the files are considered the same size.
//
// If the size is the same and the mtime is the same then it is
// considered to be equal.  This check is skipped if using --checksum.
//
// If the size is the same and mtime is different, unreadable or
// --checksum is set and the hash is the same then the file is
// considered to be equal.  In this case the mtime on the dst is
// updated if --checksum is not set.
//
// Otherwise the file is considered to be not equal including if there
// were errors reading info.
func Equal(ctx context.Context, src fs.ObjectInfo, dst fs.Object) bool {
	return equal(ctx, src, dst, defaultEqualOpt())
}

// sizeDiffers compare the size of src and dst taking into account the
// various ways of ignoring sizes
func sizeDiffers(src, dst fs.ObjectInfo) bool {
	if fs.Config.IgnoreSize || src.Size() < 0 || dst.Size() < 0 {
		return false
	}
	return src.Size() != dst.Size()
}

var checksumWarning sync.Once

// options for equal function()
type equalOpt struct {
	sizeOnly          bool // if set only check size
	checkSum          bool // if set check checksum+size instead of modtime+size
	updateModTime     bool // if set update the modtime if hashes identical and checking with modtime+size
	forceModTimeMatch bool // if set assume modtimes match
}

// default set of options for equal()
func defaultEqualOpt() equalOpt {
	return equalOpt{
		sizeOnly:          fs.Config.SizeOnly,
		checkSum:          fs.Config.CheckSum,
		updateModTime:     !fs.Config.NoUpdateModTime,
		forceModTimeMatch: false,
	}
}

func equal(ctx context.Context, src fs.ObjectInfo, dst fs.Object, opt equalOpt) bool {
	if sizeDiffers(src, dst) {
		fs.Debugf(src, "Sizes differ (src %d vs dst %d)", src.Size(), dst.Size())
		return false
	}
	if opt.sizeOnly {
		fs.Debugf(src, "Sizes identical")
		return true
	}

	// Assert: Size is equal or being ignored

	// If checking checksum and not modtime
	if opt.checkSum {
		// Check the hash
		same, ht, _ := CheckHashes(ctx, src, dst)
		if !same {
			fs.Debugf(src, "%v differ", ht)
			return false
		}
		if ht == hash.None {
			checksumWarning.Do(func() {
				fs.Logf(dst.Fs(), "--checksum is in use but the source and destination have no hashes in common; falling back to --size-only")
			})
			fs.Debugf(src, "Size of src and dst objects identical")
		} else {
			fs.Debugf(src, "Size and %v of src and dst objects identical", ht)
		}
		return true
	}

	srcModTime := src.ModTime(ctx)
	if !opt.forceModTimeMatch {
		// Sizes the same so check the mtime
		modifyWindow := fs.GetModifyWindow(src.Fs(), dst.Fs())
		if modifyWindow == fs.ModTimeNotSupported {
			fs.Debugf(src, "Sizes identical")
			return true
		}
		dstModTime := dst.ModTime(ctx)
		dt := dstModTime.Sub(srcModTime)
		if dt < modifyWindow && dt > -modifyWindow {
			fs.Debugf(src, "Size and modification time the same (differ by %s, within tolerance %s)", dt, modifyWindow)
			return true
		}

		fs.Debugf(src, "Modification times differ by %s: %v, %v", dt, srcModTime, dstModTime)
	}

	// Check if the hashes are the same
	same, ht, _ := CheckHashes(ctx, src, dst)
	if !same {
		fs.Debugf(src, "%v differ", ht)
		return false
	}
	if ht == hash.None && !fs.Config.RefreshTimes {
		// if couldn't check hash, return that they differ
		return false
	}

	// mod time differs but hash is the same to reset mod time if required
	if opt.updateModTime {
		if !SkipDestructive(ctx, src, "update modification time") {
			// Size and hash the same but mtime different
			// Error if objects are treated as immutable
			if fs.Config.Immutable {
				fs.Errorf(dst, "StartedAt mismatch between immutable objects")
				return false
			}
			// Update the mtime of the dst object here
			err := dst.SetModTime(ctx, srcModTime)
			if err == fs.ErrorCantSetModTime {
				fs.Debugf(dst, "src and dst identical but can't set mod time without re-uploading")
				return false
			} else if err == fs.ErrorCantSetModTimeWithoutDelete {
				fs.Debugf(dst, "src and dst identical but can't set mod time without deleting and re-uploading")
				// Remove the file if BackupDir isn't set.  If BackupDir is set we would rather have the old file
				// put in the BackupDir than deleted which is what will happen if we don't delete it.
				if fs.Config.BackupDir == "" {
					err = dst.Remove(ctx)
					if err != nil {
						fs.Errorf(dst, "failed to delete before re-upload: %v", err)
					}
				}
				return false
			} else if err != nil {
				err = fs.CountError(err)
				fs.Errorf(dst, "Failed to set modification time: %v", err)
			} else {
				fs.Infof(src, "Updated modification time in destination")
			}
		}
	}
	return true
}

// Used to remove a failed copy
//
// Returns whether the file was successfully removed or not
func removeFailedCopy(ctx context.Context, dst fs.Object) bool {
	if dst == nil {
		return false
	}
	fs.Infof(dst, "Removing failed copy")
	removeErr := dst.Remove(ctx)
	if removeErr != nil {
		fs.Infof(dst, "Failed to remove failed copy: %s", removeErr)
		return false
	}
	return true
}

// OverrideRemote is a wrapper to override the Remote for an
// ObjectInfo
type OverrideRemote struct {
	fs.ObjectInfo
	remote string
}

// NewOverrideRemote returns an OverrideRemoteObject which will
// return the remote specified
func NewOverrideRemote(oi fs.ObjectInfo, remote string) *OverrideRemote {
	return &OverrideRemote{
		ObjectInfo: oi,
		remote:     remote,
	}
}

// Remote returns the overridden remote name
func (o *OverrideRemote) Remote() string {
	return o.remote
}

// MimeType returns the mime type of the underlying object or "" if it
// can't be worked out
func (o *OverrideRemote) MimeType(ctx context.Context) string {
	if do, ok := o.ObjectInfo.(fs.MimeTyper); ok {
		return do.MimeType(ctx)
	}
	return ""
}

// ID returns the ID of the Object if known, or "" if not
func (o *OverrideRemote) ID() string {
	if do, ok := o.ObjectInfo.(fs.IDer); ok {
		return do.ID()
	}
	return ""
}

// UnWrap returns the Object that this Object is wrapping or nil if it
// isn't wrapping anything
func (o *OverrideRemote) UnWrap() fs.Object {
	if o, ok := o.ObjectInfo.(fs.Object); ok {
		return o
	}
	return nil
}

// GetTier returns storage tier or class of the Object
func (o *OverrideRemote) GetTier() string {
	if do, ok := o.ObjectInfo.(fs.GetTierer); ok {
		return do.GetTier()
	}
	return ""
}

// Check all optional interfaces satisfied
var _ fs.FullObjectInfo = (*OverrideRemote)(nil)

// CommonHash returns a single hash.Type and a HashOption with that
// type which is in common between the two fs.Fs.
func CommonHash(fa, fb fs.Info) (hash.Type, *fs.HashesOption) {
	// work out which hash to use - limit to 1 hash in common
	var common hash.Set
	hashType := hash.None
	if !fs.Config.IgnoreChecksum {
		common = fb.Hashes().Overlap(fa.Hashes())
		if common.Count() > 0 {
			hashType = common.GetOne()
			common = hash.Set(hashType)
		}
	}
	return hashType, &fs.HashesOption{Hashes: common}
}

// Copy src object to dst or f if nil.  If dst is nil then it uses
// remote as the name of the new object.
//
// It returns the destination object if possible.  Note that this may
// be nil.
func Copy(ctx context.Context, f fs.Fs, dst fs.Object, remote string, src fs.Object) (newDst fs.Object, err error) {
	tr := accounting.Stats(ctx).NewTransfer(src)
	defer func() {
		tr.Done(err)
	}()
	newDst = dst
	if SkipDestructive(ctx, src, "copy") {
		return newDst, nil
	}
	maxTries := fs.Config.LowLevelRetries
	tries := 0
	doUpdate := dst != nil
	hashType, hashOption := CommonHash(f, src.Fs())

	var actionTaken string
	for {
		// Try server side copy first - if has optional interface and
		// is same underlying remote
		actionTaken = "Copied (server side copy)"
		if fs.Config.MaxTransfer >= 0 && (accounting.Stats(ctx).GetBytes() >= int64(fs.Config.MaxTransfer) ||
			(fs.Config.CutoffMode == fs.CutoffModeCautious && accounting.Stats(ctx).GetBytesWithPending()+src.Size() >= int64(fs.Config.MaxTransfer))) {
			return nil, accounting.ErrorMaxTransferLimitReachedFatal
		}
		if doCopy := f.Features().Copy; doCopy != nil && (SameConfig(src.Fs(), f) || (SameRemoteType(src.Fs(), f) && f.Features().ServerSideAcrossConfigs)) {
			in := tr.Account(ctx, nil) // account the transfer
			in.ServerSideCopyStart()
			newDst, err = doCopy(ctx, src, remote)
			if err == nil {
				dst = newDst
				in.ServerSideCopyEnd(dst.Size()) // account the bytes for the server side transfer
				err = in.Close()
			} else {
				_ = in.Close()
			}
			if err == fs.ErrorCantCopy {
				tr.Reset() // skip incomplete accounting - will be overwritten by the manual copy below
			}
		} else {
			err = fs.ErrorCantCopy
		}
		// If can't server side copy, do it manually
		if err == fs.ErrorCantCopy {
			if doMultiThreadCopy(f, src) {
				// Number of streams proportional to size
				streams := src.Size() / int64(fs.Config.MultiThreadCutoff)
				// With maximum
				if streams > int64(fs.Config.MultiThreadStreams) {
					streams = int64(fs.Config.MultiThreadStreams)
				}
				if streams < 2 {
					streams = 2
				}
				dst, err = multiThreadCopy(ctx, f, remote, src, int(streams), tr)
				if doUpdate {
					actionTaken = "Multi-thread Copied (replaced existing)"
				} else {
					actionTaken = "Multi-thread Copied (new)"
				}
			} else {
				var in0 io.ReadCloser
				options := []fs.OpenOption{hashOption}
				for _, option := range fs.Config.DownloadHeaders {
					options = append(options, option)
				}
				in0, err = NewReOpen(ctx, src, fs.Config.LowLevelRetries, options...)
				if err != nil {
					err = errors.Wrap(err, "failed to open source object")
				} else {
					if src.Size() == -1 {
						// -1 indicates unknown size. Use Rcat to handle both remotes supporting and not supporting PutStream.
						if doUpdate {
							actionTaken = "Copied (Rcat, replaced existing)"
						} else {
							actionTaken = "Copied (Rcat, new)"
						}
						// NB Rcat closes in0
						dst, err = Rcat(ctx, f, remote, in0, src.ModTime(ctx))
						newDst = dst
					} else {
						in := tr.Account(ctx, in0).WithBuffer() // account and buffer the transfer
						var wrappedSrc fs.ObjectInfo = src
						// We try to pass the original object if possible
						if src.Remote() != remote {
							wrappedSrc = NewOverrideRemote(src, remote)
						}
						options := []fs.OpenOption{hashOption}
						for _, option := range fs.Config.UploadHeaders {
							options = append(options, option)
						}
						if doUpdate {
							actionTaken = "Copied (replaced existing)"
							err = dst.Update(ctx, in, wrappedSrc, options...)
						} else {
							actionTaken = "Copied (new)"
							dst, err = f.Put(ctx, in, wrappedSrc, options...)
						}
						closeErr := in.Close()
						if err == nil {
							newDst = dst
							err = closeErr
						}
					}
				}
			}
		}
		tries++
		if tries >= maxTries {
			break
		}
		// Retry if err returned a retry error
		if fserrors.IsRetryError(err) || fserrors.ShouldRetry(err) {
			fs.Debugf(src, "Received error: %v - low level retry %d/%d", err, tries, maxTries)
			tr.Reset() // skip incomplete accounting - will be overwritten by retry
			continue
		}
		// otherwise finish
		break
	}
	if err != nil {
		err = fs.CountError(err)
		fs.Errorf(src, "Failed to copy: %v", err)
		return newDst, err
	}

	// Verify sizes are the same after transfer
	if sizeDiffers(src, dst) {
		err = errors.Errorf("corrupted on transfer: sizes differ %d vs %d", src.Size(), dst.Size())
		fs.Errorf(dst, "%v", err)
		err = fs.CountError(err)
		removeFailedCopy(ctx, dst)
		return newDst, err
	}

	// Verify hashes are the same after transfer - ignoring blank hashes
	if hashType != hash.None {
		// checkHashes has logged and counted errors
		equal, _, srcSum, dstSum, _ := checkHashes(ctx, src, dst, hashType)
		if !equal {
			err = errors.Errorf("corrupted on transfer: %v hash differ %q vs %q", hashType, srcSum, dstSum)
			fs.Errorf(dst, "%v", err)
			err = fs.CountError(err)
			removeFailedCopy(ctx, dst)
			return newDst, err
		}
	}

	fs.Infof(src, actionTaken)
	return newDst, err
}

// SameObject returns true if src and dst could be pointing to the
// same object.
func SameObject(src, dst fs.Object) bool {
	if !SameConfig(src.Fs(), dst.Fs()) {
		return false
	}
	srcPath := path.Join(src.Fs().Root(), src.Remote())
	dstPath := path.Join(dst.Fs().Root(), dst.Remote())
	if dst.Fs().Features().CaseInsensitive {
		srcPath = strings.ToLower(srcPath)
		dstPath = strings.ToLower(dstPath)
	}
	return srcPath == dstPath
}

// Move src object to dst or fdst if nil.  If dst is nil then it uses
// remote as the name of the new object.
//
// Note that you must check the destination does not exist before
// calling this and pass it as dst.  If you pass dst=nil and the
// destination does exist then this may create duplicates or return
// errors.
//
// It returns the destination object if possible.  Note that this may
// be nil.
func Move(ctx context.Context, fdst fs.Fs, dst fs.Object, remote string, src fs.Object) (newDst fs.Object, err error) {
	tr := accounting.Stats(ctx).NewCheckingTransfer(src)
	defer func() {
		if err == nil {
			accounting.Stats(ctx).Renames(1)
		}
		tr.Done(err)
	}()
	newDst = dst
	if SkipDestructive(ctx, src, "move") {
		return newDst, nil
	}
	// See if we have Move available
	if doMove := fdst.Features().Move; doMove != nil && (SameConfig(src.Fs(), fdst) || (SameRemoteType(src.Fs(), fdst) && fdst.Features().ServerSideAcrossConfigs)) {
		// Delete destination if it exists and is not the same file as src (could be same file while seemingly different if the remote is case insensitive)
		if dst != nil && !SameObject(src, dst) {
			err = DeleteFile(ctx, dst)
			if err != nil {
				return newDst, err
			}
		}
		// Move dst <- src
		newDst, err = doMove(ctx, src, remote)
		switch err {
		case nil:
			fs.Infof(src, "Moved (server side)")
			return newDst, nil
		case fs.ErrorCantMove:
			fs.Debugf(src, "Can't move, switching to copy")
		default:
			err = fs.CountError(err)
			fs.Errorf(src, "Couldn't move: %v", err)
			return newDst, err
		}
	}
	// Move not found or didn't work so copy dst <- src
	newDst, err = Copy(ctx, fdst, dst, remote, src)
	if err != nil {
		fs.Errorf(src, "Not deleting source as copy failed: %v", err)
		return newDst, err
	}
	// Delete src if no error on copy
	return newDst, DeleteFile(ctx, src)
}

// CanServerSideMove returns true if fdst support server side moves or
// server side copies
//
// Some remotes simulate rename by server-side copy and delete, so include
// remotes that implements either Mover or Copier.
func CanServerSideMove(fdst fs.Fs) bool {
	canMove := fdst.Features().Move != nil
	canCopy := fdst.Features().Copy != nil
	return canMove || canCopy
}

// SuffixName adds the current --suffix to the remote, obeying
// --suffix-keep-extension if set
func SuffixName(remote string) string {
	if fs.Config.Suffix == "" {
		return remote
	}
	if fs.Config.SuffixKeepExtension {
		ext := path.Ext(remote)
		base := remote[:len(remote)-len(ext)]
		return base + fs.Config.Suffix + ext
	}
	return remote + fs.Config.Suffix
}

// DeleteFileWithBackupDir deletes a single file respecting --dry-run
// and accumulating stats and errors.
//
// If backupDir is set then it moves the file to there instead of
// deleting
func DeleteFileWithBackupDir(ctx context.Context, dst fs.Object, backupDir fs.Fs) (err error) {
	tr := accounting.Stats(ctx).NewCheckingTransfer(dst)
	defer func() {
		tr.Done(err)
	}()
	numDeletes := accounting.Stats(ctx).Deletes(1)
	if fs.Config.MaxDelete != -1 && numDeletes > fs.Config.MaxDelete {
		return fserrors.FatalError(errors.New("--max-delete threshold reached"))
	}
	action, actioned := "delete", "Deleted"
	if backupDir != nil {
		action, actioned = "move into backup dir", "Moved into backup dir"
	}
	skip := SkipDestructive(ctx, dst, action)
	if skip {
		// do nothing
	} else if backupDir != nil {
		err = MoveBackupDir(ctx, backupDir, dst)
	} else {
		err = dst.Remove(ctx)
	}
	if err != nil {
		fs.Errorf(dst, "Couldn't %s: %v", action, err)
		err = fs.CountError(err)
	} else if !skip {
		fs.Infof(dst, actioned)
	}
	return err
}

// DeleteFile deletes a single file respecting --dry-run and accumulating stats and errors.
//
// If useBackupDir is set and --backup-dir is in effect then it moves
// the file to there instead of deleting
func DeleteFile(ctx context.Context, dst fs.Object) (err error) {
	return DeleteFileWithBackupDir(ctx, dst, nil)
}

// DeleteFilesWithBackupDir removes all the files passed in the
// channel
//
// If backupDir is set the files will be placed into that directory
// instead of being deleted.
func DeleteFilesWithBackupDir(ctx context.Context, toBeDeleted fs.ObjectsChan, backupDir fs.Fs) error {
	var wg sync.WaitGroup
	wg.Add(fs.Config.Transfers)
	var errorCount int32
	var fatalErrorCount int32

	for i := 0; i < fs.Config.Transfers; i++ {
		go func() {
			defer wg.Done()
			for dst := range toBeDeleted {
				err := DeleteFileWithBackupDir(ctx, dst, backupDir)
				if err != nil {
					atomic.AddInt32(&errorCount, 1)
					if fserrors.IsFatalError(err) {
						fs.Errorf(nil, "Got fatal error on delete: %s", err)
						atomic.AddInt32(&fatalErrorCount, 1)
						return
					}
				}
			}
		}()
	}
	fs.Debugf(nil, "Waiting for deletions to finish")
	wg.Wait()
	if errorCount > 0 {
		err := errors.Errorf("failed to delete %d files", errorCount)
		if fatalErrorCount > 0 {
			return fserrors.FatalError(err)
		}
		return err
	}
	return nil
}

// DeleteFiles removes all the files passed in the channel
func DeleteFiles(ctx context.Context, toBeDeleted fs.ObjectsChan) error {
	return DeleteFilesWithBackupDir(ctx, toBeDeleted, nil)
}

// SameRemoteType returns true if fdst and fsrc are the same type
func SameRemoteType(fdst, fsrc fs.Info) bool {
	return fmt.Sprintf("%T", fdst) == fmt.Sprintf("%T", fsrc)
}

// SameConfig returns true if fdst and fsrc are using the same config
// file entry
func SameConfig(fdst, fsrc fs.Info) bool {
	return fdst.Name() == fsrc.Name()
}

// Same returns true if fdst and fsrc point to the same underlying Fs
func Same(fdst, fsrc fs.Info) bool {
	return SameConfig(fdst, fsrc) && strings.Trim(fdst.Root(), "/") == strings.Trim(fsrc.Root(), "/")
}

// fixRoot returns the Root with a trailing / if not empty. It is
// aware of case insensitive filesystems.
func fixRoot(f fs.Info) string {
	s := strings.Trim(filepath.ToSlash(f.Root()), "/")
	if s != "" {
		s += "/"
	}
	if f.Features().CaseInsensitive {
		s = strings.ToLower(s)
	}
	return s
}

// Overlapping returns true if fdst and fsrc point to the same
// underlying Fs and they overlap.
func Overlapping(fdst, fsrc fs.Info) bool {
	if !SameConfig(fdst, fsrc) {
		return false
	}
	fdstRoot := fixRoot(fdst)
	fsrcRoot := fixRoot(fsrc)
	return strings.HasPrefix(fdstRoot, fsrcRoot) || strings.HasPrefix(fsrcRoot, fdstRoot)
}

// SameDir returns true if fdst and fsrc point to the same
// underlying Fs and they are the same directory.
func SameDir(fdst, fsrc fs.Info) bool {
	if !SameConfig(fdst, fsrc) {
		return false
	}
	fdstRoot := fixRoot(fdst)
	fsrcRoot := fixRoot(fsrc)
	return fdstRoot == fsrcRoot
}

<<<<<<< HEAD
// checkIdentical checks to see if dst and src are identical
//
// it returns true if differences were found
// it also returns whether it couldn't be hashed
func checkIdentical(ctx context.Context, dst, src fs.Object) (differ bool, noHash bool) {
	same, ht, err := CheckHashes(ctx, src, dst)
	if err != nil {
		// CheckHashes will log and count errors
		return true, false
	}
	if ht == hash.None {
		return false, true
	}
	if !same {
		err = errors.Errorf("%v differ", ht)
		fs.Errorf(src, "%v", err)
		_ = fs.CountError(err)
		return true, false
	}
	return false, false
}

// checkFn is the type of the checking function used in CheckFn()
type checkFn func(ctx context.Context, a, b fs.Object) (differ bool, noHash bool)

// checkMarch is used to march over two Fses in the same way as
// sync/copy
type checkMarch struct {
	fdst, fsrc      fs.Fs
	check           checkFn
	oneway          bool
	differences     int32
	noHashes        int32
	srcFilesMissing int32
	dstFilesMissing int32
	matches         int32
}

// DstOnly have an object which is in the destination only
func (c *checkMarch) DstOnly(dst fs.DirEntry) (recurse bool) {
	switch dst.(type) {
	case fs.Object:
		if c.oneway {
			return false
		}
		err := errors.Errorf("File not in %v", c.fsrc)
		fs.Errorf(dst, "%v", err)
		_ = fs.CountError(err)
		atomic.AddInt32(&c.differences, 1)
		atomic.AddInt32(&c.srcFilesMissing, 1)
	case fs.Directory:
		// Do the same thing to the entire contents of the directory
		if c.oneway {
			return false
		}
		return true
	default:
		panic("Bad object in DirEntries")
	}
	return false
}

// SrcOnly have an object which is in the source only
func (c *checkMarch) SrcOnly(src fs.DirEntry) (recurse bool) {
	switch src.(type) {
	case fs.Object:
		err := errors.Errorf("File not in %v", c.fdst)
		fs.Errorf(src, "%v", err)
		_ = fs.CountError(err)
		atomic.AddInt32(&c.differences, 1)
		atomic.AddInt32(&c.dstFilesMissing, 1)
	case fs.Directory:
		// Do the same thing to the entire contents of the directory
		return true
	default:
		panic("Bad object in DirEntries")
	}
	return false
}

// check to see if two objects are identical using the check function
func (c *checkMarch) checkIdentical(ctx context.Context, dst, src fs.Object) (differ bool, noHash bool) {
	var err error
	tr := accounting.Stats(ctx).NewCheckingTransfer(src)
	defer func() {
		tr.Done(err)
	}()
	if sizeDiffers(src, dst) {
		err = errors.Errorf("Sizes differ")
		fs.Errorf(src, "%v", err)
		return true, false
	}
	if fs.Config.SizeOnly {
		return false, false
	}
	return c.check(ctx, dst, src)
}

// Match is called when src and dst are present, so sync src to dst
func (c *checkMarch) Match(ctx context.Context, dst, src fs.DirEntry) (recurse bool) {
	switch srcX := src.(type) {
	case fs.Object:
		dstX, ok := dst.(fs.Object)
		if ok {
			differ, noHash := c.checkIdentical(ctx, dstX, srcX)
			if differ {
				atomic.AddInt32(&c.differences, 1)
			} else {
				atomic.AddInt32(&c.matches, 1)
				if noHash {
					atomic.AddInt32(&c.noHashes, 1)
					fs.Debugf(dstX, "OK - could not check hash")
				} else {
					fs.Debugf(dstX, "OK")
				}
			}
		} else {
			err := errors.Errorf("is file on %v but directory on %v", c.fsrc, c.fdst)
			fs.Errorf(src, "%v", err)
			_ = fs.CountError(err)
			atomic.AddInt32(&c.differences, 1)
			atomic.AddInt32(&c.dstFilesMissing, 1)
		}
	case fs.Directory:
		// Do the same thing to the entire contents of the directory
		_, ok := dst.(fs.Directory)
		if ok {
			return true
		}
		err := errors.Errorf("is file on %v but directory on %v", c.fdst, c.fsrc)
		fs.Errorf(dst, "%v", err)
		_ = fs.CountError(err)
		atomic.AddInt32(&c.differences, 1)
		atomic.AddInt32(&c.srcFilesMissing, 1)

	default:
		panic("Bad object in DirEntries")
	}
	return false
}

// CheckFn checks the files in fsrc and fdst according to Size and
// hash using checkFunction on each file to check the hashes.
//
// checkFunction sees if dst and src are identical
//
// it returns true if differences were found
// it also returns whether it couldn't be hashed
func CheckFn(ctx context.Context, fdst, fsrc fs.Fs, check checkFn, oneway bool) error {
	c := &checkMarch{
		fdst:   fdst,
		fsrc:   fsrc,
		check:  check,
		oneway: oneway,
	}

	// set up a march over fdst and fsrc
	m := &march.March{
		Ctx:      ctx,
		Fdst:     fdst,
		Fsrc:     fsrc,
		Dir:      "",
		Callback: c,
	}
	fs.Debugf(fdst, "Waiting for checks to finish")
	err := m.Run()

	if c.dstFilesMissing > 0 {
		fs.Logf(fdst, "%d files missing", c.dstFilesMissing)
	}
	if c.srcFilesMissing > 0 {
		fs.Logf(fsrc, "%d files missing", c.srcFilesMissing)
	}

	fs.Logf(fdst, "%d differences found", c.differences)
	if errs := accounting.Stats(ctx).GetErrors(); errs > 0 {
		fs.Logf(fdst, "%d errors while checking", errs)
	}
	if c.noHashes > 0 {
		fs.Logf(fdst, "%d hashes could not be checked", c.noHashes)
	}
	if c.matches > 0 {
		fs.Logf(fdst, "%d matching files", c.matches)
	}
	if c.differences > 0 {
		return errors.Errorf("%d differences found", c.differences)
	}
	return err
}

// Check the files in fsrc and fdst according to Size and hash
func Check(ctx context.Context, fdst, fsrc fs.Fs, oneway bool) error {
	return CheckFn(ctx, fdst, fsrc, checkIdentical, oneway)
}

// CheckEqualReaders checks to see if in1 and in2 have the same
// content when read.
//
// it returns true if differences were found
func CheckEqualReaders(in1, in2 io.Reader) (differ bool, err error) {
	const bufSize = 64 * 1024
	buf1 := make([]byte, bufSize)
	buf2 := make([]byte, bufSize)
	for {
		n1, err1 := readers.ReadFill(in1, buf1)
		n2, err2 := readers.ReadFill(in2, buf2)
		// check errors
		if err1 != nil && err1 != io.EOF {
			return true, err1
		} else if err2 != nil && err2 != io.EOF {
			return true, err2
		}
		// err1 && err2 are nil or io.EOF here
		// process the data
		if n1 != n2 || !bytes.Equal(buf1[:n1], buf2[:n2]) {
			return true, nil
		}
		// if both streams finished the we have finished
		if err1 == io.EOF && err2 == io.EOF {
=======
// Retry runs fn up to maxTries times if it returns a retriable error
func Retry(o interface{}, maxTries int, fn func() error) (err error) {
	for tries := 1; tries <= maxTries; tries++ {
		// Call the function which might error
		err = fn()
		if err == nil {
>>>>>>> 27b9ae4f
			break
		}
		// Retry if err returned a retry error
		if fserrors.IsRetryError(err) || fserrors.ShouldRetry(err) {
			fs.Debugf(o, "Received error: %v - low level retry %d/%d", err, tries, maxTries)
			continue
		}
		break
	}
	return err
}

// ListFn lists the Fs to the supplied function
//
// Lists in parallel which may get them out of order
func ListFn(ctx context.Context, f fs.Fs, fn func(fs.Object)) error {
	return walk.ListR(ctx, f, "", false, fs.Config.MaxDepth, walk.ListObjects, func(entries fs.DirEntries) error {
		entries.ForObject(fn)
		return nil
	})
}

// mutex for synchronized output
var outMutex sync.Mutex

// Synchronized fmt.Fprintf
//
// Ignores errors from Fprintf
func syncFprintf(w io.Writer, format string, a ...interface{}) {
	outMutex.Lock()
	defer outMutex.Unlock()
	_, _ = fmt.Fprintf(w, format, a...)
}

// List the Fs to the supplied writer
//
// Shows size and path - obeys includes and excludes
//
// Lists in parallel which may get them out of order
func List(ctx context.Context, f fs.Fs, w io.Writer) error {
	return ListFn(ctx, f, func(o fs.Object) {
		syncFprintf(w, "%9d %s\n", o.Size(), o.Remote())
	})
}

// ListLong lists the Fs to the supplied writer
//
// Shows size, mod time and path - obeys includes and excludes
//
// Lists in parallel which may get them out of order
func ListLong(ctx context.Context, f fs.Fs, w io.Writer) error {
	return ListFn(ctx, f, func(o fs.Object) {
		tr := accounting.Stats(ctx).NewCheckingTransfer(o)
		defer func() {
			tr.Done(nil)
		}()
		modTime := o.ModTime(ctx)
		syncFprintf(w, "%9d %s %s\n", o.Size(), modTime.Local().Format("2006-01-02 15:04:05.000000000"), o.Remote())
	})
}

// Md5sum list the Fs to the supplied writer
//
// Produces the same output as the md5sum command - obeys includes and
// excludes
//
// Lists in parallel which may get them out of order
func Md5sum(ctx context.Context, f fs.Fs, w io.Writer) error {
	return HashLister(ctx, hash.MD5, f, w)
}

// Sha1sum list the Fs to the supplied writer
//
// Obeys includes and excludes
//
// Lists in parallel which may get them out of order
func Sha1sum(ctx context.Context, f fs.Fs, w io.Writer) error {
	return HashLister(ctx, hash.SHA1, f, w)
}

// hashSum returns the human readable hash for ht passed in.  This may
// be UNSUPPORTED or ERROR. If it isn't returning a valid hash it will
// return an error.
func hashSum(ctx context.Context, ht hash.Type, o fs.Object) (string, error) {
	var err error
	tr := accounting.Stats(ctx).NewCheckingTransfer(o)
	defer func() {
		tr.Done(err)
	}()
	sum, err := o.Hash(ctx, ht)
	if err == hash.ErrUnsupported {
		sum = "UNSUPPORTED"
	} else if err != nil {
		fs.Debugf(o, "Failed to read %v: %v", ht, err)
		sum = "ERROR"
	}
	return sum, err
}

// HashLister does an md5sum equivalent for the hash type passed in
func HashLister(ctx context.Context, ht hash.Type, f fs.Fs, w io.Writer) error {
	return ListFn(ctx, f, func(o fs.Object) {
		sum, _ := hashSum(ctx, ht, o)
		syncFprintf(w, "%*s  %s\n", hash.Width(ht), sum, o.Remote())
	})
}

// HashListerBase64 does an md5sum equivalent for the hash type passed in with base64 encoded
func HashListerBase64(ctx context.Context, ht hash.Type, f fs.Fs, w io.Writer) error {
	return ListFn(ctx, f, func(o fs.Object) {
		sum, err := hashSum(ctx, ht, o)
		if err == nil {
			hexBytes, _ := hex.DecodeString(sum)
			sum = base64.URLEncoding.EncodeToString(hexBytes)
		}
		width := base64.URLEncoding.EncodedLen(hash.Width(ht) / 2)
		syncFprintf(w, "%*s  %s\n", width, sum, o.Remote())
	})
}

// Count counts the objects and their sizes in the Fs
//
// Obeys includes and excludes
func Count(ctx context.Context, f fs.Fs) (objects int64, size int64, err error) {
	err = ListFn(ctx, f, func(o fs.Object) {
		atomic.AddInt64(&objects, 1)
		objectSize := o.Size()
		if objectSize > 0 {
			atomic.AddInt64(&size, objectSize)
		}
	})
	return
}

// ConfigMaxDepth returns the depth to use for a recursive or non recursive listing.
func ConfigMaxDepth(recursive bool) int {
	depth := fs.Config.MaxDepth
	if !recursive && depth < 0 {
		depth = 1
	}
	return depth
}

// ListDir lists the directories/buckets/containers in the Fs to the supplied writer
func ListDir(ctx context.Context, f fs.Fs, w io.Writer) error {
	return walk.ListR(ctx, f, "", false, ConfigMaxDepth(false), walk.ListDirs, func(entries fs.DirEntries) error {
		entries.ForDir(func(dir fs.Directory) {
			if dir != nil {
				syncFprintf(w, "%12d %13s %9d %s\n", dir.Size(), dir.ModTime(ctx).Local().Format("2006-01-02 15:04:05"), dir.Items(), dir.Remote())
			}
		})
		return nil
	})
}

// Mkdir makes a destination directory or container
func Mkdir(ctx context.Context, f fs.Fs, dir string) error {
	if SkipDestructive(ctx, fs.LogDirName(f, dir), "make directory") {
		return nil
	}
	fs.Debugf(fs.LogDirName(f, dir), "Making directory")
	err := f.Mkdir(ctx, dir)
	if err != nil {
		err = fs.CountError(err)
		return err
	}
	return nil
}

// TryRmdir removes a container but not if not empty.  It doesn't
// count errors but may return one.
func TryRmdir(ctx context.Context, f fs.Fs, dir string) error {
	if SkipDestructive(ctx, fs.LogDirName(f, dir), "remove directory") {
		return nil
	}
	fs.Debugf(fs.LogDirName(f, dir), "Removing directory")
	return f.Rmdir(ctx, dir)
}

// Rmdir removes a container but not if not empty
func Rmdir(ctx context.Context, f fs.Fs, dir string) error {
	err := TryRmdir(ctx, f, dir)
	if err != nil {
		err = fs.CountError(err)
		return err
	}
	return err
}

// Purge removes a directory and all of its contents
func Purge(ctx context.Context, f fs.Fs, dir string) (err error) {
	doFallbackPurge := true
<<<<<<< HEAD
	var err error
	if dir == "" {
		// FIXME change the Purge interface so it takes a dir - see #1891
		if doPurge := f.Features().Purge; doPurge != nil {
			doFallbackPurge = false
			if SkipDestructive(ctx, fs.LogDirName(f, dir), "purge directory") {
				return nil
			}
			err = doPurge(ctx)
			if err == fs.ErrorCantPurge {
				doFallbackPurge = true
			}
=======
	if doPurge := f.Features().Purge; doPurge != nil {
		doFallbackPurge = false
		if SkipDestructive(ctx, fs.LogDirName(f, dir), "purge directory") {
			return nil
		}
		err = doPurge(ctx, dir)
		if err == fs.ErrorCantPurge {
			doFallbackPurge = true
>>>>>>> 27b9ae4f
		}
	}
	if doFallbackPurge {
		// DeleteFiles and Rmdir observe --dry-run
		err = DeleteFiles(ctx, listToChan(ctx, f, dir))
		if err != nil {
			return err
		}
		err = Rmdirs(ctx, f, dir, false)
	}
	if err != nil {
		err = fs.CountError(err)
		return err
	}
	return nil
}

// Delete removes all the contents of a container.  Unlike Purge, it
// obeys includes and excludes.
func Delete(ctx context.Context, f fs.Fs) error {
	delChan := make(fs.ObjectsChan, fs.Config.Transfers)
	delErr := make(chan error, 1)
	go func() {
		delErr <- DeleteFiles(ctx, delChan)
	}()
	err := ListFn(ctx, f, func(o fs.Object) {
		delChan <- o
	})
	close(delChan)
	delError := <-delErr
	if err == nil {
		err = delError
	}
	return err
}

// listToChan will transfer all objects in the listing to the output
//
// If an error occurs, the error will be logged, and it will close the
// channel.
//
// If the error was ErrorDirNotFound then it will be ignored
func listToChan(ctx context.Context, f fs.Fs, dir string) fs.ObjectsChan {
	o := make(fs.ObjectsChan, fs.Config.Checkers)
	go func() {
		defer close(o)
		err := walk.ListR(ctx, f, dir, true, fs.Config.MaxDepth, walk.ListObjects, func(entries fs.DirEntries) error {
			entries.ForObject(func(obj fs.Object) {
				o <- obj
			})
			return nil
		})
		if err != nil && err != fs.ErrorDirNotFound {
			err = errors.Wrap(err, "failed to list")
			err = fs.CountError(err)
			fs.Errorf(nil, "%v", err)
		}
	}()
	return o
}

// CleanUp removes the trash for the Fs
func CleanUp(ctx context.Context, f fs.Fs) error {
	doCleanUp := f.Features().CleanUp
	if doCleanUp == nil {
		return errors.Errorf("%v doesn't support cleanup", f)
	}
	if SkipDestructive(ctx, f, "clean up old files") {
		return nil
	}
	return doCleanUp(ctx)
}

// wrap a Reader and a Closer together into a ReadCloser
type readCloser struct {
	io.Reader
	io.Closer
}

// Cat any files to the io.Writer
//
// if offset == 0 it will be ignored
// if offset > 0 then the file will be seeked to that offset
// if offset < 0 then the file will be seeked that far from the end
//
// if count < 0 then it will be ignored
// if count >= 0 then only that many characters will be output
func Cat(ctx context.Context, f fs.Fs, w io.Writer, offset, count int64) error {
	var mu sync.Mutex
	return ListFn(ctx, f, func(o fs.Object) {
		var err error
		tr := accounting.Stats(ctx).NewTransfer(o)
		defer func() {
			tr.Done(err)
		}()
		opt := fs.RangeOption{Start: offset, End: -1}
		size := o.Size()
		if opt.Start < 0 {
			opt.Start += size
		}
		if count >= 0 {
			opt.End = opt.Start + count - 1
		}
		var options []fs.OpenOption
		if opt.Start > 0 || opt.End >= 0 {
			options = append(options, &opt)
		}
		for _, option := range fs.Config.DownloadHeaders {
			options = append(options, option)
		}
		in, err := o.Open(ctx, options...)
		if err != nil {
			err = fs.CountError(err)
			fs.Errorf(o, "Failed to open: %v", err)
			return
		}
		if count >= 0 {
			in = &readCloser{Reader: &io.LimitedReader{R: in, N: count}, Closer: in}
		}
		in = tr.Account(ctx, in).WithBuffer() // account and buffer the transfer
		// take the lock just before we output stuff, so at the last possible moment
		mu.Lock()
		defer mu.Unlock()
		_, err = io.Copy(w, in)
		if err != nil {
			err = fs.CountError(err)
			fs.Errorf(o, "Failed to send to output: %v", err)
		}
	})
}

// Rcat reads data from the Reader until EOF and uploads it to a file on remote
func Rcat(ctx context.Context, fdst fs.Fs, dstFileName string, in io.ReadCloser, modTime time.Time) (dst fs.Object, err error) {
	tr := accounting.Stats(ctx).NewTransferRemoteSize(dstFileName, -1)
	defer func() {
		tr.Done(err)
	}()
	in = tr.Account(ctx, in).WithBuffer()

	readCounter := readers.NewCountingReader(in)
	var trackingIn io.Reader
	var hasher *hash.MultiHasher
	var options []fs.OpenOption
	if !fs.Config.IgnoreChecksum {
		hashes := hash.NewHashSet(fdst.Hashes().GetOne()) // just pick one hash
		hashOption := &fs.HashesOption{Hashes: hashes}
		options = append(options, hashOption)
		hasher, err = hash.NewMultiHasherTypes(hashes)
		if err != nil {
			return nil, err
		}
		trackingIn = io.TeeReader(readCounter, hasher)
	} else {
		trackingIn = readCounter
	}
	for _, option := range fs.Config.UploadHeaders {
		options = append(options, option)
	}

	compare := func(dst fs.Object) error {
		var sums map[hash.Type]string
		if hasher != nil {
			sums = hasher.Sums()
		}
		src := object.NewStaticObjectInfo(dstFileName, modTime, int64(readCounter.BytesRead()), false, sums, fdst)
		if !Equal(ctx, src, dst) {
			err = errors.Errorf("corrupted on transfer")
			err = fs.CountError(err)
			fs.Errorf(dst, "%v", err)
			return err
		}
		return nil
	}

	// check if file small enough for direct upload
	buf := make([]byte, fs.Config.StreamingUploadCutoff)
	if n, err := io.ReadFull(trackingIn, buf); err == io.EOF || err == io.ErrUnexpectedEOF {
		fs.Debugf(fdst, "File to upload is small (%d bytes), uploading instead of streaming", n)
		src := object.NewMemoryObject(dstFileName, modTime, buf[:n])
		return Copy(ctx, fdst, nil, dstFileName, src)
	}

	// Make a new ReadCloser with the bits we've already read
	in = &readCloser{
		Reader: io.MultiReader(bytes.NewReader(buf), trackingIn),
		Closer: in,
	}

	fStreamTo := fdst
	canStream := fdst.Features().PutStream != nil
	if !canStream {
		fs.Debugf(fdst, "Target remote doesn't support streaming uploads, creating temporary local FS to spool file")
		tmpLocalFs, err := fs.TemporaryLocalFs()
		if err != nil {
			return nil, errors.Wrap(err, "Failed to create temporary local FS to spool file")
		}
		defer func() {
			err := Purge(ctx, tmpLocalFs, "")
			if err != nil {
				fs.Infof(tmpLocalFs, "Failed to cleanup temporary FS: %v", err)
			}
		}()
		fStreamTo = tmpLocalFs
	}

	if SkipDestructive(ctx, dstFileName, "upload from pipe") {
		// prevents "broken pipe" errors
		_, err = io.Copy(ioutil.Discard, in)
		return nil, err
	}

	objInfo := object.NewStaticObjectInfo(dstFileName, modTime, -1, false, nil, nil)
	if dst, err = fStreamTo.Features().PutStream(ctx, in, objInfo, options...); err != nil {
		return dst, err
	}
	if err = compare(dst); err != nil {
		return dst, err
	}
	if !canStream {
		// copy dst (which is the local object we have just streamed to) to the remote
		return Copy(ctx, fdst, nil, dstFileName, dst)
	}
	return dst, nil
}

// PublicLink adds a "readable by anyone with link" permission on the given file or folder.
func PublicLink(ctx context.Context, f fs.Fs, remote string, expire fs.Duration, unlink bool) (string, error) {
	doPublicLink := f.Features().PublicLink
	if doPublicLink == nil {
		return "", errors.Errorf("%v doesn't support public links", f)
	}
	return doPublicLink(ctx, remote, expire, unlink)
}

// Rmdirs removes any empty directories (or directories only
// containing empty directories) under f, including f.
func Rmdirs(ctx context.Context, f fs.Fs, dir string, leaveRoot bool) error {
	dirEmpty := make(map[string]bool)
	dirEmpty[dir] = !leaveRoot
	err := walk.Walk(ctx, f, dir, true, fs.Config.MaxDepth, func(dirPath string, entries fs.DirEntries, err error) error {
		if err != nil {
			err = fs.CountError(err)
			fs.Errorf(f, "Failed to list %q: %v", dirPath, err)
			return nil
		}
		for _, entry := range entries {
			switch x := entry.(type) {
			case fs.Directory:
				// add a new directory as empty
				dir := x.Remote()
				_, found := dirEmpty[dir]
				if !found {
					dirEmpty[dir] = true
				}
			case fs.Object:
				// mark the parents of the file as being non-empty
				dir := x.Remote()
				for dir != "" {
					dir = path.Dir(dir)
					if dir == "." || dir == "/" {
						dir = ""
					}
					empty, found := dirEmpty[dir]
					// End if we reach a directory which is non-empty
					if found && !empty {
						break
					}
					dirEmpty[dir] = false
				}
			}
		}
		return nil
	})
	if err != nil {
		return errors.Wrap(err, "failed to rmdirs")
	}
	// Now delete the empty directories, starting from the longest path
	var toDelete []string
	for dir, empty := range dirEmpty {
		if empty {
			toDelete = append(toDelete, dir)
		}
	}
	sort.Strings(toDelete)
	for i := len(toDelete) - 1; i >= 0; i-- {
		dir := toDelete[i]
		err := TryRmdir(ctx, f, dir)
		if err != nil {
			err = fs.CountError(err)
			fs.Errorf(dir, "Failed to rmdir: %v", err)
			return err
		}
	}
	return nil
}

// GetCompareDest sets up --compare-dest
func GetCompareDest() (CompareDest fs.Fs, err error) {
	CompareDest, err = cache.Get(fs.Config.CompareDest)
	if err != nil {
		return nil, fserrors.FatalError(errors.Errorf("Failed to make fs for --compare-dest %q: %v", fs.Config.CompareDest, err))
	}
	return CompareDest, nil
}

// compareDest checks --compare-dest to see if src needs to
// be copied
//
// Returns True if src is in --compare-dest
func compareDest(ctx context.Context, dst, src fs.Object, CompareDest fs.Fs) (NoNeedTransfer bool, err error) {
	var remote string
	if dst == nil {
		remote = src.Remote()
	} else {
		remote = dst.Remote()
	}
	CompareDestFile, err := CompareDest.NewObject(ctx, remote)
	switch err {
	case fs.ErrorObjectNotFound:
		return false, nil
	case nil:
		break
	default:
		return false, err
	}
	if Equal(ctx, src, CompareDestFile) {
		fs.Debugf(src, "Destination found in --compare-dest, skipping")
		return true, nil
	}
	return false, nil
}

// GetCopyDest sets up --copy-dest
func GetCopyDest(fdst fs.Fs) (CopyDest fs.Fs, err error) {
	CopyDest, err = cache.Get(fs.Config.CopyDest)
	if err != nil {
		return nil, fserrors.FatalError(errors.Errorf("Failed to make fs for --copy-dest %q: %v", fs.Config.CopyDest, err))
	}
	if !SameConfig(fdst, CopyDest) {
		return nil, fserrors.FatalError(errors.New("parameter to --copy-dest has to be on the same remote as destination"))
	}
	if CopyDest.Features().Copy == nil {
		return nil, fserrors.FatalError(errors.New("can't use --copy-dest on a remote which doesn't support server side copy"))
	}
	return CopyDest, nil
}

// copyDest checks --copy-dest to see if src needs to
// be copied
//
// Returns True if src was copied from --copy-dest
func copyDest(ctx context.Context, fdst fs.Fs, dst, src fs.Object, CopyDest, backupDir fs.Fs) (NoNeedTransfer bool, err error) {
	var remote string
	if dst == nil {
		remote = src.Remote()
	} else {
		remote = dst.Remote()
	}
	CopyDestFile, err := CopyDest.NewObject(ctx, remote)
	switch err {
	case fs.ErrorObjectNotFound:
		return false, nil
	case nil:
		break
	default:
		return false, err
	}
	opt := defaultEqualOpt()
	opt.updateModTime = false
	if equal(ctx, src, CopyDestFile, opt) {
		if dst == nil || !Equal(ctx, src, dst) {
			if dst != nil && backupDir != nil {
				err = MoveBackupDir(ctx, backupDir, dst)
				if err != nil {
					return false, errors.Wrap(err, "moving to --backup-dir failed")
				}
				// If successful zero out the dstObj as it is no longer there
				dst = nil
			}
			_, err := Copy(ctx, fdst, dst, remote, CopyDestFile)
			if err != nil {
				fs.Errorf(src, "Destination found in --copy-dest, error copying")
				return false, nil
			}
			fs.Debugf(src, "Destination found in --copy-dest, using server side copy")
			return true, nil
		}
		fs.Debugf(src, "Unchanged skipping")
		return true, nil
	}
	fs.Debugf(src, "Destination not found in --copy-dest")
	return false, nil
}

// CompareOrCopyDest checks --compare-dest and --copy-dest to see if src
// does not need to be copied
//
// Returns True if src does not need to be copied
func CompareOrCopyDest(ctx context.Context, fdst fs.Fs, dst, src fs.Object, CompareOrCopyDest, backupDir fs.Fs) (NoNeedTransfer bool, err error) {
	if fs.Config.CompareDest != "" {
		return compareDest(ctx, dst, src, CompareOrCopyDest)
	} else if fs.Config.CopyDest != "" {
		return copyDest(ctx, fdst, dst, src, CompareOrCopyDest, backupDir)
	}
	return false, nil
}

// NeedTransfer checks to see if src needs to be copied to dst using
// the current config.
//
// Returns a flag which indicates whether the file needs to be
// transferred or not.
func NeedTransfer(ctx context.Context, dst, src fs.Object) bool {
	if dst == nil {
		fs.Debugf(src, "Need to transfer - File not found at Destination")
		return true
	}
	// If we should ignore existing files, don't transfer
	if fs.Config.IgnoreExisting {
		fs.Debugf(src, "Destination exists, skipping")
		return false
	}
	// If we should upload unconditionally
	if fs.Config.IgnoreTimes {
		fs.Debugf(src, "Transferring unconditionally as --ignore-times is in use")
		return true
	}
	// If UpdateOlder is in effect, skip if dst is newer than src
	if fs.Config.UpdateOlder {
		srcModTime := src.ModTime(ctx)
		dstModTime := dst.ModTime(ctx)
		dt := dstModTime.Sub(srcModTime)
		// If have a mutually agreed precision then use that
		modifyWindow := fs.GetModifyWindow(dst.Fs(), src.Fs())
		if modifyWindow == fs.ModTimeNotSupported {
			// Otherwise use 1 second as a safe default as
			// the resolution of the time a file was
			// uploaded.
			modifyWindow = time.Second
		}
		switch {
		case dt >= modifyWindow:
			fs.Debugf(src, "Destination is newer than source, skipping")
			return false
		case dt <= -modifyWindow:
			// force --checksum on for the check and do update modtimes by default
			opt := defaultEqualOpt()
			opt.forceModTimeMatch = true
			if equal(ctx, src, dst, opt) {
				fs.Debugf(src, "Unchanged skipping")
				return false
			}
		default:
			// Do a size only compare unless --checksum is set
			opt := defaultEqualOpt()
			opt.sizeOnly = !fs.Config.CheckSum
			if equal(ctx, src, dst, opt) {
				fs.Debugf(src, "Destination mod time is within %v of source and files identical, skipping", modifyWindow)
				return false
			}
			fs.Debugf(src, "Destination mod time is within %v of source but files differ, transferring", modifyWindow)
		}
	} else {
		// Check to see if changed or not
		if Equal(ctx, src, dst) {
			fs.Debugf(src, "Unchanged skipping")
			return false
		}
	}
	return true
}

// RcatSize reads data from the Reader until EOF and uploads it to a file on remote.
// Pass in size >=0 if known, <0 if not known
func RcatSize(ctx context.Context, fdst fs.Fs, dstFileName string, in io.ReadCloser, size int64, modTime time.Time) (dst fs.Object, err error) {
	var obj fs.Object

	if size >= 0 {
		var err error
		// Size known use Put
		tr := accounting.Stats(ctx).NewTransferRemoteSize(dstFileName, size)
		defer func() {
			tr.Done(err)
		}()
		body := ioutil.NopCloser(in) // we let the server close the body
		in := tr.Account(ctx, body)  // account the transfer (no buffering)

		if SkipDestructive(ctx, dstFileName, "upload from pipe") {
			// prevents "broken pipe" errors
			_, err = io.Copy(ioutil.Discard, in)
			return nil, err
		}

		info := object.NewStaticObjectInfo(dstFileName, modTime, size, true, nil, fdst)
		obj, err = fdst.Put(ctx, in, info)
		if err != nil {
			fs.Errorf(dstFileName, "Post request put error: %v", err)

			return nil, err
		}
	} else {
		// Size unknown use Rcat
		obj, err = Rcat(ctx, fdst, dstFileName, in, modTime)
		if err != nil {
			fs.Errorf(dstFileName, "Post request rcat error: %v", err)

			return nil, err
		}
	}

	return obj, nil
}

// copyURLFunc is called from CopyURLFn
type copyURLFunc func(ctx context.Context, dstFileName string, in io.ReadCloser, size int64, modTime time.Time) (err error)

// copyURLFn copies the data from the url to the function supplied
func copyURLFn(ctx context.Context, dstFileName string, url string, dstFileNameFromURL bool, fn copyURLFunc) (err error) {
	client := fshttp.NewClient(fs.Config)
	resp, err := client.Get(url)
	if err != nil {
		return err
	}
	defer fs.CheckClose(resp.Body, &err)
	if resp.StatusCode < 200 || resp.StatusCode >= 300 {
		return errors.Errorf("CopyURL failed: %s", resp.Status)
	}
	modTime, err := http.ParseTime(resp.Header.Get("Last-Modified"))
	if err != nil {
		modTime = time.Now()
	}
	if dstFileNameFromURL {
		dstFileName = path.Base(resp.Request.URL.Path)
		if dstFileName == "." || dstFileName == "/" {
			return errors.Errorf("CopyURL failed: file name wasn't found in url")
		}
	}
	return fn(ctx, dstFileName, resp.Body, resp.ContentLength, modTime)
}

// CopyURL copies the data from the url to (fdst, dstFileName)
func CopyURL(ctx context.Context, fdst fs.Fs, dstFileName string, url string, dstFileNameFromURL bool, noClobber bool) (dst fs.Object, err error) {

	err = copyURLFn(ctx, dstFileName, url, dstFileNameFromURL, func(ctx context.Context, dstFileName string, in io.ReadCloser, size int64, modTime time.Time) (err error) {
		if noClobber {
			_, err = fdst.NewObject(ctx, dstFileName)
			if err == nil {
				return errors.New("CopyURL failed: file already exist")
			}
		}
		dst, err = RcatSize(ctx, fdst, dstFileName, in, size, modTime)
		return err
	})
	return dst, err
}

// CopyURLToWriter copies the data from the url to the io.Writer supplied
func CopyURLToWriter(ctx context.Context, url string, out io.Writer) (err error) {
	return copyURLFn(ctx, "", url, false, func(ctx context.Context, dstFileName string, in io.ReadCloser, size int64, modTime time.Time) (err error) {
		_, err = io.Copy(out, in)
		return err
	})
}

// BackupDir returns the correctly configured --backup-dir
func BackupDir(fdst fs.Fs, fsrc fs.Fs, srcFileName string) (backupDir fs.Fs, err error) {
	if fs.Config.BackupDir != "" {
		backupDir, err = cache.Get(fs.Config.BackupDir)
		if err != nil {
			return nil, fserrors.FatalError(errors.Errorf("Failed to make fs for --backup-dir %q: %v", fs.Config.BackupDir, err))
		}
		if !SameConfig(fdst, backupDir) {
			return nil, fserrors.FatalError(errors.New("parameter to --backup-dir has to be on the same remote as destination"))
		}
		if srcFileName == "" {
			if Overlapping(fdst, backupDir) {
				return nil, fserrors.FatalError(errors.New("destination and parameter to --backup-dir mustn't overlap"))
			}
			if Overlapping(fsrc, backupDir) {
				return nil, fserrors.FatalError(errors.New("source and parameter to --backup-dir mustn't overlap"))
			}
		} else {
			if fs.Config.Suffix == "" {
				if SameDir(fdst, backupDir) {
					return nil, fserrors.FatalError(errors.New("destination and parameter to --backup-dir mustn't be the same"))
				}
				if SameDir(fsrc, backupDir) {
					return nil, fserrors.FatalError(errors.New("source and parameter to --backup-dir mustn't be the same"))
				}
			}
		}
	} else {
		if srcFileName == "" {
			return nil, fserrors.FatalError(errors.New("--suffix must be used with a file or with --backup-dir"))
		}
		// --backup-dir is not set but --suffix is - use the destination as the backupDir
		backupDir = fdst
	}
	if !CanServerSideMove(backupDir) {
		return nil, fserrors.FatalError(errors.New("can't use --backup-dir on a remote which doesn't support server side move or copy"))
	}
	return backupDir, nil
}

// MoveBackupDir moves a file to the backup dir
func MoveBackupDir(ctx context.Context, backupDir fs.Fs, dst fs.Object) (err error) {
	remoteWithSuffix := SuffixName(dst.Remote())
	overwritten, _ := backupDir.NewObject(ctx, remoteWithSuffix)
	_, err = Move(ctx, backupDir, overwritten, remoteWithSuffix, dst)
	return err
}

// moveOrCopyFile moves or copies a single file possibly to a new name
func moveOrCopyFile(ctx context.Context, fdst fs.Fs, fsrc fs.Fs, dstFileName string, srcFileName string, cp bool) (err error) {
	dstFilePath := path.Join(fdst.Root(), dstFileName)
	srcFilePath := path.Join(fsrc.Root(), srcFileName)
	if fdst.Name() == fsrc.Name() && dstFilePath == srcFilePath {
		fs.Debugf(fdst, "don't need to copy/move %s, it is already at target location", dstFileName)
		return nil
	}

	// Choose operations
	Op := Move
	if cp {
		Op = Copy
	}

	// Find src object
	srcObj, err := fsrc.NewObject(ctx, srcFileName)
	if err != nil {
		return err
	}

	// Find dst object if it exists
	var dstObj fs.Object
	if !fs.Config.NoCheckDest {
		dstObj, err = fdst.NewObject(ctx, dstFileName)
		if err == fs.ErrorObjectNotFound {
			dstObj = nil
		} else if err != nil {
			return err
		}
	}

	// Special case for changing case of a file on a case insensitive remote
	// This will move the file to a temporary name then
	// move it back to the intended destination. This is required
	// to avoid issues with certain remotes and avoid file deletion.
	if !cp && fdst.Name() == fsrc.Name() && fdst.Features().CaseInsensitive && dstFileName != srcFileName && strings.ToLower(dstFilePath) == strings.ToLower(srcFilePath) {
		// Create random name to temporarily move file to
		tmpObjName := dstFileName + "-rclone-move-" + random.String(8)
		_, err := fdst.NewObject(ctx, tmpObjName)
		if err != fs.ErrorObjectNotFound {
			if err == nil {
				return errors.New("found an already existing file with a randomly generated name. Try the operation again")
			}
			return errors.Wrap(err, "error while attempting to move file to a temporary location")
		}
		tr := accounting.Stats(ctx).NewTransfer(srcObj)
		defer func() {
			tr.Done(err)
		}()
		tmpObj, err := Op(ctx, fdst, nil, tmpObjName, srcObj)
		if err != nil {
			return errors.Wrap(err, "error while moving file to temporary location")
		}
		_, err = Op(ctx, fdst, nil, dstFileName, tmpObj)
		return err
	}

	var backupDir, copyDestDir fs.Fs
	if fs.Config.BackupDir != "" || fs.Config.Suffix != "" {
		backupDir, err = BackupDir(fdst, fsrc, srcFileName)
		if err != nil {
			return errors.Wrap(err, "creating Fs for --backup-dir failed")
		}
	}
	if fs.Config.CompareDest != "" {
		copyDestDir, err = GetCompareDest()
		if err != nil {
			return err
		}
	} else if fs.Config.CopyDest != "" {
		copyDestDir, err = GetCopyDest(fdst)
		if err != nil {
			return err
		}
	}
	NoNeedTransfer, err := CompareOrCopyDest(ctx, fdst, dstObj, srcObj, copyDestDir, backupDir)
	if err != nil {
		return err
	}
	if !NoNeedTransfer && NeedTransfer(ctx, dstObj, srcObj) {
		// If destination already exists, then we must move it into --backup-dir if required
		if dstObj != nil && backupDir != nil {
			err = MoveBackupDir(ctx, backupDir, dstObj)
			if err != nil {
				return errors.Wrap(err, "moving to --backup-dir failed")
			}
			// If successful zero out the dstObj as it is no longer there
			dstObj = nil
		}

		_, err = Op(ctx, fdst, dstObj, dstFileName, srcObj)
	} else {
		tr := accounting.Stats(ctx).NewCheckingTransfer(srcObj)
		if !cp {
			err = DeleteFile(ctx, srcObj)
		}
		tr.Done(err)
	}
	return err
}

// MoveFile moves a single file possibly to a new name
func MoveFile(ctx context.Context, fdst fs.Fs, fsrc fs.Fs, dstFileName string, srcFileName string) (err error) {
	return moveOrCopyFile(ctx, fdst, fsrc, dstFileName, srcFileName, false)
}

// CopyFile moves a single file possibly to a new name
func CopyFile(ctx context.Context, fdst fs.Fs, fsrc fs.Fs, dstFileName string, srcFileName string) (err error) {
	return moveOrCopyFile(ctx, fdst, fsrc, dstFileName, srcFileName, true)
}

// SetTier changes tier of object in remote
func SetTier(ctx context.Context, fsrc fs.Fs, tier string) error {
	return ListFn(ctx, fsrc, func(o fs.Object) {
		objImpl, ok := o.(fs.SetTierer)
		if !ok {
			fs.Errorf(fsrc, "Remote object does not implement SetTier")
			return
		}
		err := objImpl.SetTier(tier)
		if err != nil {
			fs.Errorf(fsrc, "Failed to do SetTier, %v", err)
		}
	})
}

// ListFormat defines files information print format
type ListFormat struct {
	separator string
	dirSlash  bool
	absolute  bool
	output    []func(entry *ListJSONItem) string
	csv       *csv.Writer
	buf       bytes.Buffer
}

// SetSeparator changes separator in struct
func (l *ListFormat) SetSeparator(separator string) {
	l.separator = separator
}

// SetDirSlash defines if slash should be printed
func (l *ListFormat) SetDirSlash(dirSlash bool) {
	l.dirSlash = dirSlash
}

// SetAbsolute prints a leading slash in front of path names
func (l *ListFormat) SetAbsolute(absolute bool) {
	l.absolute = absolute
}

// SetCSV defines if the output should be csv
//
// Note that you should call SetSeparator before this if you want a
// custom separator
func (l *ListFormat) SetCSV(useCSV bool) {
	if useCSV {
		l.csv = csv.NewWriter(&l.buf)
		if l.separator != "" {
			l.csv.Comma = []rune(l.separator)[0]
		}
	} else {
		l.csv = nil
	}
}

// SetOutput sets functions used to create files information
func (l *ListFormat) SetOutput(output []func(entry *ListJSONItem) string) {
	l.output = output
}

// AddModTime adds file's Mod Time to output
func (l *ListFormat) AddModTime() {
	l.AppendOutput(func(entry *ListJSONItem) string {
		return entry.ModTime.When.Local().Format("2006-01-02 15:04:05")
	})
}

// AddSize adds file's size to output
func (l *ListFormat) AddSize() {
	l.AppendOutput(func(entry *ListJSONItem) string {
		return strconv.FormatInt(entry.Size, 10)
	})
}

// normalisePath makes sure the path has the correct slashes for the current mode
func (l *ListFormat) normalisePath(entry *ListJSONItem, remote string) string {
	if l.absolute && !strings.HasPrefix(remote, "/") {
		remote = "/" + remote
	}
	if entry.IsDir && l.dirSlash {
		remote += "/"
	}
	return remote
}

// AddPath adds path to file to output
func (l *ListFormat) AddPath() {
	l.AppendOutput(func(entry *ListJSONItem) string {
		return l.normalisePath(entry, entry.Path)
	})
}

// AddEncrypted adds the encrypted path to file to output
func (l *ListFormat) AddEncrypted() {
	l.AppendOutput(func(entry *ListJSONItem) string {
		return l.normalisePath(entry, entry.Encrypted)
	})
}

// AddHash adds the hash of the type given to the output
func (l *ListFormat) AddHash(ht hash.Type) {
	hashName := ht.String()
	l.AppendOutput(func(entry *ListJSONItem) string {
		if entry.IsDir {
			return ""
		}
		return entry.Hashes[hashName]
	})
}

// AddID adds file's ID to the output if known
func (l *ListFormat) AddID() {
	l.AppendOutput(func(entry *ListJSONItem) string {
		return entry.ID
	})
}

// AddOrigID adds file's Original ID to the output if known
func (l *ListFormat) AddOrigID() {
	l.AppendOutput(func(entry *ListJSONItem) string {
		return entry.OrigID
	})
}

// AddTier adds file's Tier to the output if known
func (l *ListFormat) AddTier() {
	l.AppendOutput(func(entry *ListJSONItem) string {
		return entry.Tier
	})
}

// AddMimeType adds file's MimeType to the output if known
func (l *ListFormat) AddMimeType() {
	l.AppendOutput(func(entry *ListJSONItem) string {
		return entry.MimeType
	})
}

// AppendOutput adds string generated by specific function to printed output
func (l *ListFormat) AppendOutput(functionToAppend func(item *ListJSONItem) string) {
	l.output = append(l.output, functionToAppend)
}

// Format prints information about the DirEntry in the format defined
func (l *ListFormat) Format(entry *ListJSONItem) (result string) {
	var out []string
	for _, fun := range l.output {
		out = append(out, fun(entry))
	}
	if l.csv != nil {
		l.buf.Reset()
		_ = l.csv.Write(out) // can't fail writing to bytes.Buffer
		l.csv.Flush()
		result = strings.TrimRight(l.buf.String(), "\n")
	} else {
		result = strings.Join(out, l.separator)
	}
	return result
}

// DirMove renames srcRemote to dstRemote
//
// It does this by loading the directory tree into memory (using ListR
// if available) and doing renames in parallel.
func DirMove(ctx context.Context, f fs.Fs, srcRemote, dstRemote string) (err error) {
	// Use DirMove if possible
	if doDirMove := f.Features().DirMove; doDirMove != nil {
		err = doDirMove(ctx, f, srcRemote, dstRemote)
		if err == nil {
			accounting.Stats(ctx).Renames(1)
		}
		return err
	}

	// Load the directory tree into memory
	tree, err := walk.NewDirTree(ctx, f, srcRemote, true, -1)
	if err != nil {
		return errors.Wrap(err, "RenameDir tree walk")
	}

	// Get the directories in sorted order
	dirs := tree.Dirs()

	// Make the destination directories - must be done in order not in parallel
	for _, dir := range dirs {
		dstPath := dstRemote + dir[len(srcRemote):]
		err := f.Mkdir(ctx, dstPath)
		if err != nil {
			return errors.Wrap(err, "RenameDir mkdir")
		}
	}

	// Rename the files in parallel
	type rename struct {
		o       fs.Object
		newPath string
	}
	renames := make(chan rename, fs.Config.Transfers)
	g, gCtx := errgroup.WithContext(context.Background())
	for i := 0; i < fs.Config.Transfers; i++ {
		g.Go(func() error {
			for job := range renames {
				dstOverwritten, _ := f.NewObject(gCtx, job.newPath)
				_, err := Move(gCtx, f, dstOverwritten, job.newPath, job.o)
				if err != nil {
					return err
				}
				select {
				case <-gCtx.Done():
					return gCtx.Err()
				default:
				}

			}
			return nil
		})
	}
	for dir, entries := range tree {
		dstPath := dstRemote + dir[len(srcRemote):]
		for _, entry := range entries {
			if o, ok := entry.(fs.Object); ok {
				renames <- rename{o, path.Join(dstPath, path.Base(o.Remote()))}
			}
		}
	}
	close(renames)
	err = g.Wait()
	if err != nil {
		return errors.Wrap(err, "RenameDir renames")
	}

	// Remove the source directories in reverse order
	for i := len(dirs) - 1; i >= 0; i-- {
		err := f.Rmdir(ctx, dirs[i])
		if err != nil {
			return errors.Wrap(err, "RenameDir rmdir")
		}
	}

	return nil
}

// FsInfo provides information about a remote
type FsInfo struct {
	// Name of the remote (as passed into NewFs)
	Name string

	// Root of the remote (as passed into NewFs)
	Root string

	// String returns a description of the FS
	String string

	// Precision of the ModTimes in this Fs in Nanoseconds
	Precision time.Duration

	// Returns the supported hash types of the filesystem
	Hashes []string

	// Features returns the optional features of this Fs
	Features map[string]bool
}

// GetFsInfo gets the information (FsInfo) about a given Fs
func GetFsInfo(f fs.Fs) *FsInfo {
	info := &FsInfo{
		Name:      f.Name(),
		Root:      f.Root(),
		String:    f.String(),
		Precision: f.Precision(),
		Hashes:    make([]string, 0, 4),
		Features:  f.Features().Enabled(),
	}
	for _, hashType := range f.Hashes().Array() {
		info.Hashes = append(info.Hashes, hashType.String())
	}
	return info
}

var (
	interactiveMu sync.Mutex
	skipped       = map[string]bool{}
)

// skipDestructiveChoose asks the user which action to take
//
// Call with interactiveMu held
func skipDestructiveChoose(ctx context.Context, subject interface{}, action string) (skip bool) {
	fmt.Printf("rclone: %s \"%v\"?\n", action, subject)
	switch i := config.CommandDefault([]string{
		"yYes, this is OK",
		"nNo, skip this",
		fmt.Sprintf("sSkip all %s operations with no more questions", action),
		fmt.Sprintf("!Do all %s operations with no more questions", action),
		"qExit rclone now.",
	}, 0); i {
	case 'y':
		skip = false
	case 'n':
		skip = true
	case 's':
		skip = true
		skipped[action] = true
		fs.Logf(nil, "Skipping all %s operations from now on without asking", action)
	case '!':
		skip = false
		skipped[action] = false
		fs.Logf(nil, "Doing all %s operations from now on without asking", action)
	case 'q':
		fs.Logf(nil, "Quitting rclone now")
		atexit.Run()
		os.Exit(0)
	default:
		skip = true
		fs.Errorf(nil, "Bad choice %c", i)
	}
	return skip
}

// SkipDestructive should be called whenever rclone is about to do an destructive operation.
//
// It will check the --dry-run flag and it will ask the user if the --interactive flag is set.
//
// subject should be the object or directory in use
//
// action should be a descriptive word or short phrase
//
// Together they should make sense in this sentence: "Rclone is about
// to action subject".
func SkipDestructive(ctx context.Context, subject interface{}, action string) (skip bool) {
	var flag string
	switch {
	case fs.Config.DryRun:
		flag = "--dry-run"
		skip = true
	case fs.Config.Interactive:
		flag = "--interactive"
		interactiveMu.Lock()
		defer interactiveMu.Unlock()
		var found bool
		skip, found = skipped[action]
		if !found {
			skip = skipDestructiveChoose(ctx, subject, action)
		}
	default:
		return false
	}
	if skip {
		fs.Logf(subject, "Skipped %s as %s is set", action, flag)
	}
	return skip
}<|MERGE_RESOLUTION|>--- conflicted
+++ resolved
@@ -725,234 +725,12 @@
 	return fdstRoot == fsrcRoot
 }
 
-<<<<<<< HEAD
-// checkIdentical checks to see if dst and src are identical
-//
-// it returns true if differences were found
-// it also returns whether it couldn't be hashed
-func checkIdentical(ctx context.Context, dst, src fs.Object) (differ bool, noHash bool) {
-	same, ht, err := CheckHashes(ctx, src, dst)
-	if err != nil {
-		// CheckHashes will log and count errors
-		return true, false
-	}
-	if ht == hash.None {
-		return false, true
-	}
-	if !same {
-		err = errors.Errorf("%v differ", ht)
-		fs.Errorf(src, "%v", err)
-		_ = fs.CountError(err)
-		return true, false
-	}
-	return false, false
-}
-
-// checkFn is the type of the checking function used in CheckFn()
-type checkFn func(ctx context.Context, a, b fs.Object) (differ bool, noHash bool)
-
-// checkMarch is used to march over two Fses in the same way as
-// sync/copy
-type checkMarch struct {
-	fdst, fsrc      fs.Fs
-	check           checkFn
-	oneway          bool
-	differences     int32
-	noHashes        int32
-	srcFilesMissing int32
-	dstFilesMissing int32
-	matches         int32
-}
-
-// DstOnly have an object which is in the destination only
-func (c *checkMarch) DstOnly(dst fs.DirEntry) (recurse bool) {
-	switch dst.(type) {
-	case fs.Object:
-		if c.oneway {
-			return false
-		}
-		err := errors.Errorf("File not in %v", c.fsrc)
-		fs.Errorf(dst, "%v", err)
-		_ = fs.CountError(err)
-		atomic.AddInt32(&c.differences, 1)
-		atomic.AddInt32(&c.srcFilesMissing, 1)
-	case fs.Directory:
-		// Do the same thing to the entire contents of the directory
-		if c.oneway {
-			return false
-		}
-		return true
-	default:
-		panic("Bad object in DirEntries")
-	}
-	return false
-}
-
-// SrcOnly have an object which is in the source only
-func (c *checkMarch) SrcOnly(src fs.DirEntry) (recurse bool) {
-	switch src.(type) {
-	case fs.Object:
-		err := errors.Errorf("File not in %v", c.fdst)
-		fs.Errorf(src, "%v", err)
-		_ = fs.CountError(err)
-		atomic.AddInt32(&c.differences, 1)
-		atomic.AddInt32(&c.dstFilesMissing, 1)
-	case fs.Directory:
-		// Do the same thing to the entire contents of the directory
-		return true
-	default:
-		panic("Bad object in DirEntries")
-	}
-	return false
-}
-
-// check to see if two objects are identical using the check function
-func (c *checkMarch) checkIdentical(ctx context.Context, dst, src fs.Object) (differ bool, noHash bool) {
-	var err error
-	tr := accounting.Stats(ctx).NewCheckingTransfer(src)
-	defer func() {
-		tr.Done(err)
-	}()
-	if sizeDiffers(src, dst) {
-		err = errors.Errorf("Sizes differ")
-		fs.Errorf(src, "%v", err)
-		return true, false
-	}
-	if fs.Config.SizeOnly {
-		return false, false
-	}
-	return c.check(ctx, dst, src)
-}
-
-// Match is called when src and dst are present, so sync src to dst
-func (c *checkMarch) Match(ctx context.Context, dst, src fs.DirEntry) (recurse bool) {
-	switch srcX := src.(type) {
-	case fs.Object:
-		dstX, ok := dst.(fs.Object)
-		if ok {
-			differ, noHash := c.checkIdentical(ctx, dstX, srcX)
-			if differ {
-				atomic.AddInt32(&c.differences, 1)
-			} else {
-				atomic.AddInt32(&c.matches, 1)
-				if noHash {
-					atomic.AddInt32(&c.noHashes, 1)
-					fs.Debugf(dstX, "OK - could not check hash")
-				} else {
-					fs.Debugf(dstX, "OK")
-				}
-			}
-		} else {
-			err := errors.Errorf("is file on %v but directory on %v", c.fsrc, c.fdst)
-			fs.Errorf(src, "%v", err)
-			_ = fs.CountError(err)
-			atomic.AddInt32(&c.differences, 1)
-			atomic.AddInt32(&c.dstFilesMissing, 1)
-		}
-	case fs.Directory:
-		// Do the same thing to the entire contents of the directory
-		_, ok := dst.(fs.Directory)
-		if ok {
-			return true
-		}
-		err := errors.Errorf("is file on %v but directory on %v", c.fdst, c.fsrc)
-		fs.Errorf(dst, "%v", err)
-		_ = fs.CountError(err)
-		atomic.AddInt32(&c.differences, 1)
-		atomic.AddInt32(&c.srcFilesMissing, 1)
-
-	default:
-		panic("Bad object in DirEntries")
-	}
-	return false
-}
-
-// CheckFn checks the files in fsrc and fdst according to Size and
-// hash using checkFunction on each file to check the hashes.
-//
-// checkFunction sees if dst and src are identical
-//
-// it returns true if differences were found
-// it also returns whether it couldn't be hashed
-func CheckFn(ctx context.Context, fdst, fsrc fs.Fs, check checkFn, oneway bool) error {
-	c := &checkMarch{
-		fdst:   fdst,
-		fsrc:   fsrc,
-		check:  check,
-		oneway: oneway,
-	}
-
-	// set up a march over fdst and fsrc
-	m := &march.March{
-		Ctx:      ctx,
-		Fdst:     fdst,
-		Fsrc:     fsrc,
-		Dir:      "",
-		Callback: c,
-	}
-	fs.Debugf(fdst, "Waiting for checks to finish")
-	err := m.Run()
-
-	if c.dstFilesMissing > 0 {
-		fs.Logf(fdst, "%d files missing", c.dstFilesMissing)
-	}
-	if c.srcFilesMissing > 0 {
-		fs.Logf(fsrc, "%d files missing", c.srcFilesMissing)
-	}
-
-	fs.Logf(fdst, "%d differences found", c.differences)
-	if errs := accounting.Stats(ctx).GetErrors(); errs > 0 {
-		fs.Logf(fdst, "%d errors while checking", errs)
-	}
-	if c.noHashes > 0 {
-		fs.Logf(fdst, "%d hashes could not be checked", c.noHashes)
-	}
-	if c.matches > 0 {
-		fs.Logf(fdst, "%d matching files", c.matches)
-	}
-	if c.differences > 0 {
-		return errors.Errorf("%d differences found", c.differences)
-	}
-	return err
-}
-
-// Check the files in fsrc and fdst according to Size and hash
-func Check(ctx context.Context, fdst, fsrc fs.Fs, oneway bool) error {
-	return CheckFn(ctx, fdst, fsrc, checkIdentical, oneway)
-}
-
-// CheckEqualReaders checks to see if in1 and in2 have the same
-// content when read.
-//
-// it returns true if differences were found
-func CheckEqualReaders(in1, in2 io.Reader) (differ bool, err error) {
-	const bufSize = 64 * 1024
-	buf1 := make([]byte, bufSize)
-	buf2 := make([]byte, bufSize)
-	for {
-		n1, err1 := readers.ReadFill(in1, buf1)
-		n2, err2 := readers.ReadFill(in2, buf2)
-		// check errors
-		if err1 != nil && err1 != io.EOF {
-			return true, err1
-		} else if err2 != nil && err2 != io.EOF {
-			return true, err2
-		}
-		// err1 && err2 are nil or io.EOF here
-		// process the data
-		if n1 != n2 || !bytes.Equal(buf1[:n1], buf2[:n2]) {
-			return true, nil
-		}
-		// if both streams finished the we have finished
-		if err1 == io.EOF && err2 == io.EOF {
-=======
 // Retry runs fn up to maxTries times if it returns a retriable error
 func Retry(o interface{}, maxTries int, fn func() error) (err error) {
 	for tries := 1; tries <= maxTries; tries++ {
 		// Call the function which might error
 		err = fn()
 		if err == nil {
->>>>>>> 27b9ae4f
 			break
 		}
 		// Retry if err returned a retry error
@@ -1145,20 +923,6 @@
 // Purge removes a directory and all of its contents
 func Purge(ctx context.Context, f fs.Fs, dir string) (err error) {
 	doFallbackPurge := true
-<<<<<<< HEAD
-	var err error
-	if dir == "" {
-		// FIXME change the Purge interface so it takes a dir - see #1891
-		if doPurge := f.Features().Purge; doPurge != nil {
-			doFallbackPurge = false
-			if SkipDestructive(ctx, fs.LogDirName(f, dir), "purge directory") {
-				return nil
-			}
-			err = doPurge(ctx)
-			if err == fs.ErrorCantPurge {
-				doFallbackPurge = true
-			}
-=======
 	if doPurge := f.Features().Purge; doPurge != nil {
 		doFallbackPurge = false
 		if SkipDestructive(ctx, fs.LogDirName(f, dir), "purge directory") {
@@ -1167,7 +931,6 @@
 		err = doPurge(ctx, dir)
 		if err == fs.ErrorCantPurge {
 			doFallbackPurge = true
->>>>>>> 27b9ae4f
 		}
 	}
 	if doFallbackPurge {
