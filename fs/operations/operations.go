--- conflicted
+++ resolved
@@ -424,11 +424,7 @@
 	ci := fs.GetConfig(ctx)
 	var tr *accounting.Transfer
 	if isTransfer {
-<<<<<<< HEAD
-		tr = accounting.Stats(ctx).NewTransfer(src)
-=======
 		tr = accounting.Stats(ctx).NewTransfer(src, fdst)
->>>>>>> b6013a5e
 	} else {
 		tr = accounting.Stats(ctx).NewCheckingTransfer(src, "moving")
 	}
