package operations

import (
	"context"
	"errors"
	"io"
	"sync"

<<<<<<< HEAD
	"github.com/pkg/errors"
	"github.com/artpar/rclone/fs"
	"github.com/artpar/rclone/fs/fserrors"
=======
	"github.com/rclone/rclone/fs"
	"github.com/rclone/rclone/fs/fserrors"
>>>>>>> 27176cc6
)

// ReOpen is a wrapper for an object reader which reopens the stream on error
type ReOpen struct {
	ctx      context.Context
	mu       sync.Mutex      // mutex to protect the below
	src      fs.Object       // object to open
	options  []fs.OpenOption // option to pass to initial open
	rc       io.ReadCloser   // underlying stream
	read     int64           // number of bytes read from this stream
	maxTries int             // maximum number of retries
	tries    int             // number of retries we've had so far in this stream
	err      error           // if this is set then Read/Close calls will return it
	opened   bool            // if set then rc is valid and needs closing
}

var (
	errorFileClosed   = errors.New("file already closed")
	errorTooManyTries = errors.New("failed to reopen: too many retries")
)

// NewReOpen makes a handle which will reopen itself and seek to where it was on errors
//
// If hashOption is set this will be applied when reading from the start
//
// If rangeOption is set then this will applied when reading from the
// start, and updated on retries.
func NewReOpen(ctx context.Context, src fs.Object, maxTries int, options ...fs.OpenOption) (rc io.ReadCloser, err error) {
	h := &ReOpen{
		ctx:      ctx,
		src:      src,
		maxTries: maxTries,
		options:  options,
	}
	h.mu.Lock()
	defer h.mu.Unlock()
	err = h.open()
	if err != nil {
		return nil, err
	}
	return h, nil
}

// open the underlying handle - call with lock held
//
// we don't retry here as the Open() call will itself have low level retries
func (h *ReOpen) open() error {
	opts := []fs.OpenOption{}
	var hashOption *fs.HashesOption
	var rangeOption *fs.RangeOption
	for _, option := range h.options {
		switch option.(type) {
		case *fs.HashesOption:
			hashOption = option.(*fs.HashesOption)
		case *fs.RangeOption:
			rangeOption = option.(*fs.RangeOption)
		case *fs.HTTPOption:
			opts = append(opts, option)
		default:
			if option.Mandatory() {
				fs.Logf(h.src, "Unsupported mandatory option: %v", option)
			}
		}
	}
	if h.read == 0 {
		if rangeOption != nil {
			opts = append(opts, rangeOption)
		}
		if hashOption != nil {
			// put hashOption on if reading from the start, ditch otherwise
			opts = append(opts, hashOption)
		}
	} else {
		if rangeOption != nil {
			// range to the read point
			opts = append(opts, &fs.RangeOption{Start: rangeOption.Start + h.read, End: rangeOption.End})
		} else {
			// seek to the read point
			opts = append(opts, &fs.SeekOption{Offset: h.read})
		}
	}
	h.tries++
	if h.tries > h.maxTries {
		h.err = errorTooManyTries
	} else {
		h.rc, h.err = h.src.Open(h.ctx, opts...)
	}
	if h.err != nil {
		if h.tries > 1 {
			fs.Debugf(h.src, "Reopen failed after %d bytes read: %v", h.read, h.err)
		}
		return h.err
	}
	h.opened = true
	return nil
}

// Read bytes retrying as necessary
func (h *ReOpen) Read(p []byte) (n int, err error) {
	h.mu.Lock()
	defer h.mu.Unlock()
	if h.err != nil {
		// return a previous error if there is one
		return n, h.err
	}
	n, err = h.rc.Read(p)
	if err != nil {
		h.err = err
	}
	h.read += int64(n)
	if err != nil && err != io.EOF && !fserrors.IsNoLowLevelRetryError(err) {
		// close underlying stream
		h.opened = false
		_ = h.rc.Close()
		// reopen stream, clearing error if successful
		fs.Debugf(h.src, "Reopening on read failure after %d bytes: retry %d/%d: %v", h.read, h.tries, h.maxTries, err)
		if h.open() == nil {
			err = nil
		}
	}
	return n, err
}

// Close the stream
func (h *ReOpen) Close() error {
	h.mu.Lock()
	defer h.mu.Unlock()
	if !h.opened {
		return errorFileClosed
	}
	h.opened = false
	h.err = errorFileClosed
	return h.rc.Close()
}<|MERGE_RESOLUTION|>--- conflicted
+++ resolved
@@ -6,14 +6,8 @@
 	"io"
 	"sync"
 
-<<<<<<< HEAD
-	"github.com/pkg/errors"
 	"github.com/artpar/rclone/fs"
 	"github.com/artpar/rclone/fs/fserrors"
-=======
-	"github.com/rclone/rclone/fs"
-	"github.com/rclone/rclone/fs/fserrors"
->>>>>>> 27176cc6
 )
 
 // ReOpen is a wrapper for an object reader which reopens the stream on error
