// Package fspath contains routines for fspath manipulation
package fspath

import (
	"path"
	"path/filepath"
	"regexp"
	"strings"

<<<<<<< HEAD
	"github.com/artpar/rclone/fs/driveletter"
=======
	"github.com/rclone/rclone/fs/driveletter"
>>>>>>> c2635e39
)

// Matcher is a pattern to match an rclone URL
var Matcher = regexp.MustCompile(`^(:?[\w_ -]+):(.*)$`)

// Parse deconstructs a remote path into configName and fsPath
//
// If the path is a local path then configName will be returned as "".
//
// So "remote:path/to/dir" will return "remote", "path/to/dir"
// and "/path/to/local" will return ("", "/path/to/local")
//
// Note that this will turn \ into / in the fsPath on Windows
func Parse(path string) (configName, fsPath string) {
	parts := Matcher.FindStringSubmatch(path)
	configName, fsPath = "", path
	if parts != nil && !driveletter.IsDriveLetter(parts[1]) {
		configName, fsPath = parts[1], parts[2]
	}
	// change native directory separators to / if there are any
	fsPath = filepath.ToSlash(fsPath)
	return configName, fsPath
}

// Split splits a remote into a parent and a leaf
//
// if it returns leaf as an empty string then remote is a directory
//
// if it returns parent as an empty string then that means the current directory
//
// The returned values have the property that parent + leaf == remote
// (except under Windows where \ will be translated into /)
func Split(remote string) (parent string, leaf string) {
	remoteName, remotePath := Parse(remote)
	if remoteName != "" {
		remoteName += ":"
	}
	// Construct new remote name without last segment
	parent, leaf = path.Split(remotePath)
	return remoteName + parent, leaf
}

// JoinRootPath joins any number of path elements into a single path, adding a
// separating slash if necessary. The result is Cleaned; in particular,
// all empty strings are ignored.
// If the first non empty element has a leading "//" this is preserved.
func JoinRootPath(elem ...string) string {
	for i, e := range elem {
		if e != "" {
			if strings.HasPrefix(e, "//") {
				return "/" + path.Clean(strings.Join(elem[i:], "/"))
			}
			return path.Clean(strings.Join(elem[i:], "/"))
		}
	}
	return ""
}<|MERGE_RESOLUTION|>--- conflicted
+++ resolved
@@ -7,11 +7,7 @@
 	"regexp"
 	"strings"
 
-<<<<<<< HEAD
-	"github.com/artpar/rclone/fs/driveletter"
-=======
 	"github.com/rclone/rclone/fs/driveletter"
->>>>>>> c2635e39
 )
 
 // Matcher is a pattern to match an rclone URL
