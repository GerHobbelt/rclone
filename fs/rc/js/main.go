--- conflicted
+++ resolved
@@ -17,14 +17,8 @@
 	"runtime"
 	"syscall/js"
 
-<<<<<<< HEAD
 	"github.com/artpar/rclone/fs"
 	"github.com/artpar/rclone/fs/rc"
-	"github.com/pkg/errors"
-=======
-	"github.com/rclone/rclone/fs"
-	"github.com/rclone/rclone/fs/rc"
->>>>>>> 27176cc6
 
 	// Core functionality we need
 	_ "github.com/artpar/rclone/fs/operations"
@@ -44,7 +38,7 @@
 func getElementById(name string) js.Value {
 	node := document.Call("getElementById", name)
 	if node.IsUndefined() {
-		log.Printf("Couldn't find element %q", name)
+		log.Fatalf("Couldn't find element %q", name)
 	}
 	return node
 }
@@ -125,16 +119,16 @@
 func main() {
 	log.Printf("Running on goos/goarch = %s/%s", runtime.GOOS, runtime.GOARCH)
 	if js.Global().IsUndefined() {
-		log.Printf("Didn't find Global - not running in browser")
+		log.Fatalf("Didn't find Global - not running in browser")
 	}
 	document = js.Global().Get("document")
 	if document.IsUndefined() {
-		log.Printf("Didn't find document - not running in browser")
+		log.Fatalf("Didn't find document - not running in browser")
 	}
 
 	jsJSON = js.Global().Get("JSON")
 	if jsJSON.IsUndefined() {
-		log.Printf("can't find JSON")
+		log.Fatalf("can't find JSON")
 	}
 
 	// Set rc
@@ -143,7 +137,7 @@
 	// Signal that it is valid
 	rcValidResolve := js.Global().Get("rcValidResolve")
 	if rcValidResolve.IsUndefined() {
-		log.Printf("Didn't find rcValidResolve")
+		log.Fatalf("Didn't find rcValidResolve")
 	}
 	rcValidResolve.Invoke()
 
