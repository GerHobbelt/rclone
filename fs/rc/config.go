--- conflicted
+++ resolved
@@ -8,14 +8,8 @@
 	"context"
 	"fmt"
 
-<<<<<<< HEAD
-	"github.com/pkg/errors"
 	"github.com/artpar/rclone/fs"
 	"github.com/artpar/rclone/fs/filter"
-=======
-	"github.com/rclone/rclone/fs"
-	"github.com/rclone/rclone/fs/filter"
->>>>>>> 27176cc6
 )
 
 var (
