// Parameter parsing

package rc

import (
	"encoding/json"
	"errors"
	"fmt"
	"math"
	"net/http"
	"strconv"
	"time"

<<<<<<< HEAD
	"github.com/pkg/errors"

	"github.com/artpar/rclone/fs"
=======
	"github.com/rclone/rclone/fs"
>>>>>>> 27176cc6
)

// Params is the input and output type for the Func
type Params map[string]interface{}

// ErrParamNotFound - this is returned from the Get* functions if the
// parameter isn't found along with a zero value of the requested
// item.
//
// Returning an error of this type from an rc.Func will cause the http
// method to return http.StatusBadRequest
type ErrParamNotFound string

// Error turns this error into a string
func (e ErrParamNotFound) Error() string {
	return fmt.Sprintf("Didn't find key %q in input", string(e))
}

// IsErrParamNotFound returns whether err is ErrParamNotFound
func IsErrParamNotFound(err error) bool {
	_, isNotFound := err.(ErrParamNotFound)
	return isNotFound
}

// NotErrParamNotFound returns true if err != nil and
// !IsErrParamNotFound(err)
//
// This is for checking error returns of the Get* functions to ignore
// error not found returns and take the default value.
func NotErrParamNotFound(err error) bool {
	return err != nil && !IsErrParamNotFound(err)
}

// ErrParamInvalid - this is returned from the Get* functions if the
// parameter is invalid.
//
//
// Returning an error of this type from an rc.Func will cause the http
// method to return http.StatusBadRequest
type ErrParamInvalid struct {
	error
}

// NewErrParamInvalid returns new ErrParamInvalid from given error
func NewErrParamInvalid(err error) ErrParamInvalid {
	return ErrParamInvalid{err}
}

// IsErrParamInvalid returns whether err is ErrParamInvalid
func IsErrParamInvalid(err error) bool {
	_, isInvalid := err.(ErrParamInvalid)
	return isInvalid
}

// Reshape reshapes one blob of data into another via json serialization
//
// out should be a pointer type
//
// This isn't a very efficient way of dealing with this!
func Reshape(out interface{}, in interface{}) error {
	b, err := json.Marshal(in)
	if err != nil {
		return fmt.Errorf("Reshape failed to Marshal: %w", err)
	}
	err = json.Unmarshal(b, out)
	if err != nil {
		return fmt.Errorf("Reshape failed to Unmarshal: %w", err)
	}
	return nil
}

// Copy shallow copies the Params
func (p Params) Copy() (out Params) {
	out = make(Params, len(p))
	for k, v := range p {
		out[k] = v
	}
	return out
}

// Get gets a parameter from the input
//
// If the parameter isn't found then error will be of type
// ErrParamNotFound and the returned value will be nil.
func (p Params) Get(key string) (interface{}, error) {
	value, ok := p[key]
	if !ok {
		return nil, ErrParamNotFound(key)
	}
	return value, nil
}

// GetHTTPRequest gets a http.Request parameter associated with the request with the key "_request"
//
// If the parameter isn't found then error will be of type
// ErrParamNotFound and the returned value will be nil.
func (p Params) GetHTTPRequest() (*http.Request, error) {
	key := "_request"
	value, err := p.Get(key)
	if err != nil {
		return nil, err
	}
	request, ok := value.(*http.Request)
	if !ok {
		return nil, ErrParamInvalid{fmt.Errorf("expecting http.request value for key %q (was %T)", key, value)}
	}
	return request, nil
}

// GetHTTPResponseWriter gets a http.ResponseWriter parameter associated with the request with the key "_response"
//
// If the parameter isn't found then error will be of type
// ErrParamNotFound and the returned value will be nil.
func (p Params) GetHTTPResponseWriter() (http.ResponseWriter, error) {
	key := "_response"
	value, err := p.Get(key)
	if err != nil {
		return nil, err
	}
	request, ok := value.(http.ResponseWriter)
	if !ok {
		return nil, ErrParamInvalid{fmt.Errorf("expecting http.ResponseWriter value for key %q (was %T)", key, value)}
	}
	return request, nil
}

// GetString gets a string parameter from the input
//
// If the parameter isn't found then error will be of type
// ErrParamNotFound and the returned value will be "".
func (p Params) GetString(key string) (string, error) {
	value, err := p.Get(key)
	if err != nil {
		return "", err
	}
	str, ok := value.(string)
	if !ok {
		return "", ErrParamInvalid{fmt.Errorf("expecting string value for key %q (was %T)", key, value)}
	}
	return str, nil
}

// GetInt64 gets an int64 parameter from the input
//
// If the parameter isn't found then error will be of type
// ErrParamNotFound and the returned value will be 0.
func (p Params) GetInt64(key string) (int64, error) {
	value, err := p.Get(key)
	if err != nil {
		return 0, err
	}
	switch x := value.(type) {
	case int:
		return int64(x), nil
	case int64:
		return x, nil
	case float64:
		if x > math.MaxInt64 || x < math.MinInt64 {
			return 0, ErrParamInvalid{fmt.Errorf("key %q (%v) overflows int64 ", key, value)}
		}
		return int64(x), nil
	case string:
		i, err := strconv.ParseInt(x, 10, 0)
		if err != nil {
			return 0, ErrParamInvalid{fmt.Errorf("couldn't parse key %q (%v) as int64: %w", key, value, err)}
		}
		return i, nil
	}
	return 0, ErrParamInvalid{fmt.Errorf("expecting int64 value for key %q (was %T)", key, value)}
}

// GetFloat64 gets a float64 parameter from the input
//
// If the parameter isn't found then error will be of type
// ErrParamNotFound and the returned value will be 0.
func (p Params) GetFloat64(key string) (float64, error) {
	value, err := p.Get(key)
	if err != nil {
		return 0, err
	}
	switch x := value.(type) {
	case float64:
		return x, nil
	case int:
		return float64(x), nil
	case int64:
		return float64(x), nil
	case string:
		f, err := strconv.ParseFloat(x, 64)
		if err != nil {
			return 0, ErrParamInvalid{fmt.Errorf("couldn't parse key %q (%v) as float64: %w", key, value, err)}
		}
		return f, nil
	}
	return 0, ErrParamInvalid{fmt.Errorf("expecting float64 value for key %q (was %T)", key, value)}
}

// GetBool gets a boolean parameter from the input
//
// If the parameter isn't found then error will be of type
// ErrParamNotFound and the returned value will be false.
func (p Params) GetBool(key string) (bool, error) {
	value, err := p.Get(key)
	if err != nil {
		return false, err
	}
	switch x := value.(type) {
	case int:
		return x != 0, nil
	case int64:
		return x != 0, nil
	case float64:
		return x != 0, nil
	case bool:
		return x, nil
	case string:
		b, err := strconv.ParseBool(x)
		if err != nil {
			return false, ErrParamInvalid{fmt.Errorf("couldn't parse key %q (%v) as bool: %w", key, value, err)}
		}
		return b, nil
	}
	return false, ErrParamInvalid{fmt.Errorf("expecting bool value for key %q (was %T)", key, value)}
}

// GetStruct gets a struct from key from the input into the struct
// pointed to by out. out must be a pointer type.
//
// If the parameter isn't found then error will be of type
// ErrParamNotFound and out will be unchanged.
func (p Params) GetStruct(key string, out interface{}) error {
	value, err := p.Get(key)
	if err != nil {
		return err
	}
	err = Reshape(out, value)
	if err != nil {
		if valueStr, ok := value.(string); ok {
			// try to unmarshal as JSON if string
			err = json.Unmarshal([]byte(valueStr), out)
			if err == nil {
				return nil
			}
		}
		return ErrParamInvalid{fmt.Errorf("key %q: %w", key, err)}
	}
	return nil
}

// GetStructMissingOK works like GetStruct but doesn't return an error
// if the key is missing
func (p Params) GetStructMissingOK(key string, out interface{}) error {
	_, ok := p[key]
	if !ok {
		return nil
	}
	return p.GetStruct(key, out)
}

// GetDuration get the duration parameters from in
func (p Params) GetDuration(key string) (time.Duration, error) {
	s, err := p.GetString(key)
	if err != nil {
		return 0, err
	}
	duration, err := fs.ParseDuration(s)
	if err != nil {
		return 0, ErrParamInvalid{fmt.Errorf("parse duration: %w", err)}
	}
	return duration, nil
}

// Error creates the standard response for an errored rc call using an
// rc.Param from a path, input Params, error and a suggested HTTP
// response code.
//
// It returns a Params and an updated status code
func Error(path string, in Params, err error, status int) (Params, int) {
	// Adjust the status code for some well known errors
	switch {
	case errors.Is(err, fs.ErrorDirNotFound) || errors.Is(err, fs.ErrorObjectNotFound):
		status = http.StatusNotFound
	case IsErrParamInvalid(err) || IsErrParamNotFound(err):
		status = http.StatusBadRequest
	}
	result := Params{
		"status": status,
		"error":  err.Error(),
		"input":  in,
		"path":   path,
	}
	return result, status
}<|MERGE_RESOLUTION|>--- conflicted
+++ resolved
@@ -11,13 +11,7 @@
 	"strconv"
 	"time"
 
-<<<<<<< HEAD
-	"github.com/pkg/errors"
-
 	"github.com/artpar/rclone/fs"
-=======
-	"github.com/rclone/rclone/fs"
->>>>>>> 27176cc6
 )
 
 // Params is the input and output type for the Func
