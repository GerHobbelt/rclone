--- conflicted
+++ resolved
@@ -2,8 +2,8 @@
 package rcflags
 
 import (
-	"github.com/artpar/rclone/fs/config/flags"
-	"github.com/artpar/rclone/fs/rc"
+	"github.com/rclone/rclone/fs/config/flags"
+	"github.com/rclone/rclone/fs/rc"
 	"github.com/spf13/pflag"
 )
 
@@ -12,25 +12,5 @@
 
 // AddFlags adds the remote control flags to the flagSet
 func AddFlags(flagSet *pflag.FlagSet) {
-<<<<<<< HEAD
-	rc.AddOption("rc", &Opt)
-	flags.BoolVarP(flagSet, &Opt.Enabled, "rc", "", false, "Enable the remote control server", "RC")
-	flags.StringVarP(flagSet, &Opt.Files, "rc-files", "", "", "Path to local files to serve on the HTTP server", "RC")
-	flags.BoolVarP(flagSet, &Opt.Serve, "rc-serve", "", false, "Enable the serving of remote objects", "RC")
-	flags.BoolVarP(flagSet, &Opt.ServeNoModTime, "rc-serve-no-modtime", "", false, "Don't read the modification time (can speed things up)", "RC")
-	flags.BoolVarP(flagSet, &Opt.NoAuth, "rc-no-auth", "", false, "Don't require auth for certain methods", "RC")
-	flags.BoolVarP(flagSet, &Opt.WebUI, "rc-web-gui", "", false, "Launch WebGUI on localhost", "RC")
-	flags.BoolVarP(flagSet, &Opt.WebGUIUpdate, "rc-web-gui-update", "", false, "Check and update to latest version of web gui", "RC")
-	flags.BoolVarP(flagSet, &Opt.WebGUIForceUpdate, "rc-web-gui-force-update", "", false, "Force update to latest version of web gui", "RC")
-	flags.BoolVarP(flagSet, &Opt.WebGUINoOpenBrowser, "rc-web-gui-no-open-browser", "", false, "Don't open the browser automatically", "RC")
-	flags.StringVarP(flagSet, &Opt.WebGUIFetchURL, "rc-web-fetch-url", "", "https://api.github.com/repos/artpar/rclone-webui-react/releases/latest", "URL to fetch the releases for webgui", "RC")
-	flags.BoolVarP(flagSet, &Opt.EnableMetrics, "rc-enable-metrics", "", false, "Enable prometheus metrics on /metrics", "RC")
-	flags.DurationVarP(flagSet, &Opt.JobExpireDuration, "rc-job-expire-duration", "", Opt.JobExpireDuration, "Expire finished async jobs older than this value", "RC")
-	flags.DurationVarP(flagSet, &Opt.JobExpireInterval, "rc-job-expire-interval", "", Opt.JobExpireInterval, "Interval to check for expired async jobs", "RC")
-	Opt.HTTP.AddFlagsPrefix(flagSet, FlagPrefix)
-	Opt.Auth.AddFlagsPrefix(flagSet, FlagPrefix)
-	Opt.Template.AddFlagsPrefix(flagSet, FlagPrefix)
-=======
 	flags.AddFlagsFromOptions(flagSet, "", rc.OptionsInfo)
->>>>>>> 83cf8fb8
 }