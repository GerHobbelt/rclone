// Package rcserver implements the HTTP endpoint to serve the remote control
package rcserver

import (
	"encoding/base64"
	"encoding/json"
	"flag"
	"fmt"
	"log"
	"mime"
	"net/http"
	"net/url"
	"path/filepath"
	"regexp"
	"sort"
	"strings"
	"sync"
	"time"

	"github.com/rclone/rclone/fs/rc/webgui"

	"github.com/pkg/errors"
	"github.com/prometheus/client_golang/prometheus"
	"github.com/prometheus/client_golang/prometheus/promhttp"
	"github.com/skratchdot/open-golang/open"

	"github.com/artpar/rclone/cmd/serve/httplib"
	"github.com/artpar/rclone/cmd/serve/httplib/serve"
	"github.com/artpar/rclone/fs"
	"github.com/artpar/rclone/fs/accounting"
	"github.com/artpar/rclone/fs/cache"
	"github.com/artpar/rclone/fs/config"
	"github.com/artpar/rclone/fs/list"
	"github.com/artpar/rclone/fs/rc"
	"github.com/artpar/rclone/fs/rc/jobs"
	"github.com/artpar/rclone/fs/rc/rcflags"
	"github.com/artpar/rclone/lib/random"
)

var promHandler http.Handler
var onlyOnceWarningAllowOrigin sync.Once

func init() {
	rcloneCollector := accounting.NewRcloneCollector()
	prometheus.MustRegister(rcloneCollector)
	promHandler = promhttp.Handler()
}

// Start the remote control server if configured
//
// If the server wasn't configured the *Server returned may be nil
func Start(opt *rc.Options) (*Server, error) {
	jobs.SetOpt(opt) // set the defaults for jobs
	if opt.Enabled {
		// Serve on the DefaultServeMux so can have global registrations appear
		s := newServer(opt, http.DefaultServeMux)
		return s, s.Serve()
	}
	return nil, nil
}

// Server contains everything to run the rc server
type Server struct {
	*httplib.Server
	files          http.Handler
	pluginsHandler http.Handler
	opt            *rc.Options
}

func newServer(opt *rc.Options, mux *http.ServeMux) *Server {
	fileHandler := http.Handler(nil)
	pluginsHandler := http.Handler(nil)
	// Add some more mime types which are often missing
	_ = mime.AddExtensionType(".wasm", "application/wasm")
	_ = mime.AddExtensionType(".js", "application/javascript")

	cachePath := filepath.Join(config.CacheDir, "webgui")
	extractPath := filepath.Join(cachePath, "current/build")
	// File handling
	if opt.Files != "" {
		if opt.WebUI {
			fs.Logf(nil, "--rc-files overrides --rc-web-gui command\n")
		}
		fs.Logf(nil, "Serving files from %q", opt.Files)
		fileHandler = http.FileServer(http.Dir(opt.Files))
	} else if opt.WebUI {
<<<<<<< HEAD
		if err := rc.CheckAndDownloadWebGUIRelease(opt.WebGUIUpdate, opt.WebGUIForceUpdate, opt.WebGUIFetchURL, config.CacheDir); err != nil {
			log.Printf("Error while fetching the latest release of Web GUI: %v", err)
			return nil
=======
		if err := webgui.CheckAndDownloadWebGUIRelease(opt.WebGUIUpdate, opt.WebGUIForceUpdate, opt.WebGUIFetchURL, config.CacheDir); err != nil {
			log.Fatalf("Error while fetching the latest release of Web GUI: %v", err)
>>>>>>> e5190f14
		}
		if opt.NoAuth {
			opt.NoAuth = false
			fs.Infof(nil, "Cannot run Web GUI without authentication, using default auth")
		}
		if opt.HTTPOptions.BasicUser == "" {
			opt.HTTPOptions.BasicUser = "gui"
			fs.Infof(nil, "No username specified. Using default username: %s \n", rcflags.Opt.HTTPOptions.BasicUser)
		}
		if opt.HTTPOptions.BasicPass == "" {
			randomPass, err := random.Password(128)
			if err != nil {
				log.Printf("Failed to make password: %v", err)
				return nil
			}
			opt.HTTPOptions.BasicPass = randomPass
			fs.Infof(nil, "No password specified. Using random password: %s \n", randomPass)
		}
		opt.Serve = true

		fs.Logf(nil, "Serving Web GUI")
		fileHandler = http.FileServer(http.Dir(extractPath))

		pluginsHandler = http.FileServer(http.Dir(webgui.PluginsPath))
	}

	s := &Server{
		Server:         httplib.NewServer(mux, &opt.HTTPOptions),
		opt:            opt,
		files:          fileHandler,
		pluginsHandler: pluginsHandler,
	}
	mux.HandleFunc("/", s.handler)

	return s
}

// Serve runs the http server in the background.
//
// Use s.Close() and s.Wait() to shutdown server
func (s *Server) Serve() error {
	err := s.Server.Serve()
	if err != nil {
		return err
	}
	fs.Logf(nil, "Serving remote control on %s", s.URL())
	// Open the files in the browser if set
	if s.files != nil {
		openURL, err := url.Parse(s.URL())
		if err != nil {
			return errors.Wrap(err, "invalid serving URL")
		}
		// Add username, password into the URL if they are set
		user, pass := s.opt.HTTPOptions.BasicUser, s.opt.HTTPOptions.BasicPass
		if user != "" && pass != "" {
			openURL.User = url.UserPassword(user, pass)

			// Base64 encode username and password to be sent through url
			loginToken := user + ":" + pass
			parameters := url.Values{}
			encodedToken := base64.URLEncoding.EncodeToString([]byte(loginToken))
			fs.Debugf(nil, "login_token %q", encodedToken)
			parameters.Add("login_token", encodedToken)
			openURL.RawQuery = parameters.Encode()
			openURL.RawPath = "/#/login"
		}
		// Don't open browser if serving in testing environment or required not to do so.
		if flag.Lookup("test.v") == nil && !s.opt.WebGUINoOpenBrowser {
			if err := open.Start(openURL.String()); err != nil {
				fs.Errorf(nil, "Failed to open Web GUI in browser: %v. Manually access it at: %s", err, openURL.String())
			}
		} else {
			fs.Logf(nil, "Web GUI is not automatically opening browser. Navigate to %s to use.", openURL.String())
		}
	}
	return nil
}

// writeError writes a formatted error to the output
func writeError(path string, in rc.Params, w http.ResponseWriter, err error, status int) {
	fs.Errorf(nil, "rc: %q: error: %v", path, err)
	// Adjust the error return for some well known errors
	errOrig := errors.Cause(err)
	switch {
	case errOrig == fs.ErrorDirNotFound || errOrig == fs.ErrorObjectNotFound:
		status = http.StatusNotFound
	case rc.IsErrParamInvalid(err) || rc.IsErrParamNotFound(err):
		status = http.StatusBadRequest
	}
	w.WriteHeader(status)
	err = rc.WriteJSON(w, rc.Params{
		"status": status,
		"error":  err.Error(),
		"input":  in,
		"path":   path,
	})
	if err != nil {
		// can't return the error at this point
		fs.Errorf(nil, "rc: failed to write JSON output: %v", err)
	}
}

// handler reads incoming requests and dispatches them
func (s *Server) handler(w http.ResponseWriter, r *http.Request) {
	urlPath, ok := s.Path(w, r)
	if !ok {
		return
	}
	path := strings.TrimLeft(urlPath, "/")

	allowOrigin := rcflags.Opt.AccessControlAllowOrigin
	if allowOrigin != "" {
		onlyOnceWarningAllowOrigin.Do(func() {
			if allowOrigin == "*" {
				fs.Logf(nil, "Warning: Allow origin set to *. This can cause serious security problems.")
			}
		})
		w.Header().Add("Access-Control-Allow-Origin", allowOrigin)
	} else {
		w.Header().Add("Access-Control-Allow-Origin", s.URL())
	}

	// echo back access control headers client needs
	//reqAccessHeaders := r.Header.Get("Access-Control-Request-Headers")
	w.Header().Add("Access-Control-Request-Method", "POST, OPTIONS, GET, HEAD")
	w.Header().Add("Access-Control-Allow-Headers", "authorization, Content-Type")

	switch r.Method {
	case "POST":
		s.handlePost(w, r, path)
	case "OPTIONS":
		s.handleOptions(w, r, path)
	case "GET", "HEAD":
		s.handleGet(w, r, path)
	default:
		writeError(path, nil, w, errors.Errorf("method %q not allowed", r.Method), http.StatusMethodNotAllowed)
		return
	}
}

func (s *Server) handlePost(w http.ResponseWriter, r *http.Request, path string) {
	contentType := r.Header.Get("Content-Type")

	values := r.URL.Query()
	if contentType == "application/x-www-form-urlencoded" {
		// Parse the POST and URL parameters into r.Form, for others r.Form will be empty value
		err := r.ParseForm()
		if err != nil {
			writeError(path, nil, w, errors.Wrap(err, "failed to parse form/URL parameters"), http.StatusBadRequest)
			return
		}
		values = r.Form
	}

	// Read the POST and URL parameters into in
	in := make(rc.Params)
	for k, vs := range values {
		if len(vs) > 0 {
			in[k] = vs[len(vs)-1]
		}
	}

	// Parse a JSON blob from the input
	if contentType == "application/json" {
		err := json.NewDecoder(r.Body).Decode(&in)
		if err != nil {
			writeError(path, in, w, errors.Wrap(err, "failed to read input JSON"), http.StatusBadRequest)
			return
		}
	}
	// Find the call
	call := rc.Calls.Get(path)
	if call == nil {
		writeError(path, in, w, errors.Errorf("couldn't find method %q", path), http.StatusNotFound)
		return
	}

	// Check to see if it requires authorisation
	if !s.opt.NoAuth && call.AuthRequired && !s.UsingAuth() {
		writeError(path, in, w, errors.Errorf("authentication must be set up on the rc server to use %q or the --rc-no-auth flag must be in use", path), http.StatusForbidden)
		return
	}
	if call.NeedsRequest {
		// Add the request to RC
		in["_request"] = r
	}

	if call.NeedsResponse {
		in["_response"] = w
	}

	// Check to see if it is async or not
	isAsync, err := in.GetBool("_async")
	if rc.NotErrParamNotFound(err) {
		writeError(path, in, w, err, http.StatusBadRequest)
		return
	}
	delete(in, "_async") // remove the async parameter after parsing so vfs operations don't get confused

	fs.Debugf(nil, "rc: %q: with parameters %+v", path, in)
	var out rc.Params
	if isAsync {
		out, err = jobs.StartAsyncJob(call.Fn, in)
	} else {
		var jobID int64
		out, jobID, err = jobs.ExecuteJob(r.Context(), call.Fn, in)
		w.Header().Add("x-rclone-jobid", fmt.Sprintf("%d", jobID))
	}
	if err != nil {
		writeError(path, in, w, err, http.StatusInternalServerError)
		return
	}
	if out == nil {
		out = make(rc.Params)
	}

	fs.Debugf(nil, "rc: %q: reply %+v: %v", path, out, err)
	err = rc.WriteJSON(w, out)
	if err != nil {
		// can't return the error at this point - but have a go anyway
		writeError(path, in, w, err, http.StatusInternalServerError)
		fs.Errorf(nil, "rc: failed to write JSON output: %v", err)
	}
}

func (s *Server) handleOptions(w http.ResponseWriter, r *http.Request, path string) {
	w.WriteHeader(http.StatusOK)
}

func (s *Server) serveRoot(w http.ResponseWriter, r *http.Request) {
	remotes := config.FileSections()
	sort.Strings(remotes)
	directory := serve.NewDirectory("", s.HTMLTemplate)
	directory.Name = "List of all rclone remotes."
	q := url.Values{}
	for _, remote := range remotes {
		q.Set("fs", remote)
		directory.AddHTMLEntry("["+remote+":]", true, -1, time.Time{})
	}
	sortParm := r.URL.Query().Get("sort")
	orderParm := r.URL.Query().Get("order")
	directory.ProcessQueryParams(sortParm, orderParm)

	directory.Serve(w, r)
}

func (s *Server) serveRemote(w http.ResponseWriter, r *http.Request, path string, fsName string) {
	f, err := cache.Get(fsName)
	if err != nil {
		writeError(path, nil, w, errors.Wrap(err, "failed to make Fs"), http.StatusInternalServerError)
		return
	}
	if path == "" || strings.HasSuffix(path, "/") {
		path = strings.Trim(path, "/")
		entries, err := list.DirSorted(r.Context(), f, false, path)
		if err != nil {
			writeError(path, nil, w, errors.Wrap(err, "failed to list directory"), http.StatusInternalServerError)
			return
		}
		// Make the entries for display
		directory := serve.NewDirectory(path, s.HTMLTemplate)
		for _, entry := range entries {
			_, isDir := entry.(fs.Directory)
			//directory.AddHTMLEntry(entry.Remote(), isDir, entry.Size(), entry.ModTime(r.Context()))
			directory.AddHTMLEntry(entry.Remote(), isDir, entry.Size(), time.Time{})
		}
		sortParm := r.URL.Query().Get("sort")
		orderParm := r.URL.Query().Get("order")
		directory.ProcessQueryParams(sortParm, orderParm)

		directory.Serve(w, r)
	} else {
		path = strings.Trim(path, "/")
		o, err := f.NewObject(r.Context(), path)
		if err != nil {
			writeError(path, nil, w, errors.Wrap(err, "failed to find object"), http.StatusInternalServerError)
			return
		}
		serve.Object(w, r, o)
	}
}

// Match URLS of the form [fs]/remote
var fsMatch = regexp.MustCompile(`^\[(.*?)\](.*)$`)

func (s *Server) handleGet(w http.ResponseWriter, r *http.Request, path string) {
	// Look to see if this has an fs in the path
	fsMatchResult := fsMatch.FindStringSubmatch(path)

	switch {
	case fsMatchResult != nil && s.opt.Serve:
		// Serve /[fs]/remote files
		s.serveRemote(w, r, fsMatchResult[2], fsMatchResult[1])
		return
	case path == "metrics" && s.opt.EnableMetrics:
		promHandler.ServeHTTP(w, r)
		return
	case path == "*" && s.opt.Serve:
		// Serve /* as the remote listing
		s.serveRoot(w, r)
		return
	case s.files != nil:
		pluginsMatchResult := webgui.PluginsMatch.FindStringSubmatch(path)

		if s.opt.WebUI && pluginsMatchResult != nil && len(pluginsMatchResult) > 2 {
			ok := webgui.ServePluginOK(w, r, pluginsMatchResult)
			if !ok {
				r.URL.Path = fmt.Sprintf("/%s/%s/app/build/%s", pluginsMatchResult[1], pluginsMatchResult[2], pluginsMatchResult[3])
				s.pluginsHandler.ServeHTTP(w, r)
				return
			}
			return
		} else if s.opt.WebUI && webgui.ServePluginWithReferrerOK(w, r, path) {
			return
		}
		// Serve the files
		r.URL.Path = "/" + path
		s.files.ServeHTTP(w, r)
		return
	case path == "" && s.opt.Serve:
		// Serve the root as a remote listing
		s.serveRoot(w, r)
		return
	}
	http.Error(w, http.StatusText(http.StatusNotFound), http.StatusNotFound)
}<|MERGE_RESOLUTION|>--- conflicted
+++ resolved
@@ -17,7 +17,7 @@
 	"sync"
 	"time"
 
-	"github.com/rclone/rclone/fs/rc/webgui"
+	"github.com/artpar/rclone/fs/rc/webgui"
 
 	"github.com/pkg/errors"
 	"github.com/prometheus/client_golang/prometheus"
@@ -84,14 +84,8 @@
 		fs.Logf(nil, "Serving files from %q", opt.Files)
 		fileHandler = http.FileServer(http.Dir(opt.Files))
 	} else if opt.WebUI {
-<<<<<<< HEAD
-		if err := rc.CheckAndDownloadWebGUIRelease(opt.WebGUIUpdate, opt.WebGUIForceUpdate, opt.WebGUIFetchURL, config.CacheDir); err != nil {
-			log.Printf("Error while fetching the latest release of Web GUI: %v", err)
-			return nil
-=======
 		if err := webgui.CheckAndDownloadWebGUIRelease(opt.WebGUIUpdate, opt.WebGUIForceUpdate, opt.WebGUIFetchURL, config.CacheDir); err != nil {
 			log.Fatalf("Error while fetching the latest release of Web GUI: %v", err)
->>>>>>> e5190f14
 		}
 		if opt.NoAuth {
 			opt.NoAuth = false
@@ -104,8 +98,7 @@
 		if opt.HTTPOptions.BasicPass == "" {
 			randomPass, err := random.Password(128)
 			if err != nil {
-				log.Printf("Failed to make password: %v", err)
-				return nil
+				log.Fatalf("Failed to make password: %v", err)
 			}
 			opt.HTTPOptions.BasicPass = randomPass
 			fs.Infof(nil, "No password specified. Using random password: %s \n", randomPass)
