// Package rc implements a remote control server and registry for rclone
//
// To register your internal calls, call rc.Add(path, function).  Your
// function should take and return a Param.  It can also return an
// error.  Use rc.NewError to wrap an existing error along with an
// http response type if another response other than 500 internal
// error is required on error.
package rc

import (
	"encoding/json"
	"io"
	_ "net/http/pprof" // install the pprof http handlers
	"time"

<<<<<<< HEAD
	libhttp "github.com/artpar/rclone/lib/http"
=======
	"github.com/rclone/rclone/fs"
	libhttp "github.com/rclone/rclone/lib/http"
>>>>>>> 83cf8fb8
)

// OptionsInfo describes the Options in use
var OptionsInfo = fs.Options{{
	Name:    "rc",
	Default: false,
	Help:    "Enable the remote control server",
	Groups:  "RC",
}, {
	Name:    "rc_files",
	Default: "",
	Help:    "Path to local files to serve on the HTTP server",
	Groups:  "RC",
}, {
	Name:    "rc_serve",
	Default: false,
	Help:    "Enable the serving of remote objects",
	Groups:  "RC",
}, {
	Name:    "rc_serve_no_modtime",
	Default: false,
	Help:    "Don't read the modification time (can speed things up)",
	Groups:  "RC",
}, {
	Name:    "rc_no_auth",
	Default: false,
	Help:    "Don't require auth for certain methods",
	Groups:  "RC",
}, {
	Name:    "rc_web_gui",
	Default: false,
	Help:    "Launch WebGUI on localhost",
	Groups:  "RC",
}, {
	Name:    "rc_web_gui_update",
	Default: false,
	Help:    "Check and update to latest version of web gui",
	Groups:  "RC",
}, {
	Name:    "rc_web_gui_force_update",
	Default: false,
	Help:    "Force update to latest version of web gui",
	Groups:  "RC",
}, {
	Name:    "rc_web_gui_no_open_browser",
	Default: false,
	Help:    "Don't open the browser automatically",
	Groups:  "RC",
}, {
	Name:    "rc_web_fetch_url",
	Default: "https://api.github.com/repos/rclone/rclone-webui-react/releases/latest",
	Help:    "URL to fetch the releases for webgui",
	Groups:  "RC",
}, {
	Name:    "rc_enable_metrics",
	Default: false,
	Help:    "Enable the Prometheus metrics path at the remote control server",
	Groups:  "RC,Metrics",
}, {
	Name:    "rc_job_expire_duration",
	Default: 60 * time.Second,
	Help:    "Expire finished async jobs older than this value",
	Groups:  "RC",
}, {
	Name:    "rc_job_expire_interval",
	Default: 10 * time.Second,
	Help:    "Interval to check for expired async jobs",
	Groups:  "RC",
}, {
	Name:    "metrics_addr",
	Default: []string{},
	Help:    "IPaddress:Port or :Port to bind metrics server to",
	Groups:  "Metrics",
}}.
	AddPrefix(libhttp.ConfigInfo, "rc", "RC").
	AddPrefix(libhttp.AuthConfigInfo, "rc", "RC").
	AddPrefix(libhttp.TemplateConfigInfo, "rc", "RC").
	AddPrefix(libhttp.ConfigInfo, "metrics", "Metrics").
	AddPrefix(libhttp.AuthConfigInfo, "metrics", "Metrics").
	AddPrefix(libhttp.TemplateConfigInfo, "metrics", "Metrics").
	SetDefault("rc_addr", []string{"localhost:5572"})

func init() {
	fs.RegisterGlobalOptions(fs.OptionsInfo{Name: "rc", Opt: &Opt, Options: OptionsInfo})
}

// Options contains options for the remote control server
type Options struct {
	HTTP                libhttp.Config         `config:"rc"`
	Auth                libhttp.AuthConfig     `config:"rc"`
	Template            libhttp.TemplateConfig `config:"rc"`
	Enabled             bool                   `config:"rc"`                         // set to enable the server
	Files               string                 `config:"rc_files"`                   // set to enable serving files locally
	Serve               bool                   `config:"rc_serve"`                   // set to serve files from remotes
	ServeNoModTime      bool                   `config:"rc_serve_no_modtime"`        // don't read the modification time
	NoAuth              bool                   `config:"rc_no_auth"`                 // set to disable auth checks on AuthRequired methods
	WebUI               bool                   `config:"rc_web_gui"`                 // set to launch the web ui
	WebGUIUpdate        bool                   `config:"rc_web_gui_update"`          // set to check new update
	WebGUIForceUpdate   bool                   `config:"rc_web_gui_force_update"`    // set to force download new update
	WebGUINoOpenBrowser bool                   `config:"rc_web_gui_no_open_browser"` // set to disable auto opening browser
	WebGUIFetchURL      string                 `config:"rc_web_fetch_url"`           // set the default url for fetching webgui
	EnableMetrics       bool                   `config:"rc_enable_metrics"`          // set to disable prometheus metrics on /metrics
	MetricsHTTP         libhttp.Config         `config:"metrics"`
	MetricsAuth         libhttp.AuthConfig     `config:"metrics"`
	MetricsTemplate     libhttp.TemplateConfig `config:"metrics"`
	JobExpireDuration   time.Duration          `config:"rc_job_expire_duration"`
	JobExpireInterval   time.Duration          `config:"rc_job_expire_interval"`
}

// Opt is the default values used for Options
var Opt Options

// WriteJSON writes JSON in out to w
func WriteJSON(w io.Writer, out Params) error {
	enc := json.NewEncoder(w)
	enc.SetIndent("", "\t")
	return enc.Encode(out)
}<|MERGE_RESOLUTION|>--- conflicted
+++ resolved
@@ -13,12 +13,8 @@
 	_ "net/http/pprof" // install the pprof http handlers
 	"time"
 
-<<<<<<< HEAD
-	libhttp "github.com/artpar/rclone/lib/http"
-=======
 	"github.com/rclone/rclone/fs"
 	libhttp "github.com/rclone/rclone/lib/http"
->>>>>>> 83cf8fb8
 )
 
 // OptionsInfo describes the Options in use
