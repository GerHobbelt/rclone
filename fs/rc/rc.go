--- conflicted
+++ resolved
@@ -12,15 +12,7 @@
 	"io"
 	_ "net/http/pprof" // install the pprof http handlers
 
-<<<<<<< HEAD
-	"strings"
-
-	"github.com/artpar/rclone/cmd/serve/httplib"
-	"github.com/artpar/rclone/fs"
-	"github.com/pkg/errors"
-=======
 	"github.com/ncw/rclone/cmd/serve/httplib"
->>>>>>> 0f03e55c
 )
 
 // Options contains options for the remote control server
