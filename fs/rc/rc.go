--- conflicted
+++ resolved
@@ -12,11 +12,7 @@
 	"io"
 	_ "net/http/pprof" // install the pprof http handlers
 
-<<<<<<< HEAD
-	"github.com/artpar/rclone/cmd/serve/httplib"
-=======
 	"github.com/rclone/rclone/cmd/serve/httplib"
->>>>>>> c2635e39
 )
 
 // Options contains options for the remote control server
