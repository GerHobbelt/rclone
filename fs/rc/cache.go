--- conflicted
+++ resolved
@@ -3,17 +3,12 @@
 package rc
 
 import (
-<<<<<<< HEAD
-	"github.com/artpar/rclone/fs"
-	"github.com/artpar/rclone/fs/cache"
-=======
 	"context"
 	"errors"
 
-	"github.com/rclone/rclone/fs"
-	"github.com/rclone/rclone/fs/cache"
-	"github.com/rclone/rclone/fs/config/configmap"
->>>>>>> 54771e44
+	"github.com/artpar/rclone/fs"
+	"github.com/artpar/rclone/fs/cache"
+	"github.com/artpar/rclone/fs/config/configmap"
 )
 
 // GetFsNamed gets an fs.Fs named fsName either from the cache or creates it afresh
