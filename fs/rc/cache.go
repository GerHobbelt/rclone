--- conflicted
+++ resolved
@@ -3,24 +3,8 @@
 package rc
 
 import (
-<<<<<<< HEAD
-	"sync"
-	"time"
-
-	"github.com/artpar/rclone/fs"
-)
-
-var (
-	fsCacheMu           sync.Mutex
-	fsCache             = map[string]*cacheEntry{}
-	fsNewFs             = fs.NewFs // for tests
-	expireRunning       = false
-	cacheExpireDuration = 300 * time.Second // expire the cache entry when it is older than this
-	cacheExpireInterval = 60 * time.Second  // interval to run the cache expire
-=======
 	"github.com/rclone/rclone/fs"
 	"github.com/rclone/rclone/fs/cache"
->>>>>>> c2635e39
 )
 
 // GetFsNamed gets a fs.Fs named fsName either from the cache or creates it afresh
