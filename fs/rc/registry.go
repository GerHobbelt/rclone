// Define the registry

package rc

import (
	"context"
	"sort"
	"strings"
	"sync"
<<<<<<< HEAD

	"github.com/artpar/rclone/fs"
=======
>>>>>>> fbc7f2e6
)

// Func defines a type for a remote control function
type Func func(ctx context.Context, in Params) (out Params, err error)

// Call defines info about a remote control function and is used in
// the Add function to create new entry points.
type Call struct {
	Path          string // path to activate this RC
	Fn            Func   `json:"-"` // function to call
	Title         string // help for the function
	AuthRequired  bool   // if set then this call requires authorisation to be set
	Help          string // multi-line markdown formatted help
	NeedsRequest  bool   // if set then this call will be passed the original request object as _request
	NeedsResponse bool   // if set then this call will be passed the original response object as _response
}

// Registry holds the list of all the registered remote control functions
type Registry struct {
	mu   sync.RWMutex
	call map[string]*Call
}

// NewRegistry makes a new registry for remote control functions
func NewRegistry() *Registry {
	return &Registry{
		call: make(map[string]*Call),
	}
}

// Add a call to the registry
func (r *Registry) Add(call Call) {
	r.mu.Lock()
	defer r.mu.Unlock()
	call.Path = strings.Trim(call.Path, "/")
	call.Help = strings.TrimSpace(call.Help)
	// fs.Debugf(nil, "Adding path %q to remote control registry", call.Path) // disabled to make initialization less verbose
	r.call[call.Path] = &call
}

// Get a Call from a path or nil
func (r *Registry) Get(path string) *Call {
	r.mu.RLock()
	defer r.mu.RUnlock()
	return r.call[path]
}

// List of all calls in alphabetical order
func (r *Registry) List() (out []*Call) {
	r.mu.RLock()
	defer r.mu.RUnlock()
	var keys []string
	for key := range r.call {
		keys = append(keys, key)
	}
	sort.Strings(keys)
	for _, key := range keys {
		out = append(out, r.call[key])
	}
	return out
}

// Calls is the global registry of Call objects
var Calls = NewRegistry()

// Add a function to the global registry
func Add(call Call) {
	Calls.Add(call)
}<|MERGE_RESOLUTION|>--- conflicted
+++ resolved
@@ -7,11 +7,6 @@
 	"sort"
 	"strings"
 	"sync"
-<<<<<<< HEAD
-
-	"github.com/artpar/rclone/fs"
-=======
->>>>>>> fbc7f2e6
 )
 
 // Func defines a type for a remote control function
