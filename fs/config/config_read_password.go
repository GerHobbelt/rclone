--- conflicted
+++ resolved
@@ -9,12 +9,8 @@
 	"fmt"
 	"os"
 
-<<<<<<< HEAD
-	"github.com/artpar/rclone/lib/terminal"
-=======
 	"github.com/rclone/rclone/fs"
 	"github.com/rclone/rclone/lib/terminal"
->>>>>>> 83cf8fb8
 )
 
 // ReadPassword reads a password without echoing it to the terminal.
