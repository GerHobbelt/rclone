--- conflicted
+++ resolved
@@ -1,15 +1,10 @@
 package config
 
 import (
-<<<<<<< HEAD
-	"github.com/artpar/rclone/fs"
-	"github.com/artpar/rclone/fs/rc"
-=======
 	"context"
 
 	"github.com/rclone/rclone/fs"
 	"github.com/rclone/rclone/fs/rc"
->>>>>>> c2635e39
 )
 
 func init() {
