--- conflicted
+++ resolved
@@ -2,16 +2,10 @@
 
 import (
 	"context"
-	"fmt"
-
-<<<<<<< HEAD
-	"github.com/artpar/rclone/fs"
-	"github.com/artpar/rclone/fs/rc"
-=======
+
 	"github.com/pkg/errors"
 	"github.com/rclone/rclone/fs"
 	"github.com/rclone/rclone/fs/rc"
->>>>>>> fbc7f2e6
 )
 
 func init() {
@@ -188,9 +182,6 @@
 	if err != nil {
 		return nil, err
 	}
-<<<<<<< HEAD
-	return nil, fmt.Errorf("%v", "panic(\"unknown rcConfig type\")")
-=======
 	if !opt.NonInteractive {
 		return nil, nil
 	}
@@ -202,7 +193,6 @@
 		return nil, err
 	}
 	return out, nil
->>>>>>> fbc7f2e6
 }
 
 func init() {
