// Textual user interface parts of the config system

package config

import (
	"bufio"
	"context"
	"errors"
	"fmt"
	"log"
	"os"
	"sort"
	"strconv"
	"strings"
	"unicode/utf8"

<<<<<<< HEAD
	"github.com/pkg/errors"
	"github.com/artpar/rclone/fs"
	"github.com/artpar/rclone/fs/config/configmap"
	"github.com/artpar/rclone/fs/config/configstruct"
	"github.com/artpar/rclone/fs/config/obscure"
	"github.com/artpar/rclone/fs/driveletter"
	"github.com/artpar/rclone/fs/fspath"
	"github.com/artpar/rclone/lib/terminal"
=======
	"github.com/rclone/rclone/fs"
	"github.com/rclone/rclone/fs/config/configmap"
	"github.com/rclone/rclone/fs/config/configstruct"
	"github.com/rclone/rclone/fs/config/obscure"
	"github.com/rclone/rclone/fs/driveletter"
	"github.com/rclone/rclone/fs/fspath"
	"github.com/rclone/rclone/lib/terminal"
>>>>>>> 27176cc6
	"golang.org/x/text/unicode/norm"
)

// ReadLine reads some input
var ReadLine = func() string {
	buf := bufio.NewReader(os.Stdin)
	line, err := buf.ReadString('\n')
	if err != nil {
		log.Printf("Failed to read line: %v", err)
	}
	return strings.TrimSpace(line)
}

// ReadNonEmptyLine prints prompt and calls Readline until non empty
func ReadNonEmptyLine(prompt string) string {
	result := ""
	for result == "" {
		fmt.Print(prompt)
		result = strings.TrimSpace(ReadLine())
	}
	return result
}

// CommandDefault - choose one.  If return is pressed then it will
// chose the defaultIndex if it is >= 0
func CommandDefault(commands []string, defaultIndex int) byte {
	opts := []string{}
	for i, text := range commands {
		def := ""
		if i == defaultIndex {
			def = " (default)"
		}
		fmt.Printf("%c) %s%s\n", text[0], text[1:], def)
		opts = append(opts, text[:1])
	}
	optString := strings.Join(opts, "")
	optHelp := strings.Join(opts, "/")
	for {
		fmt.Printf("%s> ", optHelp)
		result := strings.ToLower(ReadLine())
		if len(result) == 0 {
			if defaultIndex >= 0 {
				return optString[defaultIndex]
			}
			fmt.Printf("This value is required and it has no default.\n")
		} else if len(result) == 1 {
			i := strings.Index(optString, string(result[0]))
			if i >= 0 {
				return result[0]
			}
			fmt.Printf("This value must be one of the following characters: %s.\n", strings.Join(opts, ", "))
		} else {
			fmt.Printf("This value must be a single character, one of the following: %s.\n", strings.Join(opts, ", "))
		}
	}
}

// Command - choose one
func Command(commands []string) byte {
	return CommandDefault(commands, -1)
}

// Confirm asks the user for Yes or No and returns true or false
//
// If the user presses enter then the Default will be used
func Confirm(Default bool) bool {
	defaultIndex := 0
	if !Default {
		defaultIndex = 1
	}
	return CommandDefault([]string{"yYes", "nNo"}, defaultIndex) == 'y'
}

// Choose one of the choices, or default, or type a new string if newOk is set
func Choose(what string, kind string, choices, help []string, defaultValue string, required bool, newOk bool) string {
	valueDescription := "an existing"
	if newOk {
		valueDescription = "your own"
	}
	fmt.Printf("Choose a number from below, or type in %s %s.\n", valueDescription, kind)
	// Empty input is allowed if not required is set, or if
	// required is set but there is a default value to use.
	if defaultValue != "" {
		fmt.Printf("Press Enter for the default (%s).\n", defaultValue)
	} else if !required {
		fmt.Printf("Press Enter to leave empty.\n")
	}
	attributes := []string{terminal.HiRedFg, terminal.HiGreenFg}
	for i, text := range choices {
		var lines []string
		if help != nil && help[i] != "" {
			parts := strings.Split(help[i], "\n")
			lines = append(lines, parts...)
			lines = append(lines, fmt.Sprintf("(%s)", text))
		}
		pos := i + 1
		terminal.WriteString(attributes[i%len(attributes)])
		if len(lines) == 0 {
			fmt.Printf("%2d > %s\n", pos, text)
		} else {
			mid := (len(lines) - 1) / 2
			for i, line := range lines {
				var sep rune
				switch i {
				case 0:
					sep = '/'
				case len(lines) - 1:
					sep = '\\'
				default:
					sep = '|'
				}
				number := "  "
				if i == mid {
					number = fmt.Sprintf("%2d", pos)
				}
				fmt.Printf("%s %c %s\n", number, sep, line)
			}
		}
		terminal.WriteString(terminal.Reset)
	}
	for {
		fmt.Printf("%s> ", what)
		result := ReadLine()
		i, err := strconv.Atoi(result)
		if err != nil {
			for _, v := range choices {
				if result == v {
					return result
				}
			}
			if result == "" {
				// If empty string is in the predefined list of choices it has already been returned above.
				// If parameter required is not set, then empty string is always a valid value.
				if !required {
					return result
				}
				// If parameter required is set, but there is a default, then empty input means default.
				if defaultValue != "" {
					return defaultValue
				}
				// If parameter required is set, and there is no default, then an input value is required.
				fmt.Printf("This value is required and it has no default.\n")
			} else if newOk {
				// If legal input is not restricted to defined choices, then any nonzero input string is accepted.
				return result
			} else {
				// A nonzero input string was specified but it did not match any of the strictly defined choices.
				fmt.Printf("This value must match %s value.\n", valueDescription)
			}
		} else {
			if i >= 1 && i <= len(choices) {
				return choices[i-1]
			}
			fmt.Printf("No choices with this number.\n")
		}
	}
}

// Enter prompts for an input value of a specified type
func Enter(what string, kind string, defaultValue string, required bool) string {
	// Empty input is allowed if not required is set, or if
	// required is set but there is a default value to use.
	fmt.Printf("Enter a %s.", kind)
	if defaultValue != "" {
		fmt.Printf(" Press Enter for the default (%s).\n", defaultValue)
	} else if !required {
		fmt.Println(" Press Enter to leave empty.")
	} else {
		fmt.Println()
	}
	for {
		fmt.Printf("%s> ", what)
		result := ReadLine()
		if !required || result != "" {
			return result
		}
		if defaultValue != "" {
			return defaultValue
		}
		fmt.Printf("This value is required and it has no default.\n")
	}
}

// ChoosePassword asks the user for a password
func ChoosePassword(defaultValue string, required bool) string {
	fmt.Printf("Choose an alternative below.")
	actions := []string{"yYes, type in my own password", "gGenerate random password"}
	defaultAction := -1
	if defaultValue != "" {
		defaultAction = len(actions)
		actions = append(actions, "nNo, keep existing")
		fmt.Printf(" Press Enter for the default (%s).", string(actions[defaultAction][0]))
	} else if !required {
		defaultAction = len(actions)
		actions = append(actions, "nNo, leave this optional password blank")
		fmt.Printf(" Press Enter for the default (%s).", string(actions[defaultAction][0]))
	}
	fmt.Println()
	var password string
	var err error
	switch i := CommandDefault(actions, defaultAction); i {
	case 'y':
		password = ChangePassword("the")
	case 'g':
		for {
			fmt.Printf("Password strength in bits.\n64 is just about memorable\n128 is secure\n1024 is the maximum\n")
			bits := ChooseNumber("Bits", 64, 1024)
			password, err = Password(bits)
			if err != nil {
				log.Fatalf("Failed to make password: %v", err)
			}
			fmt.Printf("Your password is: %s\n", password)
			fmt.Printf("Use this password? Please note that an obscured version of this \npassword (and not the " +
				"password itself) will be stored under your \nconfiguration file, so keep this generated password " +
				"in a safe place.\n")
			if Confirm(true) {
				break
			}
		}
	case 'n':
		return defaultValue
	default:
		fs.Errorf(nil, "Bad choice %c", i)
	}
	return obscure.MustObscure(password)
}

// ChooseNumber asks the user to enter a number between min and max
// inclusive prompting them with what.
func ChooseNumber(what string, min, max int) int {
	for {
		fmt.Printf("%s> ", what)
		result := ReadLine()
		i, err := strconv.Atoi(result)
		if err != nil {
			fmt.Printf("Bad number: %v\n", err)
			continue
		}
		if i < min || i > max {
			fmt.Printf("Out of range - %d to %d inclusive\n", min, max)
			continue
		}
		return i
	}
}

// ShowRemotes shows an overview of the config file
func ShowRemotes() {
	remotes := LoadedData().GetSectionList()
	if len(remotes) == 0 {
		return
	}
	sort.Strings(remotes)
	fmt.Printf("%-20s %s\n", "Name", "Type")
	fmt.Printf("%-20s %s\n", "====", "====")
	for _, remote := range remotes {
		fmt.Printf("%-20s %s\n", remote, FileGet(remote, "type"))
	}
}

// ChooseRemote chooses a remote name
func ChooseRemote() string {
	remotes := LoadedData().GetSectionList()
	sort.Strings(remotes)
	return Choose("remote", "value", remotes, nil, "", true, false)
}

// mustFindByName finds the RegInfo for the remote name passed in or
// exits with a fatal error.
func mustFindByName(name string) *fs.RegInfo {
	fsType := FileGet(name, "type")
	if fsType == "" {
		log.Printf("Couldn't find type of fs for %q", name)
	}
	return fs.MustFind(fsType)
}

// ShowRemote shows the contents of the remote
func ShowRemote(name string) {
	fmt.Printf("--------------------\n")
	fmt.Printf("[%s]\n", name)
	fs := mustFindByName(name)
	for _, key := range LoadedData().GetKeyList(name) {
		isPassword := false
		for _, option := range fs.Options {
			if option.Name == key && option.IsPassword {
				isPassword = true
				break
			}
		}
		value := FileGet(name, key)
		if isPassword && value != "" {
			fmt.Printf("%s = *** ENCRYPTED ***\n", key)
		} else {
			fmt.Printf("%s = %s\n", key, value)
		}
	}
	fmt.Printf("--------------------\n")
}

// OkRemote prints the contents of the remote and ask if it is OK
func OkRemote(name string) bool {
	ShowRemote(name)
	switch i := CommandDefault([]string{"yYes this is OK", "eEdit this remote", "dDelete this remote"}, 0); i {
	case 'y':
		return true
	case 'e':
		return false
	case 'd':
		LoadedData().DeleteSection(name)
		return true
	default:
		fs.Errorf(nil, "Bad choice %c", i)
	}
	return false
}

// backendConfig configures the backend starting from the state passed in
//
// The is the user interface loop that drives the post configuration backend config.
func backendConfig(ctx context.Context, name string, m configmap.Mapper, ri *fs.RegInfo, choices configmap.Getter, startState string) error {
	in := fs.ConfigIn{
		State: startState,
	}
	for {
		out, err := fs.BackendConfig(ctx, name, m, ri, choices, in)
		if err != nil {
			return err
		}
		if out == nil {
			break
		}
		if out.Error != "" {
			fmt.Println(out.Error)
		}
		in.State = out.State
		in.Result = out.Result
		if out.Option != nil {
			fs.Debugf(name, "config: reading config parameter %q", out.Option.Name)
			if out.Option.Default == nil {
				out.Option.Default = ""
			}
			if Default, isBool := out.Option.Default.(bool); isBool &&
				len(out.Option.Examples) == 2 &&
				out.Option.Examples[0].Help == "Yes" &&
				out.Option.Examples[0].Value == "true" &&
				out.Option.Examples[1].Help == "No" &&
				out.Option.Examples[1].Value == "false" &&
				out.Option.Exclusive {
				// Use Confirm for Yes/No questions as it has a nicer interface=
				fmt.Println(out.Option.Help)
				in.Result = fmt.Sprint(Confirm(Default))
			} else {
				value := ChooseOption(out.Option, name)
				if value != "" {
					err := out.Option.Set(value)
					if err != nil {
						return fmt.Errorf("failed to set option: %w", err)
					}
				}
				in.Result = out.Option.String()
			}
		}
		if out.State == "" {
			break
		}
	}
	return nil
}

// PostConfig configures the backend after the main config has been done
//
// The is the user interface loop that drives the post configuration backend config.
func PostConfig(ctx context.Context, name string, m configmap.Mapper, ri *fs.RegInfo) error {
	if ri.Config == nil {
		return errors.New("backend doesn't support reconnect or authorize")
	}
	return backendConfig(ctx, name, m, ri, configmap.Simple{}, "")
}

// RemoteConfig runs the config helper for the remote if needed
func RemoteConfig(ctx context.Context, name string) error {
	fmt.Printf("Remote config\n")
	ri := mustFindByName(name)
	m := fs.ConfigMap(ri, name, nil)
	if ri.Config == nil {
		return nil
	}
	return PostConfig(ctx, name, m, ri)
}

// ChooseOption asks the user to choose an option
func ChooseOption(o *fs.Option, name string) string {
	fmt.Printf("Option %s.\n", o.Name)
	if o.Help != "" {
		// Show help string without empty lines.
		help := strings.Replace(strings.TrimSpace(o.Help), "\n\n", "\n", -1)
		fmt.Println(help)
	}

	var defaultValue string
	if o.Default == nil {
		defaultValue = ""
	} else {
		defaultValue = fmt.Sprint(o.Default)
	}

	if o.IsPassword {
<<<<<<< HEAD
		actions := []string{"yYes type in my own password", "gGenerate random password"}
		defaultAction := -1
		if !o.Required {
			defaultAction = len(actions)
			actions = append(actions, "nNo leave this optional password blank")
		}
		var password string
		var err error
		switch i := CommandDefault(actions, defaultAction); i {
		case 'y':
			password = ChangePassword("the")
		case 'g':
			for {
				fmt.Printf("Password strength in bits.\n64 is just about memorable\n128 is secure\n1024 is the maximum\n")
				bits := ChooseNumber("Bits", 64, 1024)
				password, err = Password(bits)
				if err != nil {
					log.Printf("Failed to make password: %v", err)
				}
				fmt.Printf("Your password is: %s\n", password)
				fmt.Printf("Use this password? Please note that an obscured version of this \npassword (and not the " +
					"password itself) will be stored under your \nconfiguration file, so keep this generated password " +
					"in a safe place.\n")
				if Confirm(true) {
					break
				}
			}
		case 'n':
			return ""
=======
		return ChoosePassword(defaultValue, o.Required)
	}

	what := "value"
	if o.Default != "" {
		switch o.Default.(type) {
		case bool:
			what = "boolean value (true or false)"
		case fs.SizeSuffix:
			what = "size with suffix K,M,G,T"
		case fs.Duration:
			what = "duration s,m,h,d,w,M,y"
		case int, int8, int16, int32, int64:
			what = "signed integer"
		case uint, byte, uint16, uint32, uint64:
			what = "unsigned integer"
>>>>>>> 27176cc6
		default:
			what = fmt.Sprintf("%T value", o.Default)
		}
	}
	var in string
	for {
		if len(o.Examples) > 0 {
			var values []string
			var help []string
			for _, example := range o.Examples {
				values = append(values, example.Value)
				help = append(help, example.Help)
			}
			in = Choose(o.Name, what, values, help, defaultValue, o.Required, !o.Exclusive)
		} else {
			in = Enter(o.Name, what, defaultValue, o.Required)
		}
		if in != "" {
			newIn, err := configstruct.StringToInterface(o.Default, in)
			if err != nil {
				fmt.Printf("Failed to parse %q: %v\n", in, err)
				continue
			}
			in = fmt.Sprint(newIn) // canonicalise
		}
		return in
	}
}

// NewRemoteName asks the user for a name for a new remote
func NewRemoteName() (name string) {
	for {
		fmt.Printf("name> ")
		name = ReadLine()
		if LoadedData().HasSection(name) {
			fmt.Printf("Remote %q already exists.\n", name)
			continue
		}
		err := fspath.CheckConfigName(name)
		switch {
		case name == "":
			fmt.Printf("Can't use empty name.\n")
		case driveletter.IsDriveLetter(name):
			fmt.Printf("Can't use %q as it can be confused with a drive letter.\n", name)
		case err != nil:
			fmt.Printf("Can't use %q as %v.\n", name, err)
		default:
			return name
		}
	}
}

// NewRemote make a new remote from its name
func NewRemote(ctx context.Context, name string) error {
	var (
		newType string
		ri      *fs.RegInfo
		err     error
	)

	// Set the type first
	for {
		newType = ChooseOption(fsOption(), name)
		ri, err = fs.Find(newType)
		if err != nil {
			fmt.Printf("Bad remote %q: %v\n", newType, err)
			continue
		}
		break
	}
	LoadedData().SetValue(name, "type", newType)

	_, err = CreateRemote(ctx, name, newType, nil, UpdateRemoteOpt{
		All: true,
	})
	if err != nil {
		return err
	}
	if OkRemote(name) {
		SaveConfig()
		return nil
	}
	return EditRemote(ctx, ri, name)
}

// EditRemote gets the user to edit a remote
func EditRemote(ctx context.Context, ri *fs.RegInfo, name string) error {
	ShowRemote(name)
	fmt.Printf("Edit remote\n")
	for {
		_, err := UpdateRemote(ctx, name, nil, UpdateRemoteOpt{
			All: true,
		})
		if err != nil {
			return err
		}
		if OkRemote(name) {
			break
		}
	}
	SaveConfig()
	return nil
}

// DeleteRemote gets the user to delete a remote
func DeleteRemote(name string) {
	LoadedData().DeleteSection(name)
	SaveConfig()
}

// copyRemote asks the user for a new remote name and copies name into
// it. Returns the new name.
func copyRemote(name string) string {
	newName := NewRemoteName()
	// Copy the keys
	for _, key := range LoadedData().GetKeyList(name) {
		value := getWithDefault(name, key, "")
		LoadedData().SetValue(newName, key, value)
	}
	return newName
}

// RenameRemote renames a config section
func RenameRemote(name string) {
	fmt.Printf("Enter new name for %q remote.\n", name)
	newName := copyRemote(name)
	if name != newName {
		LoadedData().DeleteSection(name)
		SaveConfig()
	}
}

// CopyRemote copies a config section
func CopyRemote(name string) {
	fmt.Printf("Enter name for copy of %q remote.\n", name)
	copyRemote(name)
	SaveConfig()
}

// ShowConfigLocation prints the location of the config file in use
func ShowConfigLocation() {
	if configPath := GetConfigPath(); configPath == "" {
		fmt.Println("Configuration is in memory only")
	} else {
		if _, err := os.Stat(configPath); os.IsNotExist(err) {
			fmt.Println("Configuration file doesn't exist, but rclone will use this path:")
		} else {
			fmt.Println("Configuration file is stored at:")
		}
		fmt.Printf("%s\n", configPath)
	}
}

// ShowConfig prints the (unencrypted) config options
func ShowConfig() {
	str, err := LoadedData().Serialize()
	if err != nil {
		log.Printf("Failed to serialize config: %v", err)
	}
	if str == "" {
		str = "; empty config\n"
	}
	fmt.Printf("%s", str)
}

// EditConfig edits the config file interactively
func EditConfig(ctx context.Context) (err error) {
	for {
		haveRemotes := len(LoadedData().GetSectionList()) != 0
		what := []string{"eEdit existing remote", "nNew remote", "dDelete remote", "rRename remote", "cCopy remote", "sSet configuration password", "qQuit config"}
		if haveRemotes {
			fmt.Printf("Current remotes:\n\n")
			ShowRemotes()
			fmt.Printf("\n")
		} else {
			fmt.Printf("No remotes found, make a new one?\n")
			// take 2nd item and last 2 items of menu list
			what = append(what[1:2], what[len(what)-2:]...)
		}
		switch i := Command(what); i {
		case 'e':
			name := ChooseRemote()
			fs := mustFindByName(name)
			err = EditRemote(ctx, fs, name)
			if err != nil {
				return err
			}
		case 'n':
			err = NewRemote(ctx, NewRemoteName())
			if err != nil {
				return err
			}
		case 'd':
			name := ChooseRemote()
			DeleteRemote(name)
		case 'r':
			RenameRemote(ChooseRemote())
		case 'c':
			CopyRemote(ChooseRemote())
		case 's':
			SetPassword()
		case 'q':
			return nil
		}
	}
}

// Suppress the confirm prompts by altering the context config
func suppressConfirm(ctx context.Context) context.Context {
	newCtx, ci := fs.AddConfig(ctx)
	ci.AutoConfirm = true
	return newCtx
}

// checkPassword normalises and validates the password
func checkPassword(password string) (string, error) {
	if !utf8.ValidString(password) {
		return "", errors.New("password contains invalid utf8 characters")
	}
	// Check for leading/trailing whitespace
	trimmedPassword := strings.TrimSpace(password)
	// Warn user if password has leading+trailing whitespace
	if len(password) != len(trimmedPassword) {
		_, _ = fmt.Fprintln(os.Stderr, "Your password contains leading/trailing whitespace - in previous versions of rclone this was stripped")
	}
	// Normalize to reduce weird variations.
	password = norm.NFKC.String(password)
	if len(password) == 0 || len(trimmedPassword) == 0 {
		return "", errors.New("no characters in password")
	}
	return password, nil
}

// GetPassword asks the user for a password with the prompt given.
func GetPassword(prompt string) string {
	_, _ = fmt.Fprintln(PasswordPromptOutput, prompt)
	for {
		_, _ = fmt.Fprint(PasswordPromptOutput, "password:")
		password := ReadPassword()
		password, err := checkPassword(password)
		if err == nil {
			return password
		}
		_, _ = fmt.Fprintf(os.Stderr, "Bad password: %v\n", err)
	}
}

// ChangePassword will query the user twice for the named password. If
// the same password is entered it is returned.
func ChangePassword(name string) string {
	for {
		a := GetPassword(fmt.Sprintf("Enter %s password:", name))
		b := GetPassword(fmt.Sprintf("Confirm %s password:", name))
		if a == b {
			return a
		}
		fmt.Println("Passwords do not match!")
	}
}

// SetPassword will allow the user to modify the current
// configuration encryption settings.
func SetPassword() {
	for {
		if len(configKey) > 0 {
			fmt.Println("Your configuration is encrypted.")
			what := []string{"cChange Password", "uUnencrypt configuration", "qQuit to main menu"}
			switch i := Command(what); i {
			case 'c':
				changeConfigPassword()
				SaveConfig()
				fmt.Println("Password changed")
				continue
			case 'u':
				configKey = nil
				SaveConfig()
				continue
			case 'q':
				return
			}

		} else {
			fmt.Println("Your configuration is not encrypted.")
			fmt.Println("If you add a password, you will protect your login information to cloud services.")
			what := []string{"aAdd Password", "qQuit to main menu"}
			switch i := Command(what); i {
			case 'a':
				changeConfigPassword()
				SaveConfig()
				fmt.Println("Password set")
				continue
			case 'q':
				return
			}
		}
	}
}<|MERGE_RESOLUTION|>--- conflicted
+++ resolved
@@ -14,8 +14,6 @@
 	"strings"
 	"unicode/utf8"
 
-<<<<<<< HEAD
-	"github.com/pkg/errors"
 	"github.com/artpar/rclone/fs"
 	"github.com/artpar/rclone/fs/config/configmap"
 	"github.com/artpar/rclone/fs/config/configstruct"
@@ -23,15 +21,6 @@
 	"github.com/artpar/rclone/fs/driveletter"
 	"github.com/artpar/rclone/fs/fspath"
 	"github.com/artpar/rclone/lib/terminal"
-=======
-	"github.com/rclone/rclone/fs"
-	"github.com/rclone/rclone/fs/config/configmap"
-	"github.com/rclone/rclone/fs/config/configstruct"
-	"github.com/rclone/rclone/fs/config/obscure"
-	"github.com/rclone/rclone/fs/driveletter"
-	"github.com/rclone/rclone/fs/fspath"
-	"github.com/rclone/rclone/lib/terminal"
->>>>>>> 27176cc6
 	"golang.org/x/text/unicode/norm"
 )
 
@@ -40,7 +29,7 @@
 	buf := bufio.NewReader(os.Stdin)
 	line, err := buf.ReadString('\n')
 	if err != nil {
-		log.Printf("Failed to read line: %v", err)
+		log.Fatalf("Failed to read line: %v", err)
 	}
 	return strings.TrimSpace(line)
 }
@@ -304,7 +293,7 @@
 func mustFindByName(name string) *fs.RegInfo {
 	fsType := FileGet(name, "type")
 	if fsType == "" {
-		log.Printf("Couldn't find type of fs for %q", name)
+		log.Fatalf("Couldn't find type of fs for %q", name)
 	}
 	return fs.MustFind(fsType)
 }
@@ -440,37 +429,6 @@
 	}
 
 	if o.IsPassword {
-<<<<<<< HEAD
-		actions := []string{"yYes type in my own password", "gGenerate random password"}
-		defaultAction := -1
-		if !o.Required {
-			defaultAction = len(actions)
-			actions = append(actions, "nNo leave this optional password blank")
-		}
-		var password string
-		var err error
-		switch i := CommandDefault(actions, defaultAction); i {
-		case 'y':
-			password = ChangePassword("the")
-		case 'g':
-			for {
-				fmt.Printf("Password strength in bits.\n64 is just about memorable\n128 is secure\n1024 is the maximum\n")
-				bits := ChooseNumber("Bits", 64, 1024)
-				password, err = Password(bits)
-				if err != nil {
-					log.Printf("Failed to make password: %v", err)
-				}
-				fmt.Printf("Your password is: %s\n", password)
-				fmt.Printf("Use this password? Please note that an obscured version of this \npassword (and not the " +
-					"password itself) will be stored under your \nconfiguration file, so keep this generated password " +
-					"in a safe place.\n")
-				if Confirm(true) {
-					break
-				}
-			}
-		case 'n':
-			return ""
-=======
 		return ChoosePassword(defaultValue, o.Required)
 	}
 
@@ -487,7 +445,6 @@
 			what = "signed integer"
 		case uint, byte, uint16, uint32, uint64:
 			what = "unsigned integer"
->>>>>>> 27176cc6
 		default:
 			what = fmt.Sprintf("%T value", o.Default)
 		}
@@ -645,7 +602,7 @@
 func ShowConfig() {
 	str, err := LoadedData().Serialize()
 	if err != nil {
-		log.Printf("Failed to serialize config: %v", err)
+		log.Fatalf("Failed to serialize config: %v", err)
 	}
 	if str == "" {
 		str = "; empty config\n"
