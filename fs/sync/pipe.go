package sync

import (
	"context"
	"sync"

<<<<<<< HEAD
	"github.com/artpar/rclone/fs"
=======
	"github.com/rclone/rclone/fs"
>>>>>>> c2635e39
)

// pipe provides an unbounded channel like experience
//
// Note unlike channels these aren't strictly ordered.
type pipe struct {
	mu        sync.Mutex
	c         chan struct{}
	queue     []fs.ObjectPair
	closed    bool
	totalSize int64
	stats     func(items int, totalSize int64)
}

func newPipe(stats func(items int, totalSize int64), maxBacklog int) *pipe {
	return &pipe{
		c:     make(chan struct{}, maxBacklog),
		stats: stats,
	}
}

// Put an pair into the pipe
//
// It returns ok = false if the context was cancelled
//
// It will panic if you call it after Close()
func (p *pipe) Put(ctx context.Context, pair fs.ObjectPair) (ok bool) {
	if ctx.Err() != nil {
		return false
	}
	p.mu.Lock()
	p.queue = append(p.queue, pair)
	size := pair.Src.Size()
	if size > 0 {
		p.totalSize += size
	}
	p.stats(len(p.queue), p.totalSize)
	p.mu.Unlock()
	select {
	case <-ctx.Done():
		return false
	case p.c <- struct{}{}:
	}
	return true
}

// Get a pair from the pipe
//
// It returns ok = false if the context was cancelled or Close() has
// been called.
func (p *pipe) Get(ctx context.Context) (pair fs.ObjectPair, ok bool) {
	if ctx.Err() != nil {
		return
	}
	select {
	case <-ctx.Done():
		return
	case _, ok = <-p.c:
		if !ok {
			return
		}
	}
	p.mu.Lock()
	pair, p.queue = p.queue[0], p.queue[1:]
	size := pair.Src.Size()
	if size > 0 {
		p.totalSize -= size
	}
	if p.totalSize < 0 {
		p.totalSize = 0
	}
	p.stats(len(p.queue), p.totalSize)
	p.mu.Unlock()
	return pair, true
}

// Stats reads the number of items in the queue and the totalSize
func (p *pipe) Stats() (items int, totalSize int64) {
	p.mu.Lock()
	items, totalSize = len(p.queue), p.totalSize
	p.mu.Unlock()
	return items, totalSize
}

// Close the pipe
//
// Writes to a closed pipe will panic as will double closing a pipe
func (p *pipe) Close() {
	p.mu.Lock()
	close(p.c)
	p.closed = true
	p.mu.Unlock()
}<|MERGE_RESOLUTION|>--- conflicted
+++ resolved
@@ -4,11 +4,7 @@
 	"context"
 	"sync"
 
-<<<<<<< HEAD
-	"github.com/artpar/rclone/fs"
-=======
 	"github.com/rclone/rclone/fs"
->>>>>>> c2635e39
 )
 
 // pipe provides an unbounded channel like experience
