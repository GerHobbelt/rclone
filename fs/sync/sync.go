// Package sync is the implementation of sync/copy/move
package sync

import (
	"context"
	"fmt"
	"path"
	"sort"
	"strings"
	"sync"
	"time"

	"github.com/pkg/errors"
	"github.com/rclone/rclone/backend/drive"
	_ "github.com/rclone/rclone/backend/drive"
	"github.com/rclone/rclone/fs"
	"github.com/rclone/rclone/fs/accounting"
	"github.com/rclone/rclone/fs/filter"
	"github.com/rclone/rclone/fs/fserrors"
	"github.com/rclone/rclone/fs/hash"
	"github.com/rclone/rclone/fs/march"
	"github.com/rclone/rclone/fs/operations"
)

type syncCopyMove struct {
	// parameters
	fdst               fs.Fs
	fsrc               fs.Fs
	deleteMode         fs.DeleteMode // how we are doing deletions
	DoMove             bool
	copyEmptySrcDirs   bool
	deleteEmptySrcDirs bool
	dir                string
	// internal state
	ctx                    context.Context        // internal context for controlling go-routines
	cancel                 func()                 // cancel the context
	noTraverse             bool                   // if set don't traverse the dst
	noCheckDest            bool                   // if set transfer all objects regardless without checking dst
	noUnicodeNormalization bool                   // don't normalize unicode characters in filenames
	deletersWg             sync.WaitGroup         // for delete before go routine
	deleteFilesCh          chan fs.Object         // channel to receive deletes if delete before
	trackRenames           bool                   // set if we should do server side renames
	trackRenamesStrategy   trackRenamesStrategy   // stratgies used for tracking renames
	dstFilesMu             sync.Mutex             // protect dstFiles
	dstFiles               map[string]fs.Object   // dst files, always filled
	srcFiles               map[string]fs.Object   // src files, only used if deleteBefore
	srcFilesChan           chan fs.Object         // passes src objects
	srcFilesResult         chan error             // error result of src listing
	dstFilesResult         chan error             // error result of dst listing
	dstEmptyDirsMu         sync.Mutex             // protect dstEmptyDirs
	dstEmptyDirs           map[string]fs.DirEntry // potentially empty directories
	srcEmptyDirsMu         sync.Mutex             // protect srcEmptyDirs
	srcEmptyDirs           map[string]fs.DirEntry // potentially empty directories
	checkerWg              sync.WaitGroup         // wait for checkers
	toBeChecked            *pipe                  // checkers channel
	transfersWg            sync.WaitGroup         // wait for transfers
	toBeUploaded           *pipe                  // copiers channel
	errorMu                sync.Mutex             // Mutex covering the errors variables
	err                    error                  // normal error from copy process
	noRetryErr             error                  // error with NoRetry set
	fatalErr               error                  // fatal error
	commonHash             hash.Type              // common hash type between src and dst
	modifyWindow           time.Duration          // modify window between fsrc, fdst
	renameMapMu            sync.Mutex             // mutex to protect the below
	renameMap              map[string][]fs.Object // dst files by hash - only used by trackRenames
	renamerWg              sync.WaitGroup         // wait for renamers
	toBeRenamed            *pipe                  // renamers channel
	trackRenamesWg         sync.WaitGroup         // wg for background track renames
	trackRenamesCh         chan fs.Object         // objects are pumped in here
	renameCheck            []fs.Object            // accumulate files to check for rename here
	compareCopyDest        fs.Fs                  // place to check for files to server side copy
	backupDir              fs.Fs                  // place to store overwrites/deletes
	checkFirst             bool                   // if set run all the checkers before starting transfers

	//* DriveMod
	srcOnlyDirsMu sync.Mutex             // protect srcOnlyDirs
	srcOnlyDirs   map[string]fs.DirEntry // src only dirs
}

type trackRenamesStrategy byte

const (
	trackRenamesStrategyHash trackRenamesStrategy = 1 << iota
	trackRenamesStrategyModtime
	trackRenamesStrategyLeaf
)

func (strategy trackRenamesStrategy) hash() bool {
	return (strategy & trackRenamesStrategyHash) != 0
}

func (strategy trackRenamesStrategy) modTime() bool {
	return (strategy & trackRenamesStrategyModtime) != 0
}

func (strategy trackRenamesStrategy) leaf() bool {
	return (strategy & trackRenamesStrategyLeaf) != 0
}

func newSyncCopyMove(ctx context.Context, fdst, fsrc fs.Fs, deleteMode fs.DeleteMode, DoMove bool, deleteEmptySrcDirs bool, copyEmptySrcDirs bool) (*syncCopyMove, error) {
	if (deleteMode != fs.DeleteModeOff || DoMove) && operations.Overlapping(fdst, fsrc) {
		return nil, fserrors.FatalError(fs.ErrorOverlapping)
	}
	s := &syncCopyMove{
		fdst:                   fdst,
		fsrc:                   fsrc,
		deleteMode:             deleteMode,
		DoMove:                 DoMove,
		copyEmptySrcDirs:       copyEmptySrcDirs,
		deleteEmptySrcDirs:     deleteEmptySrcDirs,
		dir:                    "",
		srcFilesChan:           make(chan fs.Object, fs.Config.Checkers+fs.Config.Transfers),
		srcFilesResult:         make(chan error, 1),
		dstFilesResult:         make(chan error, 1),
		dstEmptyDirs:           make(map[string]fs.DirEntry),
		srcEmptyDirs:           make(map[string]fs.DirEntry),
		srcOnlyDirs:            make(map[string]fs.DirEntry),
		noTraverse:             fs.Config.NoTraverse,
		noCheckDest:            fs.Config.NoCheckDest,
		noUnicodeNormalization: fs.Config.NoUnicodeNormalization,
		deleteFilesCh:          make(chan fs.Object, fs.Config.Checkers),
		trackRenames:           fs.Config.TrackRenames,
		commonHash:             fsrc.Hashes().Overlap(fdst.Hashes()).GetOne(),
		modifyWindow:           fs.GetModifyWindow(fsrc, fdst),
		trackRenamesCh:         make(chan fs.Object, fs.Config.Checkers),
		checkFirst:             fs.Config.CheckFirst,
	}
	backlog := fs.Config.MaxBacklog
	if s.checkFirst {
		fs.Infof(s.fdst, "Running all checks before starting transfers")
		backlog = -1
	}
	var err error
	s.toBeChecked, err = newPipe(fs.Config.OrderBy, accounting.Stats(ctx).SetCheckQueue, backlog)
	if err != nil {
		return nil, err
	}
	s.toBeUploaded, err = newPipe(fs.Config.OrderBy, accounting.Stats(ctx).SetTransferQueue, backlog)
	if err != nil {
		return nil, err
	}
	s.toBeRenamed, err = newPipe(fs.Config.OrderBy, accounting.Stats(ctx).SetRenameQueue, backlog)
	if err != nil {
		return nil, err
	}
	// If a max session duration has been defined add a deadline to the context
	if fs.Config.MaxDuration > 0 {
		endTime := time.Now().Add(fs.Config.MaxDuration)
		fs.Infof(s.fdst, "Transfer session deadline: %s", endTime.Format("2006/01/02 15:04:05"))
		s.ctx, s.cancel = context.WithDeadline(ctx, endTime)
	} else {
		s.ctx, s.cancel = context.WithCancel(ctx)
	}
	if s.noTraverse && s.deleteMode != fs.DeleteModeOff {
		fs.Errorf(nil, "Ignoring --no-traverse with sync")
		s.noTraverse = false
	}
	s.trackRenamesStrategy, err = parseTrackRenamesStrategy(fs.Config.TrackRenamesStrategy)
	if err != nil {
		return nil, err
	}
	if s.noCheckDest {
		if s.deleteMode != fs.DeleteModeOff {
			return nil, errors.New("can't use --no-check-dest with sync: use copy instead")
		}
		if fs.Config.Immutable {
			return nil, errors.New("can't use --no-check-dest with --immutable")
		}
		if s.backupDir != nil {
			return nil, errors.New("can't use --no-check-dest with --backup-dir")
		}
	}
	if s.trackRenames {
		// Don't track renames for remotes without server-side move support.
		if !operations.CanServerSideMove(fdst) {
			fs.Errorf(fdst, "Ignoring --track-renames as the destination does not support server-side move or copy")
			s.trackRenames = false
		}
		if s.trackRenamesStrategy.hash() && s.commonHash == hash.None {
			fs.Errorf(fdst, "Ignoring --track-renames as the source and destination do not have a common hash")
			s.trackRenames = false
		}

		if s.trackRenamesStrategy.modTime() && s.modifyWindow == fs.ModTimeNotSupported {
			fs.Errorf(fdst, "Ignoring --track-renames as either the source or destination do not support modtime")
			s.trackRenames = false
		}

		if s.deleteMode == fs.DeleteModeOff {
			fs.Errorf(fdst, "Ignoring --track-renames as it doesn't work with copy or move, only sync")
			s.trackRenames = false
		}
	}
	if s.trackRenames {
		// track renames needs delete after
		if s.deleteMode != fs.DeleteModeOff {
			s.deleteMode = fs.DeleteModeAfter
		}
		if s.noTraverse {
			fs.Errorf(nil, "Ignoring --no-traverse with --track-renames")
			s.noTraverse = false
		}
	}
	// Make Fs for --backup-dir if required
	if fs.Config.BackupDir != "" || fs.Config.Suffix != "" {
		var err error
		s.backupDir, err = operations.BackupDir(fdst, fsrc, "")
		if err != nil {
			return nil, err
		}
	}
	if fs.Config.CompareDest != "" {
		var err error
		s.compareCopyDest, err = operations.GetCompareDest()
		if err != nil {
			return nil, err
		}
	} else if fs.Config.CopyDest != "" {
		var err error
		s.compareCopyDest, err = operations.GetCopyDest(fdst)
		if err != nil {
			return nil, err
		}
	}
	return s, nil
}

// Check to see if the context has been cancelled
func (s *syncCopyMove) aborting() bool {
	return s.ctx.Err() != nil
}

// This reads the map and pumps it into the channel passed in, closing
// the channel at the end
func (s *syncCopyMove) pumpMapToChan(files map[string]fs.Object, out chan<- fs.Object) {
outer:
	for _, o := range files {
		if s.aborting() {
			break outer
		}
		select {
		case out <- o:
		case <-s.ctx.Done():
			break outer
		}
	}
	close(out)
	s.srcFilesResult <- nil
}

// This checks the types of errors returned while copying files
func (s *syncCopyMove) processError(err error) {
	if err == nil {
		return
	}
	if err == context.DeadlineExceeded {
		err = fserrors.NoRetryError(err)
	}
	s.errorMu.Lock()
	defer s.errorMu.Unlock()
	switch {
	case fserrors.IsFatalError(err):
		if !s.aborting() {
			fs.Errorf(nil, "Cancelling sync due to fatal error: %v", err)
			s.cancel()
		}
		s.fatalErr = err
	case fserrors.IsNoRetryError(err):
		s.noRetryErr = err
	default:
		s.err = err
	}
}

// Returns the current error (if any) in the order of precedence
//   fatalErr
//   normal error
//   noRetryErr
func (s *syncCopyMove) currentError() error {
	s.errorMu.Lock()
	defer s.errorMu.Unlock()
	if s.fatalErr != nil {
		return s.fatalErr
	}
	if s.err != nil {
		return s.err
	}
	return s.noRetryErr
}

// pairChecker reads Objects~s on in send to out if they need transferring.
//
// FIXME potentially doing lots of hashes at once
func (s *syncCopyMove) pairChecker(in *pipe, out *pipe, fraction int, wg *sync.WaitGroup) {
	defer wg.Done()
	for {
		pair, ok := in.GetMax(s.ctx, fraction)
		if !ok {
			return
		}
		src := pair.Src
		var err error
		tr := accounting.Stats(s.ctx).NewCheckingTransfer(src)
		// Check to see if can store this
		if src.Storable() {
			NoNeedTransfer, err := operations.CompareOrCopyDest(s.ctx, s.fdst, pair.Dst, pair.Src, s.compareCopyDest, s.backupDir)
			if err != nil {
				s.processError(err)
			}
			if !NoNeedTransfer && operations.NeedTransfer(s.ctx, pair.Dst, pair.Src) {
				// If files are treated as immutable, fail if destination exists and does not match
				if fs.Config.Immutable && pair.Dst != nil {
					fs.Errorf(pair.Dst, "Source and destination exist but do not match: immutable file modified")
					s.processError(fs.ErrorImmutableModified)
				} else {
					// If destination already exists, then we must move it into --backup-dir if required
					if pair.Dst != nil && s.backupDir != nil {
						err := operations.MoveBackupDir(s.ctx, s.backupDir, pair.Dst)
						if err != nil {
							s.processError(err)
						} else {
							// If successful zero out the dst as it is no longer there and copy the file
							pair.Dst = nil
							ok = out.Put(s.ctx, pair)
							if !ok {
								return
							}
						}
					} else {
						ok = out.Put(s.ctx, pair)
						if !ok {
							return
						}
					}
				}
			} else {
				// If moving need to delete the files we don't need to copy
				if s.DoMove {
					// Delete src if no error on copy
					s.processError(operations.DeleteFile(s.ctx, src))
				}
			}
		}
		tr.Done(err)
	}
}

// pairRenamer reads Objects~s on in and attempts to rename them,
// otherwise it sends them out if they need transferring.
func (s *syncCopyMove) pairRenamer(in *pipe, out *pipe, fraction int, wg *sync.WaitGroup) {
	defer wg.Done()
	for {
		pair, ok := in.GetMax(s.ctx, fraction)
		if !ok {
			return
		}
		src := pair.Src
		if !s.tryRename(src) {
			// pass on if not renamed
			ok = out.Put(s.ctx, pair)
			if !ok {
				return
			}
		}
	}
}

// pairCopyOrMove reads Objects on in and moves or copies them.
func (s *syncCopyMove) pairCopyOrMove(ctx context.Context, in *pipe, fdst fs.Fs, fraction int, wg *sync.WaitGroup) {
	defer wg.Done()
	var err error
	for {
		pair, ok := in.GetMax(s.ctx, fraction)
		if !ok {
			return
		}
		src := pair.Src
		if s.DoMove {
			_, err = operations.Move(ctx, fdst, pair.Dst, src.Remote(), src)
		} else {
			_, err = operations.Copy(ctx, fdst, pair.Dst, src.Remote(), src)
		}
		s.processError(err)
	}
}

// This starts the background checkers.
func (s *syncCopyMove) startCheckers() {
	s.checkerWg.Add(fs.Config.Checkers)
	for i := 0; i < fs.Config.Checkers; i++ {
		fraction := (100 * i) / fs.Config.Checkers
		go s.pairChecker(s.toBeChecked, s.toBeUploaded, fraction, &s.checkerWg)
	}
}

// This stops the background checkers
func (s *syncCopyMove) stopCheckers() {
	s.toBeChecked.Close()
	fs.Debugf(s.fdst, "Waiting for checks to finish")
	s.checkerWg.Wait()
}

// This starts the background transfers
func (s *syncCopyMove) startTransfers() {
	s.transfersWg.Add(fs.Config.Transfers)
	for i := 0; i < fs.Config.Transfers; i++ {
		fraction := (100 * i) / fs.Config.Transfers
		go s.pairCopyOrMove(s.ctx, s.toBeUploaded, s.fdst, fraction, &s.transfersWg)
	}

}

// This stops the background transfers
func (s *syncCopyMove) stopTransfers() {
	s.toBeUploaded.Close()
	fs.Debugf(s.fdst, "Waiting for transfers to finish")
	s.transfersWg.Wait()
}

// This starts the background renamers.
func (s *syncCopyMove) startRenamers() {
	if !s.trackRenames {
		return
	}
	s.renamerWg.Add(fs.Config.Checkers)
	for i := 0; i < fs.Config.Checkers; i++ {
		fraction := (100 * i) / fs.Config.Checkers
		go s.pairRenamer(s.toBeRenamed, s.toBeUploaded, fraction, &s.renamerWg)
	}
}

// This stops the background renamers
func (s *syncCopyMove) stopRenamers() {
	if !s.trackRenames {
		return
	}
	s.toBeRenamed.Close()
	fs.Debugf(s.fdst, "Waiting for renames to finish")
	s.renamerWg.Wait()
}

// This starts the collection of possible renames
func (s *syncCopyMove) startTrackRenames() {
	if !s.trackRenames {
		return
	}
	s.trackRenamesWg.Add(1)
	go func() {
		defer s.trackRenamesWg.Done()
		for o := range s.trackRenamesCh {
			s.renameCheck = append(s.renameCheck, o)
		}
	}()
}

// This stops the background rename collection
func (s *syncCopyMove) stopTrackRenames() {
	if !s.trackRenames {
		return
	}
	close(s.trackRenamesCh)
	s.trackRenamesWg.Wait()
}

// This starts the background deletion of files for --delete-during
func (s *syncCopyMove) startDeleters() {
	if s.deleteMode != fs.DeleteModeDuring && s.deleteMode != fs.DeleteModeOnly {
		return
	}
	s.deletersWg.Add(1)
	go func() {
		defer s.deletersWg.Done()
		err := operations.DeleteFilesWithBackupDir(s.ctx, s.deleteFilesCh, s.backupDir)
		s.processError(err)
	}()
}

// This stops the background deleters
func (s *syncCopyMove) stopDeleters() {
	if s.deleteMode != fs.DeleteModeDuring && s.deleteMode != fs.DeleteModeOnly {
		return
	}
	close(s.deleteFilesCh)
	s.deletersWg.Wait()
}

// This deletes the files in the dstFiles map.  If checkSrcMap is set
// then it checks to see if they exist first in srcFiles the source
// file map, otherwise it unconditionally deletes them.  If
// checkSrcMap is clear then it assumes that the any source files that
// have been found have been removed from dstFiles already.
func (s *syncCopyMove) deleteFiles(checkSrcMap bool) error {
	if accounting.Stats(s.ctx).Errored() && !fs.Config.IgnoreErrors {
		fs.Errorf(s.fdst, "%v", fs.ErrorNotDeleting)
		return fs.ErrorNotDeleting
	}

	// Delete the spare files
	toDelete := make(fs.ObjectsChan, fs.Config.Transfers)
	go func() {
	outer:
		for remote, o := range s.dstFiles {
			if checkSrcMap {
				_, exists := s.srcFiles[remote]
				if exists {
					continue
				}
			}
			if s.aborting() {
				break
			}
			select {
			case <-s.ctx.Done():
				break outer
			case toDelete <- o:
			}
		}
		close(toDelete)
	}()
	return operations.DeleteFilesWithBackupDir(s.ctx, toDelete, s.backupDir)
}

// This deletes the empty directories in the slice passed in.  It
// ignores any errors deleting directories
func deleteEmptyDirectories(ctx context.Context, f fs.Fs, entriesMap map[string]fs.DirEntry) error {
	if len(entriesMap) == 0 {
		return nil
	}
	if accounting.Stats(ctx).Errored() && !fs.Config.IgnoreErrors {
		fs.Errorf(f, "%v", fs.ErrorNotDeletingDirs)
		return fs.ErrorNotDeletingDirs
	}

	var entries fs.DirEntries
	for _, entry := range entriesMap {
		entries = append(entries, entry)
	}
	// Now delete the empty directories starting from the longest path
	sort.Sort(entries)
	var errorCount int
	var okCount int
	for i := len(entries) - 1; i >= 0; i-- {
		entry := entries[i]
		dir, ok := entry.(fs.Directory)
		if ok {
			// TryRmdir only deletes empty directories
			err := operations.TryRmdir(ctx, f, dir.Remote())
			if err != nil {
				fs.Debugf(fs.LogDirName(f, dir.Remote()), "Failed to Rmdir: %v", err)
				errorCount++
			} else {
				okCount++
			}
		} else {
			fs.Errorf(f, "Not a directory: %v", entry)
		}
	}
	if errorCount > 0 {
		fs.Debugf(f, "failed to delete %d directories", errorCount)
	}
	if okCount > 0 {
		fs.Debugf(f, "deleted %d directories", okCount)
	}
	return nil
}

// This copies the empty directories in the slice passed in and logs
// any errors copying the directories
func copyEmptyDirectories(ctx context.Context, f fs.Fs, entries map[string]fs.DirEntry) error {
	if len(entries) == 0 {
		return nil
	}

	var okCount int
	for _, entry := range entries {
		dir, ok := entry.(fs.Directory)
		if ok {
			err := operations.Mkdir(ctx, f, dir.Remote())
			if err != nil {
				fs.Errorf(fs.LogDirName(f, dir.Remote()), "Failed to Mkdir: %v", err)
			} else {
				okCount++
			}
		} else {
			fs.Errorf(f, "Not a directory: %v", entry)
		}
	}

	if accounting.Stats(ctx).Errored() {
		fs.Debugf(f, "failed to copy %d directories", accounting.Stats(ctx).GetErrors())
	}

	if okCount > 0 {
		fs.Debugf(f, "copied %d directories", okCount)
	}
	return nil
}

// This creates the src only directories on dst in the slice passed in
//* DriveMod - Currently only Drive (dst) is supported
func createNewDirectories(ctx context.Context, f fs.Fs, entries map[string]fs.DirEntry) error {
	if len(entries) == 0 {
		return nil
	}

	driveF, ok := f.(*drive.Fs)
	if !ok {
		// Do nothing if not Drive
		return nil
		// return copyEmptyDirectories(ctx, f, entries)
	}

	if fs.Config.DryRun {
		fs.Logf(nil, "Not creating directories as --dry-run")
		return nil
	}

	fs.Infof(f, "Pre-creating directories before transfers")

	// Drive
	dirs := make([]string, 0)
	for _, entry := range entries {
		dir, ok := entry.(fs.Directory)
		if ok {
			dirs = append(dirs, dir.Remote())
		}
	}

	okCount, err := driveF.CreateDirs(ctx, true, dirs)
	// okCount := len(entries)
	if err == nil {
		fs.Infof(f, "created %d directories", okCount)
		fs.Infof(nil, "Pre-creating finished")
	} else {
		fs.Errorf(nil, "can't pre-create all directory due to error: %v", err)
		fs.Infof(nil, "Pre-creating cancelled - continue to normal operations")
	}
	return nil
}

func (s *syncCopyMove) srcParentDirCheck(entry fs.DirEntry) {
	// If we are moving files then we don't want to remove directories with files in them
	// from the srcEmptyDirs as we are about to move them making the directory empty.
	if s.DoMove {
		return
	}
	parentDir := path.Dir(entry.Remote())
	if parentDir == "." {
		parentDir = ""
	}
	if _, ok := s.srcEmptyDirs[parentDir]; ok {
		delete(s.srcEmptyDirs, parentDir)
	}
}

// parseTrackRenamesStrategy turns a config string into a trackRenamesStrategy
func parseTrackRenamesStrategy(strategies string) (strategy trackRenamesStrategy, err error) {
	if len(strategies) == 0 {
		return strategy, nil
	}
	for _, s := range strings.Split(strategies, ",") {
		switch s {
		case "hash":
			strategy |= trackRenamesStrategyHash
		case "modtime":
			strategy |= trackRenamesStrategyModtime
		case "leaf":
			strategy |= trackRenamesStrategyLeaf
		case "size":
			// ignore
		default:
			return strategy, errors.Errorf("unknown track renames strategy %q", s)
		}
	}
	return strategy, nil
}

// renameID makes a string with the size and the other identifiers of the requested rename strategies
//
// it may return an empty string in which case no hash could be made
func (s *syncCopyMove) renameID(obj fs.Object, renamesStrategy trackRenamesStrategy, precision time.Duration) string {
	var builder strings.Builder

	fmt.Fprintf(&builder, "%d", obj.Size())

	if renamesStrategy.hash() {
		var err error
		hash, err := obj.Hash(s.ctx, s.commonHash)

		if err != nil {
			fs.Debugf(obj, "Hash failed: %v", err)
			return ""
		}
		if hash == "" {
			return ""
		}

<<<<<<< HEAD
		fmt.Fprintf(&builder, ",%s", hash)
=======
		builder.WriteRune(',')
		builder.WriteString(hash)
>>>>>>> 27b9ae4f
	}

	// for renamesStrategy.modTime() we don't add to the hash but we check the times in
	// popRenameMap
<<<<<<< HEAD
=======

	if renamesStrategy.leaf() {
		builder.WriteRune(',')
		builder.WriteString(path.Base(obj.Remote()))
	}
>>>>>>> 27b9ae4f

	return builder.String()
}

// pushRenameMap adds the object with hash to the rename map
func (s *syncCopyMove) pushRenameMap(hash string, obj fs.Object) {
	s.renameMapMu.Lock()
	s.renameMap[hash] = append(s.renameMap[hash], obj)
	s.renameMapMu.Unlock()
}

// popRenameMap finds the object with hash and pop the first match from
// renameMap or returns nil if not found.
func (s *syncCopyMove) popRenameMap(hash string, src fs.Object) (dst fs.Object) {
	s.renameMapMu.Lock()
	defer s.renameMapMu.Unlock()
	dsts, ok := s.renameMap[hash]
	if ok && len(dsts) > 0 {
		// Element to remove
		i := 0

		// If using track renames strategy modtime then we need to check the modtimes here
		if s.trackRenamesStrategy.modTime() {
			i = -1
			srcModTime := src.ModTime(s.ctx)
			for j, dst := range dsts {
				dstModTime := dst.ModTime(s.ctx)
				dt := dstModTime.Sub(srcModTime)
				if dt < s.modifyWindow && dt > -s.modifyWindow {
					i = j
					break
				}
			}
			// If nothing matched then return nil
			if i < 0 {
				return nil
			}
		}

		// Remove the entry and return it
		dst = dsts[i]
		dsts = append(dsts[:i], dsts[i+1:]...)
		if len(dsts) > 0 {
			s.renameMap[hash] = dsts
		} else {
			delete(s.renameMap, hash)
		}
	}
	return dst
}

// makeRenameMap builds a map of the destination files by hash that
// match sizes in the slice of objects in s.renameCheck
func (s *syncCopyMove) makeRenameMap() {
	fs.Infof(s.fdst, "Making map for --track-renames")

	// first make a map of possible sizes we need to check
	possibleSizes := map[int64]struct{}{}
	for _, obj := range s.renameCheck {
		possibleSizes[obj.Size()] = struct{}{}
	}

	// pump all the dstFiles into in
	in := make(chan fs.Object, fs.Config.Checkers)
	go s.pumpMapToChan(s.dstFiles, in)

	// now make a map of size,hash for all dstFiles
	s.renameMap = make(map[string][]fs.Object)
	var wg sync.WaitGroup
	wg.Add(fs.Config.Transfers)
	for i := 0; i < fs.Config.Transfers; i++ {
		go func() {
			defer wg.Done()
			for obj := range in {
				// only create hash for dst fs.Object if its size could match
				if _, found := possibleSizes[obj.Size()]; found {
					tr := accounting.Stats(s.ctx).NewCheckingTransfer(obj)
					hash := s.renameID(obj, s.trackRenamesStrategy, s.modifyWindow)

					if hash != "" {
						s.pushRenameMap(hash, obj)
					}

					tr.Done(nil)
				}
			}
		}()
	}
	wg.Wait()
	fs.Infof(s.fdst, "Finished making map for --track-renames")
}

// tryRename renames an src object when doing track renames if
// possible, it returns true if the object was renamed.
func (s *syncCopyMove) tryRename(src fs.Object) bool {
	// Calculate the hash of the src object
	hash := s.renameID(src, s.trackRenamesStrategy, fs.GetModifyWindow(s.fsrc, s.fdst))

	if hash == "" {
		return false
	}

	// Get a match on fdst
	dst := s.popRenameMap(hash, src)
	if dst == nil {
		return false
	}

	// Find dst object we are about to overwrite if it exists
	dstOverwritten, _ := s.fdst.NewObject(s.ctx, src.Remote())

	// Rename dst to have name src.Remote()
	_, err := operations.Move(s.ctx, s.fdst, dstOverwritten, src.Remote(), dst)
	if err != nil {
		fs.Debugf(src, "Failed to rename to %q: %v", dst.Remote(), err)
		return false
	}

	// remove file from dstFiles if present
	s.dstFilesMu.Lock()
	delete(s.dstFiles, dst.Remote())
	s.dstFilesMu.Unlock()

	fs.Infof(src, "Renamed from %q", dst.Remote())
	return true
}

// Syncs fsrc into fdst
//
// If Delete is true then it deletes any files in fdst that aren't in fsrc
//
// If DoMove is true then files will be moved instead of copied
//
// dir is the start directory, "" for root
func (s *syncCopyMove) run() error {
	if operations.Same(s.fdst, s.fsrc) {
		fs.Errorf(s.fdst, "Nothing to do as source and destination are the same")
		return nil
	}

	// Start background checking and transferring pipeline
	s.startCheckers()
	s.startRenamers()
	if !s.checkFirst {
		s.startTransfers()
	}
	s.startDeleters()
	s.dstFiles = make(map[string]fs.Object)

	s.startTrackRenames()

	// set up a march over fdst and fsrc
	m := &march.March{
		Ctx:                    s.ctx,
		Fdst:                   s.fdst,
		Fsrc:                   s.fsrc,
		Dir:                    s.dir,
		NoTraverse:             s.noTraverse,
		Callback:               s,
		DstIncludeAll:          filter.Active.Opt.DeleteExcluded,
		NoCheckDest:            s.noCheckDest,
		NoUnicodeNormalization: s.noUnicodeNormalization,
	}
	s.processError(m.Run())

	s.stopTrackRenames()
	if s.trackRenames {
		// Build the map of the remaining dstFiles by hash
		s.makeRenameMap()
		// Attempt renames for all the files which don't have a matching dst
		for _, src := range s.renameCheck {
			ok := s.toBeRenamed.Put(s.ctx, fs.ObjectPair{Src: src, Dst: nil})
			if !ok {
				break
			}
		}
	}

	// Stop background checking and transferring pipeline
	s.stopCheckers()
	if s.checkFirst {
		if !s.copyEmptySrcDirs {
			for d := range s.srcEmptyDirs {
				if _, ok := s.srcOnlyDirs[d]; ok {
					delete(s.srcOnlyDirs, d)
				}
			}
		}
		s.processError(createNewDirectories(s.ctx, s.fdst, s.srcOnlyDirs))

		fs.Infof(s.fdst, "Checks finished, now starting transfers")
		s.startTransfers()
	}
	s.stopRenamers()
	s.stopTransfers()
	s.stopDeleters()

	if s.copyEmptySrcDirs {
		s.processError(copyEmptyDirectories(s.ctx, s.fdst, s.srcEmptyDirs))
	}

	// Delete files after
	if s.deleteMode == fs.DeleteModeAfter {
		if s.currentError() != nil && !fs.Config.IgnoreErrors {
			fs.Errorf(s.fdst, "%v", fs.ErrorNotDeleting)
		} else {
			s.processError(s.deleteFiles(false))
		}
	}

	// Prune empty directories
	if s.deleteMode != fs.DeleteModeOff {
		if s.currentError() != nil && !fs.Config.IgnoreErrors {
			fs.Errorf(s.fdst, "%v", fs.ErrorNotDeletingDirs)
		} else {
			s.processError(deleteEmptyDirectories(s.ctx, s.fdst, s.dstEmptyDirs))
		}
	}

	// Delete empty fsrc subdirectories
	// if DoMove and --delete-empty-src-dirs flag is set
	if s.DoMove && s.deleteEmptySrcDirs {
		//delete empty subdirectories that were part of the move
		s.processError(deleteEmptyDirectories(s.ctx, s.fsrc, s.srcEmptyDirs))
	}

	// Read the error out of the context if there is one
	s.processError(s.ctx.Err())

	if s.deleteMode != fs.DeleteModeOnly && accounting.Stats(s.ctx).GetTransfers() == 0 {
		fs.Infof(nil, "There was nothing to transfer")
	}

	// cancel the context to free resources
	s.cancel()
	return s.currentError()
}

// DstOnly have an object which is in the destination only
func (s *syncCopyMove) DstOnly(dst fs.DirEntry) (recurse bool) {
	if s.deleteMode == fs.DeleteModeOff {
		return false
	}
	switch x := dst.(type) {
	case fs.Object:
		switch s.deleteMode {
		case fs.DeleteModeAfter:
			// record object as needs deleting
			s.dstFilesMu.Lock()
			s.dstFiles[x.Remote()] = x
			s.dstFilesMu.Unlock()
		case fs.DeleteModeDuring, fs.DeleteModeOnly:
			select {
			case <-s.ctx.Done():
				return
			case s.deleteFilesCh <- x:
			}
		default:
			panic(fmt.Sprintf("unexpected delete mode %d", s.deleteMode))
		}
	case fs.Directory:
		// Do the same thing to the entire contents of the directory
		// Record directory as it is potentially empty and needs deleting
		if s.fdst.Features().CanHaveEmptyDirectories {
			s.dstEmptyDirsMu.Lock()
			s.dstEmptyDirs[dst.Remote()] = dst
			s.dstEmptyDirsMu.Unlock()
		}
		return true
	default:
		panic("Bad object in DirEntries")

	}
	return false
}

// SrcOnly have an object which is in the source only
func (s *syncCopyMove) SrcOnly(src fs.DirEntry) (recurse bool) {
	if s.deleteMode == fs.DeleteModeOnly {
		return false
	}
	switch x := src.(type) {
	case fs.Object:
		// If it's a copy operation,
		// remove parent directory from srcEmptyDirs
		// since it's not really empty
		s.srcEmptyDirsMu.Lock()
		s.srcParentDirCheck(src)
		s.srcEmptyDirsMu.Unlock()

		if s.trackRenames {
			// Save object to check for a rename later
			select {
			case <-s.ctx.Done():
				return
			case s.trackRenamesCh <- x:
			}
		} else {
			// Check CompareDest && CopyDest
			NoNeedTransfer, err := operations.CompareOrCopyDest(s.ctx, s.fdst, nil, x, s.compareCopyDest, s.backupDir)
			if err != nil {
				s.processError(err)
			}
			if !NoNeedTransfer {
				// No need to check since doesn't exist
				ok := s.toBeUploaded.Put(s.ctx, fs.ObjectPair{Src: x, Dst: nil})
				if !ok {
					return
				}
			}
		}
	case fs.Directory:
		// Do the same thing to the entire contents of the directory
		// Record the directory for deletion
		s.srcEmptyDirsMu.Lock()
		s.srcParentDirCheck(src)
		s.srcEmptyDirs[src.Remote()] = src
		s.srcEmptyDirsMu.Unlock()

		s.srcOnlyDirsMu.Lock()
		s.srcOnlyDirs[src.Remote()] = src
		s.srcOnlyDirsMu.Unlock()
		return true
	default:
		panic("Bad object in DirEntries")
	}
	return false
}

// Match is called when src and dst are present, so sync src to dst
func (s *syncCopyMove) Match(ctx context.Context, dst, src fs.DirEntry) (recurse bool) {
	switch srcX := src.(type) {
	case fs.Object:
		s.srcEmptyDirsMu.Lock()
		s.srcParentDirCheck(src)
		s.srcEmptyDirsMu.Unlock()

		if s.deleteMode == fs.DeleteModeOnly {
			return false
		}
		dstX, ok := dst.(fs.Object)
		if ok {
			ok = s.toBeChecked.Put(s.ctx, fs.ObjectPair{Src: srcX, Dst: dstX})
			if !ok {
				return false
			}
		} else {
			// FIXME src is file, dst is directory
			err := errors.New("can't overwrite directory with file")
			fs.Errorf(dst, "%v", err)
			s.processError(err)
		}
	case fs.Directory:
		// Do the same thing to the entire contents of the directory
		_, ok := dst.(fs.Directory)
		if ok {
			// Only record matched (src & dst) empty dirs when performing move
			if s.DoMove {
				// Record the src directory for deletion
				s.srcEmptyDirsMu.Lock()
				s.srcParentDirCheck(src)
				s.srcEmptyDirs[src.Remote()] = src
				s.srcEmptyDirsMu.Unlock()
			}

			return true
		}
		// FIXME src is dir, dst is file
		err := errors.New("can't overwrite file with directory")
		fs.Errorf(dst, "%v", err)
		s.processError(err)
	default:
		panic("Bad object in DirEntries")
	}
	return false
}

// Syncs fsrc into fdst
//
// If Delete is true then it deletes any files in fdst that aren't in fsrc
//
// If DoMove is true then files will be moved instead of copied
//
// dir is the start directory, "" for root
func runSyncCopyMove(ctx context.Context, fdst, fsrc fs.Fs, deleteMode fs.DeleteMode, DoMove bool, deleteEmptySrcDirs bool, copyEmptySrcDirs bool) error {
	if deleteMode != fs.DeleteModeOff && DoMove {
		return fserrors.FatalError(errors.New("can't delete and move at the same time"))
	}
	// Run an extra pass to delete only
	if deleteMode == fs.DeleteModeBefore {
		if fs.Config.TrackRenames {
			return fserrors.FatalError(errors.New("can't use --delete-before with --track-renames"))
		}
		// only delete stuff during in this pass
		do, err := newSyncCopyMove(ctx, fdst, fsrc, fs.DeleteModeOnly, false, deleteEmptySrcDirs, copyEmptySrcDirs)
		if err != nil {
			return err
		}
		err = do.run()
		if err != nil {
			return err
		}
		// Next pass does a copy only
		deleteMode = fs.DeleteModeOff
	}
	do, err := newSyncCopyMove(ctx, fdst, fsrc, deleteMode, DoMove, deleteEmptySrcDirs, copyEmptySrcDirs)
	if err != nil {
		return err
	}
	return do.run()
}

// Sync fsrc into fdst
func Sync(ctx context.Context, fdst, fsrc fs.Fs, copyEmptySrcDirs bool) error {
	return runSyncCopyMove(ctx, fdst, fsrc, fs.Config.DeleteMode, false, false, copyEmptySrcDirs)
}

// CopyDir copies fsrc into fdst
func CopyDir(ctx context.Context, fdst, fsrc fs.Fs, copyEmptySrcDirs bool) error {
	return runSyncCopyMove(ctx, fdst, fsrc, fs.DeleteModeOff, false, false, copyEmptySrcDirs)
}

// moveDir moves fsrc into fdst
func moveDir(ctx context.Context, fdst, fsrc fs.Fs, deleteEmptySrcDirs bool, copyEmptySrcDirs bool) error {
	return runSyncCopyMove(ctx, fdst, fsrc, fs.DeleteModeOff, true, deleteEmptySrcDirs, copyEmptySrcDirs)
}

// MoveDir moves fsrc into fdst
func MoveDir(ctx context.Context, fdst, fsrc fs.Fs, deleteEmptySrcDirs bool, copyEmptySrcDirs bool) error {
	if operations.Same(fdst, fsrc) {
		fs.Errorf(fdst, "Nothing to do as source and destination are the same")
		return nil
	}

	// First attempt to use DirMover if exists, same Fs and no filters are active
	if fdstDirMove := fdst.Features().DirMove; fdstDirMove != nil && operations.SameConfig(fsrc, fdst) && filter.Active.InActive() {
		if operations.SkipDestructive(ctx, fdst, "server side directory move") {
			return nil
		}
		fs.Debugf(fdst, "Using server side directory move")
		err := fdstDirMove(ctx, fsrc, "", "")
		switch err {
		case fs.ErrorCantDirMove, fs.ErrorDirExists:
			fs.Infof(fdst, "Server side directory move failed - fallback to file moves: %v", err)
		case nil:
			fs.Infof(fdst, "Server side directory move succeeded")
			return nil
		default:
			err = fs.CountError(err)
			fs.Errorf(fdst, "Server side directory move failed: %v", err)
			return err
		}
	}

	// Otherwise move the files one by one
	return moveDir(ctx, fdst, fsrc, deleteEmptySrcDirs, copyEmptySrcDirs)
}<|MERGE_RESOLUTION|>--- conflicted
+++ resolved
@@ -695,24 +695,17 @@
 			return ""
 		}
 
-<<<<<<< HEAD
-		fmt.Fprintf(&builder, ",%s", hash)
-=======
 		builder.WriteRune(',')
 		builder.WriteString(hash)
->>>>>>> 27b9ae4f
 	}
 
 	// for renamesStrategy.modTime() we don't add to the hash but we check the times in
 	// popRenameMap
-<<<<<<< HEAD
-=======
 
 	if renamesStrategy.leaf() {
 		builder.WriteRune(',')
 		builder.WriteString(path.Base(obj.Remote()))
 	}
->>>>>>> 27b9ae4f
 
 	return builder.String()
 }
