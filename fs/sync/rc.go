package sync

import (
<<<<<<< HEAD
	"github.com/artpar/rclone/fs/rc"
=======
	"context"

	"github.com/rclone/rclone/fs/rc"
>>>>>>> c2635e39
)

func init() {
	for _, name := range []string{"sync", "copy", "move"} {
		name := name
		moveHelp := ""
		if name == "move" {
			moveHelp = "- deleteEmptySrcDirs - delete empty src directories if set\n"
		}
		rc.Add(rc.Call{
			Path:         "sync/" + name,
			AuthRequired: true,
			Fn: func(ctx context.Context, in rc.Params) (rc.Params, error) {
				return rcSyncCopyMove(ctx, in, name)
			},
			Title: name + " a directory from source remote to destination remote",
			Help: `This takes the following parameters

- srcFs - a remote name string eg "drive:src" for the source
- dstFs - a remote name string eg "drive:dst" for the destination
` + moveHelp + `

See the [` + name + ` command](/commands/rclone_` + name + `/) command for more information on the above.`,
		})
	}
}

// Sync/Copy/Move a file
func rcSyncCopyMove(ctx context.Context, in rc.Params, name string) (out rc.Params, err error) {
	srcFs, err := rc.GetFsNamed(in, "srcFs")
	if err != nil {
		return nil, err
	}
	dstFs, err := rc.GetFsNamed(in, "dstFs")
	if err != nil {
		return nil, err
	}
	createEmptySrcDirs, err := in.GetBool("createEmptySrcDirs")
	if rc.NotErrParamNotFound(err) {
		return nil, err
	}
	switch name {
	case "sync":
		return nil, Sync(ctx, dstFs, srcFs, createEmptySrcDirs)
	case "copy":
		return nil, CopyDir(ctx, dstFs, srcFs, createEmptySrcDirs)
	case "move":
		deleteEmptySrcDirs, err := in.GetBool("deleteEmptySrcDirs")
		if rc.NotErrParamNotFound(err) {
			return nil, err
		}
		return nil, MoveDir(ctx, dstFs, srcFs, deleteEmptySrcDirs, createEmptySrcDirs)
	}
	panic("unknown rcSyncCopyMove type")
}<|MERGE_RESOLUTION|>--- conflicted
+++ resolved
@@ -1,13 +1,9 @@
 package sync
 
 import (
-<<<<<<< HEAD
-	"github.com/artpar/rclone/fs/rc"
-=======
 	"context"
 
 	"github.com/rclone/rclone/fs/rc"
->>>>>>> c2635e39
 )
 
 func init() {
