package fs

import (
	"context"
	"encoding/json"
	"fmt"
	"log"
	"os"

	"github.com/sirupsen/logrus"
)

// LogLevel describes rclone's logs.  These are a subset of the syslog log levels.
type LogLevel = Enum[logLevelChoices]

// Log levels.  These are the syslog levels of which we only use a
// subset.
//
//	LOG_EMERG      system is unusable
//	LOG_ALERT      action must be taken immediately
//	LOG_CRIT       critical conditions
//	LOG_ERR        error conditions
//	LOG_WARNING    warning conditions
//	LOG_NOTICE     normal, but significant, condition
//	LOG_INFO       informational message
//	LOG_DEBUG      debug-level message
const (
	LogLevelEmergency LogLevel = iota
	LogLevelAlert
	LogLevelCritical
	LogLevelError // Error - can't be suppressed
	LogLevelWarning
	LogLevelNotice // Normal logging, -q suppresses
	LogLevelInfo   // Transfers, needs -v
	LogLevelDebug  // Debug level, needs -vv
)

type logLevelChoices struct{}

func (logLevelChoices) Choices() []string {
	return []string{
		LogLevelEmergency: "EMERGENCY",
		LogLevelAlert:     "ALERT",
		LogLevelCritical:  "CRITICAL",
		LogLevelError:     "ERROR",
		LogLevelWarning:   "WARNING",
		LogLevelNotice:    "NOTICE",
		LogLevelInfo:      "INFO",
		LogLevelDebug:     "DEBUG",
	}
}

func (logLevelChoices) Type() string {
	return "LogLevel"
}

// LogPrintPid enables process pid in log
var LogPrintPid = false

// InstallJSONLogger is a hook that --use-json-log calls
var InstallJSONLogger = func(logLevel LogLevel) {}

// LogOutput sends the text to the logger of level
var LogOutput = func(level LogLevel, text string) {
	text = fmt.Sprintf("%-6s: %s", level, text)
	if LogPrintPid {
		text = fmt.Sprintf("[%d] %s", os.Getpid(), text)
	}
	_ = log.Output(4, text)
}

// LogValueItem describes keyed item for a JSON log entry
type LogValueItem struct {
	key    string
	value  interface{}
	render bool
}

// LogValue should be used as an argument to any logging calls to
// augment the JSON output with more structured information.
//
// key is the dictionary parameter used to store value.
func LogValue(key string, value interface{}) LogValueItem {
	return LogValueItem{key: key, value: value, render: true}
}

// LogValueHide should be used as an argument to any logging calls to
// augment the JSON output with more structured information.
//
// key is the dictionary parameter used to store value.
//
// String() will return a blank string - this is useful to put items
// in which don't print into the log.
func LogValueHide(key string, value interface{}) LogValueItem {
	return LogValueItem{key: key, value: value, render: false}
}

// String returns the representation of value. If render is false this
// is an empty string so LogValueItem entries won't show in the
// textual representation of logs.
func (j LogValueItem) String() string {
	if !j.render {
		return ""
	}
	if do, ok := j.value.(fmt.Stringer); ok {
		return do.String()
	}
	return fmt.Sprint(j.value)
}

func logLogrus(level LogLevel, text string, fields logrus.Fields) {
	switch level {
	case LogLevelDebug:
		logrus.WithFields(fields).Debug(text)
	case LogLevelInfo:
		logrus.WithFields(fields).Info(text)
	case LogLevelNotice, LogLevelWarning:
		logrus.WithFields(fields).Warn(text)
	case LogLevelError:
		logrus.WithFields(fields).Error(text)
	case LogLevelCritical:
		logrus.WithFields(fields).Fatal(text)
	case LogLevelEmergency, LogLevelAlert:
		logrus.WithFields(fields).Panic(text)
	}
}

func logLogrusWithObject(level LogLevel, o interface{}, text string, fields logrus.Fields) {
	if o != nil {
		if fields == nil {
			fields = logrus.Fields{}
		}
<<<<<<< HEAD
		switch level {
		case LogLevelDebug:
			logrus.WithFields(fields).Debug(out)
		case LogLevelInfo:
			logrus.WithFields(fields).Info(out)
		case LogLevelNotice, LogLevelWarning:
			logrus.WithFields(fields).Warn(out)
		case LogLevelError:
			logrus.WithFields(fields).Error(out)
		case LogLevelCritical:
			logrus.WithFields(fields).Error(out)
		case LogLevelEmergency, LogLevelAlert:
			logrus.WithFields(fields).Error(out)
=======
		fields["object"] = fmt.Sprintf("%+v", o)
		fields["objectType"] = fmt.Sprintf("%T", o)
	}
	logLogrus(level, text, fields)
}

func logJSON(level LogLevel, o interface{}, text string) {
	logLogrusWithObject(level, o, text, nil)
}

func logJSONf(level LogLevel, o interface{}, text string, args ...interface{}) {
	text = fmt.Sprintf(text, args...)
	fields := logrus.Fields{}
	for _, arg := range args {
		if item, ok := arg.(LogValueItem); ok {
			fields[item.key] = item.value
>>>>>>> 83cf8fb8
		}
	}
	logLogrusWithObject(level, o, text, fields)
}

func logPlain(level LogLevel, o interface{}, text string) {
	if o != nil {
		text = fmt.Sprintf("%v: %s", o, text)
	}
	LogOutput(level, text)
}

func logPlainf(level LogLevel, o interface{}, text string, args ...interface{}) {
	logPlain(level, o, fmt.Sprintf(text, args...))
}

// LogPrint produces a log string from the arguments passed in
func LogPrint(level LogLevel, o interface{}, text string) {
	if GetConfig(context.TODO()).UseJSONLog {
		logJSON(level, o, text)
	} else {
		logPlain(level, o, text)
	}
}

// LogPrintf produces a log string from the arguments passed in
func LogPrintf(level LogLevel, o interface{}, text string, args ...interface{}) {
	if GetConfig(context.TODO()).UseJSONLog {
		logJSONf(level, o, text, args...)
	} else {
		logPlainf(level, o, text, args...)
	}
}

// LogLevelPrint writes logs at the given level
func LogLevelPrint(level LogLevel, o interface{}, text string) {
	if GetConfig(context.TODO()).LogLevel >= level {
		LogPrint(level, o, text)
	}
}

// LogLevelPrintf writes logs at the given level
func LogLevelPrintf(level LogLevel, o interface{}, text string, args ...interface{}) {
	if GetConfig(context.TODO()).LogLevel >= level {
		LogPrintf(level, o, text, args...)
	}
}

// Panic writes alert log output for this Object or Fs and calls panic().
// It should always be seen by the user.
func Panic(o interface{}, text string) {
	if GetConfig(context.TODO()).LogLevel >= LogLevelAlert {
		LogPrint(LogLevelAlert, o, text)
	}
	panic(text)
}

// Panicf writes alert log output for this Object or Fs and calls panic().
// It should always be seen by the user.
func Panicf(o interface{}, text string, args ...interface{}) {
	if GetConfig(context.TODO()).LogLevel >= LogLevelAlert {
		LogPrintf(LogLevelAlert, o, text, args...)
	}
	panic(fmt.Sprintf(text, args...))
}

// Fatal writes critical log output for this Object or Fs and calls os.Exit(1).
// It should always be seen by the user.
func Fatal(o interface{}, text string) {
	if GetConfig(context.TODO()).LogLevel >= LogLevelCritical {
		LogPrint(LogLevelCritical, o, text)
	}
	os.Exit(1)
}

// Fatalf writes critical log output for this Object or Fs and calls os.Exit(1).
// It should always be seen by the user.
func Fatalf(o interface{}, text string, args ...interface{}) {
	if GetConfig(context.TODO()).LogLevel >= LogLevelCritical {
		LogPrintf(LogLevelCritical, o, text, args...)
	}
	os.Exit(1)
}

// Error writes error log output for this Object or Fs.  It
// should always be seen by the user.
func Error(o interface{}, text string) {
	LogLevelPrint(LogLevelError, o, text)
}

// Errorf writes error log output for this Object or Fs.  It
// should always be seen by the user.
func Errorf(o interface{}, text string, args ...interface{}) {
	LogLevelPrintf(LogLevelError, o, text, args...)
}

// Print writes log output for this Object or Fs, same as Logf.
func Print(o interface{}, text string) {
	LogLevelPrint(LogLevelNotice, o, text)
}

// Printf writes log output for this Object or Fs, same as Logf.
func Printf(o interface{}, text string, args ...interface{}) {
	LogLevelPrintf(LogLevelNotice, o, text, args...)
}

// Log writes log output for this Object or Fs.  This should be
// considered to be Notice level logging.  It is the default level.
// By default rclone should not log very much so only use this for
// important things the user should see.  The user can filter these
// out with the -q flag.
func Log(o interface{}, text string) {
	LogLevelPrint(LogLevelNotice, o, text)
}

// Logf writes log output for this Object or Fs.  This should be
// considered to be Notice level logging.  It is the default level.
// By default rclone should not log very much so only use this for
// important things the user should see.  The user can filter these
// out with the -q flag.
func Logf(o interface{}, text string, args ...interface{}) {
	LogLevelPrintf(LogLevelNotice, o, text, args...)
}

// Infoc writes info on transfers for this Object or Fs.  Use this
// level for logging transfers, deletions and things which should
// appear with the -v flag.
// There is name class on "Info", hence the name "Infoc", "c" for constant.
func Infoc(o interface{}, text string) {
	LogLevelPrint(LogLevelInfo, o, text)
}

// Infof writes info on transfers for this Object or Fs.  Use this
// level for logging transfers, deletions and things which should
// appear with the -v flag.
func Infof(o interface{}, text string, args ...interface{}) {
	LogLevelPrintf(LogLevelInfo, o, text, args...)
}

// Debug writes debugging output for this Object or Fs.  Use this for
// debug only.  The user must have to specify -vv to see this.
func Debug(o interface{}, text string) {
	LogLevelPrint(LogLevelDebug, o, text)
}

// Debugf writes debugging output for this Object or Fs.  Use this for
// debug only.  The user must have to specify -vv to see this.
func Debugf(o interface{}, text string, args ...interface{}) {
	LogLevelPrintf(LogLevelDebug, o, text, args...)
}

// LogDirName returns an object for the logger, logging a root
// directory which would normally be "" as the Fs
func LogDirName(f Fs, dir string) interface{} {
	if dir != "" {
		return dir
	}
	return f
}

// PrettyPrint formats JSON for improved readability in debug logs.
// If it can't Marshal JSON, it falls back to fmt.
func PrettyPrint(in any, label string, level LogLevel) {
	if GetConfig(context.TODO()).LogLevel < level {
		return
	}
	inBytes, err := json.MarshalIndent(in, "", "\t")
	if err != nil || string(inBytes) == "{}" || string(inBytes) == "[]" {
		LogPrintf(level, label, "\n%+v\n", in)
		return
	}
	LogPrintf(level, label, "\n%s\n", string(inBytes))
}<|MERGE_RESOLUTION|>--- conflicted
+++ resolved
@@ -130,21 +130,6 @@
 		if fields == nil {
 			fields = logrus.Fields{}
 		}
-<<<<<<< HEAD
-		switch level {
-		case LogLevelDebug:
-			logrus.WithFields(fields).Debug(out)
-		case LogLevelInfo:
-			logrus.WithFields(fields).Info(out)
-		case LogLevelNotice, LogLevelWarning:
-			logrus.WithFields(fields).Warn(out)
-		case LogLevelError:
-			logrus.WithFields(fields).Error(out)
-		case LogLevelCritical:
-			logrus.WithFields(fields).Error(out)
-		case LogLevelEmergency, LogLevelAlert:
-			logrus.WithFields(fields).Error(out)
-=======
 		fields["object"] = fmt.Sprintf("%+v", o)
 		fields["objectType"] = fmt.Sprintf("%T", o)
 	}
@@ -161,7 +146,6 @@
 	for _, arg := range args {
 		if item, ok := arg.(LogValueItem); ok {
 			fields[item.key] = item.value
->>>>>>> 83cf8fb8
 		}
 	}
 	logLogrusWithObject(level, o, text, fields)
