--- conflicted
+++ resolved
@@ -1,8 +1,4 @@
 package fs
 
 // VersionTag of rclone
-<<<<<<< HEAD
-var VersionTag = "v1.60.1"
-=======
-var VersionTag = "v1.61.1"
->>>>>>> 486e7133
+var VersionTag = "v1.61.1"