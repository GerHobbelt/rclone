// Options for Open

package fs

import (
	"errors"
	"fmt"
	"net/http"
	"strconv"
	"strings"

<<<<<<< HEAD
	"github.com/artpar/rclone/fs/hash"
	"github.com/pkg/errors"
=======
	"github.com/rclone/rclone/fs/hash"
>>>>>>> 27176cc6
)

// OpenOption is an interface describing options for Open
type OpenOption interface {
	fmt.Stringer

	// Header returns the option as an HTTP header
	Header() (key string, value string)

	// Mandatory returns whether this option can be ignored or not
	Mandatory() bool
}

// RangeOption defines an HTTP Range option with start and end.  If
// either start or end are < 0 then they will be omitted.
//
// End may be bigger than the Size of the object in which case it will
// be capped to the size of the object.
//
// Note that the End is inclusive, so to fetch 100 bytes you would use
// RangeOption{Start: 0, End: 99}
//
// If Start is specified but End is not then it will fetch from Start
// to the end of the file.
//
// If End is specified, but Start is not then it will fetch the last
// End bytes.
//
// Examples:
//
//     RangeOption{Start: 0, End: 99} - fetch the first 100 bytes
//     RangeOption{Start: 100, End: 199} - fetch the second 100 bytes
//     RangeOption{Start: 100, End: -1} - fetch bytes from offset 100 to the end
//     RangeOption{Start: -1, End: 100} - fetch the last 100 bytes
//
// A RangeOption implements a single byte-range-spec from
// https://tools.ietf.org/html/rfc7233#section-2.1
type RangeOption struct {
	Start int64
	End   int64
}

// Header formats the option as an http header
func (o *RangeOption) Header() (key string, value string) {
	key = "Range"
	value = "bytes="
	if o.Start >= 0 {
		value += strconv.FormatInt(o.Start, 10)

	}
	value += "-"
	if o.End >= 0 {
		value += strconv.FormatInt(o.End, 10)
	}
	return key, value
}

// ParseRangeOption parses a RangeOption from a Range: header.
// It only accepts single ranges.
func ParseRangeOption(s string) (po *RangeOption, err error) {
	const preamble = "bytes="
	if !strings.HasPrefix(s, preamble) {
		return nil, errors.New("Range: header invalid: doesn't start with " + preamble)
	}
	s = s[len(preamble):]
	if strings.IndexRune(s, ',') >= 0 {
		return nil, errors.New("Range: header invalid: contains multiple ranges which isn't supported")
	}
	dash := strings.IndexRune(s, '-')
	if dash < 0 {
		return nil, errors.New("Range: header invalid: contains no '-'")
	}
	start, end := strings.TrimSpace(s[:dash]), strings.TrimSpace(s[dash+1:])
	o := RangeOption{Start: -1, End: -1}
	if start != "" {
		o.Start, err = strconv.ParseInt(start, 10, 64)
		if err != nil || o.Start < 0 {
			return nil, errors.New("Range: header invalid: bad start")
		}
	}
	if end != "" {
		o.End, err = strconv.ParseInt(end, 10, 64)
		if err != nil || o.End < 0 {
			return nil, errors.New("Range: header invalid: bad end")
		}
	}
	return &o, nil
}

// String formats the option into human-readable form
func (o *RangeOption) String() string {
	return fmt.Sprintf("RangeOption(%d,%d)", o.Start, o.End)
}

// Mandatory returns whether the option must be parsed or can be ignored
func (o *RangeOption) Mandatory() bool {
	return true
}

// Decode interprets the RangeOption into an offset and a limit
//
// The offset is the start of the stream and the limit is how many
// bytes should be read from it.  If the limit is -1 then the stream
// should be read to the end.
func (o *RangeOption) Decode(size int64) (offset, limit int64) {
	if o.Start >= 0 {
		offset = o.Start
		if o.End >= 0 {
			limit = o.End - o.Start + 1
		} else {
			limit = -1
		}
	} else {
		if o.End >= 0 {
			offset = size - o.End
		} else {
			offset = 0
		}
		limit = -1
	}
	return offset, limit
}

// FixRangeOption looks through the slice of options and adjusts any
// RangeOption~s found that request a fetch from the end into an
// absolute fetch using the size passed in and makes sure the range does
// not exceed filesize. Some remotes (e.g. Onedrive, Box) don't support
// range requests which index from the end.
func FixRangeOption(options []OpenOption, size int64) {
	if size == 0 {
		// if size 0 then remove RangeOption~s
		// replacing with a NullOptions~s which won't be rendered
		for i := range options {
			if _, ok := options[i].(*RangeOption); ok {
				options[i] = NullOption{}

			}
		}
		return
	}
	for i := range options {
		option := options[i]
		if x, ok := option.(*RangeOption); ok {
			// If start is < 0 then fetch from the end
			if x.Start < 0 {
				x = &RangeOption{Start: size - x.End, End: -1}
				options[i] = x
			}
			if x.End > size {
				x = &RangeOption{Start: x.Start, End: size - 1}
				options[i] = x
			}
		}
	}
}

// SeekOption defines an HTTP Range option with start only.
type SeekOption struct {
	Offset int64
}

// Header formats the option as an http header
func (o *SeekOption) Header() (key string, value string) {
	key = "Range"
	value = fmt.Sprintf("bytes=%d-", o.Offset)
	return key, value
}

// String formats the option into human-readable form
func (o *SeekOption) String() string {
	return fmt.Sprintf("SeekOption(%d)", o.Offset)
}

// Mandatory returns whether the option must be parsed or can be ignored
func (o *SeekOption) Mandatory() bool {
	return true
}

// HTTPOption defines a general purpose HTTP option
type HTTPOption struct {
	Key   string
	Value string
}

// Header formats the option as an http header
func (o *HTTPOption) Header() (key string, value string) {
	return o.Key, o.Value
}

// String formats the option into human-readable form
func (o *HTTPOption) String() string {
	return fmt.Sprintf("HTTPOption(%q,%q)", o.Key, o.Value)
}

// Mandatory returns whether the option must be parsed or can be ignored
func (o *HTTPOption) Mandatory() bool {
	return false
}

// HashesOption defines an option used to tell the local fs to limit
// the number of hashes it calculates.
type HashesOption struct {
	Hashes hash.Set
}

// Header formats the option as an http header
func (o *HashesOption) Header() (key string, value string) {
	return "", ""
}

// String formats the option into human-readable form
func (o *HashesOption) String() string {
	return fmt.Sprintf("HashesOption(%v)", o.Hashes)
}

// Mandatory returns whether the option must be parsed or can be ignored
func (o *HashesOption) Mandatory() bool {
	return false
}

// NullOption defines an Option which does nothing
type NullOption struct {
}

// Header formats the option as an http header
func (o NullOption) Header() (key string, value string) {
	return "", ""
}

// String formats the option into human-readable form
func (o NullOption) String() string {
	return fmt.Sprintf("NullOption()")
}

// Mandatory returns whether the option must be parsed or can be ignored
func (o NullOption) Mandatory() bool {
	return false
}

// OpenOptionAddHeaders adds each header found in options to the
// headers map provided the key was non empty.
func OpenOptionAddHeaders(options []OpenOption, headers map[string]string) {
	for _, option := range options {
		key, value := option.Header()
		if key != "" && value != "" {
			headers[key] = value
		}
	}
}

// OpenOptionHeaders adds each header found in options to the
// headers map provided the key was non empty.
//
// It returns a nil map if options was empty
func OpenOptionHeaders(options []OpenOption) (headers map[string]string) {
	if len(options) == 0 {
		return nil
	}
	headers = make(map[string]string, len(options))
	OpenOptionAddHeaders(options, headers)
	return headers
}

// OpenOptionAddHTTPHeaders Sets each header found in options to the
// http.Header map provided the key was non empty.
func OpenOptionAddHTTPHeaders(headers http.Header, options []OpenOption) {
	for _, option := range options {
		key, value := option.Header()
		if key != "" && value != "" {
			headers.Set(key, value)
		}
	}
}<|MERGE_RESOLUTION|>--- conflicted
+++ resolved
@@ -9,12 +9,7 @@
 	"strconv"
 	"strings"
 
-<<<<<<< HEAD
 	"github.com/artpar/rclone/fs/hash"
-	"github.com/pkg/errors"
-=======
-	"github.com/rclone/rclone/fs/hash"
->>>>>>> 27176cc6
 )
 
 // OpenOption is an interface describing options for Open
