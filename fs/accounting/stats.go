package accounting

import (
	"bytes"
	"fmt"
	"strings"
	"sync"
	"time"

<<<<<<< HEAD
	"github.com/artpar/rclone/fs"
=======
	"github.com/ncw/rclone/fs"
	"github.com/ncw/rclone/fs/rc"
>>>>>>> 751bfd45
)

var (
	// Stats is global statistics counter
	Stats = NewStats()
)

func init() {
	// Set the function pointer up in fs
	fs.CountError = Stats.Error

	rc.Add(rc.Call{
		Path:  "core/stats",
		Fn:    Stats.RemoteStats,
		Title: "Returns stats about current transfers.",
		Help: `
This returns all available stats

	rclone rc core/stats

Returns the following values:

` + "```" + `
{
	"speed": average speed in bytes/sec since start of the process,
	"bytes": total transferred bytes since the start of the process,
	"errors": number of errors,
	"checks": number of checked files,
	"transfers": number of transferred files,
	"deletes" : number of deleted files,
	"elapsedTime": time in seconds since the start of the process,
	"lastError": last occurred error,
	"transferring": an array of currently active file transfers:
		[
			{
				"bytes": total transferred bytes for this file,
				"eta": estimated time in seconds until file transfer completion
				"name": name of the file,
				"percentage": progress of the file transfer in percent,
				"speed": speed in bytes/sec,
				"speedAvg": speed in bytes/sec as an exponentially weighted moving average,
				"size": size of the file in bytes
			}
		],
	"checking": an array of names of currently active file checks
		[]
}
` + "```" + `
Values for "transferring", "checking" and "lastError" are only assigned if data is available.
The value for "eta" is null if an eta cannot be determined.
`,
	})
}

// StatsInfo accounts all transfers
type StatsInfo struct {
	mu           sync.RWMutex
	bytes        int64
	errors       int64
	lastError    error
	checks       int64
	checking     *stringSet
	transfers    int64
	transferring *stringSet
	deletes      int64
	start        time.Time
	inProgress   *inProgress
}

// NewStats cretates an initialised StatsInfo
func NewStats() *StatsInfo {
	return &StatsInfo{
		checking:     newStringSet(fs.Config.Checkers),
		transferring: newStringSet(fs.Config.Transfers),
		start:        time.Now(),
		inProgress:   newInProgress(),
	}
}

// RemoteStats returns stats for rc
func (s *StatsInfo) RemoteStats(in rc.Params) (out rc.Params, err error) {
	out = make(rc.Params)
	s.mu.RLock()
	dt := time.Now().Sub(s.start)
	dtSeconds := dt.Seconds()
	speed := 0.0
	if dt > 0 {
		speed = float64(s.bytes) / dtSeconds
	}
	out["speed"] = speed
	out["bytes"] = s.bytes
	out["errors"] = s.errors
	out["checks"] = s.checks
	out["transfers"] = s.transfers
	out["deletes"] = s.deletes
	out["elapsedTime"] = dtSeconds
	s.mu.RUnlock()
	if !s.checking.empty() {
		var c []string
		s.checking.mu.RLock()
		defer s.checking.mu.RUnlock()
		for name := range s.checking.items {
			c = append(c, name)
		}
		out["checking"] = c
	}
	if !s.transferring.empty() {
		var t []interface{}
		s.transferring.mu.RLock()
		defer s.transferring.mu.RUnlock()
		for name := range s.transferring.items {
			if acc := s.inProgress.get(name); acc != nil {
				t = append(t, acc.RemoteStats())
			} else {
				t = append(t, name)
			}
		}
		out["transferring"] = t
	}
	if s.errors > 0 {
		out["lastError"] = s.lastError
	}
	return out, nil
}

// String convert the StatsInfo to a string for printing
func (s *StatsInfo) String() string {
	s.mu.RLock()

	dt := time.Now().Sub(s.start)
	dtSeconds := dt.Seconds()
	speed := 0.0
	if dt > 0 {
		speed = float64(s.bytes) / dtSeconds
	}
	dtRounded := dt - (dt % (time.Second / 10))
	buf := &bytes.Buffer{}

	if fs.Config.DataRateUnit == "bits" {
		speed = speed * 8
	}

	_, _ = fmt.Fprintf(buf, `
Transferred:   %10s (%s)
Errors:        %10d
Checks:        %10d
Transferred:   %10d
Elapsed time:  %10v
`,
		fs.SizeSuffix(s.bytes).Unit("Bytes"), fs.SizeSuffix(speed).Unit(strings.Title(fs.Config.DataRateUnit)+"/s"),
		s.errors,
		s.checks,
		s.transfers,
		dtRounded)

	// checking and transferring have their own locking so unlock
	// here to prevent deadlock on GetBytes
	s.mu.RUnlock()

	if !s.checking.empty() {
		_, _ = fmt.Fprintf(buf, "Checking:\n%s\n", s.checking)
	}
	if !s.transferring.empty() {
		_, _ = fmt.Fprintf(buf, "Transferring:\n%s\n", s.transferring)
	}
	return buf.String()
}

// Log outputs the StatsInfo to the log
func (s *StatsInfo) Log() {
	fs.LogLevelPrintf(fs.Config.StatsLogLevel, nil, "%v\n", s)
}

// Bytes updates the stats for bytes bytes
func (s *StatsInfo) Bytes(bytes int64) {
	s.mu.Lock()
	defer s.mu.Unlock()
	s.bytes += bytes
}

// GetBytes returns the number of bytes transferred so far
func (s *StatsInfo) GetBytes() int64 {
	s.mu.RLock()
	defer s.mu.RUnlock()
	return s.bytes
}

// Errors updates the stats for errors
func (s *StatsInfo) Errors(errors int64) {
	s.mu.Lock()
	defer s.mu.Unlock()
	s.errors += errors
}

// GetErrors reads the number of errors
func (s *StatsInfo) GetErrors() int64 {
	s.mu.RLock()
	defer s.mu.RUnlock()
	return s.errors
}

// GetLastError returns the lastError
func (s *StatsInfo) GetLastError() error {
	s.mu.RLock()
	defer s.mu.RUnlock()
	return s.lastError
}

// Deletes updates the stats for deletes
func (s *StatsInfo) Deletes(deletes int64) int64 {
	s.mu.Lock()
	defer s.mu.Unlock()
	s.deletes += deletes
	return s.deletes
}

// ResetCounters sets the counters (bytes, checks, errors, transfers) to 0
func (s *StatsInfo) ResetCounters() {
	s.mu.Lock()
	defer s.mu.Unlock()
	s.bytes = 0
	s.errors = 0
	s.checks = 0
	s.transfers = 0
	s.deletes = 0
}

// ResetErrors sets the errors count to 0
func (s *StatsInfo) ResetErrors() {
	s.mu.Lock()
	defer s.mu.Unlock()
	s.errors = 0
}

// Errored returns whether there have been any errors
func (s *StatsInfo) Errored() bool {
	s.mu.RLock()
	defer s.mu.RUnlock()
	return s.errors != 0
}

// Error adds a single error into the stats and assigns lastError
func (s *StatsInfo) Error(err error) {
	s.mu.Lock()
	defer s.mu.Unlock()
	s.errors++
	s.lastError = err
}

// Checking adds a check into the stats
func (s *StatsInfo) Checking(remote string) {
	s.checking.add(remote)
}

// DoneChecking removes a check from the stats
func (s *StatsInfo) DoneChecking(remote string) {
	s.checking.del(remote)
	s.mu.Lock()
	s.checks++
	s.mu.Unlock()
}

// GetTransfers reads the number of transfers
func (s *StatsInfo) GetTransfers() int64 {
	s.mu.RLock()
	defer s.mu.RUnlock()
	return s.transfers
}

// Transferring adds a transfer into the stats
func (s *StatsInfo) Transferring(remote string) {
	s.transferring.add(remote)
}

// DoneTransferring removes a transfer from the stats
//
// if ok is true then it increments the transfers count
func (s *StatsInfo) DoneTransferring(remote string, ok bool) {
	s.transferring.del(remote)
	if ok {
		s.mu.Lock()
		s.transfers++
		s.mu.Unlock()
	}
}<|MERGE_RESOLUTION|>--- conflicted
+++ resolved
@@ -7,12 +7,8 @@
 	"sync"
 	"time"
 
-<<<<<<< HEAD
-	"github.com/artpar/rclone/fs"
-=======
 	"github.com/ncw/rclone/fs"
 	"github.com/ncw/rclone/fs/rc"
->>>>>>> 751bfd45
 )
 
 var (
