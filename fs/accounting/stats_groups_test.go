--- conflicted
+++ resolved
@@ -50,25 +50,15 @@
 		stats1.errors = 6
 		stats1.oldDuration = time.Second
 		stats1.oldTimeRanges = []timeRange{{time.Now(), time.Now().Add(time.Second)}}
-<<<<<<< HEAD
-		stats2 := NewStats()
-=======
 		stats2 := NewStats(ctx)
->>>>>>> 7f5ee5d8
 		stats2.bytes = 10
 		stats2.errors = 12
 		stats2.oldDuration = 2 * time.Second
 		stats2.oldTimeRanges = []timeRange{{time.Now(), time.Now().Add(2 * time.Second)}}
 		sg := newStatsGroups()
-<<<<<<< HEAD
-		sg.set("test1", stats1)
-		sg.set("test2", stats2)
-		sum := sg.sum()
-=======
 		sg.set(ctx, "test1", stats1)
 		sg.set(ctx, "test2", stats2)
 		sum := sg.sum(ctx)
->>>>>>> 7f5ee5d8
 		assert.Equal(t, stats1.bytes+stats2.bytes, sum.bytes)
 		assert.Equal(t, stats1.errors+stats2.errors, sum.errors)
 		assert.Equal(t, stats1.oldDuration+stats2.oldDuration, sum.oldDuration)
