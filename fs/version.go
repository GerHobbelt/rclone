package fs

// Version of rclone
<<<<<<< HEAD
var Version = "v1.47"
=======
var Version = "v1.39-DEV"
>>>>>>> b412c745
<|MERGE_RESOLUTION|>--- conflicted
+++ resolved
@@ -1,8 +1,4 @@
 package fs
 
 // Version of rclone
-<<<<<<< HEAD
-var Version = "v1.47"
-=======
-var Version = "v1.39-DEV"
->>>>>>> b412c745
+var Version = "v1.39-DEV"