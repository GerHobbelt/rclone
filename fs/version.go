package fs

// Version of rclone
<<<<<<< HEAD
var Version = "v1.55.1-DEV"
=======
var Version = "v1.56.1-DEV"
>>>>>>> 86f13fa4
<|MERGE_RESOLUTION|>--- conflicted
+++ resolved
@@ -1,8 +1,4 @@
 package fs
 
 // Version of rclone
-<<<<<<< HEAD
-var Version = "v1.55.1-DEV"
-=======
-var Version = "v1.56.1-DEV"
->>>>>>> 86f13fa4
+var Version = "v1.56.1-DEV"