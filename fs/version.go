package fs

<<<<<<< HEAD
var Version = "v0.3.1"
=======
// Version of rclone
var Version = "v1.53.0"
>>>>>>> 7c1e83d4
<|MERGE_RESOLUTION|>--- conflicted
+++ resolved
@@ -1,8 +1,3 @@
 package fs
 
-<<<<<<< HEAD
-var Version = "v0.3.1"
-=======
-// Version of rclone
-var Version = "v1.53.0"
->>>>>>> 7c1e83d4
+var Version = "v0.4.0"