--- conflicted
+++ resolved
@@ -3,26 +3,17 @@
 
 import (
 	"context"
-	"errors"
-	"fmt"
 	"path"
 	"sort"
 	"strings"
 	"sync"
 	"time"
 
-<<<<<<< HEAD
+	"github.com/pkg/errors"
 	"github.com/artpar/rclone/fs"
 	"github.com/artpar/rclone/fs/dirtree"
 	"github.com/artpar/rclone/fs/filter"
 	"github.com/artpar/rclone/fs/list"
-	"github.com/pkg/errors"
-=======
-	"github.com/rclone/rclone/fs"
-	"github.com/rclone/rclone/fs/dirtree"
-	"github.com/rclone/rclone/fs/filter"
-	"github.com/rclone/rclone/fs/list"
->>>>>>> 27176cc6
 )
 
 // ErrorSkipDir is used as a return value from Walk to indicate that the
@@ -66,13 +57,10 @@
 // If --files-from and --no-traverse is set then a DirTree will be
 // constructed with just those files in and then walked with WalkR
 //
-// Note: this will flag filter-aware backends!
-//
 // NB (f, path) to be replaced by fs.Dir at some point
 func Walk(ctx context.Context, f fs.Fs, path string, includeAll bool, maxLevel int, fn Func) error {
 	ci := fs.GetConfig(ctx)
 	fi := filter.GetConfig(ctx)
-	ctx = filter.SetUseFilter(ctx, !includeAll) // make filter-aware backends constrain List
 	if ci.NoTraverse && fi.HaveFilesFrom() {
 		return walkR(ctx, f, path, includeAll, maxLevel, fn, fi.MakeListR(ctx, f.NewObject))
 	}
@@ -133,7 +121,7 @@
 // If maxLevel is < 0 then it will recurse indefinitely, else it will
 // only do maxLevel levels.
 //
-// If synthesizeDirs is set then for bucket-based remotes it will
+// If synthesizeDirs is set then for bucket based remotes it will
 // synthesize directories from the file structure.  This uses extra
 // memory so don't set this if you don't need directories, likewise do
 // set this if you are interested in directories.
@@ -149,8 +137,6 @@
 //
 // This is implemented by using ListR on the backend if possible and
 // efficient, otherwise by Walk.
-//
-// Note: this will flag filter-aware backends
 //
 // NB (f, path) to be replaced by fs.Dir at some point
 func ListR(ctx context.Context, f fs.Fs, path string, includeAll bool, maxLevel int, listType ListType, fn fs.ListRCallback) error {
@@ -166,12 +152,10 @@
 		fi.UsesDirectoryFilters() { // ...using any directory filters
 		return listRwalk(ctx, f, path, includeAll, maxLevel, listType, fn)
 	}
-	ctx = filter.SetUseFilter(ctx, !includeAll) // make filter-aware backends constrain List
 	return listR(ctx, f, path, includeAll, listType, fn, doListR, listType.Dirs() && f.Features().BucketBased)
 }
 
 // listRwalk walks the file tree for ListR using Walk
-// Note: this will flag filter-aware backends (via Walk)
 func listRwalk(ctx context.Context, f fs.Fs, path string, includeAll bool, maxLevel int, listType ListType, fn fs.ListRCallback) error {
 	var listErr error
 	walkErr := Walk(ctx, f, path, includeAll, maxLevel, func(path string, entries fs.DirEntries, err error) error {
@@ -191,7 +175,7 @@
 	return walkErr
 }
 
-// dirMap keeps track of directories made for bucket-based remotes.
+// dirMap keeps track of directories made for bucket based remotes.
 // true => directory has been sent
 // false => directory has been seen but not sent
 type dirMap struct {
@@ -253,7 +237,7 @@
 		case fs.Directory:
 			dm.add(x.Remote(), true)
 		default:
-			return fmt.Errorf("unknown object type %T", entry)
+			return errors.Errorf("unknown object type %T", entry)
 		}
 	}
 	return nil
@@ -324,7 +308,7 @@
 						return err
 					}
 				default:
-					return fmt.Errorf("unknown object type %T", entry)
+					return errors.Errorf("unknown object type %T", entry)
 				}
 				if include {
 					filteredEntries = append(filteredEntries, entry)
@@ -523,7 +507,7 @@
 					fs.Debugf(x, "Excluded from sync (and deletion)")
 				}
 			default:
-				return fmt.Errorf("unknown object type %T", entry)
+				return errors.Errorf("unknown object type %T", entry)
 			}
 		}
 		return nil
