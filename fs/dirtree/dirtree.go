--- conflicted
+++ resolved
@@ -9,12 +9,7 @@
 	"sort"
 	"time"
 
-<<<<<<< HEAD
 	"github.com/artpar/rclone/fs"
-	"github.com/artpar/rclone/lib/errors"
-=======
-	"github.com/rclone/rclone/fs"
->>>>>>> 27176cc6
 )
 
 // DirTree is a map of directories to entries
