--- conflicted
+++ resolved
@@ -15,12 +15,8 @@
 	"sync"
 	"time"
 
-<<<<<<< HEAD
 	"github.com/artpar/rclone/fs"
-=======
-	"github.com/rclone/rclone/fs"
-	"github.com/rclone/rclone/lib/structs"
->>>>>>> 30eb094f
+	"github.com/artpar/rclone/lib/structs"
 	"golang.org/x/net/publicsuffix"
 	"golang.org/x/time/rate"
 )
@@ -134,11 +130,11 @@
 	// Load client certs
 	if ci.ClientCert != "" || ci.ClientKey != "" {
 		if ci.ClientCert == "" || ci.ClientKey == "" {
-			log.Printf("Both --client-cert and --client-key must be set")
+			log.Fatalf("Both --client-cert and --client-key must be set")
 		}
 		cert, err := tls.LoadX509KeyPair(ci.ClientCert, ci.ClientKey)
 		if err != nil {
-			log.Printf("Failed to load --client-cert/--client-key pair: %v", err)
+			log.Fatalf("Failed to load --client-cert/--client-key pair: %v", err)
 		}
 		t.TLSClientConfig.Certificates = []tls.Certificate{cert}
 		t.TLSClientConfig.BuildNameToCertificate()
@@ -148,12 +144,12 @@
 	if ci.CaCert != "" {
 		caCert, err := ioutil.ReadFile(ci.CaCert)
 		if err != nil {
-			log.Printf("Failed to read --ca-cert: %v", err)
+			log.Fatalf("Failed to read --ca-cert: %v", err)
 		}
 		caCertPool := x509.NewCertPool()
 		ok := caCertPool.AppendCertsFromPEM(caCert)
 		if !ok {
-			log.Printf("Failed to add certificates from --ca-cert")
+			log.Fatalf("Failed to add certificates from --ca-cert")
 		}
 		t.TLSClientConfig.RootCAs = caCertPool
 	}
