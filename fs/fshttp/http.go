--- conflicted
+++ resolved
@@ -16,12 +16,8 @@
 	"sync"
 	"time"
 
-<<<<<<< HEAD
-	"github.com/artpar/rclone/fs"
-=======
 	"github.com/ncw/rclone/fs"
 	"golang.org/x/net/publicsuffix"
->>>>>>> d233efbf
 	"golang.org/x/time/rate"
 )
 
