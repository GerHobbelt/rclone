--- conflicted
+++ resolved
@@ -12,12 +12,7 @@
 	"sync"
 	"time"
 
-<<<<<<< HEAD
-	"github.com/artpar/rclone/fs"
-	"golang.org/x/net/context" // switch to "context" when we stop supporting go1.6
-=======
 	"github.com/ncw/rclone/fs"
->>>>>>> 7bf2d389
 	"golang.org/x/time/rate"
 )
 
