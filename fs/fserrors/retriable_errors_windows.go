--- conflicted
+++ resolved
@@ -6,10 +6,6 @@
 	"syscall"
 )
 
-<<<<<<< HEAD
-
-=======
->>>>>>> 27b9ae4f
 // Windows error code list
 // https://docs.microsoft.com/en-us/windows/win32/winsock/windows-sockets-error-codes-2
 const (
