// Package filter controls the filtering of files
package filter

import (
	"bufio"
	"context"
	"errors"
	"fmt"
	"log"
	"os"
	"path"
	"regexp"
	"strings"
	"time"

<<<<<<< HEAD
	"github.com/artpar/rclone/fs"
	"github.com/pkg/errors"
=======
	"github.com/rclone/rclone/fs"
>>>>>>> 27176cc6
	"golang.org/x/sync/errgroup"
)

// This is the globally active filter
//
// This is accessed through GetConfig and AddConfig
var globalConfig = mustNewFilter(nil)

// rule is one filter rule
type rule struct {
	Include bool
	Regexp  *regexp.Regexp
}

// Match returns true if rule matches path
func (r *rule) Match(path string) bool {
	return r.Regexp.MatchString(path)
}

// String the rule
func (r *rule) String() string {
	c := "-"
	if r.Include {
		c = "+"
	}
	return fmt.Sprintf("%s %s", c, r.Regexp.String())
}

// rules is a slice of rules
type rules struct {
	rules    []rule
	existing map[string]struct{}
}

// add adds a rule if it doesn't exist already
func (rs *rules) add(Include bool, re *regexp.Regexp) {
	if rs.existing == nil {
		rs.existing = make(map[string]struct{})
	}
	newRule := rule{
		Include: Include,
		Regexp:  re,
	}
	newRuleString := newRule.String()
	if _, ok := rs.existing[newRuleString]; ok {
		return // rule already exists
	}
	rs.rules = append(rs.rules, newRule)
	rs.existing[newRuleString] = struct{}{}
}

// clear clears all the rules
func (rs *rules) clear() {
	rs.rules = nil
	rs.existing = nil
}

// len returns the number of rules
func (rs *rules) len() int {
	return len(rs.rules)
}

// FilesMap describes the map of files to transfer
type FilesMap map[string]struct{}

// Opt configures the filter
type Opt struct {
	DeleteExcluded bool
	FilterRule     []string
	FilterFrom     []string
	ExcludeRule    []string
	ExcludeFrom    []string
	ExcludeFile    string
	IncludeRule    []string
	IncludeFrom    []string
	FilesFrom      []string
	FilesFromRaw   []string
	MinAge         fs.Duration
	MaxAge         fs.Duration
	MinSize        fs.SizeSuffix
	MaxSize        fs.SizeSuffix
	IgnoreCase     bool
}

// DefaultOpt is the default config for the filter
var DefaultOpt = Opt{
	MinAge:  fs.DurationOff,
	MaxAge:  fs.DurationOff,
	MinSize: fs.SizeSuffix(-1),
	MaxSize: fs.SizeSuffix(-1),
}

// Filter describes any filtering in operation
type Filter struct {
	Opt         Opt
	ModTimeFrom time.Time
	ModTimeTo   time.Time
	fileRules   rules
	dirRules    rules
	files       FilesMap // files if filesFrom
	dirs        FilesMap // dirs from filesFrom
}

// NewFilter parses the command line options and creates a Filter
// object.  If opt is nil, then DefaultOpt will be used
func NewFilter(opt *Opt) (f *Filter, err error) {
	f = &Filter{}

	// Make a copy of the options
	if opt != nil {
		f.Opt = *opt
	} else {
		f.Opt = DefaultOpt
	}

	// Filter flags
	if f.Opt.MinAge.IsSet() {
		f.ModTimeTo = time.Now().Add(-time.Duration(f.Opt.MinAge))
		fs.Debugf(nil, "--min-age %v to %v", f.Opt.MinAge, f.ModTimeTo)
	}
	if f.Opt.MaxAge.IsSet() {
		f.ModTimeFrom = time.Now().Add(-time.Duration(f.Opt.MaxAge))
		if !f.ModTimeTo.IsZero() && f.ModTimeTo.Before(f.ModTimeFrom) {
			log.Print("filter: --min-age can't be larger than --max-age")
		}
		fs.Debugf(nil, "--max-age %v to %v", f.Opt.MaxAge, f.ModTimeFrom)
	}

	addImplicitExclude := false
	foundExcludeRule := false

	for _, rule := range f.Opt.IncludeRule {
		err = f.Add(true, rule)
		if err != nil {
			return nil, err
		}
		addImplicitExclude = true
	}
	for _, rule := range f.Opt.IncludeFrom {
		err := forEachLine(rule, false, func(line string) error {
			return f.Add(true, line)
		})
		if err != nil {
			return nil, err
		}
		addImplicitExclude = true
	}
	for _, rule := range f.Opt.ExcludeRule {
		err = f.Add(false, rule)
		if err != nil {
			return nil, err
		}
		foundExcludeRule = true
	}
	for _, rule := range f.Opt.ExcludeFrom {
		err := forEachLine(rule, false, func(line string) error {
			return f.Add(false, line)
		})
		if err != nil {
			return nil, err
		}
		foundExcludeRule = true
	}

	if addImplicitExclude && foundExcludeRule {
		fs.Errorf(nil, "Using --filter is recommended instead of both --include and --exclude as the order they are parsed in is indeterminate")
	}

	for _, rule := range f.Opt.FilterRule {
		err = f.AddRule(rule)
		if err != nil {
			return nil, err
		}
	}
	for _, rule := range f.Opt.FilterFrom {
		err := forEachLine(rule, false, f.AddRule)
		if err != nil {
			return nil, err
		}
	}

	inActive := f.InActive()

	for _, rule := range f.Opt.FilesFrom {
		if !inActive {
			return nil, fmt.Errorf("The usage of --files-from overrides all other filters, it should be used alone or with --files-from-raw")
		}
		f.initAddFile() // init to show --files-from set even if no files within
		err := forEachLine(rule, false, func(line string) error {
			return f.AddFile(line)
		})
		if err != nil {
			return nil, err
		}
	}

	for _, rule := range f.Opt.FilesFromRaw {
		// --files-from-raw can be used with --files-from, hence we do
		// not need to get the value of f.InActive again
		if !inActive {
			return nil, fmt.Errorf("The usage of --files-from-raw overrides all other filters, it should be used alone or with --files-from")
		}
		f.initAddFile() // init to show --files-from set even if no files within
		err := forEachLine(rule, true, func(line string) error {
			return f.AddFile(line)
		})
		if err != nil {
			return nil, err
		}
	}

	if addImplicitExclude {
		err = f.Add(false, "/**")
		if err != nil {
			return nil, err
		}
	}
	if fs.GetConfig(context.Background()).Dump&fs.DumpFilters != 0 {
		fmt.Println("--- start filters ---")
		fmt.Println(f.DumpFilters())
		fmt.Println("--- end filters ---")
	}
	return f, nil
}

func mustNewFilter(opt *Opt) *Filter {
	f, err := NewFilter(opt)
	if err != nil {
		panic(err)
	}
	return f
}

// addDirGlobs adds directory globs from the file glob passed in
func (f *Filter) addDirGlobs(Include bool, glob string) error {
	for _, dirGlob := range globToDirGlobs(glob) {
		// Don't add "/" as we always include the root
		if dirGlob == "/" {
			continue
		}
		dirRe, err := GlobToRegexp(dirGlob, f.Opt.IgnoreCase)
		if err != nil {
			return err
		}
		f.dirRules.add(Include, dirRe)
	}
	return nil
}

// Add adds a filter rule with include or exclude status indicated
func (f *Filter) Add(Include bool, glob string) error {
	isDirRule := strings.HasSuffix(glob, "/")
	isFileRule := !isDirRule
	// Make excluding "dir/" equivalent to excluding "dir/**"
	if isDirRule && !Include {
		glob += "**"
	}
	if strings.Contains(glob, "**") {
		isDirRule, isFileRule = true, true
	}
	re, err := GlobToRegexp(glob, f.Opt.IgnoreCase)
	if err != nil {
		return err
	}
	if isFileRule {
		f.fileRules.add(Include, re)
		// If include rule work out what directories are needed to scan
		// if exclude rule, we can't rule anything out
		// Unless it is `*` which matches everything
		// NB ** and /** are DirRules
		if Include || glob == "*" {
			err = f.addDirGlobs(Include, glob)
			if err != nil {
				return err
			}
		}
	}
	if isDirRule {
		f.dirRules.add(Include, re)
	}
	return nil
}

// AddRule adds a filter rule with include/exclude indicated by the prefix
//
// These are
//
//   + glob
//   - glob
//   !
//
// '+' includes the glob, '-' excludes it and '!' resets the filter list
//
// Line comments may be introduced with '#' or ';'
func (f *Filter) AddRule(rule string) error {
	switch {
	case rule == "!":
		f.Clear()
		return nil
	case strings.HasPrefix(rule, "- "):
		return f.Add(false, rule[2:])
	case strings.HasPrefix(rule, "+ "):
		return f.Add(true, rule[2:])
	}
	return fmt.Errorf("malformed rule %q", rule)
}

// initAddFile creates f.files and f.dirs
func (f *Filter) initAddFile() {
	if f.files == nil {
		f.files = make(FilesMap)
		f.dirs = make(FilesMap)
	}
}

// AddFile adds a single file to the files from list
func (f *Filter) AddFile(file string) error {
	f.initAddFile()
	file = strings.Trim(file, "/")
	f.files[file] = struct{}{}
	// Put all the parent directories into f.dirs
	for {
		file = path.Dir(file)
		if file == "." {
			break
		}
		if _, found := f.dirs[file]; found {
			break
		}
		f.dirs[file] = struct{}{}
	}
	return nil
}

// Files returns all the files from the `--files-from` list
//
// It may be nil if the list is empty
func (f *Filter) Files() FilesMap {
	return f.files
}

// Clear clears all the filter rules
func (f *Filter) Clear() {
	f.fileRules.clear()
	f.dirRules.clear()
}

// InActive returns false if any filters are active
func (f *Filter) InActive() bool {
	return (f.files == nil &&
		f.ModTimeFrom.IsZero() &&
		f.ModTimeTo.IsZero() &&
		f.Opt.MinSize < 0 &&
		f.Opt.MaxSize < 0 &&
		f.fileRules.len() == 0 &&
		f.dirRules.len() == 0 &&
		len(f.Opt.ExcludeFile) == 0)
}

// IncludeRemote returns whether this remote passes the filter rules.
func (f *Filter) IncludeRemote(remote string) bool {
	for _, rule := range f.fileRules.rules {
		if rule.Match(remote) {
			return rule.Include
		}
	}
	return true
}

// ListContainsExcludeFile checks if exclude file is present in the list.
func (f *Filter) ListContainsExcludeFile(entries fs.DirEntries) bool {
	if len(f.Opt.ExcludeFile) == 0 {
		return false
	}
	for _, entry := range entries {
		obj, ok := entry.(fs.Object)
		if ok {
			basename := path.Base(obj.Remote())
			if basename == f.Opt.ExcludeFile {
				return true
			}
		}
	}
	return false
}

// IncludeDirectory returns a function which checks whether this
// directory should be included in the sync or not.
func (f *Filter) IncludeDirectory(ctx context.Context, fs fs.Fs) func(string) (bool, error) {
	return func(remote string) (bool, error) {
		remote = strings.Trim(remote, "/")
		// first check if we need to remove directory based on
		// the exclude file
		excl, err := f.DirContainsExcludeFile(ctx, fs, remote)
		if err != nil {
			return false, err
		}
		if excl {
			return false, nil
		}

		// filesFrom takes precedence
		if f.files != nil {
			_, include := f.dirs[remote]
			return include, nil
		}
		remote += "/"
		for _, rule := range f.dirRules.rules {
			if rule.Match(remote) {
				return rule.Include, nil
			}
		}

		return true, nil
	}
}

// DirContainsExcludeFile checks if exclude file is present in a
// directory. If fs is nil, it works properly if ExcludeFile is an
// empty string (for testing).
func (f *Filter) DirContainsExcludeFile(ctx context.Context, fremote fs.Fs, remote string) (bool, error) {
	if len(f.Opt.ExcludeFile) > 0 {
		exists, err := fs.FileExists(ctx, fremote, path.Join(remote, f.Opt.ExcludeFile))
		if err != nil {
			return false, err
		}
		if exists {
			return true, nil
		}
	}
	return false, nil
}

// Include returns whether this object should be included into the
// sync or not
func (f *Filter) Include(remote string, size int64, modTime time.Time) bool {
	// filesFrom takes precedence
	if f.files != nil {
		_, include := f.files[remote]
		return include
	}
	if !f.ModTimeFrom.IsZero() && modTime.Before(f.ModTimeFrom) {
		return false
	}
	if !f.ModTimeTo.IsZero() && modTime.After(f.ModTimeTo) {
		return false
	}
	if f.Opt.MinSize >= 0 && size < int64(f.Opt.MinSize) {
		return false
	}
	if f.Opt.MaxSize >= 0 && size > int64(f.Opt.MaxSize) {
		return false
	}
	return f.IncludeRemote(remote)
}

// IncludeObject returns whether this object should be included into
// the sync or not. This is a convenience function to avoid calling
// o.ModTime(), which is an expensive operation.
func (f *Filter) IncludeObject(ctx context.Context, o fs.Object) bool {
	var modTime time.Time

	if !f.ModTimeFrom.IsZero() || !f.ModTimeTo.IsZero() {
		modTime = o.ModTime(ctx)
	} else {
		modTime = time.Unix(0, 0)
	}

	return f.Include(o.Remote(), o.Size(), modTime)
}

// forEachLine calls fn on every line in the file pointed to by path
//
// It ignores empty lines and lines starting with '#' or ';' if raw is false
func forEachLine(path string, raw bool, fn func(string) error) (err error) {
	var scanner *bufio.Scanner
	if path == "-" {
		scanner = bufio.NewScanner(os.Stdin)
	} else {
		in, err := os.Open(path)
		if err != nil {
			return err
		}
		scanner = bufio.NewScanner(in)
		defer fs.CheckClose(in, &err)
	}
	for scanner.Scan() {
		line := scanner.Text()
		if !raw {
			line = strings.TrimSpace(line)
			if len(line) == 0 || line[0] == '#' || line[0] == ';' {
				continue
			}
		}
		err := fn(line)
		if err != nil {
			return err
		}
	}
	return scanner.Err()
}

// DumpFilters dumps the filters in textual form, 1 per line
func (f *Filter) DumpFilters() string {
	rules := []string{}
	if !f.ModTimeFrom.IsZero() {
		rules = append(rules, fmt.Sprintf("Last-modified date must be equal or greater than: %s", f.ModTimeFrom.String()))
	}
	if !f.ModTimeTo.IsZero() {
		rules = append(rules, fmt.Sprintf("Last-modified date must be equal or less than: %s", f.ModTimeTo.String()))
	}
	rules = append(rules, "--- File filter rules ---")
	for _, rule := range f.fileRules.rules {
		rules = append(rules, rule.String())
	}
	rules = append(rules, "--- Directory filter rules ---")
	for _, dirRule := range f.dirRules.rules {
		rules = append(rules, dirRule.String())
	}
	return strings.Join(rules, "\n")
}

// HaveFilesFrom returns true if --files-from has been supplied
func (f *Filter) HaveFilesFrom() bool {
	return f.files != nil
}

var errFilesFromNotSet = errors.New("--files-from not set so can't use Filter.ListR")

// MakeListR makes function to return all the files set using --files-from
func (f *Filter) MakeListR(ctx context.Context, NewObject func(ctx context.Context, remote string) (fs.Object, error)) fs.ListRFn {
	return func(ctx context.Context, dir string, callback fs.ListRCallback) error {
		ci := fs.GetConfig(ctx)
		if !f.HaveFilesFrom() {
			return errFilesFromNotSet
		}
		var (
			checkers = ci.Checkers
			remotes  = make(chan string, checkers)
			g        errgroup.Group
		)
		for i := 0; i < checkers; i++ {
			g.Go(func() (err error) {
				var entries = make(fs.DirEntries, 1)
				for remote := range remotes {
					entries[0], err = NewObject(ctx, remote)
					if err == fs.ErrorObjectNotFound {
						// Skip files that are not found
					} else if err != nil {
						return err
					} else {
						err = callback(entries)
						if err != nil {
							return err
						}
					}
				}
				return nil
			})
		}
		for remote := range f.files {
			remotes <- remote
		}
		close(remotes)
		return g.Wait()
	}
}

// UsesDirectoryFilters returns true if the filter uses directory
// filters and false if it doesn't.
//
// This is used in deciding whether to walk directories or use ListR
func (f *Filter) UsesDirectoryFilters() bool {
	if len(f.dirRules.rules) == 0 {
		return false
	}
	rule := f.dirRules.rules[0]
	re := rule.Regexp.String()
	if rule.Include == true && re == "^.*$" {
		return false
	}
	return true
}

// Context key for config
type configContextKeyType struct{}

var configContextKey = configContextKeyType{}

// GetConfig returns the global or context sensitive config
func GetConfig(ctx context.Context) *Filter {
	if ctx == nil {
		return globalConfig
	}
	c := ctx.Value(configContextKey)
	if c == nil {
		return globalConfig
	}
	return c.(*Filter)
}

// CopyConfig copies the global config (if any) from srcCtx into
// dstCtx returning the new context.
func CopyConfig(dstCtx, srcCtx context.Context) context.Context {
	if srcCtx == nil {
		return dstCtx
	}
	c := srcCtx.Value(configContextKey)
	if c == nil {
		return dstCtx
	}
	return context.WithValue(dstCtx, configContextKey, c)
}

// AddConfig returns a mutable config structure based on a shallow
// copy of that found in ctx and returns a new context with that added
// to it.
func AddConfig(ctx context.Context) (context.Context, *Filter) {
	c := GetConfig(ctx)
	cCopy := new(Filter)
	*cCopy = *c
	newCtx := context.WithValue(ctx, configContextKey, cCopy)
	return newCtx, cCopy
}

// ReplaceConfig replaces the filter config in the ctx with the one
// passed in and returns a new context with that added to it.
func ReplaceConfig(ctx context.Context, f *Filter) context.Context {
	newCtx := context.WithValue(ctx, configContextKey, f)
	return newCtx
}

// Context key for the "use filter" flag
type useFlagContextKeyType struct{}

var useFlagContextKey = useFlagContextKeyType{}

// GetUseFilter obtains the "use filter" flag from context
// The flag tells filter-aware backends (Drive) to constrain List using filter
func GetUseFilter(ctx context.Context) bool {
	if ctx != nil {
		if pVal := ctx.Value(useFlagContextKey); pVal != nil {
			return *(pVal.(*bool))
		}
	}
	return false
}

// SetUseFilter returns a context having (re)set the "use filter" flag
func SetUseFilter(ctx context.Context, useFilter bool) context.Context {
	if useFilter == GetUseFilter(ctx) {
		return ctx // Minimize depth of nested contexts
	}
	pVal := new(bool)
	*pVal = useFilter
	return context.WithValue(ctx, useFlagContextKey, pVal)
}<|MERGE_RESOLUTION|>--- conflicted
+++ resolved
@@ -4,7 +4,6 @@
 import (
 	"bufio"
 	"context"
-	"errors"
 	"fmt"
 	"log"
 	"os"
@@ -13,12 +12,8 @@
 	"strings"
 	"time"
 
-<<<<<<< HEAD
 	"github.com/artpar/rclone/fs"
 	"github.com/pkg/errors"
-=======
-	"github.com/rclone/rclone/fs"
->>>>>>> 27176cc6
 	"golang.org/x/sync/errgroup"
 )
 
@@ -142,7 +137,7 @@
 	if f.Opt.MaxAge.IsSet() {
 		f.ModTimeFrom = time.Now().Add(-time.Duration(f.Opt.MaxAge))
 		if !f.ModTimeTo.IsZero() && f.ModTimeTo.Before(f.ModTimeFrom) {
-			log.Print("filter: --min-age can't be larger than --max-age")
+			log.Fatal("filter: --min-age can't be larger than --max-age")
 		}
 		fs.Debugf(nil, "--max-age %v to %v", f.Opt.MaxAge, f.ModTimeFrom)
 	}
@@ -247,7 +242,7 @@
 func mustNewFilter(opt *Opt) *Filter {
 	f, err := NewFilter(opt)
 	if err != nil {
-		panic(err)
+		fmt.Printf("%v", err)
 	}
 	return f
 }
@@ -323,7 +318,7 @@
 	case strings.HasPrefix(rule, "+ "):
 		return f.Add(true, rule[2:])
 	}
-	return fmt.Errorf("malformed rule %q", rule)
+	return errors.Errorf("malformed rule %q", rule)
 }
 
 // initAddFile creates f.files and f.dirs
@@ -603,9 +598,9 @@
 	return true
 }
 
+type configContextKeyType struct{}
+
 // Context key for config
-type configContextKeyType struct{}
-
 var configContextKey = configContextKeyType{}
 
 // GetConfig returns the global or context sensitive config
@@ -649,30 +644,4 @@
 func ReplaceConfig(ctx context.Context, f *Filter) context.Context {
 	newCtx := context.WithValue(ctx, configContextKey, f)
 	return newCtx
-}
-
-// Context key for the "use filter" flag
-type useFlagContextKeyType struct{}
-
-var useFlagContextKey = useFlagContextKeyType{}
-
-// GetUseFilter obtains the "use filter" flag from context
-// The flag tells filter-aware backends (Drive) to constrain List using filter
-func GetUseFilter(ctx context.Context) bool {
-	if ctx != nil {
-		if pVal := ctx.Value(useFlagContextKey); pVal != nil {
-			return *(pVal.(*bool))
-		}
-	}
-	return false
-}
-
-// SetUseFilter returns a context having (re)set the "use filter" flag
-func SetUseFilter(ctx context.Context, useFilter bool) context.Context {
-	if useFilter == GetUseFilter(ctx) {
-		return ctx // Minimize depth of nested contexts
-	}
-	pVal := new(bool)
-	*pVal = useFilter
-	return context.WithValue(ctx, useFlagContextKey, pVal)
 }