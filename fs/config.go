--- conflicted
+++ resolved
@@ -24,78 +24,6 @@
 	CountError = func(err error) {}
 )
 
-<<<<<<< HEAD
-// crypt transforms in to out using iv under AES-CTR.
-//
-// in and out may be the same buffer.
-//
-// Note encryption and decryption are the same operation
-func crypt(out, in, iv []byte) error {
-	if cryptBlock == nil {
-		var err error
-		cryptBlock, err = aes.NewCipher(cryptKey)
-		if err != nil {
-			return err
-		}
-	}
-	stream := cipher.NewCTR(cryptBlock, iv)
-	stream.XORKeyStream(out, in)
-	return nil
-}
-
-// Obscure a value
-//
-// This is done by encrypting with AES-CTR
-func Obscure(x string) (string, error) {
-	plaintext := []byte(x)
-	ciphertext := make([]byte, aes.BlockSize+len(plaintext))
-	iv := ciphertext[:aes.BlockSize]
-	if _, err := io.ReadFull(cryptRand, iv); err != nil {
-		return "", errors.Wrap(err, "failed to read iv")
-	}
-	if err := crypt(ciphertext[aes.BlockSize:], plaintext, iv); err != nil {
-		return "", errors.Wrap(err, "encrypt failed")
-	}
-	return base64.RawURLEncoding.EncodeToString(ciphertext), nil
-}
-
-// MustObscure obscures a value, exiting with a fatal error if it failed
-func MustObscure(x string) string {
-	out, err := Obscure(x)
-	if err != nil {
-		log.Printf("Obscure failed: %v", err)
-	}
-	return out
-}
-
-// Reveal an obscured value
-func Reveal(x string) (string, error) {
-	ciphertext, err := base64.RawURLEncoding.DecodeString(x)
-	if err != nil {
-		return "", errors.Wrap(err, "base64 decode failed when revealing password - is it obscured?")
-	}
-	if len(ciphertext) < aes.BlockSize {
-		return "", errors.New("input too short when revealing password - is it obscured?")
-	}
-	buf := ciphertext[aes.BlockSize:]
-	iv := ciphertext[:aes.BlockSize]
-	if err := crypt(buf, buf, iv); err != nil {
-		return "", errors.Wrap(err, "decrypt failed when revealing password - is it obscured?")
-	}
-	return string(buf), nil
-}
-
-// MustReveal reveals an obscured value, exiting with a fatal error if it failed
-func MustReveal(x string) string {
-	out, err := Reveal(x)
-	if err != nil {
-		log.Printf("Reveal failed: %v", err)
-	}
-	return out
-}
-
-=======
->>>>>>> 644313a4
 // ConfigInfo is filesystem config options
 type ConfigInfo struct {
 	LogLevel              LogLevel
@@ -136,1305 +64,6 @@
 	Immutable             bool
 	AutoConfirm           bool
 	StreamingUploadCutoff SizeSuffix
-<<<<<<< HEAD
-}
-
-// Return the path to the configuration file
-func makeConfigPath() string {
-	// Find user's home directory
-	usr, err := user.Current()
-	var homedir string
-	if err == nil {
-		homedir = usr.HomeDir
-	} else {
-		// Fall back to reading $HOME - work around user.Current() not
-		// working for cross compiled binaries on OSX.
-		// https://github.com/golang/go/issues/6376
-		homedir = os.Getenv("HOME")
-	}
-
-	// Possibly find the user's XDG config paths
-	// See XDG Base Directory specification
-	// https://specifications.freedesktop.org/basedir-spec/latest/
-	xdgdir := os.Getenv("XDG_CONFIG_HOME")
-	var xdgcfgdir string
-	if xdgdir != "" {
-		xdgcfgdir = filepath.Join(xdgdir, "rclone")
-	} else if homedir != "" {
-		xdgdir = filepath.Join(homedir, ".config")
-		xdgcfgdir = filepath.Join(xdgdir, "rclone")
-	}
-
-	// Use $XDG_CONFIG_HOME/rclone/rclone.conf if already existing
-	var xdgconf string
-	if xdgcfgdir != "" {
-		xdgconf = filepath.Join(xdgcfgdir, configFileName)
-		_, err := os.Stat(xdgconf)
-		if err == nil {
-			return xdgconf
-		}
-	}
-
-	// Use $HOME/.rclone.conf if already existing
-	var homeconf string
-	if homedir != "" {
-		homeconf = filepath.Join(homedir, hiddenConfigFileName)
-		_, err := os.Stat(homeconf)
-		if err == nil {
-			return homeconf
-		}
-	}
-
-	// Try to create $XDG_CONFIG_HOME/rclone/rclone.conf
-	if xdgconf != "" {
-		// xdgconf != "" implies xdgcfgdir != ""
-		err := os.MkdirAll(xdgcfgdir, os.ModePerm)
-		if err == nil {
-			return xdgconf
-		}
-	}
-
-	// Try to create $HOME/.rclone.conf
-	if homeconf != "" {
-		return homeconf
-	}
-
-	// Default to ./.rclone.conf (current working directory)
-	Errorf(nil, "Couldn't find home directory or read HOME or XDG_CONFIG_HOME environment variables.")
-	Errorf(nil, "Defaulting to storing config in current directory.")
-	Errorf(nil, "Use -config flag to workaround.")
-	Errorf(nil, "Error was: %v", err)
-	return hiddenConfigFileName
-}
-
-// DeleteMode describes the possible delete modes in the config
-type DeleteMode byte
-
-// DeleteMode constants
-const (
-	DeleteModeOff DeleteMode = iota
-	DeleteModeBefore
-	DeleteModeDuring
-	DeleteModeAfter
-	DeleteModeOnly
-	DeleteModeDefault = DeleteModeAfter
-)
-
-// LoadConfig loads the config file
-func LoadConfig() {
-	// Read some flags if set
-	//
-	// FIXME read these from the config file too
-	Config.LogLevel = LogLevelNotice
-	if *verbose >= 2 {
-		Config.LogLevel = LogLevelDebug
-	} else if *verbose >= 1 {
-		Config.LogLevel = LogLevelInfo
-	}
-	if *quiet {
-		if *verbose > 0 {
-			log.Printf("Can't set -v and -q")
-		}
-		Config.LogLevel = LogLevelError
-	}
-	logLevelFlag := pflag.Lookup("log-level")
-	if logLevelFlag != nil && logLevelFlag.Changed {
-		if *verbose > 0 {
-			log.Printf("Can't set -v and --log-level")
-		}
-		if *quiet {
-			log.Printf("Can't set -q and --log-level")
-		}
-		Config.LogLevel = logLevel
-	}
-	Config.StatsLogLevel = statsLogLevel
-	Config.ModifyWindow = *modifyWindow
-	Config.Checkers = *checkers
-	Config.Transfers = *transfers
-	Config.DryRun = *dryRun
-	Config.Timeout = *timeout
-	Config.ConnectTimeout = *connectTimeout
-	Config.CheckSum = *checkSum
-	Config.SizeOnly = *sizeOnly
-	Config.IgnoreTimes = *ignoreTimes
-	Config.IgnoreExisting = *ignoreExisting
-	Config.InsecureSkipVerify = *skipVerify
-	Config.LowLevelRetries = *lowLevelRetries
-	Config.UpdateOlder = *updateOlder
-	Config.NoGzip = *noGzip
-	Config.MaxDepth = *maxDepth
-	Config.IgnoreSize = *ignoreSize
-	Config.IgnoreChecksum = *ignoreChecksum
-	Config.NoTraverse = *noTraverse
-	Config.NoUpdateModTime = *noUpdateModTime
-	Config.BackupDir = *backupDir
-	Config.Suffix = *suffix
-	Config.UseListR = *useListR
-	Config.TPSLimit = *tpsLimit
-	Config.TPSLimitBurst = *tpsLimitBurst
-	Config.Immutable = *immutable
-	Config.AutoConfirm = *autoConfirm
-	Config.BufferSize = bufferSize
-	Config.StreamingUploadCutoff = streamingUploadCutoff
-	Config.Dump = dump
-	if *dumpHeaders {
-		Config.Dump |= DumpHeaders
-		Infof(nil, "--dump-headers is obsolete - please use --dump headers instead")
-	}
-	if *dumpBodies {
-		Config.Dump |= DumpBodies
-		Infof(nil, "--dump-bodies is obsolete - please use --dump bodies instead")
-	}
-
-	Config.TrackRenames = *trackRenames
-
-	switch {
-	case *deleteBefore && (*deleteDuring || *deleteAfter),
-		*deleteDuring && *deleteAfter:
-		log.Printf(`Only one of --delete-before, --delete-during or --delete-after can be used.`)
-	case *deleteBefore:
-		Config.DeleteMode = DeleteModeBefore
-	case *deleteDuring:
-		Config.DeleteMode = DeleteModeDuring
-	case *deleteAfter:
-		Config.DeleteMode = DeleteModeAfter
-	default:
-		Config.DeleteMode = DeleteModeDefault
-	}
-
-	if Config.IgnoreSize && Config.SizeOnly {
-		log.Printf(`Can't use --size-only and --ignore-size together.`)
-	}
-
-	if Config.Suffix != "" && Config.BackupDir == "" {
-		log.Printf(`Can only use --suffix with --backup-dir.`)
-	}
-
-	if *bindAddr != "" {
-		addrs, err := net.LookupIP(*bindAddr)
-		if err != nil {
-			log.Printf("--bind: Failed to parse %q as IP address: %v", *bindAddr, err)
-		}
-		if len(addrs) != 1 {
-			log.Printf("--bind: Expecting 1 IP address for %q but got %d", *bindAddr, len(addrs))
-		}
-		Config.BindAddr = addrs[0]
-	}
-
-	if *disableFeatures != "" {
-		if *disableFeatures == "help" {
-			log.Fatalf("Possible backend features are: %s\n", strings.Join(new(Features).List(), ", "))
-		}
-		Config.DisableFeatures = strings.Split(*disableFeatures, ",")
-	}
-
-	// Load configuration file.
-	var err error
-	ConfigPath, err = filepath.Abs(*configFile)
-	if err != nil {
-		ConfigPath = *configFile
-	}
-	configData, err = loadConfigFile()
-	if err == errorConfigFileNotFound {
-		Logf(nil, "Config file %q not found - using defaults", ConfigPath)
-		configData, _ = goconfig.LoadFromReader(&bytes.Buffer{})
-	} else if err != nil {
-		log.Printf("Failed to load config file %q: %v", ConfigPath, err)
-	} else {
-		Debugf(nil, "Using config file from %q", ConfigPath)
-	}
-
-	// Load cache directory from flags
-	CacheDir = *cacheDir
-
-	// Load filters
-	Config.Filter, err = NewFilter()
-	if err != nil {
-		log.Printf("Failed to load filters: %v", err)
-	}
-
-	// Start the token bucket limiter
-	startTokenBucket()
-
-	// Start the bandwidth update ticker
-	startTokenTicker()
-
-	// Start the transactions per second limiter
-	startHTTPTokenBucket()
-}
-
-var errorConfigFileNotFound = errors.New("config file not found")
-
-// loadConfigFile will load a config file, and
-// automatically decrypt it.
-func loadConfigFile() (*goconfig.ConfigFile, error) {
-	b, err := ioutil.ReadFile(ConfigPath)
-	if err != nil {
-		if os.IsNotExist(err) {
-			return nil, errorConfigFileNotFound
-		}
-		return nil, err
-	}
-
-	// Find first non-empty line
-	r := bufio.NewReader(bytes.NewBuffer(b))
-	for {
-		line, _, err := r.ReadLine()
-		if err != nil {
-			if err == io.EOF {
-				return goconfig.LoadFromReader(bytes.NewBuffer(b))
-			}
-			return nil, err
-		}
-		l := strings.TrimSpace(string(line))
-		if len(l) == 0 || strings.HasPrefix(l, ";") || strings.HasPrefix(l, "#") {
-			continue
-		}
-		// First non-empty or non-comment must be ENCRYPT_V0
-		if l == "RCLONE_ENCRYPT_V0:" {
-			break
-		}
-		if strings.HasPrefix(l, "RCLONE_ENCRYPT_V") {
-			return nil, errors.New("unsupported configuration encryption - update rclone for support")
-		}
-		return goconfig.LoadFromReader(bytes.NewBuffer(b))
-	}
-
-	// Encrypted content is base64 encoded.
-	dec := base64.NewDecoder(base64.StdEncoding, r)
-	box, err := ioutil.ReadAll(dec)
-	if err != nil {
-		return nil, errors.Wrap(err, "failed to load base64 encoded data")
-	}
-	if len(box) < 24+secretbox.Overhead {
-		return nil, errors.New("Configuration data too short")
-	}
-	envpw := os.Getenv("RCLONE_CONFIG_PASS")
-
-	var out []byte
-	for {
-		if len(configKey) == 0 && envpw != "" {
-			err := setConfigPassword(envpw)
-			if err != nil {
-				fmt.Println("Using RCLONE_CONFIG_PASS returned:", err)
-			} else {
-				Debugf(nil, "Using RCLONE_CONFIG_PASS password.")
-			}
-		}
-		if len(configKey) == 0 {
-			if !*AskPassword {
-				return nil, errors.New("unable to decrypt configuration and not allowed to ask for password - set RCLONE_CONFIG_PASS to your configuration password")
-			}
-			getConfigPassword("Enter configuration password:")
-		}
-
-		// Nonce is first 24 bytes of the ciphertext
-		var nonce [24]byte
-		copy(nonce[:], box[:24])
-		var key [32]byte
-		copy(key[:], configKey[:32])
-
-		// Attempt to decrypt
-		var ok bool
-		out, ok = secretbox.Open(nil, box[24:], &nonce, &key)
-		if ok {
-			break
-		}
-
-		// Retry
-		Errorf(nil, "Couldn't decrypt configuration, most likely wrong password.")
-		configKey = nil
-		envpw = ""
-	}
-	return goconfig.LoadFromReader(bytes.NewBuffer(out))
-}
-
-// checkPassword normalises and validates the password
-func checkPassword(password string) (string, error) {
-	if !utf8.ValidString(password) {
-		return "", errors.New("password contains invalid utf8 characters")
-	}
-	// Check for leading/trailing whitespace
-	trimmedPassword := strings.TrimSpace(password)
-	// Warn user if password has leading+trailing whitespace
-	if len(password) != len(trimmedPassword) {
-		fmt.Fprintln(os.Stderr, "Your password contains leading/trailing whitespace - in previous versions of rclone this was stripped")
-	}
-	// Normalize to reduce weird variations.
-	password = norm.NFKC.String(password)
-	if len(password) == 0 || len(trimmedPassword) == 0 {
-		return "", errors.New("no characters in password")
-	}
-	return password, nil
-}
-
-// GetPassword asks the user for a password with the prompt given.
-func GetPassword(prompt string) string {
-	fmt.Fprintln(os.Stderr, prompt)
-	for {
-		fmt.Fprint(os.Stderr, "password:")
-		password := ReadPassword()
-		password, err := checkPassword(password)
-		if err == nil {
-			return password
-		}
-		fmt.Fprintf(os.Stderr, "Bad password: %v\n", err)
-	}
-}
-
-// ChangePassword will query the user twice for the named password. If
-// the same password is entered it is returned.
-func ChangePassword(name string) string {
-	for {
-		a := GetPassword(fmt.Sprintf("Enter %s password:", name))
-		b := GetPassword(fmt.Sprintf("Confirm %s password:", name))
-		if a == b {
-			return a
-		}
-		fmt.Println("Passwords do not match!")
-	}
-}
-
-// getConfigPassword will query the user for a password the
-// first time it is required.
-func getConfigPassword(q string) {
-	if len(configKey) != 0 {
-		return
-	}
-	for {
-		password := GetPassword(q)
-		err := setConfigPassword(password)
-		if err == nil {
-			return
-		}
-		fmt.Fprintln(os.Stderr, "Error:", err)
-	}
-}
-
-// setConfigPassword will set the configKey to the hash of
-// the password. If the length of the password is
-// zero after trimming+normalization, an error is returned.
-func setConfigPassword(password string) error {
-	password, err := checkPassword(password)
-	if err != nil {
-		return err
-	}
-	// Create SHA256 has of the password
-	sha := sha256.New()
-	_, err = sha.Write([]byte("[" + password + "][rclone-config]"))
-	if err != nil {
-		return err
-	}
-	configKey = sha.Sum(nil)
-	return nil
-}
-
-// changeConfigPassword will query the user twice
-// for a password. If the same password is entered
-// twice the key is updated.
-func changeConfigPassword() {
-	err := setConfigPassword(ChangePassword("NEW configuration"))
-	if err != nil {
-		fmt.Printf("Failed to set config password: %v\n", err)
-		return
-	}
-}
-
-// SaveConfig saves configuration file.
-// if configKey has been set, the file will be encrypted.
-func SaveConfig() {
-	dir, name := filepath.Split(ConfigPath)
-	f, err := ioutil.TempFile(dir, name)
-	if err != nil {
-		log.Printf("Failed to create temp file for new config: %v", err)
-		return
-	}
-	defer func() {
-		if err := os.Remove(f.Name()); err != nil && !os.IsNotExist(err) {
-			Errorf(nil, "Failed to remove temp config file: %v", err)
-		}
-	}()
-
-	var buf bytes.Buffer
-	err = goconfig.SaveConfigData(configData, &buf)
-	if err != nil {
-		log.Printf("Failed to save config file: %v", err)
-	}
-
-	if len(configKey) == 0 {
-		if _, err := buf.WriteTo(f); err != nil {
-			log.Printf("Failed to write temp config file: %v", err)
-		}
-	} else {
-		fmt.Fprintln(f, "# Encrypted rclone configuration File")
-		fmt.Fprintln(f, "")
-		fmt.Fprintln(f, "RCLONE_ENCRYPT_V0:")
-
-		// Generate new nonce and write it to the start of the ciphertext
-		var nonce [24]byte
-		n, _ := rand.Read(nonce[:])
-		if n != 24 {
-			log.Printf("nonce short read: %d", n)
-		}
-		enc := base64.NewEncoder(base64.StdEncoding, f)
-		_, err = enc.Write(nonce[:])
-		if err != nil {
-			log.Printf("Failed to write temp config file: %v", err)
-		}
-
-		var key [32]byte
-		copy(key[:], configKey[:32])
-
-		b := secretbox.Seal(nil, buf.Bytes(), &nonce, &key)
-		_, err = enc.Write(b)
-		if err != nil {
-			log.Printf("Failed to write temp config file: %v", err)
-		}
-		_ = enc.Close()
-	}
-
-	err = f.Close()
-	if err != nil {
-		log.Printf("Failed to close config file: %v", err)
-	}
-
-	var fileMode os.FileMode = 0600
-	info, err := os.Stat(ConfigPath)
-	if err != nil {
-		Debugf(nil, "Using default permissions for config file: %v", fileMode)
-	} else if info.Mode() != fileMode {
-		Debugf(nil, "Keeping previous permissions for config file: %v", info.Mode())
-		fileMode = info.Mode()
-	}
-
-	attemptCopyGroup(ConfigPath, f.Name())
-
-	err = os.Chmod(f.Name(), fileMode)
-	if err != nil {
-		Errorf(nil, "Failed to set permissions on config file: %v", err)
-	}
-
-	if err = os.Rename(ConfigPath, ConfigPath+".old"); err != nil && !os.IsNotExist(err) {
-		log.Printf("Failed to move previous config to backup location: %v", err)
-	}
-	if err = os.Rename(f.Name(), ConfigPath); err != nil {
-		log.Printf("Failed to move newly written config from %s to final location: %v", f.Name(), err)
-	}
-	if err := os.Remove(ConfigPath + ".old"); err != nil && !os.IsNotExist(err) {
-		Errorf(nil, "Failed to remove backup config file: %v", err)
-	}
-}
-
-// ConfigSetValueAndSave sets the key to the value and saves just that
-// value in the config file.  It loads the old config file in from
-// disk first and overwrites the given value only.
-func ConfigSetValueAndSave(name, key, value string) (err error) {
-	// Set the value in config in case we fail to reload it
-	configData.SetValue(name, key, value)
-	// Reload the config file
-	reloadedConfigFile, err := loadConfigFile()
-	if err == errorConfigFileNotFound {
-		// Config file not written yet so ignore reload
-		return nil
-	} else if err != nil {
-		return err
-	}
-	_, err = reloadedConfigFile.GetSection(name)
-	if err != nil {
-		// Section doesn't exist yet so ignore reload
-		return err
-	}
-	// Update the config file with the reloaded version
-	configData = reloadedConfigFile
-	// Set the value in the reloaded version
-	reloadedConfigFile.SetValue(name, key, value)
-	// Save it again
-	SaveConfig()
-	return nil
-}
-
-// ShowRemotes shows an overview of the config file
-func ShowRemotes() {
-	remotes := configData.GetSectionList()
-	if len(remotes) == 0 {
-		return
-	}
-	sort.Strings(remotes)
-	fmt.Printf("%-20s %s\n", "Name", "Type")
-	fmt.Printf("%-20s %s\n", "====", "====")
-	for _, remote := range remotes {
-		fmt.Printf("%-20s %s\n", remote, ConfigFileGet(remote, "type"))
-	}
-}
-
-// ChooseRemote chooses a remote name
-func ChooseRemote() string {
-	remotes := configData.GetSectionList()
-	sort.Strings(remotes)
-	return Choose("remote", remotes, nil, false)
-}
-
-// ReadLine reads some input
-var ReadLine = func() string {
-	buf := bufio.NewReader(os.Stdin)
-	line, err := buf.ReadString('\n')
-	if err != nil {
-		log.Printf("Failed to read line: %v", err)
-	}
-	return strings.TrimSpace(line)
-}
-
-// Command - choose one
-func Command(commands []string) byte {
-	opts := []string{}
-	for _, text := range commands {
-		fmt.Printf("%c) %s\n", text[0], text[1:])
-		opts = append(opts, text[:1])
-	}
-	optString := strings.Join(opts, "")
-	optHelp := strings.Join(opts, "/")
-	for {
-		fmt.Printf("%s> ", optHelp)
-		result := strings.ToLower(ReadLine())
-		if len(result) != 1 {
-			continue
-		}
-		i := strings.Index(optString, string(result[0]))
-		if i >= 0 {
-			return result[0]
-		}
-	}
-}
-
-// Confirm asks the user for Yes or No and returns true or false
-func Confirm() bool {
-	if Config.AutoConfirm {
-		return true
-	}
-	return Command([]string{"yYes", "nNo"}) == 'y'
-}
-
-// Choose one of the defaults or type a new string if newOk is set
-func Choose(what string, defaults, help []string, newOk bool) string {
-	valueDescripton := "an existing"
-	if newOk {
-		valueDescripton = "your own"
-	}
-	fmt.Printf("Choose a number from below, or type in %s value\n", valueDescripton)
-	for i, text := range defaults {
-		var lines []string
-		if help != nil {
-			parts := strings.Split(help[i], "\n")
-			lines = append(lines, parts...)
-		}
-		lines = append(lines, fmt.Sprintf("%q", text))
-		pos := i + 1
-		if len(lines) == 1 {
-			fmt.Printf("%2d > %s\n", pos, text)
-		} else {
-			mid := (len(lines) - 1) / 2
-			for i, line := range lines {
-				var sep rune
-				switch i {
-				case 0:
-					sep = '/'
-				case len(lines) - 1:
-					sep = '\\'
-				default:
-					sep = '|'
-				}
-				number := "  "
-				if i == mid {
-					number = fmt.Sprintf("%2d", pos)
-				}
-				fmt.Printf("%s %c %s\n", number, sep, line)
-			}
-		}
-	}
-	for {
-		fmt.Printf("%s> ", what)
-		result := ReadLine()
-		i, err := strconv.Atoi(result)
-		if err != nil {
-			if newOk {
-				return result
-			}
-			for _, v := range defaults {
-				if result == v {
-					return result
-				}
-			}
-			continue
-		}
-		if i >= 1 && i <= len(defaults) {
-			return defaults[i-1]
-		}
-	}
-}
-
-// ChooseNumber asks the user to enter a number between min and max
-// inclusive prompting them with what.
-func ChooseNumber(what string, min, max int) int {
-	for {
-		fmt.Printf("%s> ", what)
-		result := ReadLine()
-		i, err := strconv.Atoi(result)
-		if err != nil {
-			fmt.Printf("Bad number: %v\n", err)
-			continue
-		}
-		if i < min || i > max {
-			fmt.Printf("Out of range - %d to %d inclusive\n", min, max)
-			continue
-		}
-		return i
-	}
-}
-
-// ShowRemote shows the contents of the remote
-func ShowRemote(name string) {
-	fmt.Printf("--------------------\n")
-	fmt.Printf("[%s]\n", name)
-	fs := MustFindByName(name)
-	for _, key := range configData.GetKeyList(name) {
-		isPassword := false
-		for _, option := range fs.Options {
-			if option.Name == key && option.IsPassword {
-				isPassword = true
-				break
-			}
-		}
-		value := ConfigFileGet(name, key)
-		if isPassword && value != "" {
-			fmt.Printf("%s = *** ENCRYPTED ***\n", key)
-		} else {
-			fmt.Printf("%s = %s\n", key, value)
-		}
-	}
-	fmt.Printf("--------------------\n")
-}
-
-// OkRemote prints the contents of the remote and ask if it is OK
-func OkRemote(name string) bool {
-	ShowRemote(name)
-	switch i := Command([]string{"yYes this is OK", "eEdit this remote", "dDelete this remote"}); i {
-	case 'y':
-		return true
-	case 'e':
-		return false
-	case 'd':
-		configData.DeleteSection(name)
-		return true
-	default:
-		Errorf(nil, "Bad choice %c", i)
-	}
-	return false
-}
-
-// MustFindByName finds the RegInfo for the remote name passed in or
-// exits with a fatal error.
-func MustFindByName(name string) *RegInfo {
-	fsType := ConfigFileGet(name, "type")
-	if fsType == "" {
-		log.Printf("Couldn't find type of fs for %q", name)
-	}
-	return MustFind(fsType)
-}
-
-// RemoteConfig runs the config helper for the remote if needed
-func RemoteConfig(name string) {
-	fmt.Printf("Remote config\n")
-	f := MustFindByName(name)
-	if f.Config != nil {
-		f.Config(name)
-	}
-}
-
-// ChooseOption asks the user to choose an option
-func ChooseOption(o *Option) string {
-	fmt.Println(o.Help)
-	if o.IsPassword {
-		actions := []string{"yYes type in my own password", "gGenerate random password"}
-		if o.Optional {
-			actions = append(actions, "nNo leave this optional password blank")
-		}
-		var password string
-		switch i := Command(actions); i {
-		case 'y':
-			password = ChangePassword("the")
-		case 'g':
-			for {
-				fmt.Printf("Password strength in bits.\n64 is just about memorable\n128 is secure\n1024 is the maximum\n")
-				bits := ChooseNumber("Bits", 64, 1024)
-				bytes := bits / 8
-				if bits%8 != 0 {
-					bytes++
-				}
-				var pw = make([]byte, bytes)
-				n, _ := rand.Read(pw)
-				if n != bytes {
-					log.Printf("password short read: %d", n)
-				}
-				password = base64.RawURLEncoding.EncodeToString(pw)
-				fmt.Printf("Your password is: %s\n", password)
-				fmt.Printf("Use this password?\n")
-				if Confirm() {
-					break
-				}
-			}
-		case 'n':
-			return ""
-		default:
-			Errorf(nil, "Bad choice %c", i)
-		}
-		return MustObscure(password)
-	}
-	if len(o.Examples) > 0 {
-		var values []string
-		var help []string
-		for _, example := range o.Examples {
-			values = append(values, example.Value)
-			help = append(help, example.Help)
-		}
-		return Choose(o.Name, values, help, true)
-	}
-	fmt.Printf("%s> ", o.Name)
-	return ReadLine()
-}
-
-// UpdateRemote adds the keyValues passed in to the remote of name.
-// keyValues should be key, value pairs.
-func UpdateRemote(name string, keyValues []string) error {
-	if len(keyValues)%2 != 0 {
-		return errors.New("found key without value")
-	}
-	// Set the config
-	for i := 0; i < len(keyValues); i += 2 {
-		configData.SetValue(name, keyValues[i], keyValues[i+1])
-	}
-	RemoteConfig(name)
-	ShowRemote(name)
-	SaveConfig()
-	return nil
-}
-
-// CreateRemote creates a new remote with name, provider and a list of
-// parameters which are key, value pairs.  If update is set then it
-// adds the new keys rather than replacing all of them.
-func CreateRemote(name string, provider string, keyValues []string) error {
-	// Suppress Confirm
-	Config.AutoConfirm = true
-	// Delete the old config if it exists
-	configData.DeleteSection(name)
-	// Set the type
-	configData.SetValue(name, "type", provider)
-	// Show this is automatically configured
-	configData.SetValue(name, ConfigAutomatic, "yes")
-	// Set the remaining values
-	return UpdateRemote(name, keyValues)
-}
-
-// PasswordRemote adds the keyValues passed in to the remote of name.
-// keyValues should be key, value pairs.
-func PasswordRemote(name string, keyValues []string) error {
-	if len(keyValues) != 2 {
-		return errors.New("found key without value")
-	}
-	// Suppress Confirm
-	Config.AutoConfirm = true
-	passwd := MustObscure(keyValues[1])
-	if passwd != "" {
-		configData.SetValue(name, keyValues[0], passwd)
-		RemoteConfig(name)
-		ShowRemote(name)
-		SaveConfig()
-	}
-	return nil
-}
-
-// JSONListProviders prints all the providers and options in JSON format
-func JSONListProviders() error {
-	b, err := json.MarshalIndent(fsRegistry, "", "    ")
-	if err != nil {
-		return errors.Wrap(err, "failed to marshal examples")
-	}
-	_, err = os.Stdout.Write(b)
-	if err != nil {
-		return errors.Wrap(err, "failed to write providers list")
-	}
-	return nil
-}
-
-// fsOption returns an Option describing the possible remotes
-func fsOption() *Option {
-	o := &Option{
-		Name: "Storage",
-		Help: "Type of storage to configure.",
-	}
-	for _, item := range fsRegistry {
-		example := OptionExample{
-			Value: item.Name,
-			Help:  item.Description,
-		}
-		o.Examples = append(o.Examples, example)
-	}
-	o.Examples.Sort()
-	return o
-}
-
-// NewRemoteName asks the user for a name for a remote
-func NewRemoteName() (name string) {
-	for {
-		fmt.Printf("name> ")
-		name = ReadLine()
-		parts := matcher.FindStringSubmatch(name + ":")
-		switch {
-		case name == "":
-			fmt.Printf("Can't use empty name.\n")
-		case isDriveLetter(name):
-			fmt.Printf("Can't use %q as it can be confused a drive letter.\n", name)
-		case parts == nil:
-			fmt.Printf("Can't use %q as it has invalid characters in it.\n", name)
-		default:
-			return name
-		}
-	}
-}
-
-// NewRemote make a new remote from its name
-func NewRemote(name string) {
-	newType := ChooseOption(fsOption())
-	configData.SetValue(name, "type", newType)
-	fs := MustFind(newType)
-	for _, option := range fs.Options {
-		configData.SetValue(name, option.Name, ChooseOption(&option))
-	}
-	RemoteConfig(name)
-	if OkRemote(name) {
-		SaveConfig()
-		return
-	}
-	EditRemote(fs, name)
-}
-
-// EditRemote gets the user to edit a remote
-func EditRemote(fs *RegInfo, name string) {
-	ShowRemote(name)
-	fmt.Printf("Edit remote\n")
-	for {
-		for _, option := range fs.Options {
-			key := option.Name
-			value := ConfigFileGet(name, key)
-			fmt.Printf("Value %q = %q\n", key, value)
-			fmt.Printf("Edit? (y/n)>\n")
-			if Confirm() {
-				newValue := ChooseOption(&option)
-				configData.SetValue(name, key, newValue)
-			}
-		}
-		if OkRemote(name) {
-			break
-		}
-	}
-	SaveConfig()
-	RemoteConfig(name)
-}
-
-// DeleteRemote gets the user to delete a remote
-func DeleteRemote(name string) {
-	configData.DeleteSection(name)
-	SaveConfig()
-}
-
-// copyRemote asks the user for a new remote name and copies name into
-// it. Returns the new name.
-func copyRemote(name string) string {
-	newName := NewRemoteName()
-	// Copy the keys
-	for _, key := range configData.GetKeyList(name) {
-		value := configData.MustValue(name, key, "")
-		configData.SetValue(newName, key, value)
-	}
-	return newName
-}
-
-// RenameRemote renames a config section
-func RenameRemote(name string) {
-	fmt.Printf("Enter new name for %q remote.\n", name)
-	newName := copyRemote(name)
-	if name != newName {
-		configData.DeleteSection(name)
-		SaveConfig()
-	}
-}
-
-// CopyRemote copies a config section
-func CopyRemote(name string) {
-	fmt.Printf("Enter name for copy of %q remote.\n", name)
-	copyRemote(name)
-	SaveConfig()
-}
-
-// ShowConfigLocation prints the location of the config file in use
-func ShowConfigLocation() {
-	if _, err := os.Stat(ConfigPath); os.IsNotExist(err) {
-		fmt.Println("Configuration file doesn't exist, but rclone will use this path:")
-	} else {
-		fmt.Println("Configuration file is stored at:")
-	}
-	fmt.Printf("%s\n", ConfigPath)
-}
-
-// ShowConfig prints the (unencrypted) config options
-func ShowConfig() {
-	var buf bytes.Buffer
-	if err := goconfig.SaveConfigData(configData, &buf); err != nil {
-		log.Fatalf("Failed to serialize config: %v", err)
-	}
-	str := buf.String()
-	if str == "" {
-		str = "; empty config\n"
-	}
-	fmt.Printf("%s", str)
-}
-
-// EditConfig edits the config file interactively
-func EditConfig() {
-	for {
-		haveRemotes := len(configData.GetSectionList()) != 0
-		what := []string{"eEdit existing remote", "nNew remote", "dDelete remote", "rRename remote", "cCopy remote", "sSet configuration password", "qQuit config"}
-		if haveRemotes {
-			fmt.Printf("Current remotes:\n\n")
-			ShowRemotes()
-			fmt.Printf("\n")
-		} else {
-			fmt.Printf("No remotes found - make a new one\n")
-			// take 2nd item and last 2 items of menu list
-			what = append(what[1:2], what[len(what)-2:]...)
-		}
-		switch i := Command(what); i {
-		case 'e':
-			name := ChooseRemote()
-			fs := MustFindByName(name)
-			EditRemote(fs, name)
-		case 'n':
-			NewRemote(NewRemoteName())
-		case 'd':
-			name := ChooseRemote()
-			DeleteRemote(name)
-		case 'r':
-			RenameRemote(ChooseRemote())
-		case 'c':
-			CopyRemote(ChooseRemote())
-		case 's':
-			SetPassword()
-		case 'q':
-			return
-
-		}
-	}
-}
-
-// SetPassword will allow the user to modify the current
-// configuration encryption settings.
-func SetPassword() {
-	for {
-		if len(configKey) > 0 {
-			fmt.Println("Your configuration is encrypted.")
-			what := []string{"cChange Password", "uUnencrypt configuration", "qQuit to main menu"}
-			switch i := Command(what); i {
-			case 'c':
-				changeConfigPassword()
-				SaveConfig()
-				fmt.Println("Password changed")
-				continue
-			case 'u':
-				configKey = nil
-				SaveConfig()
-				continue
-			case 'q':
-				return
-			}
-
-		} else {
-			fmt.Println("Your configuration is not encrypted.")
-			fmt.Println("If you add a password, you will protect your login information to cloud services.")
-			what := []string{"aAdd Password", "qQuit to main menu"}
-			switch i := Command(what); i {
-			case 'a':
-				changeConfigPassword()
-				SaveConfig()
-				fmt.Println("Password set")
-				continue
-			case 'q':
-				return
-			}
-		}
-	}
-}
-
-// Authorize is for remote authorization of headless machines.
-//
-// It expects 1 or 3 arguments
-//
-//   rclone authorize "fs name"
-//   rclone authorize "fs name" "client id" "client secret"
-func Authorize(args []string) {
-	switch len(args) {
-	case 1, 3:
-	default:
-		log.Printf("Invalid number of arguments: %d", len(args))
-	}
-	newType := args[0]
-	fs := MustFind(newType)
-	if fs.Config == nil {
-		log.Printf("Can't authorize fs %q", newType)
-	}
-	// Name used for temporary fs
-	name := "**temp-fs**"
-
-	// Make sure we delete it
-	defer DeleteRemote(name)
-
-	// Indicate that we want fully automatic configuration.
-	configData.SetValue(name, ConfigAutomatic, "yes")
-	if len(args) == 3 {
-		configData.SetValue(name, ConfigClientID, args[1])
-		configData.SetValue(name, ConfigClientSecret, args[2])
-	}
-	fs.Config(name)
-}
-
-// configToEnv converts an config section and name, eg ("myremote",
-// "ignore-size") into an environment name
-// "RCLONE_CONFIG_MYREMOTE_IGNORE_SIZE"
-func configToEnv(section, name string) string {
-	return "RCLONE_CONFIG_" + strings.ToUpper(strings.Replace(section+"_"+name, "-", "_", -1))
-}
-
-// ConfigFileGet gets the config key under section returning the
-// default or empty string if not set.
-//
-// It looks up defaults in the environment if they are present
-func ConfigFileGet(section, key string, defaultVal ...string) string {
-	envKey := configToEnv(section, key)
-	newValue, found := os.LookupEnv(envKey)
-	if found {
-		defaultVal = []string{newValue}
-	}
-	return configData.MustValue(section, key, defaultVal...)
-}
-
-// ConfigFileGetBool gets the config key under section returning the
-// default or false if not set.
-//
-// It looks up defaults in the environment if they are present
-func ConfigFileGetBool(section, key string, defaultVal ...bool) bool {
-	envKey := configToEnv(section, key)
-	newValue, found := os.LookupEnv(envKey)
-	if found {
-		newBool, err := strconv.ParseBool(newValue)
-		if err != nil {
-			Errorf(nil, "Couldn't parse %q into bool - ignoring: %v", envKey, err)
-		} else {
-			defaultVal = []bool{newBool}
-		}
-	}
-	return configData.MustBool(section, key, defaultVal...)
-}
-
-// ConfigFileGetInt gets the config key under section returning the
-// default or 0 if not set.
-//
-// It looks up defaults in the environment if they are present
-func ConfigFileGetInt(section, key string, defaultVal ...int) int {
-	envKey := configToEnv(section, key)
-	newValue, found := os.LookupEnv(envKey)
-	if found {
-		newInt, err := strconv.Atoi(newValue)
-		if err != nil {
-			Errorf(nil, "Couldn't parse %q into int - ignoring: %v", envKey, err)
-		} else {
-			defaultVal = []int{newInt}
-		}
-	}
-	return configData.MustInt(section, key, defaultVal...)
-}
-
-// ConfigFileSet sets the key in section to value.  It doesn't save
-// the config file.
-func ConfigFileSet(section, key, value string) {
-	configData.SetValue(section, key, value)
-}
-
-// ConfigFileDeleteKey deletes the config key in the config file.
-// It returns true if the key was deleted,
-// or returns false if the section or key didn't exist.
-func ConfigFileDeleteKey(section, key string) bool {
-	return configData.DeleteKey(section, key)
-}
-
-var matchEnv = regexp.MustCompile(`^RCLONE_CONFIG_(.*?)_TYPE=.*$`)
-
-// ConfigFileSections returns the sections in the config file
-// including any defined by environment variables.
-func ConfigFileSections() []string {
-	sections := configData.GetSectionList()
-	for _, item := range os.Environ() {
-		matches := matchEnv.FindStringSubmatch(item)
-		if len(matches) == 2 {
-			sections = append(sections, strings.ToLower(matches[1]))
-		}
-	}
-	return sections
-}
-
-// ConfigDump dumps all the config as a JSON file
-func ConfigDump() error {
-	dump := make(map[string]map[string]string)
-	for _, name := range configData.GetSectionList() {
-		params := make(map[string]string)
-		for _, key := range configData.GetKeyList(name) {
-			params[key] = ConfigFileGet(name, key)
-		}
-		dump[name] = params
-	}
-	b, err := json.MarshalIndent(dump, "", "    ")
-	if err != nil {
-		return errors.Wrap(err, "failed to marshal config dump")
-	}
-	_, err = os.Stdout.Write(b)
-	if err != nil {
-		return errors.Wrap(err, "failed to write config dump")
-	}
-	return nil
-}
-
-// makeCacheDir returns a directory to use for caching.
-//
-// Code borrowed from go stdlib until it is made public
-func makeCacheDir() (dir string) {
-	// Compute default location.
-	switch runtime.GOOS {
-	case "windows":
-		dir = os.Getenv("LocalAppData")
-
-	case "darwin":
-		dir = os.Getenv("HOME")
-		if dir != "" {
-			dir += "/Library/Caches"
-		}
-
-	case "plan9":
-		dir = os.Getenv("home")
-		if dir != "" {
-			// Plan 9 has no established per-user cache directory,
-			// but $home/lib/xyz is the usual equivalent of $HOME/.xyz on Unix.
-			dir += "/lib/cache"
-		}
-
-	default: // Unix
-		// https://standards.freedesktop.org/basedir-spec/basedir-spec-latest.html
-		dir = os.Getenv("XDG_CACHE_HOME")
-		if dir == "" {
-			dir = os.Getenv("HOME")
-			if dir != "" {
-				dir += "/.cache"
-			}
-		}
-	}
-
-	// if no dir found then use TempDir - we will have a cachedir!
-	if dir == "" {
-		dir = os.TempDir()
-	}
-	return filepath.Join(dir, "rclone")
-}
-
-// DumpFlags describes the Dump options in force
-type DumpFlags int
-
-// DumpFlags definitions
-const (
-	DumpHeaders DumpFlags = 1 << iota
-	DumpBodies
-	DumpRequests
-	DumpResponses
-	DumpAuth
-	DumpFilters
-)
-
-var dumpFlags = []struct {
-	flag DumpFlags
-	name string
-}{
-	{DumpHeaders, "headers"},
-	{DumpBodies, "bodies"},
-	{DumpRequests, "requests"},
-	{DumpResponses, "responses"},
-	{DumpAuth, "auth"},
-	{DumpFilters, "filters"},
-}
-
-// list of dump flags used in the help
-var dumpFlagsList string
-
-func init() {
-	// calculate the dump flags list
-	var out []string
-	for _, info := range dumpFlags {
-		out = append(out, info.name)
-	}
-	dumpFlagsList = strings.Join(out, ",")
-}
-
-// String turns a DumpFlags into a string
-func (f DumpFlags) String() string {
-	var out []string
-	for _, info := range dumpFlags {
-		if f&info.flag != 0 {
-			out = append(out, info.name)
-			f &^= info.flag
-		}
-	}
-	if f != 0 {
-		out = append(out, fmt.Sprintf("Unknown-0x%X", int(f)))
-	}
-	return strings.Join(out, ",")
-}
-
-// Set a DumpFlags as a comma separated list of flags
-func (f *DumpFlags) Set(s string) error {
-	var flags DumpFlags
-	parts := strings.Split(s, ",")
-	for _, part := range parts {
-		found := false
-		part = strings.ToLower(strings.TrimSpace(part))
-		if part == "" {
-			continue
-		}
-		for _, info := range dumpFlags {
-			if part == info.name {
-				found = true
-				flags |= info.flag
-			}
-		}
-		if !found {
-			return errors.Errorf("Unknown dump flag %q", part)
-		}
-	}
-	*f = flags
-	return nil
-}
-
-// Type of the value
-func (f *DumpFlags) Type() string {
-	return "string"
-}
-
-// Check it satisfies the interface
-var _ pflag.Value = (*DumpFlags)(nil)
-=======
 	StatsFileNameLength   int
 	AskPassword           bool
 }
@@ -1466,5 +95,4 @@
 	c.TPSLimitBurst = 1
 
 	return c
-}
->>>>>>> 644313a4
+}