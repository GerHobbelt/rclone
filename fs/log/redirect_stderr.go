--- conflicted
+++ resolved
@@ -7,11 +7,7 @@
 import (
 	"os"
 
-<<<<<<< HEAD
-	"github.com/artpar/rclone/fs"
-=======
 	"github.com/rclone/rclone/fs"
->>>>>>> c2635e39
 )
 
 // redirectStderr to the file passed in
