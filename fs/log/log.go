--- conflicted
+++ resolved
@@ -9,12 +9,8 @@
 	"runtime"
 	"strings"
 
-<<<<<<< HEAD
 	"github.com/artpar/rclone/fs"
-=======
-	"github.com/rclone/rclone/fs"
 	"github.com/sirupsen/logrus"
->>>>>>> 30eb094f
 )
 
 // Options contains options for the remote control server
@@ -118,7 +114,7 @@
 	if Opt.File != "" {
 		f, err := os.OpenFile(Opt.File, os.O_WRONLY|os.O_CREATE|os.O_APPEND, 0640)
 		if err != nil {
-			log.Printf("Failed to open log file: %v", err)
+			log.Fatalf("Failed to open log file: %v", err)
 		}
 		_, err = f.Seek(0, io.SeekEnd)
 		if err != nil {
@@ -132,7 +128,7 @@
 	// Syslog output
 	if Opt.UseSyslog {
 		if Opt.File != "" {
-			log.Printf("Can't use --syslog and --log-file together")
+			log.Fatalf("Can't use --syslog and --log-file together")
 		}
 		startSysLog()
 	}
