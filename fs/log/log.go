// Package log provides logging for rclone
package log

import (
	"context"
	"io"
	"log"
	"os"
	"reflect"
	"runtime"
	"strings"

<<<<<<< HEAD
	"github.com/artpar/rclone/fs"
=======
	systemd "github.com/iguanesolutions/go-systemd/v5"
	"github.com/rclone/rclone/fs"
>>>>>>> 54771e44
	"github.com/sirupsen/logrus"
)

// Options contains options for controlling the logging
type Options struct {
	File              string // Log everything to this file
	Format            string // Comma separated list of log format options
	UseSyslog         bool   // Use Syslog for logging
	SyslogFacility    string // Facility for syslog, e.g. KERN,USER,...
	LogSystemdSupport bool   // set if using systemd logging
}

// DefaultOpt is the default values used for Opt
var DefaultOpt = Options{
	Format:         "date,time",
	SyslogFacility: "DAEMON",
}

// Opt is the options for the logger
var Opt = DefaultOpt

// fnName returns the name of the calling +2 function
func fnName() string {
	pc, _, _, ok := runtime.Caller(2)
	name := "*Unknown*"
	if ok {
		name = runtime.FuncForPC(pc).Name()
		dot := strings.LastIndex(name, ".")
		if dot >= 0 {
			name = name[dot+1:]
		}
	}
	return name
}

// Trace debugs the entry and exit of the calling function
//
// It is designed to be used in a defer statement so it returns a
// function that logs the exit parameters.
//
// Any pointers in the exit function will be dereferenced
func Trace(o interface{}, format string, a ...interface{}) func(string, ...interface{}) {
	if fs.GetConfig(context.Background()).LogLevel < fs.LogLevelDebug {
		return func(format string, a ...interface{}) {}
	}
	name := fnName()
	fs.LogPrintf(fs.LogLevelDebug, o, name+": "+format, a...)
	return func(format string, a ...interface{}) {
		for i := range a {
			// read the values of the pointed to items
			typ := reflect.TypeOf(a[i])
			if typ.Kind() == reflect.Ptr {
				value := reflect.ValueOf(a[i])
				if value.IsNil() {
					a[i] = nil
				} else {
					pointedToValue := reflect.Indirect(value)
					a[i] = pointedToValue.Interface()
				}
			}
		}
		fs.LogPrintf(fs.LogLevelDebug, o, ">"+name+": "+format, a...)
	}
}

// Stack logs a stack trace of callers with the o and info passed in
func Stack(o interface{}, info string) {
	if fs.GetConfig(context.Background()).LogLevel < fs.LogLevelDebug {
		return
	}
	arr := [16 * 1024]byte{}
	buf := arr[:]
	n := runtime.Stack(buf, false)
	buf = buf[:n]
	fs.LogPrintf(fs.LogLevelDebug, o, "%s\nStack trace:\n%s", info, buf)
}

// InitLogging start the logging as per the command line flags
func InitLogging() {
	flagsStr := "," + Opt.Format + ","
	var flags int
	if strings.Contains(flagsStr, ",date,") {
		flags |= log.Ldate
	}
	if strings.Contains(flagsStr, ",time,") {
		flags |= log.Ltime
	}
	if strings.Contains(flagsStr, ",microseconds,") {
		flags |= log.Lmicroseconds
	}
	if strings.Contains(flagsStr, ",UTC,") {
		flags |= log.LUTC
	}
	if strings.Contains(flagsStr, ",longfile,") {
		flags |= log.Llongfile
	}
	if strings.Contains(flagsStr, ",shortfile,") {
		flags |= log.Lshortfile
	}
	log.SetFlags(flags)

	// Log file output
	if Opt.File != "" {
		f, err := os.OpenFile(Opt.File, os.O_WRONLY|os.O_CREATE|os.O_APPEND, 0640)
		if err != nil {
			log.Printf("Failed to open log file: %v", err)
			return 
		}
		_, err = f.Seek(0, io.SeekEnd)
		if err != nil {
			fs.Errorf(nil, "Failed to seek log file to end: %v", err)
		}
		log.SetOutput(f)
		logrus.SetOutput(f)
		redirectStderr(f)
	}

	// Syslog output
	if Opt.UseSyslog {
		if Opt.File != "" {
			log.Printf("Can't use --syslog and --log-file together")
			return
		}
		startSysLog()
	}

	// Activate systemd logger support if systemd invocation ID is
	// detected and output is going to stderr (not logging to a file or syslog)
	if !Redirected() {
		if _, usingSystemd := systemd.GetInvocationID(); usingSystemd {
			Opt.LogSystemdSupport = true
		}
	}

	// Systemd logging output
	if Opt.LogSystemdSupport {
		startSystemdLog()
	}
}

// Redirected returns true if the log has been redirected from stdout
func Redirected() bool {
	return Opt.UseSyslog || Opt.File != ""
}<|MERGE_RESOLUTION|>--- conflicted
+++ resolved
@@ -10,12 +10,8 @@
 	"runtime"
 	"strings"
 
-<<<<<<< HEAD
+	systemd "github.com/iguanesolutions/go-systemd/v5"
 	"github.com/artpar/rclone/fs"
-=======
-	systemd "github.com/iguanesolutions/go-systemd/v5"
-	"github.com/rclone/rclone/fs"
->>>>>>> 54771e44
 	"github.com/sirupsen/logrus"
 )
 
@@ -121,8 +117,7 @@
 	if Opt.File != "" {
 		f, err := os.OpenFile(Opt.File, os.O_WRONLY|os.O_CREATE|os.O_APPEND, 0640)
 		if err != nil {
-			log.Printf("Failed to open log file: %v", err)
-			return 
+			log.Fatalf("Failed to open log file: %v", err)
 		}
 		_, err = f.Seek(0, io.SeekEnd)
 		if err != nil {
@@ -136,8 +131,7 @@
 	// Syslog output
 	if Opt.UseSyslog {
 		if Opt.File != "" {
-			log.Printf("Can't use --syslog and --log-file together")
-			return
+			log.Fatalf("Can't use --syslog and --log-file together")
 		}
 		startSysLog()
 	}
