--- conflicted
+++ resolved
@@ -8,11 +8,7 @@
 	"log"
 	"os"
 
-<<<<<<< HEAD
-	"github.com/artpar/rclone/fs/config"
-=======
 	"github.com/rclone/rclone/fs/config"
->>>>>>> c2635e39
 	"golang.org/x/sys/unix"
 )
 
