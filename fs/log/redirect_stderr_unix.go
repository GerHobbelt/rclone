--- conflicted
+++ resolved
@@ -8,12 +8,7 @@
 	"log"
 	"os"
 
-<<<<<<< HEAD
-	"github.com/artpar/rclone/fs/config"
-
-=======
 	"github.com/ncw/rclone/fs/config"
->>>>>>> 0f03e55c
 	"golang.org/x/sys/unix"
 )
 
@@ -26,6 +21,6 @@
 	config.PasswordPromptOutput = os.NewFile(uintptr(passPromptFd), "passPrompt")
 	err = unix.Dup2(int(f.Fd()), int(os.Stderr.Fd()))
 	if err != nil {
-		log.Printf("Failed to redirect stderr to file: %v", err)
+		log.Fatalf("Failed to redirect stderr to file: %v", err)
 	}
 }