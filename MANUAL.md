--- conflicted
+++ resolved
@@ -1591,7 +1591,7 @@
 
 Eg
 
-    $ rclone lsf -R --hash MD5 --format hp --separator "  " --files-only swift:bucket 
+    $ rclone lsf -R --hash MD5 --format hp --separator "  " --files-only swift:bucket
     7908e352297f0f530b84a756f188baa3  bevajer5jef
     cd65ac234e6fea5925974a51cdd865cc  canole
     03b5341b4f234b9d984d03ad076bae91  diwogej7
@@ -4885,29 +4885,6 @@
 optional features supported by some remotes used to make some
 operations more efficient.
 
-<<<<<<< HEAD
-| Name                         | Purge | Copy | Move | DirMove | CleanUp | ListR | StreamUpload |
-| ---------------------------- |:-----:|:----:|:----:|:-------:|:-------:|:-----:|:------------:|
-| Amazon Drive                 | Yes   | No   | Yes  | Yes     | No [#575](https://github.com/artpar/rclone/issues/575) | No  | No  |
-| Amazon S3                    | No    | Yes  | No   | No      | No      | Yes   | Yes          |
-| Backblaze B2                 | No    | No   | No   | No      | Yes     | Yes   | Yes          |
-| Box                          | Yes   | Yes  | Yes  | Yes     | No [#575](https://github.com/artpar/rclone/issues/575) | No  | Yes |
-| Dropbox                      | Yes   | Yes  | Yes  | Yes     | No [#575](https://github.com/artpar/rclone/issues/575) | No  | Yes |
-| FTP                          | No    | No   | Yes  | Yes     | No      | No    | Yes          |
-| Google Cloud Storage         | Yes   | Yes  | No   | No      | No      | Yes   | Yes          |
-| Google Drive                 | Yes   | Yes  | Yes  | Yes     | Yes     | No    | Yes          |
-| HTTP                         | No    | No   | No   | No      | No      | No    | No           |
-| Hubic                        | Yes † | Yes  | No   | No      | No      | Yes   | Yes          |
-| Microsoft Azure Blob Storage | Yes   | Yes  | No   | No      | No      | Yes   | No           |
-| Microsoft OneDrive           | Yes   | Yes  | Yes  | No [#197](https://github.com/artpar/rclone/issues/197) | No [#575](https://github.com/artpar/rclone/issues/575) | No | No |
-| Openstack Swift              | Yes † | Yes  | No   | No      | No      | Yes   | Yes          |
-| pCloud                       | Yes   | Yes  | Yes  | Yes     | Yes     | No    | No           |
-| QingStor                     | No    | Yes  | No   | No      | No      | Yes   | No           |
-| SFTP                         | No    | No   | Yes  | Yes     | No      | No    | Yes          |
-| WebDAV                       | Yes   | Yes  | Yes  | Yes     | No      | No    | Yes ‡        |
-| Yandex Disk                  | Yes   | No   | No   | No      | Yes     | Yes   | Yes          |
-| The local filesystem         | Yes   | No   | Yes  | Yes     | No      | No    | Yes          |
-=======
 | Name                         | Purge | Copy | Move | DirMove | CleanUp | ListR | StreamUpload | LinkSharing | About |
 | ---------------------------- |:-----:|:----:|:----:|:-------:|:-------:|:-----:|:------------:|:------------:|:-----:|
 | Amazon Drive                 | Yes   | No   | Yes  | Yes     | No [#575](https://github.com/ncw/rclone/issues/575) | No  | No  | No [#2178](https://github.com/ncw/rclone/issues/2178) | No  |
@@ -4930,7 +4907,6 @@
 | WebDAV                       | Yes   | Yes  | Yes  | Yes     | No      | No    | Yes ‡        | No [#2178](https://github.com/ncw/rclone/issues/2178) | No  |
 | Yandex Disk                  | Yes   | No   | No   | No      | Yes     | Yes   | Yes          | No [#2178](https://github.com/ncw/rclone/issues/2178) | No  |
 | The local filesystem         | Yes   | No   | Yes  | Yes     | No      | No    | Yes          | No          | Yes |
->>>>>>> 7bf2d389
 
 ### Purge ###
 
@@ -5575,7 +5551,7 @@
 y) Yes this is OK
 e) Edit this remote
 d) Delete this remote
-y/e/d> 
+y/e/d>
 ```
 
 ### --fast-list ###
@@ -5752,14 +5728,14 @@
 type = s3
 provider = AWS
 env_auth = false
-access_key_id = 
-secret_access_key = 
+access_key_id =
+secret_access_key =
 region = us-east-1
-endpoint = 
-location_constraint = 
+endpoint =
+location_constraint =
 acl = private
-server_side_encryption = 
-storage_class = 
+server_side_encryption =
+storage_class =
 ```
 
 Then use it as normal with the name of the public bucket, eg
@@ -6984,7 +6960,7 @@
  
 - https://github.com/artpar/rclone/issues/1935
 - https://github.com/artpar/rclone/issues/1907
-- https://github.com/artpar/rclone/issues/1834 
+- https://github.com/artpar/rclone/issues/1834
 
 #### Risk of throttling ####
 
@@ -7004,7 +6980,7 @@
 Future enhancements:
 
 - https://github.com/artpar/rclone/issues/1937
-- https://github.com/artpar/rclone/issues/1936 
+- https://github.com/artpar/rclone/issues/1936
 
 #### cache and crypt ####
 
@@ -10720,7 +10696,7 @@
       * Always forget parent dir for notifications
       * Integrate with Plex websocket
       * Add rc cache/stats (seuffert)
-      * Add info log on notification 
+      * Add info log on notification
     * Box
       * Fix failure reading large directories - parse file/directory size as float
     * Dropbox
