package fichier

import (
	"context"
	"errors"
	"fmt"
	"io"
	"net/http"
	"time"

<<<<<<< HEAD
	"github.com/artpar/rclone/fs"
	"github.com/artpar/rclone/fs/hash"
	"github.com/artpar/rclone/lib/rest"
	"github.com/pkg/errors"
=======
	"github.com/rclone/rclone/fs"
	"github.com/rclone/rclone/fs/hash"
	"github.com/rclone/rclone/lib/rest"
>>>>>>> 27176cc6
)

// Object is a filesystem like object provided by an Fs
type Object struct {
	fs     *Fs
	remote string
	file   File
}

// String returns a description of the Object
func (o *Object) String() string {
	return o.file.Filename
}

// Remote returns the remote path
func (o *Object) Remote() string {
	return o.remote
}

// ModTime returns the modification date of the file
// It should return a best guess if one isn't available
func (o *Object) ModTime(ctx context.Context) time.Time {
	modTime, err := time.Parse("2006-01-02 15:04:05", o.file.Date)

	if err != nil {
		return time.Now()
	}

	return modTime
}

// Size returns the size of the file
func (o *Object) Size() int64 {
	return o.file.Size
}

// Fs returns read only access to the Fs that this object is part of
func (o *Object) Fs() fs.Info {
	return o.fs
}

// Hash returns the selected checksum of the file
// If no checksum is available it returns ""
func (o *Object) Hash(ctx context.Context, t hash.Type) (string, error) {
	if t != hash.Whirlpool {
		return "", hash.ErrUnsupported
	}

	return o.file.Checksum, nil
}

// Storable says whether this object can be stored
func (o *Object) Storable() bool {
	return true
}

// SetModTime sets the metadata on the object to set the modification date
func (o *Object) SetModTime(context.Context, time.Time) error {
	return fs.ErrorCantSetModTime
	//return errors.New("setting modtime is not supported for 1fichier remotes")
}

func (o *Object) setMetaData(file File) {
	o.file = file
}

// Open opens the file for read.  Call Close() on the returned io.ReadCloser
func (o *Object) Open(ctx context.Context, options ...fs.OpenOption) (io.ReadCloser, error) {
	fs.FixRangeOption(options, o.file.Size)
	downloadToken, err := o.fs.getDownloadToken(ctx, o.file.URL)

	if err != nil {
		return nil, err
	}

	var resp *http.Response
	opts := rest.Opts{
		Method:  "GET",
		RootURL: downloadToken.URL,
		Options: options,
	}

	err = o.fs.pacer.Call(func() (bool, error) {
		resp, err = o.fs.rest.Call(ctx, &opts)
		return shouldRetry(ctx, resp, err)
	})

	if err != nil {
		return nil, err
	}
	return resp.Body, err
}

// Update in to the object with the modTime given of the given size
//
// When called from outside an Fs by rclone, src.Size() will always be >= 0.
// But for unknown-sized objects (indicated by src.Size() == -1), Upload should either
// return an error or update the object properly (rather than e.g. calling panic).
func (o *Object) Update(ctx context.Context, in io.Reader, src fs.ObjectInfo, options ...fs.OpenOption) error {
	if src.Size() < 0 {
		return errors.New("refusing to update with unknown size")
	}

	// upload with new size but old name
	info, err := o.fs.putUnchecked(ctx, in, o.Remote(), src.Size(), options...)
	if err != nil {
		return err
	}

	// Delete duplicate after successful upload
	err = o.Remove(ctx)
	if err != nil {
		return fmt.Errorf("failed to remove old version: %w", err)
	}

	// Replace guts of old object with new one
	*o = *info.(*Object)

	return nil
}

// Remove removes this object
func (o *Object) Remove(ctx context.Context) error {
	// fs.Debugf(f, "Removing file `%s` with url `%s`", o.file.Filename, o.file.URL)

	_, err := o.fs.deleteFile(ctx, o.file.URL)

	if err != nil {
		return err
	}

	return nil
}

// MimeType of an Object if known, "" otherwise
func (o *Object) MimeType(ctx context.Context) string {
	return o.file.ContentType
}

// ID returns the ID of the Object if known, or "" if not
func (o *Object) ID() string {
	return o.file.URL
}

// Check the interfaces are satisfied
var (
	_ fs.Object    = (*Object)(nil)
	_ fs.MimeTyper = (*Object)(nil)
	_ fs.IDer      = (*Object)(nil)
)<|MERGE_RESOLUTION|>--- conflicted
+++ resolved
@@ -8,16 +8,9 @@
 	"net/http"
 	"time"
 
-<<<<<<< HEAD
 	"github.com/artpar/rclone/fs"
 	"github.com/artpar/rclone/fs/hash"
 	"github.com/artpar/rclone/lib/rest"
-	"github.com/pkg/errors"
-=======
-	"github.com/rclone/rclone/fs"
-	"github.com/rclone/rclone/fs/hash"
-	"github.com/rclone/rclone/lib/rest"
->>>>>>> 27176cc6
 )
 
 // Object is a filesystem like object provided by an Fs
