--- conflicted
+++ resolved
@@ -9,17 +9,7 @@
 	"strings"
 	"time"
 
-	"github.com/artpar/rclone/fs"
-	"github.com/artpar/rclone/fs/config/configmap"
-	"github.com/artpar/rclone/fs/config/configstruct"
-	"github.com/artpar/rclone/fs/fshttp"
-	"github.com/artpar/rclone/fs/hash"
-	"github.com/artpar/rclone/lib/dircache"
-	"github.com/artpar/rclone/lib/pacer"
-	"github.com/artpar/rclone/lib/rest"
 	"github.com/pkg/errors"
-<<<<<<< HEAD
-=======
 	"github.com/rclone/rclone/fs"
 	"github.com/rclone/rclone/fs/config/configmap"
 	"github.com/rclone/rclone/fs/config/configstruct"
@@ -29,7 +19,6 @@
 	"github.com/rclone/rclone/lib/dircache"
 	"github.com/rclone/rclone/lib/pacer"
 	"github.com/rclone/rclone/lib/rest"
->>>>>>> 479c803f
 )
 
 const (
@@ -218,7 +207,7 @@
 		f.features.Fill(&tempF)
 		// XXX: update the old f here instead of returning tempF, since
 		// `features` were already filled with functions having *f as a receiver.
-		// See https://github.com/artpar/rclone/issues/2182
+		// See https://github.com/rclone/rclone/issues/2182
 		f.dirCache = tempF.dirCache
 		f.root = tempF.root
 		// return an error with an fs which points to the parent
