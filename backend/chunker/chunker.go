// Package chunker provides wrappers for Fs and Object which split large files in chunks
package chunker

import (
	"bytes"
	"context"
	"crypto/md5"
	"crypto/sha1"
	"encoding/hex"
	"encoding/json"
	"fmt"
	gohash "hash"
	"io"
	"io/ioutil"
	"math/rand"
	"path"
	"regexp"
	"sort"
	"strconv"
	"strings"
	"sync"
	"time"

	"github.com/pkg/errors"
	"github.com/rclone/rclone/fs"
	"github.com/rclone/rclone/fs/accounting"
	"github.com/rclone/rclone/fs/cache"
	"github.com/rclone/rclone/fs/config/configmap"
	"github.com/rclone/rclone/fs/config/configstruct"
	"github.com/rclone/rclone/fs/fspath"
	"github.com/rclone/rclone/fs/hash"
	"github.com/rclone/rclone/fs/operations"
)

//
// Chunker's composite files have one or more chunks
// and optional metadata object. If it's present,
// meta object is named after the original file.
//
// The only supported metadata format is simplejson atm.
// It supports only per-file meta objects that are rudimentary,
// used mostly for consistency checks (lazily for performance reasons).
// Other formats can be developed that use an external meta store
// free of these limitations, but this needs some support from
// rclone core (e.g. metadata store interfaces).
//
// The following types of chunks are supported:
// data and control, active and temporary.
// Chunk type is identified by matching chunk file name
// based on the chunk name format configured by user.
//
// Both data and control chunks can be either temporary (aka hidden)
// or active (non-temporary aka normal aka permanent).
// An operation creates temporary chunks while it runs.
// By completion it removes temporary and leaves active chunks.
//
// Temporary chunks have a special hardcoded suffix in addition
// to the configured name pattern.
// Temporary suffix includes so called transaction identifier
// (abbreviated as `xactID` below), a generic non-negative base-36 "number"
// used by parallel operations to share a composite object.
// Chunker also accepts the longer decimal temporary suffix (obsolete),
// which is transparently converted to the new format. In its maximum
// length of 13 decimals it makes a 7-digit base-36 number.
//
// Chunker can tell data chunks from control chunks by the characters
// located in the "hash placeholder" position of configured format.
// Data chunks have decimal digits there.
// Control chunks have in that position a short lowercase alphanumeric
// string (starting with a letter) prepended by underscore.
//
// Metadata format v1 does not define any control chunk types,
// they are currently ignored aka reserved.
// In future they can be used to implement resumable uploads etc.
//
const (
	ctrlTypeRegStr   = `[a-z][a-z0-9]{2,6}`
	tempSuffixFormat = `_%04s`
	tempSuffixRegStr = `_([0-9a-z]{4,9})`
	tempSuffixRegOld = `\.\.tmp_([0-9]{10,13})`
)

var (
	// regular expressions to validate control type and temporary suffix
	ctrlTypeRegexp   = regexp.MustCompile(`^` + ctrlTypeRegStr + `$`)
	tempSuffixRegexp = regexp.MustCompile(`^` + tempSuffixRegStr + `$`)
)

// Normally metadata is a small piece of JSON (about 100-300 bytes).
// The size of valid metadata must never exceed this limit.
// Current maximum provides a reasonable room for future extensions.
//
// Please refrain from increasing it, this can cause old rclone versions
// to fail, or worse, treat meta object as a normal file (see NewObject).
// If more room is needed please bump metadata version forcing previous
// releases to ask for upgrade, and offload extra info to a control chunk.
//
// And still chunker's primary function is to chunk large files
// rather than serve as a generic metadata container.
const maxMetadataSize = 1023
const maxMetadataSizeWritten = 255

// Current/highest supported metadata format.
const metadataVersion = 1

// optimizeFirstChunk enables the following optimization in the Put:
// If a single chunk is expected, put the first chunk using the
// base target name instead of a temporary name, thus avoiding
// extra rename operation.
// Warning: this optimization is not transaction safe.
const optimizeFirstChunk = false

// revealHidden is a stub until chunker lands the `reveal hidden` option.
const revealHidden = false

// Prevent memory overflow due to specially crafted chunk name
const maxSafeChunkNumber = 10000000

// Number of attempts to find unique transaction identifier
const maxTransactionProbes = 100

// standard chunker errors
var (
	ErrChunkOverflow = errors.New("chunk number overflow")
	ErrMetaTooBig    = errors.New("metadata is too big")
	ErrMetaUnknown   = errors.New("unknown metadata, please upgrade rclone")
)

// variants of baseMove's parameter delMode
const (
	delNever  = 0 // don't delete, just move
	delAlways = 1 // delete destination before moving
	delFailed = 2 // move, then delete and try again if failed
)

// Register with Fs
func init() {
	fs.Register(&fs.RegInfo{
		Name:        "chunker",
		Description: "Transparently chunk/split large files",
		NewFs:       NewFs,
		Options: []fs.Option{{
			Name:     "remote",
			Required: true,
			Help: `Remote to chunk/unchunk.
Normally should contain a ':' and a path, e.g. "myremote:path/to/dir",
"myremote:bucket" or maybe "myremote:" (not recommended).`,
		}, {
			Name:     "chunk_size",
			Advanced: false,
			Default:  fs.SizeSuffix(2147483648), // 2GB
			Help:     `Files larger than chunk size will be split in chunks.`,
		}, {
			Name:     "name_format",
			Advanced: true,
			Hide:     fs.OptionHideCommandLine,
			Default:  `*.rclone_chunk.###`,
			Help: `String format of chunk file names.
The two placeholders are: base file name (*) and chunk number (#...).
There must be one and only one asterisk and one or more consecutive hash characters.
If chunk number has less digits than the number of hashes, it is left-padded by zeros.
If there are more digits in the number, they are left as is.
Possible chunk files are ignored if their name does not match given format.`,
		}, {
			Name:     "start_from",
			Advanced: true,
			Hide:     fs.OptionHideCommandLine,
			Default:  1,
			Help: `Minimum valid chunk number. Usually 0 or 1.
By default chunk numbers start from 1.`,
		}, {
			Name:     "meta_format",
			Advanced: true,
			Hide:     fs.OptionHideCommandLine,
			Default:  "simplejson",
			Help: `Format of the metadata object or "none". By default "simplejson".
Metadata is a small JSON file named after the composite file.`,
			Examples: []fs.OptionExample{{
				Value: "none",
				Help:  `Do not use metadata files at all. Requires hash type "none".`,
			}, {
				Value: "simplejson",
				Help: `Simple JSON supports hash sums and chunk validation.
It has the following fields: ver, size, nchunks, md5, sha1.`,
			}},
		}, {
			Name:     "hash_type",
			Advanced: false,
			Default:  "md5",
			Help:     `Choose how chunker handles hash sums. All modes but "none" require metadata.`,
			Examples: []fs.OptionExample{{
				Value: "none",
				Help:  `Pass any hash supported by wrapped remote for non-chunked files, return nothing otherwise`,
			}, {
				Value: "md5",
				Help:  `MD5 for composite files`,
			}, {
				Value: "sha1",
				Help:  `SHA1 for composite files`,
			}, {
				Value: "md5all",
				Help:  `MD5 for all files`,
			}, {
				Value: "sha1all",
				Help:  `SHA1 for all files`,
			}, {
				Value: "md5quick",
				Help:  `Copying a file to chunker will request MD5 from the source falling back to SHA1 if unsupported`,
			}, {
				Value: "sha1quick",
				Help:  `Similar to "md5quick" but prefers SHA1 over MD5`,
			}},
		}, {
			Name:     "fail_hard",
			Advanced: true,
			Default:  false,
			Help:     `Choose how chunker should handle files with missing or invalid chunks.`,
			Examples: []fs.OptionExample{
				{
					Value: "true",
					Help:  "Report errors and abort current command.",
				}, {
					Value: "false",
					Help:  "Warn user, skip incomplete file and proceed.",
				},
			},
		}},
	})
}

// NewFs constructs an Fs from the path, container:path
func NewFs(ctx context.Context, name, rpath string, m configmap.Mapper) (fs.Fs, error) {
	// Parse config into Options struct
	opt := new(Options)
	err := configstruct.Set(m, opt)
	if err != nil {
		return nil, err
	}
	if opt.StartFrom < 0 {
		return nil, errors.New("start_from must be non-negative")
	}

	remote := opt.Remote
	if strings.HasPrefix(remote, name+":") {
		return nil, errors.New("can't point remote at itself - check the value of the remote setting")
	}

	baseName, basePath, err := fspath.Parse(remote)
	if err != nil {
		return nil, errors.Wrapf(err, "failed to parse remote %q to wrap", remote)
	}
	if baseName != "" {
		baseName += ":"
	}
	// Look for a file first
	remotePath := fspath.JoinRootPath(basePath, rpath)
	baseFs, err := cache.Get(ctx, baseName+remotePath)
	if err != fs.ErrorIsFile && err != nil {
		return nil, errors.Wrapf(err, "failed to make remote %q to wrap", baseName+remotePath)
	}
	if !operations.CanServerSideMove(baseFs) {
		return nil, errors.New("can't use chunker on a backend which doesn't support server-side move or copy")
	}

	f := &Fs{
		base: baseFs,
		name: name,
		root: rpath,
		opt:  *opt,
	}
	cache.PinUntilFinalized(f.base, f)
	f.dirSort = true // processEntries requires that meta Objects prerun data chunks atm.

	if err := f.configure(opt.NameFormat, opt.MetaFormat, opt.HashType); err != nil {
		return nil, err
	}

	// Handle the tricky case detected by FsMkdir/FsPutFiles/FsIsFile
	// when `rpath` points to a composite multi-chunk file without metadata,
	// i.e. `rpath` does not exist in the wrapped remote, but chunker
	// detects a composite file because it finds the first chunk!
	// (yet can't satisfy fstest.CheckListing, will ignore)
	if err == nil && !f.useMeta && strings.Contains(rpath, "/") {
		firstChunkPath := f.makeChunkName(remotePath, 0, "", "")
		_, testErr := cache.Get(ctx, baseName+firstChunkPath)
		if testErr == fs.ErrorIsFile {
			err = testErr
		}
	}

	// Note 1: the features here are ones we could support, and they are
	// ANDed with the ones from wrappedFs.
	// Note 2: features.Fill() points features.PutStream to our PutStream,
	// but features.Mask() will nullify it if wrappedFs does not have it.
	f.features = (&fs.Features{
		CaseInsensitive:         true,
		DuplicateFiles:          true,
		ReadMimeType:            false, // Object.MimeType not supported
		WriteMimeType:           true,
		BucketBased:             true,
		CanHaveEmptyDirectories: true,
		ServerSideAcrossConfigs: true,
	}).Fill(ctx, f).Mask(ctx, baseFs).WrapsFs(f, baseFs)

	f.features.Disable("ListR") // Recursive listing may cause chunker skip files

	f.features.Disable("ListR") // Recursive listing may cause chunker skip files

	return f, err
}

// Options defines the configuration for this backend
type Options struct {
	Remote     string        `config:"remote"`
	ChunkSize  fs.SizeSuffix `config:"chunk_size"`
	NameFormat string        `config:"name_format"`
	StartFrom  int           `config:"start_from"`
	MetaFormat string        `config:"meta_format"`
	HashType   string        `config:"hash_type"`
	FailHard   bool          `config:"fail_hard"`
}

// Fs represents a wrapped fs.Fs
type Fs struct {
	name         string
	root         string
	base         fs.Fs          // remote wrapped by chunker overlay
	wrapper      fs.Fs          // wrapper is used by SetWrapper
	useMeta      bool           // false if metadata format is 'none'
	useMD5       bool           // mutually exclusive with useSHA1
	useSHA1      bool           // mutually exclusive with useMD5
	hashFallback bool           // allows fallback from MD5 to SHA1 and vice versa
	hashAll      bool           // hash all files, mutually exclusive with hashFallback
	dataNameFmt  string         // name format of data chunks
	ctrlNameFmt  string         // name format of control chunks
	nameRegexp   *regexp.Regexp // regular expression to match chunk names
	xactIDRand   *rand.Rand     // generator of random transaction identifiers
	xactIDMutex  sync.Mutex     // mutex for the source of randomness
	opt          Options        // copy of Options
	features     *fs.Features   // optional features
	dirSort      bool           // reserved for future, ignored
}

// configure sets up chunker for given name format, meta format and hash type.
// It also seeds the source of random transaction identifiers.
// configure must be called only from NewFs or by unit tests.
func (f *Fs) configure(nameFormat, metaFormat, hashType string) error {
	if err := f.setChunkNameFormat(nameFormat); err != nil {
		return errors.Wrapf(err, "invalid name format '%s'", nameFormat)
	}
	if err := f.setMetaFormat(metaFormat); err != nil {
		return err
	}
	if err := f.setHashType(hashType); err != nil {
		return err
	}

	randomSeed := time.Now().UnixNano()
	f.xactIDRand = rand.New(rand.NewSource(randomSeed))

	return nil
}

func (f *Fs) setMetaFormat(metaFormat string) error {
	switch metaFormat {
	case "none":
		f.useMeta = false
	case "simplejson":
		f.useMeta = true
	default:
		return fmt.Errorf("unsupported meta format '%s'", metaFormat)
	}
	return nil
}

// setHashType
// must be called *after* setMetaFormat.
//
// In the "All" mode chunker will force metadata on all files
// if the wrapped remote can't provide given hashsum.
func (f *Fs) setHashType(hashType string) error {
	f.useMD5 = false
	f.useSHA1 = false
	f.hashFallback = false
	f.hashAll = false
	requireMetaHash := true

	switch hashType {
	case "none":
		requireMetaHash = false
	case "md5":
		f.useMD5 = true
	case "sha1":
		f.useSHA1 = true
	case "md5quick":
		f.useMD5 = true
		f.hashFallback = true
	case "sha1quick":
		f.useSHA1 = true
		f.hashFallback = true
	case "md5all":
		f.useMD5 = true
		f.hashAll = !f.base.Hashes().Contains(hash.MD5)
	case "sha1all":
		f.useSHA1 = true
		f.hashAll = !f.base.Hashes().Contains(hash.SHA1)
	default:
		return fmt.Errorf("unsupported hash type '%s'", hashType)
	}
	if requireMetaHash && !f.useMeta {
		return fmt.Errorf("hash type '%s' requires compatible meta format", hashType)
	}
	return nil
}

// setChunkNameFormat converts pattern based chunk name format
// into Printf format and Regular expressions for data and
// control chunks.
func (f *Fs) setChunkNameFormat(pattern string) error {
	// validate pattern
	if strings.Count(pattern, "*") != 1 {
		return errors.New("pattern must have exactly one asterisk (*)")
	}
	numDigits := strings.Count(pattern, "#")
	if numDigits < 1 {
		return errors.New("pattern must have a hash character (#)")
	}
	if strings.Index(pattern, "*") > strings.Index(pattern, "#") {
		return errors.New("asterisk (*) in pattern must come before hashes (#)")
	}
	if ok, _ := regexp.MatchString("^[^#]*[#]+[^#]*$", pattern); !ok {
		return errors.New("hashes (#) in pattern must be consecutive")
	}
	if dir, _ := path.Split(pattern); dir != "" {
		return errors.New("directory separator prohibited")
	}
	if pattern[0] != '*' {
		return errors.New("pattern must start with asterisk") // to be lifted later
	}

	// craft a unified regular expression for all types of chunks
	reHashes := regexp.MustCompile("[#]+")
	reDigits := "[0-9]+"
	if numDigits > 1 {
		reDigits = fmt.Sprintf("[0-9]{%d,}", numDigits)
	}
	reDataOrCtrl := fmt.Sprintf("(?:(%s)|_(%s))", reDigits, ctrlTypeRegStr)

	// this must be non-greedy or else it could eat up temporary suffix
	const mainNameRegStr = "(.+?)"

	strRegex := regexp.QuoteMeta(pattern)
	strRegex = reHashes.ReplaceAllLiteralString(strRegex, reDataOrCtrl)
	strRegex = strings.Replace(strRegex, "\\*", mainNameRegStr, -1)
	strRegex = fmt.Sprintf("^%s(?:%s|%s)?$", strRegex, tempSuffixRegStr, tempSuffixRegOld)
	f.nameRegexp = regexp.MustCompile(strRegex)

	// craft printf formats for active data/control chunks
	fmtDigits := "%d"
	if numDigits > 1 {
		fmtDigits = fmt.Sprintf("%%0%dd", numDigits)
	}
	strFmt := strings.Replace(pattern, "%", "%%", -1)
	strFmt = strings.Replace(strFmt, "*", "%s", 1)
	f.dataNameFmt = reHashes.ReplaceAllLiteralString(strFmt, fmtDigits)
	f.ctrlNameFmt = reHashes.ReplaceAllLiteralString(strFmt, "_%s")
	return nil
}

// makeChunkName produces chunk name (or path) for a given file.
//
// filePath can be name, relative or absolute path of main file.
//
// chunkNo must be a zero based index of data chunk.
// Negative chunkNo e.g. -1 indicates a control chunk.
// ctrlType is type of control chunk (must be valid).
// ctrlType must be "" for data chunks.
//
// xactID is a transaction identifier. Empty xactID denotes active chunk,
// otherwise temporary chunk name is produced.
//
func (f *Fs) makeChunkName(filePath string, chunkNo int, ctrlType, xactID string) string {
	dir, parentName := path.Split(filePath)
	var name, tempSuffix string
	switch {
	case chunkNo >= 0 && ctrlType == "":
		name = fmt.Sprintf(f.dataNameFmt, parentName, chunkNo+f.opt.StartFrom)
	case chunkNo < 0 && ctrlTypeRegexp.MatchString(ctrlType):
		name = fmt.Sprintf(f.ctrlNameFmt, parentName, ctrlType)
	default:
		panic("makeChunkName: invalid argument") // must not produce something we can't consume
	}
	if xactID != "" {
		tempSuffix = fmt.Sprintf(tempSuffixFormat, xactID)
		if !tempSuffixRegexp.MatchString(tempSuffix) {
			panic("makeChunkName: invalid argument")
		}
	}
	return dir + name + tempSuffix
}

// parseChunkName checks whether given file path belongs to
// a chunk and extracts chunk name parts.
//
// filePath can be name, relative or absolute path of a file.
//
// Returned parentPath is path of the composite file owning the chunk.
// It's a non-empty string if valid chunk name is detected
// or "" if it's not a chunk.
// Other returned values depend on detected chunk type:
// data or control, active or temporary:
//
// data chunk - the returned chunkNo is non-negative and ctrlType is ""
// control chunk - the chunkNo is -1 and ctrlType is a non-empty string
// active chunk - the returned xactID is ""
// temporary chunk - the xactID is a non-empty string
func (f *Fs) parseChunkName(filePath string) (parentPath string, chunkNo int, ctrlType, xactID string) {
	dir, name := path.Split(filePath)
	match := f.nameRegexp.FindStringSubmatch(name)
	if match == nil || match[1] == "" {
		return "", -1, "", ""
	}
	var err error

	chunkNo = -1
	if match[2] != "" {
		if chunkNo, err = strconv.Atoi(match[2]); err != nil {
			chunkNo = -1
		}
		if chunkNo -= f.opt.StartFrom; chunkNo < 0 {
			fs.Infof(f, "invalid data chunk number in file %q", name)
			return "", -1, "", ""
		}
	}

	if match[4] != "" {
		xactID = match[4]
	}
	if match[5] != "" {
		// old-style temporary suffix
		number, err := strconv.ParseInt(match[5], 10, 64)
		if err != nil || number < 0 {
			fs.Infof(f, "invalid old-style transaction number in file %q", name)
			return "", -1, "", ""
		}
		// convert old-style transaction number to base-36 transaction ID
		xactID = fmt.Sprintf(tempSuffixFormat, strconv.FormatInt(number, 36))
		xactID = xactID[1:] // strip leading underscore
	}

	parentPath = dir + match[1]
	ctrlType = match[3]
	return
}

// forbidChunk prints error message or raises error if file is chunk.
// First argument sets log prefix, use `false` to suppress message.
func (f *Fs) forbidChunk(o interface{}, filePath string) error {
	if parentPath, _, _, _ := f.parseChunkName(filePath); parentPath != "" {
		if f.opt.FailHard {
			return fmt.Errorf("chunk overlap with %q", parentPath)
		}
		if boolVal, isBool := o.(bool); !isBool || boolVal {
			fs.Errorf(o, "chunk overlap with %q", parentPath)
		}
	}
	return nil
}

// newXactID produces a sufficiently random transaction identifier.
//
// The temporary suffix mask allows identifiers consisting of 4-9
// base-36 digits (ie. digits 0-9 or lowercase letters a-z).
// The identifiers must be unique between transactions running on
// the single file in parallel.
//
// Currently the function produces 6-character identifiers.
// Together with underscore this makes a 7-character temporary suffix.
//
// The first 4 characters isolate groups of transactions by time intervals.
// The maximum length of interval is base-36 "zzzz" ie. 1,679,615 seconds.
// The function rather takes a maximum prime closest to this number
// (see https://primes.utm.edu) as the interval length to better safeguard
// against repeating pseudo-random sequences in cases when rclone is
// invoked from a periodic scheduler like unix cron.
// Thus, the interval is slightly more than 19 days 10 hours 33 minutes.
//
// The remaining 2 base-36 digits (in the range from 0 to 1295 inclusive)
// are taken from the local random source.
// This provides about 0.1% collision probability for two parallel
// operations started at the same second and working on the same file.
//
// Non-empty filePath argument enables probing for existing temporary chunk
// to further eliminate collisions.
func (f *Fs) newXactID(ctx context.Context, filePath string) (xactID string, err error) {
	const closestPrimeZzzzSeconds = 1679609
	const maxTwoBase36Digits = 1295

	unixSec := time.Now().Unix()
	if unixSec < 0 {
		unixSec = -unixSec // unlikely but the number must be positive
	}
	circleSec := unixSec % closestPrimeZzzzSeconds
	first4chars := strconv.FormatInt(circleSec, 36)

	for tries := 0; tries < maxTransactionProbes; tries++ {
		f.xactIDMutex.Lock()
		randomness := f.xactIDRand.Int63n(maxTwoBase36Digits + 1)
		f.xactIDMutex.Unlock()

		last2chars := strconv.FormatInt(randomness, 36)
		xactID = fmt.Sprintf("%04s%02s", first4chars, last2chars)

		if filePath == "" {
			return
		}
		probeChunk := f.makeChunkName(filePath, 0, "", xactID)
		_, probeErr := f.base.NewObject(ctx, probeChunk)
		if probeErr != nil {
			return
		}
	}

	return "", fmt.Errorf("can't setup transaction for %s", filePath)
}

// List the objects and directories in dir into entries.
// The entries can be returned in any order but should be
// for a complete directory.
//
// dir should be "" to list the root, and should not have
// trailing slashes.
//
// This should return ErrDirNotFound if the directory isn't found.
//
// Commands normally cleanup all temporary chunks in case of a failure.
// However, if rclone dies unexpectedly, it can leave behind a bunch of
// hidden temporary chunks. List and its underlying chunkEntries()
// silently skip all temporary chunks in the directory. It's okay if
// they belong to an unfinished command running in parallel.
//
// However, there is no way to discover dead temporary chunks atm.
// As a workaround users can use `purge` to forcibly remove the whole
// directory together with dead chunks.
// In future a flag named like `--chunker-list-hidden` may be added to
// rclone that will tell List to reveal hidden chunks.
//
func (f *Fs) List(ctx context.Context, dir string) (entries fs.DirEntries, err error) {
	entries, err = f.base.List(ctx, dir)
	if err != nil {
		return nil, err
	}
	return f.processEntries(ctx, entries, dir)
}

// ListR lists the objects and directories of the Fs starting
// from dir recursively into out.
//
// dir should be "" to start from the root, and should not
// have trailing slashes.
//
// This should return ErrDirNotFound if the directory isn't
// found.
//
// It should call callback for each tranche of entries read.
// These need not be returned in any particular order.  If
// callback returns an error then the listing will stop
// immediately.
//
// Don't implement this unless you have a more efficient way
// of listing recursively than doing a directory traversal.
func (f *Fs) ListR(ctx context.Context, dir string, callback fs.ListRCallback) (err error) {
	do := f.base.Features().ListR
	return do(ctx, dir, func(entries fs.DirEntries) error {
		newEntries, err := f.processEntries(ctx, entries, dir)
		if err != nil {
			return err
		}
		return callback(newEntries)
	})
}

// processEntries assembles chunk entries into composite entries
func (f *Fs) processEntries(ctx context.Context, origEntries fs.DirEntries, dirPath string) (newEntries fs.DirEntries, err error) {
	var sortedEntries fs.DirEntries
	if f.dirSort {
		// sort entries so that meta objects go before their chunks
		sortedEntries = make(fs.DirEntries, len(origEntries))
		copy(sortedEntries, origEntries)
		sort.Sort(sortedEntries)
	} else {
		sortedEntries = origEntries
	}

	byRemote := make(map[string]*Object)
	badEntry := make(map[string]bool)
	isSubdir := make(map[string]bool)

	var tempEntries fs.DirEntries
	for _, dirOrObject := range sortedEntries {
		switch entry := dirOrObject.(type) {
		case fs.Object:
			remote := entry.Remote()
			mainRemote, chunkNo, ctrlType, xactID := f.parseChunkName(remote)
			if mainRemote == "" {
				// this is meta object or standalone file
				object := f.newObject("", entry, nil)
				byRemote[remote] = object
				tempEntries = append(tempEntries, object)
				break
			}
			// this is some kind of chunk
			// metobject should have been created above if present
			isSpecial := xactID != "" || ctrlType != ""
			mainObject := byRemote[mainRemote]
			if mainObject == nil && f.useMeta && !isSpecial {
				fs.Debugf(f, "skip orphan data chunk %q", remote)
				break
			}
			if mainObject == nil && !f.useMeta {
				// this is the "nometa" case
				// create dummy chunked object without metadata
				mainObject = f.newObject(mainRemote, nil, nil)
				byRemote[mainRemote] = mainObject
				if !badEntry[mainRemote] {
					tempEntries = append(tempEntries, mainObject)
				}
			}
			if isSpecial {
				if revealHidden {
					fs.Infof(f, "ignore non-data chunk %q", remote)
				}
				// need to read metadata to ensure actual object type
<<<<<<< HEAD
=======
				// no need to read if metaobject is too big or absent,
				// use the fact that before calling validate()
				// the `size` field caches metaobject size, if any
>>>>>>> 7f5ee5d8
				if f.useMeta && mainObject != nil && mainObject.size <= maxMetadataSize {
					mainObject.unsure = true
				}
				break
			}
			if err := mainObject.addChunk(entry, chunkNo); err != nil {
				if f.opt.FailHard {
					return nil, err
				}
				badEntry[mainRemote] = true
			}
		case fs.Directory:
			isSubdir[entry.Remote()] = true
			wrapDir := fs.NewDirCopy(ctx, entry)
			wrapDir.SetRemote(entry.Remote())
			tempEntries = append(tempEntries, wrapDir)
		default:
			if f.opt.FailHard {
				return nil, fmt.Errorf("Unknown object type %T", entry)
			}
			fs.Debugf(f, "unknown object type %T", entry)
		}
	}

	for _, entry := range tempEntries {
		if object, ok := entry.(*Object); ok {
			remote := object.Remote()
			if isSubdir[remote] {
				if f.opt.FailHard {
					return nil, fmt.Errorf("%q is both meta object and directory", remote)
				}
				badEntry[remote] = true // fall thru
			}
			if badEntry[remote] {
				fs.Debugf(f, "invalid directory entry %q", remote)
				continue
			}
			if err := object.validate(); err != nil {
				if f.opt.FailHard {
					return nil, err
				}
				fs.Debugf(f, "invalid chunks in object %q", remote)
				continue
			}
		}
		newEntries = append(newEntries, entry)
	}

	if f.dirSort {
		sort.Sort(newEntries)
	}
	return newEntries, nil
}

// NewObject finds the Object at remote.
//
// Please note that every NewObject invocation will scan the whole directory.
// Using here something like fs.DirCache might improve performance
// (yet making the logic more complex).
//
// Note that chunker prefers analyzing file names rather than reading
// the content of meta object assuming that directory scans are fast
// but opening even a small file can be slow on some backends.
//
func (f *Fs) NewObject(ctx context.Context, remote string) (fs.Object, error) {
	return f.scanObject(ctx, remote, false)
}

// scanObject is like NewObject with optional quick scan mode.
// The quick mode avoids directory requests other than `List`,
// ignores non-chunked objects and skips chunk size checks.
func (f *Fs) scanObject(ctx context.Context, remote string, quickScan bool) (fs.Object, error) {
	if err := f.forbidChunk(false, remote); err != nil {
		return nil, errors.Wrap(err, "can't access")
	}

	var (
		o        *Object
		baseObj  fs.Object
		err      error
		sameMain bool
	)

	if f.useMeta {
		baseObj, err = f.base.NewObject(ctx, remote)
		if err != nil {
			return nil, err
		}
		remote = baseObj.Remote()

		// Chunker's meta object cannot be large and maxMetadataSize acts
		// as a hard limit. Anything larger than that is treated as a
		// non-chunked file without even checking its contents, so it's
		// paramount to prevent metadata from exceeding the maximum size.
		// Anything smaller is additionally checked for format.
		o = f.newObject("", baseObj, nil)
		if o.size > maxMetadataSize {
			return o, nil
		}
	} else {
		// Metadata is disabled, hence this is either a multi-chunk
		// composite file without meta object or a non-chunked file.
		// Create an empty wrapper here, scan directory to determine
		// which case it is and postpone reading if it's the latter one.
		o = f.newObject(remote, nil, nil)
	}

	// If the object is small, it's probably a meta object.
	// However, composite file must have data chunks besides it.
	// Scan directory for possible data chunks now and decide later on.
	dir := path.Dir(strings.TrimRight(remote, "/"))
	if dir == "." {
		dir = ""
	}
	entries, err := f.base.List(ctx, dir)
	switch err {
	case nil:
		// OK, fall thru
	case fs.ErrorDirNotFound:
		entries = nil
	default:
		return nil, errors.Wrap(err, "can't detect composite file")
	}

	caseInsensitive := f.features.CaseInsensitive
	for _, dirOrObject := range entries {
		entry, ok := dirOrObject.(fs.Object)
		if !ok {
			continue
		}
		entryRemote := entry.Remote()
		if !caseInsensitive && !strings.Contains(entryRemote, remote) {
			continue // bypass regexp to save cpu
		}
		mainRemote, chunkNo, ctrlType, xactID := f.parseChunkName(entryRemote)
<<<<<<< HEAD
		if mainRemote == "" || mainRemote != remote {
			continue // skip non-conforming chunks
=======
		if mainRemote == "" {
			continue // skip non-chunks
		}
		if caseInsensitive {
			sameMain = strings.EqualFold(mainRemote, remote)
		} else {
			sameMain = mainRemote == remote
		}
		if !sameMain {
			continue // skip alien chunks
>>>>>>> 7f5ee5d8
		}
		if ctrlType != "" || xactID != "" {
			if f.useMeta {
				// temporary/control chunk calls for lazy metadata read
				o.unsure = true
			}
			continue
		}
		//fs.Debugf(f, "%q belongs to %q as chunk %d", entryRemote, mainRemote, chunkNo)
		if err := o.addChunk(entry, chunkNo); err != nil {
			return nil, err
		}
	}

	if o.main == nil && (o.chunks == nil || len(o.chunks) == 0) {
		// Scanning hasn't found data chunks with conforming names.
		if f.useMeta || quickScan {
			// Metadata is required but absent and there are no chunks.
			return nil, fs.ErrorObjectNotFound
		}

		// Data chunks are not found and metadata is disabled.
		// Thus, we are in the "latter case" from above.
		// Let's try the postponed reading of a non-chunked file and add it
		// as a single chunk to the empty composite wrapper created above
		// with nil metadata.
		baseObj, err = f.base.NewObject(ctx, remote)
		if err == nil {
			err = o.addChunk(baseObj, 0)
		}
		if err != nil {
			return nil, err
		}
	}

	// This is either a composite object with metadata or a non-chunked
	// file without metadata. Validate it and update the total data size.
	// As an optimization, skip metadata reading here - we will call
	// readMetadata lazily when needed (reading can be expensive).
	if !quickScan {
		if err := o.validate(); err != nil {
			return nil, err
		}
	}
	return o, nil
}

// readMetadata reads composite object metadata and caches results,
// in case of critical errors metadata is not cached.
// Returns ErrMetaUnknown if an unsupported metadata format is detected.
// If object is not chunked but marked by List or NewObject for recheck,
// readMetadata will attempt to parse object as composite with fallback
// to non-chunked representation if the attempt fails.
func (o *Object) readMetadata(ctx context.Context) error {
	// return quickly if metadata is absent or has been already cached
	if !o.f.useMeta {
		o.isFull = true
	}
	if o.isFull {
		return nil
	}
<<<<<<< HEAD
	if !o.f.useMeta || (!o.isComposite() && !o.unsure) {
=======
	if !o.isComposite() && !o.unsure {
		// this for sure is a non-chunked standalone file
>>>>>>> 7f5ee5d8
		o.isFull = true
		return nil
	}

	// validate metadata
	metaObject := o.main
	if metaObject.Size() > maxMetadataSize {
		if o.unsure {
			// this is not metadata but a foreign object
			o.unsure = false
			o.chunks = nil  // make isComposite return false
			o.isFull = true // cache results
			return nil
		}
		return ErrMetaTooBig
	}

<<<<<<< HEAD
=======
	// size is within limits, perform consistency checks
>>>>>>> 7f5ee5d8
	reader, err := metaObject.Open(ctx)
	if err != nil {
		return err
	}
	metadata, err := ioutil.ReadAll(reader)
	_ = reader.Close() // ensure file handle is freed on windows
	if err != nil {
		return err
	}

	switch o.f.opt.MetaFormat {
	case "simplejson":
		metaInfo, madeByChunker, err := unmarshalSimpleJSON(ctx, metaObject, metadata)
		if o.unsure {
			o.unsure = false
			if !madeByChunker {
				// this is not metadata but a foreign object
				o.chunks = nil  // make isComposite return false
				o.isFull = true // cache results
				return nil
			}
		}
		switch err {
		case nil:
			// fall thru
		case ErrMetaTooBig, ErrMetaUnknown:
			return err // return these errors unwrapped for unit tests
		default:
			return errors.Wrap(err, "invalid metadata")
		}
		if o.size != metaInfo.Size() || len(o.chunks) != metaInfo.nChunks {
			return errors.New("metadata doesn't match file size")
		}
		o.md5 = metaInfo.md5
		o.sha1 = metaInfo.sha1
	}

	o.isFull = true // cache results
	return nil
}

// put implements Put, PutStream, PutUnchecked, Update
func (f *Fs) put(
	ctx context.Context, in io.Reader, src fs.ObjectInfo, remote string, options []fs.OpenOption,
	basePut putFn, action string, target fs.Object) (obj fs.Object, err error) {

<<<<<<< HEAD
=======
	// Perform consistency checks
>>>>>>> 7f5ee5d8
	if err := f.forbidChunk(src, remote); err != nil {
		return nil, errors.Wrap(err, action+" refused")
	}
	if target == nil {
		// Get target object with a quick directory scan
<<<<<<< HEAD
=======
		// skip metadata check if target object does not exist.
		// ignore not-chunked objects, skip chunk size checks.
>>>>>>> 7f5ee5d8
		if obj, err := f.scanObject(ctx, remote, true); err == nil {
			target = obj
		}
	}
	if target != nil {
		obj := target.(*Object)
		if err := obj.readMetadata(ctx); err == ErrMetaUnknown {
			// refuse to update a file of unsupported format
			return nil, errors.Wrap(err, "refusing to "+action)
		}
	}

<<<<<<< HEAD
=======
	// Prepare to upload
>>>>>>> 7f5ee5d8
	c := f.newChunkingReader(src)
	wrapIn := c.wrapStream(ctx, in, src)

	var metaObject fs.Object
	defer func() {
		if err != nil {
			c.rollback(ctx, metaObject)
		}
	}()

	baseRemote := remote
	xactID, errXact := f.newXactID(ctx, baseRemote)
	if errXact != nil {
		return nil, errXact
	}

	// Transfer chunks data
	for c.chunkNo = 0; !c.done; c.chunkNo++ {
		if c.chunkNo > maxSafeChunkNumber {
			return nil, ErrChunkOverflow
		}

		tempRemote := f.makeChunkName(baseRemote, c.chunkNo, "", xactID)
		size := c.sizeLeft
		if size > c.chunkSize {
			size = c.chunkSize
		}
		savedReadCount := c.readCount

		// If a single chunk is expected, avoid the extra rename operation
		chunkRemote := tempRemote
		if c.expectSingle && c.chunkNo == 0 && optimizeFirstChunk {
			chunkRemote = baseRemote
		}
		info := f.wrapInfo(src, chunkRemote, size)

		// Refill chunkLimit and let basePut repeatedly call chunkingReader.Read()
		c.chunkLimit = c.chunkSize
		// TODO: handle range/limit options
		chunk, errChunk := basePut(ctx, wrapIn, info, options...)
		if errChunk != nil {
			return nil, errChunk
		}

		if size > 0 && c.readCount == savedReadCount && c.expectSingle {
			// basePut returned success but didn't call chunkingReader's Read.
			// This is possible if wrapped remote has performed the put by hash
			// because chunker bridges Hash from source for non-chunked files.
			// Hence, force Read here to update accounting and hashsums.
			if err := c.dummyRead(wrapIn, size); err != nil {
				return nil, err
			}
		}
		if c.sizeLeft == 0 && !c.done {
			// The file has been apparently put by hash, force completion.
			c.done = true
		}

		// Expected a single chunk but more to come, so name it as usual.
		if !c.done && chunkRemote != tempRemote {
			fs.Infof(chunk, "Expected single chunk, got more")
			chunkMoved, errMove := f.baseMove(ctx, chunk, tempRemote, delFailed)
			if errMove != nil {
				silentlyRemove(ctx, chunk)
				return nil, errMove
			}
			chunk = chunkMoved
		}

		// Wrapped remote may or may not have seen EOF from chunking reader,
		// e.g. the box multi-uploader reads exactly the chunk size specified
		// and skips the "EOF" read. Hence, switch to next limit here.
		if !(c.chunkLimit == 0 || c.chunkLimit == c.chunkSize || c.sizeTotal == -1 || c.done) {
			silentlyRemove(ctx, chunk)
			return nil, fmt.Errorf("Destination ignored %d data bytes", c.chunkLimit)
		}
		c.chunkLimit = c.chunkSize

		c.chunks = append(c.chunks, chunk)
	}

	// Validate uploaded size
	if c.sizeTotal != -1 && c.readCount != c.sizeTotal {
		return nil, fmt.Errorf("Incorrect upload size %d != %d", c.readCount, c.sizeTotal)
	}

	// Check for input that looks like valid metadata
	needMeta := len(c.chunks) > 1
	if c.readCount <= maxMetadataSize && len(c.chunks) == 1 {
		_, madeByChunker, _ := unmarshalSimpleJSON(ctx, c.chunks[0], c.smallHead)
		needMeta = madeByChunker
	}

	// Finalize small object as non-chunked.
	// This can be bypassed, and single chunk with metadata will be
	// created if forced by consistent hashing or due to unsafe input.
	if !needMeta && !f.hashAll && f.useMeta {
		// If previous object was chunked, remove its chunks
		f.removeOldChunks(ctx, baseRemote)

		// Rename single data chunk in place
		chunk := c.chunks[0]
		if chunk.Remote() != baseRemote {
			chunkMoved, errMove := f.baseMove(ctx, chunk, baseRemote, delAlways)
			if errMove != nil {
				silentlyRemove(ctx, chunk)
				return nil, errMove
			}
			chunk = chunkMoved
		}

		return f.newObject("", chunk, nil), nil
	}

	// Validate total size of data chunks
	var sizeTotal int64
	for _, chunk := range c.chunks {
		sizeTotal += chunk.Size()
	}
	if sizeTotal != c.readCount {
		return nil, fmt.Errorf("Incorrect chunks size %d != %d", sizeTotal, c.readCount)
	}

	// If previous object was chunked, remove its chunks
	f.removeOldChunks(ctx, baseRemote)

	// Rename data chunks from temporary to final names
	for chunkNo, chunk := range c.chunks {
		chunkRemote := f.makeChunkName(baseRemote, chunkNo, "", "")
		chunkMoved, errMove := f.baseMove(ctx, chunk, chunkRemote, delFailed)
		if errMove != nil {
			return nil, errMove
		}
		c.chunks[chunkNo] = chunkMoved
	}

	if !f.useMeta {
		// Remove stale metadata, if any
		oldMeta, errOldMeta := f.base.NewObject(ctx, baseRemote)
		if errOldMeta == nil {
			silentlyRemove(ctx, oldMeta)
		}

		o := f.newObject(baseRemote, nil, c.chunks)
		o.size = sizeTotal
		return o, nil
	}

	// Update meta object
	var metadata []byte
	switch f.opt.MetaFormat {
	case "simplejson":
		c.updateHashes()
		metadata, err = marshalSimpleJSON(ctx, sizeTotal, len(c.chunks), c.md5, c.sha1)
	}
	if err == nil {
		metaInfo := f.wrapInfo(src, baseRemote, int64(len(metadata)))
		metaObject, err = basePut(ctx, bytes.NewReader(metadata), metaInfo)
	}
	if err != nil {
		return nil, err
	}

	o := f.newObject("", metaObject, c.chunks)
	o.size = sizeTotal
	return o, nil
}

type putFn func(ctx context.Context, in io.Reader, src fs.ObjectInfo, options ...fs.OpenOption) (fs.Object, error)

type chunkingReader struct {
	baseReader   io.Reader
	sizeTotal    int64
	sizeLeft     int64
	readCount    int64
	chunkSize    int64
	chunkLimit   int64
	chunkNo      int
	err          error
	done         bool
	chunks       []fs.Object
	expectSingle bool
	smallHead    []byte
	fs           *Fs
	hasher       gohash.Hash
	md5          string
	sha1         string
}

func (f *Fs) newChunkingReader(src fs.ObjectInfo) *chunkingReader {
	c := &chunkingReader{
		fs:        f,
		chunkSize: int64(f.opt.ChunkSize),
		sizeTotal: src.Size(),
	}
	c.chunkLimit = c.chunkSize
	c.sizeLeft = c.sizeTotal
	c.expectSingle = c.sizeTotal >= 0 && c.sizeTotal <= c.chunkSize
	return c
}

func (c *chunkingReader) wrapStream(ctx context.Context, in io.Reader, src fs.ObjectInfo) io.Reader {
	baseIn, wrapBack := accounting.UnWrap(in)

	switch {
	case c.fs.useMD5:
		srcObj := fs.UnWrapObjectInfo(src)
		if srcObj != nil && srcObj.Fs().Features().SlowHash {
			fs.Debugf(src, "skip slow MD5 on source file, hashing in-transit")
			c.hasher = md5.New()
			break
		}
		if c.md5, _ = src.Hash(ctx, hash.MD5); c.md5 == "" {
			if c.fs.hashFallback {
				c.sha1, _ = src.Hash(ctx, hash.SHA1)
			} else {
				c.hasher = md5.New()
			}
		}
	case c.fs.useSHA1:
		srcObj := fs.UnWrapObjectInfo(src)
		if srcObj != nil && srcObj.Fs().Features().SlowHash {
			fs.Debugf(src, "skip slow SHA1 on source file, hashing in-transit")
			c.hasher = sha1.New()
			break
		}
		if c.sha1, _ = src.Hash(ctx, hash.SHA1); c.sha1 == "" {
			if c.fs.hashFallback {
				c.md5, _ = src.Hash(ctx, hash.MD5)
			} else {
				c.hasher = sha1.New()
			}
		}
	}

	if c.hasher != nil {
		baseIn = io.TeeReader(baseIn, c.hasher)
	}
	c.baseReader = baseIn
	return wrapBack(c)
}

func (c *chunkingReader) updateHashes() {
	if c.hasher == nil {
		return
	}
	switch {
	case c.fs.useMD5:
		c.md5 = hex.EncodeToString(c.hasher.Sum(nil))
	case c.fs.useSHA1:
		c.sha1 = hex.EncodeToString(c.hasher.Sum(nil))
	}
}

// Note: Read is not called if wrapped remote performs put by hash.
func (c *chunkingReader) Read(buf []byte) (bytesRead int, err error) {
	if c.chunkLimit <= 0 {
		// Chunk complete - switch to next one.
		// Note #1:
<<<<<<< HEAD
		// We might not get here because some remotes (eg. box multi-uploader)
=======
		// We might not get here because some remotes (e.g. box multi-uploader)
>>>>>>> 7f5ee5d8
		// read the specified size exactly and skip the concluding EOF Read.
		// Then a check in the put loop will kick in.
		// Note #2:
		// The crypt backend after receiving EOF here will call Read again
		// and we must insist on returning EOF, so we postpone refilling
		// chunkLimit to the main loop.
		return 0, io.EOF
	}
	if int64(len(buf)) > c.chunkLimit {
		buf = buf[0:c.chunkLimit]
	}
	bytesRead, err = c.baseReader.Read(buf)
	if err != nil && err != io.EOF {
		c.err = err
		c.done = true
		return
	}
	c.accountBytes(int64(bytesRead))
	if c.chunkNo == 0 && c.expectSingle && bytesRead > 0 && c.readCount <= maxMetadataSize {
		c.smallHead = append(c.smallHead, buf[:bytesRead]...)
	}
	if bytesRead == 0 && c.sizeLeft == 0 {
		err = io.EOF // Force EOF when no data left.
	}
	if err == io.EOF {
		c.done = true
	}
	return
}

func (c *chunkingReader) accountBytes(bytesRead int64) {
	c.readCount += bytesRead
	c.chunkLimit -= bytesRead
	if c.sizeLeft != -1 {
		c.sizeLeft -= bytesRead
	}
}

// dummyRead updates accounting, hashsums, etc. by simulating reads
func (c *chunkingReader) dummyRead(in io.Reader, size int64) error {
	if c.hasher == nil && c.readCount+size > maxMetadataSize {
		c.accountBytes(size)
		return nil
	}
	const bufLen = 1048576 // 1MB
	buf := make([]byte, bufLen)
	for size > 0 {
		n := size
		if n > bufLen {
			n = bufLen
		}
		if _, err := io.ReadFull(in, buf[0:n]); err != nil {
			return err
		}
		size -= n
	}
	return nil
}

// rollback removes uploaded temporary chunks
func (c *chunkingReader) rollback(ctx context.Context, metaObject fs.Object) {
	if metaObject != nil {
		c.chunks = append(c.chunks, metaObject)
	}
	for _, chunk := range c.chunks {
		if err := chunk.Remove(ctx); err != nil {
			fs.Errorf(chunk, "Failed to remove temporary chunk: %v", err)
		}
	}
}

func (f *Fs) removeOldChunks(ctx context.Context, remote string) {
	oldFsObject, err := f.NewObject(ctx, remote)
	if err == nil {
		oldObject := oldFsObject.(*Object)
		for _, chunk := range oldObject.chunks {
			if err := chunk.Remove(ctx); err != nil {
				fs.Errorf(chunk, "Failed to remove old chunk: %v", err)
			}
		}
	}
}

// Put into the remote path with the given modTime and size.
//
// May create the object even if it returns an error - if so
// will return the object and the error, otherwise will return
// nil and the error
func (f *Fs) Put(ctx context.Context, in io.Reader, src fs.ObjectInfo, options ...fs.OpenOption) (fs.Object, error) {
	return f.put(ctx, in, src, src.Remote(), options, f.base.Put, "put", nil)
}

// PutStream uploads to the remote path with the modTime given of indeterminate size
func (f *Fs) PutStream(ctx context.Context, in io.Reader, src fs.ObjectInfo, options ...fs.OpenOption) (fs.Object, error) {
	return f.put(ctx, in, src, src.Remote(), options, f.base.Features().PutStream, "upload", nil)
}

// Update in to the object with the modTime given of the given size
func (o *Object) Update(ctx context.Context, in io.Reader, src fs.ObjectInfo, options ...fs.OpenOption) error {
	basePut := o.f.base.Put
	if src.Size() < 0 {
		basePut = o.f.base.Features().PutStream
		if basePut == nil {
			return errors.New("wrapped file system does not support streaming uploads")
		}
	}
	oNew, err := o.f.put(ctx, in, src, o.Remote(), options, basePut, "update", o)
	if err == nil {
		*o = *oNew.(*Object)
	}
	return err
}

// PutUnchecked uploads the object
//
// This will create a duplicate if we upload a new file without
// checking to see if there is one already - use Put() for that.
func (f *Fs) PutUnchecked(ctx context.Context, in io.Reader, src fs.ObjectInfo, options ...fs.OpenOption) (fs.Object, error) {
	do := f.base.Features().PutUnchecked
	if do == nil {
		return nil, errors.New("can't PutUnchecked")
	}
	// TODO: handle range/limit options and really chunk stream here!
	o, err := do(ctx, in, f.wrapInfo(src, "", -1))
	if err != nil {
		return nil, err
	}
	return f.newObject("", o, nil), nil
}

// Hashes returns the supported hash sets.
// Chunker advertises a hash type if and only if it can be calculated
// for files of any size, non-chunked or composite.
func (f *Fs) Hashes() hash.Set {
	// composites AND no fallback AND (chunker OR wrapped Fs will hash all non-chunked's)
	if f.useMD5 && !f.hashFallback && (f.hashAll || f.base.Hashes().Contains(hash.MD5)) {
		return hash.NewHashSet(hash.MD5)
	}
	if f.useSHA1 && !f.hashFallback && (f.hashAll || f.base.Hashes().Contains(hash.SHA1)) {
		return hash.NewHashSet(hash.SHA1)
	}
	return hash.NewHashSet() // can't provide strong guarantees
}

// Mkdir makes the directory (container, bucket)
//
// Shouldn't return an error if it already exists
func (f *Fs) Mkdir(ctx context.Context, dir string) error {
	if err := f.forbidChunk(dir, dir); err != nil {
		return errors.Wrap(err, "can't mkdir")
	}
	return f.base.Mkdir(ctx, dir)
}

// Rmdir removes the directory (container, bucket) if empty
//
// Return an error if it doesn't exist or isn't empty
func (f *Fs) Rmdir(ctx context.Context, dir string) error {
	return f.base.Rmdir(ctx, dir)
}

// Purge all files in the directory
//
// Implement this if you have a way of deleting all the files
// quicker than just running Remove() on the result of List()
//
// Return an error if it doesn't exist.
//
// This command will chain to `purge` from wrapped remote.
// As a result it removes not only composite chunker files with their
// active chunks but also all hidden temporary chunks in the directory.
//
func (f *Fs) Purge(ctx context.Context, dir string) error {
	do := f.base.Features().Purge
	if do == nil {
		return fs.ErrorCantPurge
	}
	return do(ctx, dir)
}

// Remove an object (chunks and metadata, if any)
//
// Remove deletes only active chunks of the composite object.
// It does not try to look for temporary chunks because they could belong
// to another command modifying this composite file in parallel.
//
// Commands normally cleanup all temporary chunks in case of a failure.
// However, if rclone dies unexpectedly, it can leave hidden temporary
// chunks, which cannot be discovered using the `list` command.
// Remove does not try to search for such chunks or to delete them.
// Sometimes this can lead to strange results e.g. when `list` shows that
// directory is empty but `rmdir` refuses to remove it because on the
// level of wrapped remote it's actually *not* empty.
// As a workaround users can use `purge` to forcibly remove it.
//
// In future, a flag `--chunker-delete-hidden` may be added which tells
// Remove to search directory for hidden chunks and remove them too
// (at the risk of breaking parallel commands).
//
// Remove is the only operation allowed on the composite files with
// invalid or future metadata format.
// We don't let user copy/move/update unsupported composite files.
// Let's at least let her get rid of them, just complain loudly.
//
// This can litter directory with orphan chunks of unsupported types,
// but as long as we remove meta object, even future releases will
// treat the composite file as removed and refuse to act upon it.
//
// Disclaimer: corruption can still happen if unsupported file is removed
// and then recreated with the same name.
// Unsupported control chunks will get re-picked by a more recent
// rclone version with unexpected results. This can be helped by
// the `delete hidden` flag above or at least the user has been warned.
//
func (o *Object) Remove(ctx context.Context) (err error) {
	if err := o.f.forbidChunk(o, o.Remote()); err != nil {
		// operations.Move can still call Remove if chunker's Move refuses
		// to corrupt file in hard mode. Hence, refuse to Remove, too.
		return errors.Wrap(err, "refuse to corrupt")
	}
	if err := o.readMetadata(ctx); err == ErrMetaUnknown {
		// Proceed but warn user that unexpected things can happen.
		fs.Errorf(o, "Removing a file with unsupported metadata: %v", err)
	}

	// Remove non-chunked file or meta object of a composite file.
	if o.main != nil {
		err = o.main.Remove(ctx)
	}

	// Remove only active data chunks, ignore any temporary chunks that
	// might probably be created in parallel by other transactions.
	for _, chunk := range o.chunks {
		chunkErr := chunk.Remove(ctx)
		if err == nil {
			err = chunkErr
		}
	}

	// There are no known control chunks to remove atm.
	return err
}

// copyOrMove implements copy or move
func (f *Fs) copyOrMove(ctx context.Context, o *Object, remote string, do copyMoveFn, md5, sha1, opName string) (fs.Object, error) {
	if err := f.forbidChunk(o, remote); err != nil {
		return nil, errors.Wrapf(err, "can't %s", opName)
	}
	if err := o.readMetadata(ctx); err != nil {
		// Refuse to copy/move composite files with invalid or future
		// metadata format which might involve unsupported chunk types.
		return nil, errors.Wrapf(err, "can't %s this file", opName)
	}
	if !o.isComposite() {
		fs.Debugf(o, "%s non-chunked object...", opName)
		oResult, err := do(ctx, o.mainChunk(), remote) // chain operation to a single wrapped chunk
		if err != nil {
			return nil, err
		}
		return f.newObject("", oResult, nil), nil
	}

	fs.Debugf(o, "%s %d data chunks...", opName, len(o.chunks))
	mainRemote := o.remote
	var newChunks []fs.Object
	var err error

	// Copy/move active data chunks.
	// Ignore possible temporary chunks being created by parallel operations.
	for _, chunk := range o.chunks {
		chunkRemote := chunk.Remote()
		if !strings.HasPrefix(chunkRemote, mainRemote) {
			err = fmt.Errorf("invalid chunk name %q", chunkRemote)
			break
		}
		chunkSuffix := chunkRemote[len(mainRemote):]
		chunkResult, err := do(ctx, chunk, remote+chunkSuffix)
		if err != nil {
			break
		}
		newChunks = append(newChunks, chunkResult)
	}

	// Copy or move old metadata.
	// There are no known control chunks to move/copy atm.
	var metaObject fs.Object
	if err == nil && o.main != nil {
		metaObject, err = do(ctx, o.main, remote)
	}
	if err != nil {
		for _, chunk := range newChunks {
			silentlyRemove(ctx, chunk)
		}
		return nil, err
	}

	// Create wrapping object, calculate and validate total size
	newObj := f.newObject(remote, metaObject, newChunks)
	err = newObj.validate()
	if err != nil {
		silentlyRemove(ctx, newObj)
		return nil, err
	}

	// Update metadata
	var metadata []byte
	switch f.opt.MetaFormat {
	case "simplejson":
		metadata, err = marshalSimpleJSON(ctx, newObj.size, len(newChunks), md5, sha1)
		if err == nil {
			metaInfo := f.wrapInfo(metaObject, "", int64(len(metadata)))
			err = newObj.main.Update(ctx, bytes.NewReader(metadata), metaInfo)
		}
	case "none":
		if newObj.main != nil {
			err = newObj.main.Remove(ctx)
		}
	}

	// Return the composite object
	if err != nil {
		silentlyRemove(ctx, newObj)
		return nil, err
	}
	return newObj, nil
}

type copyMoveFn func(context.Context, fs.Object, string) (fs.Object, error)

func (f *Fs) okForServerSide(ctx context.Context, src fs.Object, opName string) (obj *Object, md5, sha1 string, ok bool) {
	var diff string
	obj, ok = src.(*Object)

	switch {
	case !ok:
		diff = "remote types"
	case !operations.SameConfig(f.base, obj.f.base):
		diff = "wrapped remotes"
	case f.opt.ChunkSize != obj.f.opt.ChunkSize:
		diff = "chunk sizes"
	case f.opt.NameFormat != obj.f.opt.NameFormat:
		diff = "chunk name formats"
	case f.opt.StartFrom != obj.f.opt.StartFrom:
		diff = "chunk numbering"
	case f.opt.MetaFormat != obj.f.opt.MetaFormat:
		diff = "meta formats"
	}
	if diff != "" {
		fs.Debugf(src, "Can't %s - different %s", opName, diff)
		ok = false
		return
	}

	if obj.unsure {
		// ensure object is composite if need to re-read metadata
		_ = obj.readMetadata(ctx)
	}
	requireMetaHash := obj.isComposite() && f.opt.MetaFormat == "simplejson"
	if !requireMetaHash && !f.hashAll {
		ok = true // hash is not required for metadata
		return
	}

	switch {
	case f.useMD5:
		md5, _ = obj.Hash(ctx, hash.MD5)
		ok = md5 != ""
		if !ok && f.hashFallback {
			sha1, _ = obj.Hash(ctx, hash.SHA1)
			ok = sha1 != ""
		}
	case f.useSHA1:
		sha1, _ = obj.Hash(ctx, hash.SHA1)
		ok = sha1 != ""
		if !ok && f.hashFallback {
			md5, _ = obj.Hash(ctx, hash.MD5)
			ok = md5 != ""
		}
	default:
		ok = false
	}
	if !ok {
		fs.Debugf(src, "Can't %s - required hash not found", opName)
	}
	return
}

// Copy src to this remote using server-side copy operations.
//
// This is stored with the remote path given
//
// It returns the destination Object and a possible error
//
// Will only be called if src.Fs().Name() == f.Name()
//
// If it isn't possible then return fs.ErrorCantCopy
func (f *Fs) Copy(ctx context.Context, src fs.Object, remote string) (fs.Object, error) {
	baseCopy := f.base.Features().Copy
	if baseCopy == nil {
		return nil, fs.ErrorCantCopy
	}
	obj, md5, sha1, ok := f.okForServerSide(ctx, src, "copy")
	if !ok {
		return nil, fs.ErrorCantCopy
	}
	return f.copyOrMove(ctx, obj, remote, baseCopy, md5, sha1, "copy")
}

// Move src to this remote using server-side move operations.
//
// This is stored with the remote path given
//
// It returns the destination Object and a possible error
//
// Will only be called if src.Fs().Name() == f.Name()
//
// If it isn't possible then return fs.ErrorCantMove
func (f *Fs) Move(ctx context.Context, src fs.Object, remote string) (fs.Object, error) {
	baseMove := func(ctx context.Context, src fs.Object, remote string) (fs.Object, error) {
		return f.baseMove(ctx, src, remote, delNever)
	}
	obj, md5, sha1, ok := f.okForServerSide(ctx, src, "move")
	if !ok {
		return nil, fs.ErrorCantMove
	}
	return f.copyOrMove(ctx, obj, remote, baseMove, md5, sha1, "move")
}

// baseMove chains to the wrapped Move or simulates it by Copy+Delete
func (f *Fs) baseMove(ctx context.Context, src fs.Object, remote string, delMode int) (fs.Object, error) {
	var (
		dest fs.Object
		err  error
	)
	switch delMode {
	case delAlways:
		dest, err = f.base.NewObject(ctx, remote)
	case delFailed:
		dest, err = operations.Move(ctx, f.base, nil, remote, src)
		if err == nil {
			return dest, err
		}
		dest, err = f.base.NewObject(ctx, remote)
	case delNever:
		// fall thru, the default
	}
	if err != nil {
		dest = nil
	}
	return operations.Move(ctx, f.base, dest, remote, src)
}

// DirMove moves src, srcRemote to this remote at dstRemote
// using server-side move operations.
//
// Will only be called if src.Fs().Name() == f.Name()
//
// If it isn't possible then return fs.ErrorCantDirMove
//
// If destination exists then return fs.ErrorDirExists
func (f *Fs) DirMove(ctx context.Context, src fs.Fs, srcRemote, dstRemote string) error {
	do := f.base.Features().DirMove
	if do == nil {
		return fs.ErrorCantDirMove
	}
	srcFs, ok := src.(*Fs)
	if !ok {
		fs.Debugf(srcFs, "Can't move directory - not same remote type")
		return fs.ErrorCantDirMove
	}
	return do(ctx, srcFs.base, srcRemote, dstRemote)
}

// CleanUp the trash in the Fs
//
// Implement this if you have a way of emptying the trash or
// otherwise cleaning up old versions of files.
func (f *Fs) CleanUp(ctx context.Context) error {
	do := f.base.Features().CleanUp
	if do == nil {
		return errors.New("can't CleanUp")
	}
	return do(ctx)
}

// About gets quota information from the Fs
func (f *Fs) About(ctx context.Context) (*fs.Usage, error) {
	do := f.base.Features().About
	if do == nil {
		return nil, errors.New("About not supported")
	}
	return do(ctx)
}

// UnWrap returns the Fs that this Fs is wrapping
func (f *Fs) UnWrap() fs.Fs {
	return f.base
}

// WrapFs returns the Fs that is wrapping this Fs
func (f *Fs) WrapFs() fs.Fs {
	return f.wrapper
}

// SetWrapper sets the Fs that is wrapping this Fs
func (f *Fs) SetWrapper(wrapper fs.Fs) {
	f.wrapper = wrapper
}

// ChangeNotify calls the passed function with a path
// that has had changes. If the implementation
// uses polling, it should adhere to the given interval.
//
// Replace data chunk names by the name of composite file.
// Ignore temporary and control chunks.
func (f *Fs) ChangeNotify(ctx context.Context, notifyFunc func(string, fs.EntryType), pollIntervalChan <-chan time.Duration) {
	do := f.base.Features().ChangeNotify
	if do == nil {
		return
	}
	wrappedNotifyFunc := func(path string, entryType fs.EntryType) {
		//fs.Debugf(f, "ChangeNotify: path %q entryType %d", path, entryType)
		if entryType == fs.EntryObject {
			mainPath, _, _, xactID := f.parseChunkName(path)
			if mainPath != "" && xactID == "" {
				path = mainPath
			}
		}
		notifyFunc(path, entryType)
	}
	do(ctx, wrappedNotifyFunc, pollIntervalChan)
}

// Shutdown the backend, closing any background tasks and any
// cached connections.
func (f *Fs) Shutdown(ctx context.Context) error {
	do := f.base.Features().Shutdown
	if do == nil {
		return nil
	}
	return do(ctx)
}

// Object represents a composite file wrapping one or more data chunks
type Object struct {
	remote string
	main   fs.Object   // meta object if file is composite, or wrapped non-chunked file, nil if meta format is 'none'
	chunks []fs.Object // active data chunks if file is composite, or wrapped file as a single chunk if meta format is 'none'
	size   int64       // cached total size of chunks in a composite file or -1 for non-chunked files
	isFull bool        // true if metadata has been read
	unsure bool        // true if need to read metadata to detect object type
	md5    string
	sha1   string
	f      *Fs
}

func (o *Object) addChunk(chunk fs.Object, chunkNo int) error {
	if chunkNo < 0 {
		return fmt.Errorf("invalid chunk number %d", chunkNo+o.f.opt.StartFrom)
	}
	if chunkNo == len(o.chunks) {
		o.chunks = append(o.chunks, chunk)
		return nil
	}
	if chunkNo > maxSafeChunkNumber {
		return ErrChunkOverflow
	}
	if chunkNo > len(o.chunks) {
		newChunks := make([]fs.Object, (chunkNo + 1), (chunkNo+1)*2)
		copy(newChunks, o.chunks)
		o.chunks = newChunks
	}
	if o.chunks[chunkNo] != nil {
		return fmt.Errorf("duplicate chunk number %d", chunkNo+o.f.opt.StartFrom)
	}
	o.chunks[chunkNo] = chunk
	return nil
}

// validate verifies the object internals and updates total size
func (o *Object) validate() error {
	if !o.isComposite() {
		_ = o.mainChunk() // verify that single wrapped chunk exists
		return nil
	}

	metaObject := o.main // this file is composite - o.main refers to meta object (or nil if meta format is 'none')
	if metaObject != nil && metaObject.Size() > maxMetadataSize {
		// metadata of a chunked file must be a tiny piece of json
		o.size = -1
		return fmt.Errorf("%q metadata is too large", o.remote)
	}

	var totalSize int64
	for _, chunk := range o.chunks {
		if chunk == nil {
			o.size = -1
			return fmt.Errorf("%q has missing chunks", o)
		}
		totalSize += chunk.Size()
	}
	o.size = totalSize // cache up the total data size
	return nil
}

func (f *Fs) newObject(remote string, main fs.Object, chunks []fs.Object) *Object {
	var size int64 = -1
	if main != nil {
		size = main.Size()
		if remote == "" {
			remote = main.Remote()
		}
	}
	return &Object{
		remote: remote,
		main:   main,
		size:   size,
		f:      f,
		chunks: chunks,
	}
}

// mainChunk returns:
// - a wrapped object for non-chunked files
// - meta object for chunked files with metadata
// - first chunk for chunked files without metadata
// Never returns nil.
func (o *Object) mainChunk() fs.Object {
	if o.main != nil {
		return o.main // meta object or non-chunked wrapped file
	}
	if o.chunks != nil {
		return o.chunks[0] // first chunk of a chunked composite file
	}
	panic("invalid chunked object") // very unlikely
}

func (o *Object) isComposite() bool {
	return o.chunks != nil
}

// Fs returns read only access to the Fs that this object is part of
func (o *Object) Fs() fs.Info {
	return o.f
}

// Return a string version
func (o *Object) String() string {
	if o == nil {
		return "<nil>"
	}
	return o.remote
}

// Remote returns the remote path
func (o *Object) Remote() string {
	return o.remote
}

// Size returns the size of the file
func (o *Object) Size() int64 {
	if o.isComposite() {
		return o.size // total size of data chunks in a composite file
	}
	return o.mainChunk().Size() // size of wrapped non-chunked file
}

// Storable returns whether object is storable
func (o *Object) Storable() bool {
	return o.mainChunk().Storable()
}

// ModTime returns the modification time of the file
func (o *Object) ModTime(ctx context.Context) time.Time {
	return o.mainChunk().ModTime(ctx)
}

// SetModTime sets the modification time of the file
func (o *Object) SetModTime(ctx context.Context, mtime time.Time) error {
	if err := o.readMetadata(ctx); err != nil {
		return err // refuse to act on unsupported format
	}
	return o.mainChunk().SetModTime(ctx, mtime)
}

// Hash returns the selected checksum of the file.
// If no checksum is available it returns "".
//
// Hash won't fail with `unsupported` error but return empty
// hash string if a particular hashsum type is not supported
//
// Hash takes hashsum from metadata if available or requests it
// from wrapped remote for non-chunked files.
// Metadata (if meta format is not 'none') is by default kept
// only for composite files. In the "All" hashing mode chunker
// will force metadata on all files if particular hashsum type
// is not supported by wrapped remote.
//
// Note that Hash prefers the wrapped hashsum for non-chunked
// file, then tries to read it from metadata. This in theory
// handles the unusual case when a small file has been tampered
// on the level of wrapped remote but chunker is unaware of that.
//
func (o *Object) Hash(ctx context.Context, hashType hash.Type) (string, error) {
	if err := o.readMetadata(ctx); err != nil {
		return "", err // valid metadata is required to get hash, abort
	}
	if !o.isComposite() {
		// First, chain to the wrapped non-chunked file if possible.
		if value, err := o.mainChunk().Hash(ctx, hashType); err == nil && value != "" {
			return value, nil
		}
	}

	// Try hash from metadata if the file is composite or if wrapped remote fails.
	switch hashType {
	case hash.MD5:
		if o.md5 == "" {
			return "", nil
		}
		return o.md5, nil
	case hash.SHA1:
		if o.sha1 == "" {
			return "", nil
		}
		return o.sha1, nil
	default:
		return "", hash.ErrUnsupported
	}
}

// UnWrap returns the wrapped Object
func (o *Object) UnWrap() fs.Object {
	return o.mainChunk()
}

// Open opens the file for read.  Call Close() on the returned io.ReadCloser
func (o *Object) Open(ctx context.Context, options ...fs.OpenOption) (rc io.ReadCloser, err error) {
	if err := o.readMetadata(ctx); err != nil {
		// refuse to open unsupported format
		return nil, errors.Wrap(err, "can't open")
	}
	if !o.isComposite() {
		return o.mainChunk().Open(ctx, options...) // chain to wrapped non-chunked file
	}

	var openOptions []fs.OpenOption
	var offset, limit int64 = 0, -1

	for _, option := range options {
		switch opt := option.(type) {
		case *fs.SeekOption:
			offset = opt.Offset
		case *fs.RangeOption:
			offset, limit = opt.Decode(o.size)
		default:
			// pass Options on to the wrapped open, if appropriate
			openOptions = append(openOptions, option)
		}
	}

	if offset < 0 {
		return nil, errors.New("invalid offset")
	}
	if limit < 0 {
		limit = o.size - offset
	}

	return o.newLinearReader(ctx, offset, limit, openOptions)
}

// linearReader opens and reads file chunks sequentially, without read-ahead
type linearReader struct {
	ctx     context.Context
	chunks  []fs.Object
	options []fs.OpenOption
	limit   int64
	count   int64
	pos     int
	reader  io.ReadCloser
	err     error
}

func (o *Object) newLinearReader(ctx context.Context, offset, limit int64, options []fs.OpenOption) (io.ReadCloser, error) {
	r := &linearReader{
		ctx:     ctx,
		chunks:  o.chunks,
		options: options,
		limit:   limit,
	}

	// skip to chunk for given offset
	err := io.EOF
	for offset >= 0 && err != nil {
		offset, err = r.nextChunk(offset)
	}
	if err == nil || err == io.EOF {
		r.err = err
		return r, nil
	}
	return nil, err
}

func (r *linearReader) nextChunk(offset int64) (int64, error) {
	if r.err != nil {
		return -1, r.err
	}
	if r.pos >= len(r.chunks) || r.limit <= 0 || offset < 0 {
		return -1, io.EOF
	}

	chunk := r.chunks[r.pos]
	count := chunk.Size()
	r.pos++

	if offset >= count {
		return offset - count, io.EOF
	}
	count -= offset
	if r.limit < count {
		count = r.limit
	}
	options := append(r.options, &fs.RangeOption{Start: offset, End: offset + count - 1})

	if err := r.Close(); err != nil {
		return -1, err
	}

	reader, err := chunk.Open(r.ctx, options...)
	if err != nil {
		return -1, err
	}

	r.reader = reader
	r.count = count
	return offset, nil
}

func (r *linearReader) Read(p []byte) (n int, err error) {
	if r.err != nil {
		return 0, r.err
	}
	if r.limit <= 0 {
		r.err = io.EOF
		return 0, io.EOF
	}

	for r.count <= 0 {
		// current chunk has been read completely or its size is zero
		off, err := r.nextChunk(0)
		if off < 0 {
			r.err = err
			return 0, err
		}
	}

	n, err = r.reader.Read(p)
	if err == nil || err == io.EOF {
		r.count -= int64(n)
		r.limit -= int64(n)
		if r.limit > 0 {
			err = nil // more data to read
		}
	}
	r.err = err
	return
}

func (r *linearReader) Close() (err error) {
	if r.reader != nil {
		err = r.reader.Close()
		r.reader = nil
	}
	return
}

// ObjectInfo describes a wrapped fs.ObjectInfo for being the source
type ObjectInfo struct {
	src     fs.ObjectInfo
	fs      *Fs
	nChunks int    // number of data chunks
	size    int64  // overrides source size by the total size of data chunks
	remote  string // overrides remote name
	md5     string // overrides MD5 checksum
	sha1    string // overrides SHA1 checksum
}

func (f *Fs) wrapInfo(src fs.ObjectInfo, newRemote string, totalSize int64) *ObjectInfo {
	return &ObjectInfo{
		src:    src,
		fs:     f,
		size:   totalSize,
		remote: newRemote,
	}
}

// Fs returns read only access to the Fs that this object is part of
func (oi *ObjectInfo) Fs() fs.Info {
	if oi.fs == nil {
		panic("stub ObjectInfo")
	}
	return oi.fs
}

// String returns string representation
func (oi *ObjectInfo) String() string {
	return oi.src.String()
}

// Storable returns whether object is storable
func (oi *ObjectInfo) Storable() bool {
	return oi.src.Storable()
}

// Remote returns the remote path
func (oi *ObjectInfo) Remote() string {
	if oi.remote != "" {
		return oi.remote
	}
	return oi.src.Remote()
}

// Size returns the size of the file
func (oi *ObjectInfo) Size() int64 {
	if oi.size != -1 {
		return oi.size
	}
	return oi.src.Size()
}

// ModTime returns the modification time
func (oi *ObjectInfo) ModTime(ctx context.Context) time.Time {
	return oi.src.ModTime(ctx)
}

// Hash returns the selected checksum of the wrapped file
// It returns "" if no checksum is available or if this
// info doesn't wrap the complete file.
func (oi *ObjectInfo) Hash(ctx context.Context, hashType hash.Type) (string, error) {
	var errUnsupported error
	switch hashType {
	case hash.MD5:
		if oi.md5 != "" {
			return oi.md5, nil
		}
	case hash.SHA1:
		if oi.sha1 != "" {
			return oi.sha1, nil
		}
	default:
		errUnsupported = hash.ErrUnsupported
	}
	if oi.Size() != oi.src.Size() {
		// fail if this info wraps only a part of the file
		return "", errUnsupported
	}
	// chain to full source if possible
	value, err := oi.src.Hash(ctx, hashType)
	if err == hash.ErrUnsupported {
		return "", errUnsupported
	}
	return value, err
}

// ID returns the ID of the Object if known, or "" if not
func (o *Object) ID() string {
	if doer, ok := o.mainChunk().(fs.IDer); ok {
		return doer.ID()
	}
	return ""
}

// Meta format `simplejson`
type metaSimpleJSON struct {
	// required core fields
	Version  *int   `json:"ver"`
	Size     *int64 `json:"size"`    // total size of data chunks
	ChunkNum *int   `json:"nchunks"` // number of data chunks
	// optional extra fields
	MD5  string `json:"md5,omitempty"`
	SHA1 string `json:"sha1,omitempty"`
}

// marshalSimpleJSON
//
// Current implementation creates metadata in three cases:
// - for files larger than chunk size
// - if file contents can be mistaken as meta object
// - if consistent hashing is On but wrapped remote can't provide given hash
//
func marshalSimpleJSON(ctx context.Context, size int64, nChunks int, md5, sha1 string) ([]byte, error) {
	version := metadataVersion
	metadata := metaSimpleJSON{
		// required core fields
		Version:  &version,
		Size:     &size,
		ChunkNum: &nChunks,
		// optional extra fields
		MD5:  md5,
		SHA1: sha1,
	}
	data, err := json.Marshal(&metadata)
	if err == nil && data != nil && len(data) >= maxMetadataSizeWritten {
		// be a nitpicker, never produce something you can't consume
		return nil, errors.New("metadata can't be this big, please report to rclone developers")
	}
	return data, err
}

// unmarshalSimpleJSON parses metadata.
//
// In case of errors returns a flag telling whether input has been
// produced by incompatible version of rclone vs wasn't metadata at all.
// Only metadata format version 1 is supported atm.
// Future releases will transparently migrate older metadata objects.
// New format will have a higher version number and cannot be correctly
// handled by current implementation.
// The version check below will then explicitly ask user to upgrade rclone.
//
func unmarshalSimpleJSON(ctx context.Context, metaObject fs.Object, data []byte) (info *ObjectInfo, madeByChunker bool, err error) {
	// Be strict about JSON format
	// to reduce possibility that a random small file resembles metadata.
<<<<<<< HEAD
	if data != nil && len(data) > maxMetadataSize {
=======
	if data != nil && len(data) > maxMetadataSizeWritten {
>>>>>>> 7f5ee5d8
		return nil, false, ErrMetaTooBig
	}
	if data == nil || len(data) < 2 || data[0] != '{' || data[len(data)-1] != '}' {
		return nil, false, errors.New("invalid json")
	}
	var metadata metaSimpleJSON
	err = json.Unmarshal(data, &metadata)
	if err != nil {
		return nil, false, err
	}
	// Basic fields are strictly required
	// to reduce possibility that a random small file resembles metadata.
	if metadata.Version == nil || metadata.Size == nil || metadata.ChunkNum == nil {
		return nil, false, errors.New("missing required field")
	}
	// Perform strict checks, avoid corruption of future metadata formats.
	if *metadata.Version < 1 {
		return nil, false, errors.New("wrong version")
	}
	if *metadata.Size < 0 {
		return nil, false, errors.New("negative file size")
	}
	if *metadata.ChunkNum < 0 {
		return nil, false, errors.New("negative number of chunks")
	}
	if *metadata.ChunkNum > maxSafeChunkNumber {
		return nil, true, ErrChunkOverflow // produced by incompatible version of rclone
	}
	if metadata.MD5 != "" {
		_, err = hex.DecodeString(metadata.MD5)
		if len(metadata.MD5) != 32 || err != nil {
			return nil, false, errors.New("wrong md5 hash")
		}
	}
	if metadata.SHA1 != "" {
		_, err = hex.DecodeString(metadata.SHA1)
		if len(metadata.SHA1) != 40 || err != nil {
			return nil, false, errors.New("wrong sha1 hash")
		}
	}
	// ChunkNum is allowed to be 0 in future versions
	if *metadata.ChunkNum < 1 && *metadata.Version <= metadataVersion {
		return nil, false, errors.New("wrong number of chunks")
	}
	// Non-strict mode also accepts future metadata versions
	if *metadata.Version > metadataVersion {
		return nil, true, ErrMetaUnknown // produced by incompatible version of rclone
	}

	var nilFs *Fs // nil object triggers appropriate type method
	info = nilFs.wrapInfo(metaObject, "", *metadata.Size)
	info.nChunks = *metadata.ChunkNum
	info.md5 = metadata.MD5
	info.sha1 = metadata.SHA1
	return info, true, nil
}

func silentlyRemove(ctx context.Context, o fs.Object) {
	_ = o.Remove(ctx) // ignore error
}

// Name of the remote (as passed into NewFs)
func (f *Fs) Name() string {
	return f.name
}

// Root of the remote (as passed into NewFs)
func (f *Fs) Root() string {
	return f.root
}

// Features returns the optional features of this Fs
func (f *Fs) Features() *fs.Features {
	return f.features
}

// String returns a description of the FS
func (f *Fs) String() string {
	return fmt.Sprintf("Chunked '%s:%s'", f.name, f.root)
}

// Precision returns the precision of this Fs
func (f *Fs) Precision() time.Duration {
	return f.base.Precision()
}

// Check the interfaces are satisfied
var (
	_ fs.Fs              = (*Fs)(nil)
	_ fs.Purger          = (*Fs)(nil)
	_ fs.Copier          = (*Fs)(nil)
	_ fs.Mover           = (*Fs)(nil)
	_ fs.DirMover        = (*Fs)(nil)
	_ fs.PutUncheckeder  = (*Fs)(nil)
	_ fs.PutStreamer     = (*Fs)(nil)
	_ fs.CleanUpper      = (*Fs)(nil)
	_ fs.UnWrapper       = (*Fs)(nil)
	_ fs.ListRer         = (*Fs)(nil)
	_ fs.Abouter         = (*Fs)(nil)
	_ fs.Wrapper         = (*Fs)(nil)
	_ fs.ChangeNotifier  = (*Fs)(nil)
	_ fs.Shutdowner      = (*Fs)(nil)
	_ fs.ObjectInfo      = (*ObjectInfo)(nil)
	_ fs.Object          = (*Object)(nil)
	_ fs.ObjectUnWrapper = (*Object)(nil)
	_ fs.IDer            = (*Object)(nil)
)<|MERGE_RESOLUTION|>--- conflicted
+++ resolved
@@ -731,12 +731,9 @@
 					fs.Infof(f, "ignore non-data chunk %q", remote)
 				}
 				// need to read metadata to ensure actual object type
-<<<<<<< HEAD
-=======
 				// no need to read if metaobject is too big or absent,
 				// use the fact that before calling validate()
 				// the `size` field caches metaobject size, if any
->>>>>>> 7f5ee5d8
 				if f.useMeta && mainObject != nil && mainObject.size <= maxMetadataSize {
 					mainObject.unsure = true
 				}
@@ -872,10 +869,6 @@
 			continue // bypass regexp to save cpu
 		}
 		mainRemote, chunkNo, ctrlType, xactID := f.parseChunkName(entryRemote)
-<<<<<<< HEAD
-		if mainRemote == "" || mainRemote != remote {
-			continue // skip non-conforming chunks
-=======
 		if mainRemote == "" {
 			continue // skip non-chunks
 		}
@@ -886,7 +879,6 @@
 		}
 		if !sameMain {
 			continue // skip alien chunks
->>>>>>> 7f5ee5d8
 		}
 		if ctrlType != "" || xactID != "" {
 			if f.useMeta {
@@ -948,12 +940,8 @@
 	if o.isFull {
 		return nil
 	}
-<<<<<<< HEAD
-	if !o.f.useMeta || (!o.isComposite() && !o.unsure) {
-=======
 	if !o.isComposite() && !o.unsure {
 		// this for sure is a non-chunked standalone file
->>>>>>> 7f5ee5d8
 		o.isFull = true
 		return nil
 	}
@@ -971,10 +959,7 @@
 		return ErrMetaTooBig
 	}
 
-<<<<<<< HEAD
-=======
 	// size is within limits, perform consistency checks
->>>>>>> 7f5ee5d8
 	reader, err := metaObject.Open(ctx)
 	if err != nil {
 		return err
@@ -1021,20 +1006,14 @@
 	ctx context.Context, in io.Reader, src fs.ObjectInfo, remote string, options []fs.OpenOption,
 	basePut putFn, action string, target fs.Object) (obj fs.Object, err error) {
 
-<<<<<<< HEAD
-=======
 	// Perform consistency checks
->>>>>>> 7f5ee5d8
 	if err := f.forbidChunk(src, remote); err != nil {
 		return nil, errors.Wrap(err, action+" refused")
 	}
 	if target == nil {
 		// Get target object with a quick directory scan
-<<<<<<< HEAD
-=======
 		// skip metadata check if target object does not exist.
 		// ignore not-chunked objects, skip chunk size checks.
->>>>>>> 7f5ee5d8
 		if obj, err := f.scanObject(ctx, remote, true); err == nil {
 			target = obj
 		}
@@ -1047,10 +1026,7 @@
 		}
 	}
 
-<<<<<<< HEAD
-=======
 	// Prepare to upload
->>>>>>> 7f5ee5d8
 	c := f.newChunkingReader(src)
 	wrapIn := c.wrapStream(ctx, in, src)
 
@@ -1310,11 +1286,7 @@
 	if c.chunkLimit <= 0 {
 		// Chunk complete - switch to next one.
 		// Note #1:
-<<<<<<< HEAD
-		// We might not get here because some remotes (eg. box multi-uploader)
-=======
 		// We might not get here because some remotes (e.g. box multi-uploader)
->>>>>>> 7f5ee5d8
 		// read the specified size exactly and skip the concluding EOF Read.
 		// Then a check in the put loop will kick in.
 		// Note #2:
@@ -2337,11 +2309,7 @@
 func unmarshalSimpleJSON(ctx context.Context, metaObject fs.Object, data []byte) (info *ObjectInfo, madeByChunker bool, err error) {
 	// Be strict about JSON format
 	// to reduce possibility that a random small file resembles metadata.
-<<<<<<< HEAD
-	if data != nil && len(data) > maxMetadataSize {
-=======
 	if data != nil && len(data) > maxMetadataSizeWritten {
->>>>>>> 7f5ee5d8
 		return nil, false, ErrMetaTooBig
 	}
 	if data == nil || len(data) < 2 || data[0] != '{' || data[len(data)-1] != '}' {
