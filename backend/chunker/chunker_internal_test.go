package chunker

import (
	"bytes"
	"context"
	"flag"
	"fmt"
	"io/ioutil"
	"path"
	"regexp"
	"strings"
	"testing"

	"github.com/rclone/rclone/fs"
	"github.com/rclone/rclone/fs/hash"
	"github.com/rclone/rclone/fs/object"
	"github.com/rclone/rclone/fs/operations"
	"github.com/rclone/rclone/fstest"
	"github.com/rclone/rclone/fstest/fstests"
	"github.com/rclone/rclone/lib/random"
	"github.com/stretchr/testify/assert"
	"github.com/stretchr/testify/require"
)

// Command line flags
var (
	UploadKilobytes = flag.Int("upload-kilobytes", 0, "Upload size in Kilobytes, set this to test large uploads")
)

// test that chunking does not break large uploads
func testPutLarge(t *testing.T, f *Fs, kilobytes int) {
	t.Run(fmt.Sprintf("PutLarge%dk", kilobytes), func(t *testing.T) {
		fstests.TestPutLarge(context.Background(), t, f, &fstest.Item{
			ModTime: fstest.Time("2001-02-03T04:05:06.499999999Z"),
			Path:    fmt.Sprintf("chunker-upload-%dk", kilobytes),
			Size:    int64(kilobytes) * int64(fs.KibiByte),
		})
	})
}

// test chunk name parser
func testChunkNameFormat(t *testing.T, f *Fs) {
	saveOpt := f.opt
	defer func() {
		// restore original settings (f is pointer, f.opt is struct)
		f.opt = saveOpt
		_ = f.setChunkNameFormat(f.opt.NameFormat)
	}()

	assertFormat := func(pattern, wantDataFormat, wantCtrlFormat, wantNameRegexp string) {
		err := f.setChunkNameFormat(pattern)
		assert.NoError(t, err)
		assert.Equal(t, wantDataFormat, f.dataNameFmt)
		assert.Equal(t, wantCtrlFormat, f.ctrlNameFmt)
		assert.Equal(t, wantNameRegexp, f.nameRegexp.String())
	}

	assertFormatValid := func(pattern string) {
		err := f.setChunkNameFormat(pattern)
		assert.NoError(t, err)
	}

	assertFormatInvalid := func(pattern string) {
		err := f.setChunkNameFormat(pattern)
		assert.Error(t, err)
	}

	assertMakeName := func(wantChunkName, mainName string, chunkNo int, ctrlType, xactID string) {
		gotChunkName := ""
		assert.NotPanics(t, func() {
			gotChunkName = f.makeChunkName(mainName, chunkNo, ctrlType, xactID)
		}, "makeChunkName(%q,%d,%q,%q) must not panic", mainName, chunkNo, ctrlType, xactID)
		if gotChunkName != "" {
			assert.Equal(t, wantChunkName, gotChunkName)
		}
	}

	assertMakeNamePanics := func(mainName string, chunkNo int, ctrlType, xactID string) {
		assert.Panics(t, func() {
			_ = f.makeChunkName(mainName, chunkNo, ctrlType, xactID)
		}, "makeChunkName(%q,%d,%q,%q) should panic", mainName, chunkNo, ctrlType, xactID)
	}

	assertParseName := func(fileName, wantMainName string, wantChunkNo int, wantCtrlType, wantXactID string) {
		gotMainName, gotChunkNo, gotCtrlType, gotXactID := f.parseChunkName(fileName)
		assert.Equal(t, wantMainName, gotMainName)
		assert.Equal(t, wantChunkNo, gotChunkNo)
		assert.Equal(t, wantCtrlType, gotCtrlType)
		assert.Equal(t, wantXactID, gotXactID)
	}

	const newFormatSupported = false // support for patterns not starting with base name (*)

	// valid formats
	assertFormat(`*.rclone_chunk.###`, `%s.rclone_chunk.%03d`, `%s.rclone_chunk._%s`, `^(.+?)\.rclone_chunk\.(?:([0-9]{3,})|_([a-z][a-z0-9]{2,6}))(?:_([0-9a-z]{4,9})|\.\.tmp_([0-9]{10,13}))?$`)
	assertFormat(`*.rclone_chunk.#`, `%s.rclone_chunk.%d`, `%s.rclone_chunk._%s`, `^(.+?)\.rclone_chunk\.(?:([0-9]+)|_([a-z][a-z0-9]{2,6}))(?:_([0-9a-z]{4,9})|\.\.tmp_([0-9]{10,13}))?$`)
	assertFormat(`*_chunk_#####`, `%s_chunk_%05d`, `%s_chunk__%s`, `^(.+?)_chunk_(?:([0-9]{5,})|_([a-z][a-z0-9]{2,6}))(?:_([0-9a-z]{4,9})|\.\.tmp_([0-9]{10,13}))?$`)
	assertFormat(`*-chunk-#`, `%s-chunk-%d`, `%s-chunk-_%s`, `^(.+?)-chunk-(?:([0-9]+)|_([a-z][a-z0-9]{2,6}))(?:_([0-9a-z]{4,9})|\.\.tmp_([0-9]{10,13}))?$`)
	assertFormat(`*-chunk-#-%^$()[]{}.+-!?:\`, `%s-chunk-%d-%%^$()[]{}.+-!?:\`, `%s-chunk-_%s-%%^$()[]{}.+-!?:\`, `^(.+?)-chunk-(?:([0-9]+)|_([a-z][a-z0-9]{2,6}))-%\^\$\(\)\[\]\{\}\.\+-!\?:\\(?:_([0-9a-z]{4,9})|\.\.tmp_([0-9]{10,13}))?$`)
	if newFormatSupported {
		assertFormat(`_*-chunk-##,`, `_%s-chunk-%02d,`, `_%s-chunk-_%s,`, `^_(.+?)-chunk-(?:([0-9]{2,})|_([a-z][a-z0-9]{2,6})),(?:_([0-9a-z]{4,9})|\.\.tmp_([0-9]{10,13}))?$`)
	}

	// invalid formats
	assertFormatInvalid(`chunk-#`)
	assertFormatInvalid(`*-chunk`)
	assertFormatInvalid(`*-*-chunk-#`)
	assertFormatInvalid(`*-chunk-#-#`)
	assertFormatInvalid(`#-chunk-*`)
	assertFormatInvalid(`*/#`)

	assertFormatValid(`*#`)
	assertFormatInvalid(`**#`)
	assertFormatInvalid(`#*`)
	assertFormatInvalid(``)
	assertFormatInvalid(`-`)

	// quick tests
	if newFormatSupported {
		assertFormat(`part_*_#`, `part_%s_%d`, `part_%s__%s`, `^part_(.+?)_(?:([0-9]+)|_([a-z][a-z0-9]{2,6}))(?:_([0-9][0-9a-z]{3,8})\.\.tmp_([0-9]{10,13}))?$`)
		f.opt.StartFrom = 1

		assertMakeName(`part_fish_1`, "fish", 0, "", "")
		assertParseName(`part_fish_43`, "fish", 42, "", "")
		assertMakeName(`part_fish__locks`, "fish", -2, "locks", "")
		assertParseName(`part_fish__locks`, "fish", -1, "locks", "")
		assertMakeName(`part_fish__x2y`, "fish", -2, "x2y", "")
		assertParseName(`part_fish__x2y`, "fish", -1, "x2y", "")
		assertMakeName(`part_fish_3_0004`, "fish", 2, "", "4")
		assertParseName(`part_fish_4_0005`, "fish", 3, "", "0005")
		assertMakeName(`part_fish__blkinfo_jj5fvo3wr`, "fish", -3, "blkinfo", "jj5fvo3wr")
		assertParseName(`part_fish__blkinfo_zz9fvo3wr`, "fish", -1, "blkinfo", "zz9fvo3wr")

		// old-style temporary suffix (parse only)
		assertParseName(`part_fish_4..tmp_0000000011`, "fish", 3, "", "000b")
		assertParseName(`part_fish__blkinfo_jj5fvo3wr`, "fish", -1, "blkinfo", "jj5fvo3wr")
	}

	// prepare format for long tests
	assertFormat(`*.chunk.###`, `%s.chunk.%03d`, `%s.chunk._%s`, `^(.+?)\.chunk\.(?:([0-9]{3,})|_([a-z][a-z0-9]{2,6}))(?:_([0-9a-z]{4,9})|\.\.tmp_([0-9]{10,13}))?$`)
	f.opt.StartFrom = 2

	// valid data chunks
	assertMakeName(`fish.chunk.003`, "fish", 1, "", "")
	assertParseName(`fish.chunk.003`, "fish", 1, "", "")
	assertMakeName(`fish.chunk.021`, "fish", 19, "", "")
	assertParseName(`fish.chunk.021`, "fish", 19, "", "")

	// valid temporary data chunks
	assertMakeName(`fish.chunk.011_4321`, "fish", 9, "", "4321")
	assertParseName(`fish.chunk.011_4321`, "fish", 9, "", "4321")
	assertMakeName(`fish.chunk.011_00bc`, "fish", 9, "", "00bc")
	assertParseName(`fish.chunk.011_00bc`, "fish", 9, "", "00bc")
	assertMakeName(`fish.chunk.1916_5jjfvo3wr`, "fish", 1914, "", "5jjfvo3wr")
	assertParseName(`fish.chunk.1916_5jjfvo3wr`, "fish", 1914, "", "5jjfvo3wr")
	assertMakeName(`fish.chunk.1917_zz9fvo3wr`, "fish", 1915, "", "zz9fvo3wr")
	assertParseName(`fish.chunk.1917_zz9fvo3wr`, "fish", 1915, "", "zz9fvo3wr")

	// valid temporary data chunks (old temporary suffix, only parse)
	assertParseName(`fish.chunk.004..tmp_0000000047`, "fish", 2, "", "001b")
	assertParseName(`fish.chunk.323..tmp_9994567890123`, "fish", 321, "", "3jjfvo3wr")

	// parsing invalid data chunk names
	assertParseName(`fish.chunk.3`, "", -1, "", "")
	assertParseName(`fish.chunk.001`, "", -1, "", "")
	assertParseName(`fish.chunk.21`, "", -1, "", "")
	assertParseName(`fish.chunk.-21`, "", -1, "", "")

	assertParseName(`fish.chunk.004abcd`, "", -1, "", "")        // missing underscore delimiter
	assertParseName(`fish.chunk.004__1234`, "", -1, "", "")      // extra underscore delimiter
	assertParseName(`fish.chunk.004_123`, "", -1, "", "")        // too short temporary suffix
	assertParseName(`fish.chunk.004_1234567890`, "", -1, "", "") // too long temporary suffix
	assertParseName(`fish.chunk.004_-1234`, "", -1, "", "")      // temporary suffix must be positive
	assertParseName(`fish.chunk.004_123E`, "", -1, "", "")       // uppercase not allowed
	assertParseName(`fish.chunk.004_12.3`, "", -1, "", "")       // punctuation not allowed

	// parsing invalid data chunk names (old temporary suffix)
	assertParseName(`fish.chunk.004.tmp_0000000021`, "", -1, "", "")
	assertParseName(`fish.chunk.003..tmp_123456789`, "", -1, "", "")
	assertParseName(`fish.chunk.003..tmp_012345678901234567890123456789`, "", -1, "", "")
	assertParseName(`fish.chunk.323..tmp_12345678901234`, "", -1, "", "")
	assertParseName(`fish.chunk.003..tmp_-1`, "", -1, "", "")

	// valid control chunks
	assertMakeName(`fish.chunk._info`, "fish", -1, "info", "")
	assertMakeName(`fish.chunk._locks`, "fish", -2, "locks", "")
	assertMakeName(`fish.chunk._blkinfo`, "fish", -3, "blkinfo", "")
	assertMakeName(`fish.chunk._x2y`, "fish", -4, "x2y", "")

	assertParseName(`fish.chunk._info`, "fish", -1, "info", "")
	assertParseName(`fish.chunk._locks`, "fish", -1, "locks", "")
	assertParseName(`fish.chunk._blkinfo`, "fish", -1, "blkinfo", "")
	assertParseName(`fish.chunk._x2y`, "fish", -1, "x2y", "")

	// valid temporary control chunks
	assertMakeName(`fish.chunk._info_0001`, "fish", -1, "info", "1")
	assertMakeName(`fish.chunk._locks_4321`, "fish", -2, "locks", "4321")
	assertMakeName(`fish.chunk._uploads_abcd`, "fish", -3, "uploads", "abcd")
	assertMakeName(`fish.chunk._blkinfo_xyzabcdef`, "fish", -4, "blkinfo", "xyzabcdef")
	assertMakeName(`fish.chunk._x2y_1aaa`, "fish", -5, "x2y", "1aaa")

	assertParseName(`fish.chunk._info_0001`, "fish", -1, "info", "0001")
	assertParseName(`fish.chunk._locks_4321`, "fish", -1, "locks", "4321")
	assertParseName(`fish.chunk._uploads_9abc`, "fish", -1, "uploads", "9abc")
	assertParseName(`fish.chunk._blkinfo_xyzabcdef`, "fish", -1, "blkinfo", "xyzabcdef")
	assertParseName(`fish.chunk._x2y_1aaa`, "fish", -1, "x2y", "1aaa")

	// valid temporary control chunks (old temporary suffix, parse only)
	assertParseName(`fish.chunk._info..tmp_0000000047`, "fish", -1, "info", "001b")
	assertParseName(`fish.chunk._locks..tmp_0000054321`, "fish", -1, "locks", "15wx")
	assertParseName(`fish.chunk._uploads..tmp_0000000000`, "fish", -1, "uploads", "0000")
	assertParseName(`fish.chunk._blkinfo..tmp_9994567890123`, "fish", -1, "blkinfo", "3jjfvo3wr")
	assertParseName(`fish.chunk._x2y..tmp_0000000000`, "fish", -1, "x2y", "0000")

	// parsing invalid control chunk names
	assertParseName(`fish.chunk.metadata`, "", -1, "", "") // must be prepended by underscore
	assertParseName(`fish.chunk.info`, "", -1, "", "")
	assertParseName(`fish.chunk.locks`, "", -1, "", "")
	assertParseName(`fish.chunk.uploads`, "", -1, "", "")

	assertParseName(`fish.chunk._os`, "", -1, "", "")        // too short
	assertParseName(`fish.chunk._metadata`, "", -1, "", "")  // too long
	assertParseName(`fish.chunk._blockinfo`, "", -1, "", "") // way too long
	assertParseName(`fish.chunk._4me`, "", -1, "", "")       // cannot start with digit
	assertParseName(`fish.chunk._567`, "", -1, "", "")       // cannot be all digits
	assertParseName(`fish.chunk._me_ta`, "", -1, "", "")     // punctuation not allowed
	assertParseName(`fish.chunk._in-fo`, "", -1, "", "")
	assertParseName(`fish.chunk._.bin`, "", -1, "", "")
	assertParseName(`fish.chunk._.2xy`, "", -1, "", "")

	// parsing invalid temporary control chunks
	assertParseName(`fish.chunk._blkinfo1234`, "", -1, "", "")     // missing underscore delimiter
	assertParseName(`fish.chunk._info__1234`, "", -1, "", "")      // extra underscore delimiter
	assertParseName(`fish.chunk._info_123`, "", -1, "", "")        // too short temporary suffix
	assertParseName(`fish.chunk._info_1234567890`, "", -1, "", "") // too long temporary suffix
	assertParseName(`fish.chunk._info_-1234`, "", -1, "", "")      // temporary suffix must be positive
	assertParseName(`fish.chunk._info_123E`, "", -1, "", "")       // uppercase not allowed
	assertParseName(`fish.chunk._info_12.3`, "", -1, "", "")       // punctuation not allowed

	assertParseName(`fish.chunk._locks..tmp_123456789`, "", -1, "", "")
	assertParseName(`fish.chunk._meta..tmp_-1`, "", -1, "", "")
	assertParseName(`fish.chunk._blockinfo..tmp_012345678901234567890123456789`, "", -1, "", "")

	// short control chunk names: 3 letters ok, 1-2 letters not allowed
	assertMakeName(`fish.chunk._ext`, "fish", -1, "ext", "")
	assertParseName(`fish.chunk._int`, "fish", -1, "int", "")

	assertMakeNamePanics("fish", -1, "in", "")
	assertMakeNamePanics("fish", -1, "up", "4")
	assertMakeNamePanics("fish", -1, "x", "")
	assertMakeNamePanics("fish", -1, "c", "1z")

	assertMakeName(`fish.chunk._ext_0000`, "fish", -1, "ext", "0")
	assertMakeName(`fish.chunk._ext_0026`, "fish", -1, "ext", "26")
	assertMakeName(`fish.chunk._int_0abc`, "fish", -1, "int", "abc")
	assertMakeName(`fish.chunk._int_9xyz`, "fish", -1, "int", "9xyz")
	assertMakeName(`fish.chunk._out_jj5fvo3wr`, "fish", -1, "out", "jj5fvo3wr")
	assertMakeName(`fish.chunk._out_jj5fvo3wr`, "fish", -1, "out", "jj5fvo3wr")

	assertParseName(`fish.chunk._ext_0000`, "fish", -1, "ext", "0000")
	assertParseName(`fish.chunk._ext_0026`, "fish", -1, "ext", "0026")
	assertParseName(`fish.chunk._int_0abc`, "fish", -1, "int", "0abc")
	assertParseName(`fish.chunk._int_9xyz`, "fish", -1, "int", "9xyz")
	assertParseName(`fish.chunk._out_jj5fvo3wr`, "fish", -1, "out", "jj5fvo3wr")
	assertParseName(`fish.chunk._out_jj5fvo3wr`, "fish", -1, "out", "jj5fvo3wr")

	// base file name can sometimes look like a valid chunk name
	assertParseName(`fish.chunk.003.chunk.004`, "fish.chunk.003", 2, "", "")
	assertParseName(`fish.chunk.003.chunk._info`, "fish.chunk.003", -1, "info", "")
	assertParseName(`fish.chunk.003.chunk._Meta`, "", -1, "", "")

	assertParseName(`fish.chunk._info.chunk.004`, "fish.chunk._info", 2, "", "")
	assertParseName(`fish.chunk._info.chunk._info`, "fish.chunk._info", -1, "info", "")
	assertParseName(`fish.chunk._info.chunk._info.chunk._Meta`, "", -1, "", "")

	// base file name looking like a valid chunk name (old temporary suffix)
	assertParseName(`fish.chunk.003.chunk.005..tmp_0000000022`, "fish.chunk.003", 3, "", "000m")
	assertParseName(`fish.chunk.003.chunk._x..tmp_0000054321`, "", -1, "", "")
	assertParseName(`fish.chunk._info.chunk.005..tmp_0000000023`, "fish.chunk._info", 3, "", "000n")
	assertParseName(`fish.chunk._info.chunk._info.chunk._x..tmp_0000054321`, "", -1, "", "")

	assertParseName(`fish.chunk.003.chunk._blkinfo..tmp_9994567890123`, "fish.chunk.003", -1, "blkinfo", "3jjfvo3wr")
	assertParseName(`fish.chunk._info.chunk._blkinfo..tmp_9994567890123`, "fish.chunk._info", -1, "blkinfo", "3jjfvo3wr")

	assertParseName(`fish.chunk.004..tmp_0000000021.chunk.004`, "fish.chunk.004..tmp_0000000021", 2, "", "")
	assertParseName(`fish.chunk.004..tmp_0000000021.chunk.005..tmp_0000000025`, "fish.chunk.004..tmp_0000000021", 3, "", "000p")
	assertParseName(`fish.chunk.004..tmp_0000000021.chunk._info`, "fish.chunk.004..tmp_0000000021", -1, "info", "")
	assertParseName(`fish.chunk.004..tmp_0000000021.chunk._blkinfo..tmp_9994567890123`, "fish.chunk.004..tmp_0000000021", -1, "blkinfo", "3jjfvo3wr")
	assertParseName(`fish.chunk.004..tmp_0000000021.chunk._Meta`, "", -1, "", "")
	assertParseName(`fish.chunk.004..tmp_0000000021.chunk._x..tmp_0000054321`, "", -1, "", "")

	assertParseName(`fish.chunk._blkinfo..tmp_9994567890123.chunk.004`, "fish.chunk._blkinfo..tmp_9994567890123", 2, "", "")
	assertParseName(`fish.chunk._blkinfo..tmp_9994567890123.chunk.005..tmp_0000000026`, "fish.chunk._blkinfo..tmp_9994567890123", 3, "", "000q")
	assertParseName(`fish.chunk._blkinfo..tmp_9994567890123.chunk._info`, "fish.chunk._blkinfo..tmp_9994567890123", -1, "info", "")
	assertParseName(`fish.chunk._blkinfo..tmp_9994567890123.chunk._blkinfo..tmp_9994567890123`, "fish.chunk._blkinfo..tmp_9994567890123", -1, "blkinfo", "3jjfvo3wr")
	assertParseName(`fish.chunk._blkinfo..tmp_9994567890123.chunk._info.chunk._Meta`, "", -1, "", "")
	assertParseName(`fish.chunk._blkinfo..tmp_9994567890123.chunk._info.chunk._x..tmp_0000054321`, "", -1, "", "")

	assertParseName(`fish.chunk._blkinfo..tmp_1234567890123456789.chunk.004`, "fish.chunk._blkinfo..tmp_1234567890123456789", 2, "", "")
	assertParseName(`fish.chunk._blkinfo..tmp_1234567890123456789.chunk.005..tmp_0000000022`, "fish.chunk._blkinfo..tmp_1234567890123456789", 3, "", "000m")
	assertParseName(`fish.chunk._blkinfo..tmp_1234567890123456789.chunk._info`, "fish.chunk._blkinfo..tmp_1234567890123456789", -1, "info", "")
	assertParseName(`fish.chunk._blkinfo..tmp_1234567890123456789.chunk._blkinfo..tmp_9994567890123`, "fish.chunk._blkinfo..tmp_1234567890123456789", -1, "blkinfo", "3jjfvo3wr")
	assertParseName(`fish.chunk._blkinfo..tmp_1234567890123456789.chunk._info.chunk._Meta`, "", -1, "", "")
	assertParseName(`fish.chunk._blkinfo..tmp_1234567890123456789.chunk._info.chunk._x..tmp_0000054321`, "", -1, "", "")

	// attempts to make invalid chunk names
	assertMakeNamePanics("fish", -1, "", "")          // neither data nor control
	assertMakeNamePanics("fish", 0, "info", "")       // both data and control
	assertMakeNamePanics("fish", -1, "metadata", "")  // control type too long
	assertMakeNamePanics("fish", -1, "blockinfo", "") // control type way too long
	assertMakeNamePanics("fish", -1, "2xy", "")       // first digit not allowed
	assertMakeNamePanics("fish", -1, "123", "")       // all digits not allowed
	assertMakeNamePanics("fish", -1, "Meta", "")      // only lower case letters allowed
	assertMakeNamePanics("fish", -1, "in-fo", "")     // punctuation not allowed
	assertMakeNamePanics("fish", -1, "_info", "")
	assertMakeNamePanics("fish", -1, "info_", "")
	assertMakeNamePanics("fish", -2, ".bind", "")
	assertMakeNamePanics("fish", -2, "bind.", "")

	assertMakeNamePanics("fish", -1, "", "1")          // neither data nor control
	assertMakeNamePanics("fish", 0, "info", "23")      // both data and control
	assertMakeNamePanics("fish", -1, "metadata", "45") // control type too long
	assertMakeNamePanics("fish", -1, "blockinfo", "7") // control type way too long
	assertMakeNamePanics("fish", -1, "2xy", "abc")     // first digit not allowed
	assertMakeNamePanics("fish", -1, "123", "def")     // all digits not allowed
	assertMakeNamePanics("fish", -1, "Meta", "mnk")    // only lower case letters allowed
	assertMakeNamePanics("fish", -1, "in-fo", "xyz")   // punctuation not allowed
	assertMakeNamePanics("fish", -1, "_info", "5678")
	assertMakeNamePanics("fish", -1, "info_", "999")
	assertMakeNamePanics("fish", -2, ".bind", "0")
	assertMakeNamePanics("fish", -2, "bind.", "0")

	assertMakeNamePanics("fish", 0, "", "1234567890") // temporary suffix too long
	assertMakeNamePanics("fish", 0, "", "123F4")      // uppercase not allowed
	assertMakeNamePanics("fish", 0, "", "123.")       // punctuation not allowed
	assertMakeNamePanics("fish", 0, "", "_123")
}

func testSmallFileInternals(t *testing.T, f *Fs) {
	const dir = "small"
	ctx := context.Background()
	saveOpt := f.opt
	defer func() {
		f.opt.FailHard = false
		_ = operations.Purge(ctx, f.base, dir)
		f.opt = saveOpt
	}()
	f.opt.FailHard = false

	modTime := fstest.Time("2001-02-03T04:05:06.499999999Z")

	checkSmallFileInternals := func(obj fs.Object) {
		assert.NotNil(t, obj)
		o, ok := obj.(*Object)
		assert.True(t, ok)
		assert.NotNil(t, o)
		if o == nil {
			return
		}
		switch {
		case !f.useMeta:
			// If meta format is "none", non-chunked file (even empty)
			// internally is a single chunk without meta object.
			assert.Nil(t, o.main)
			assert.True(t, o.isComposite()) // sorry, sometimes a name is misleading
			assert.Equal(t, 1, len(o.chunks))
		case f.hashAll:
			// Consistent hashing forces meta object on small files too
			assert.NotNil(t, o.main)
			assert.True(t, o.isComposite())
			assert.Equal(t, 1, len(o.chunks))
		default:
			// normally non-chunked file is kept in the Object's main field
			assert.NotNil(t, o.main)
			assert.False(t, o.isComposite())
			assert.Equal(t, 0, len(o.chunks))
		}
	}

	checkContents := func(obj fs.Object, contents string) {
		assert.NotNil(t, obj)
		assert.Equal(t, int64(len(contents)), obj.Size())

		r, err := obj.Open(ctx)
		assert.NoError(t, err)
		assert.NotNil(t, r)
		if r == nil {
			return
		}
		data, err := ioutil.ReadAll(r)
		assert.NoError(t, err)
		assert.Equal(t, contents, string(data))
		_ = r.Close()
	}

	checkHashsum := func(obj fs.Object) {
		var ht hash.Type
		switch {
		case !f.hashAll:
			return
		case f.useMD5:
			ht = hash.MD5
		case f.useSHA1:
			ht = hash.SHA1
		default:
			return
		}
		// even empty files must have hashsum in consistent mode
		sum, err := obj.Hash(ctx, ht)
		assert.NoError(t, err)
		assert.NotEqual(t, sum, "")
	}

	checkSmallFile := func(name, contents string) {
		filename := path.Join(dir, name)
		item := fstest.Item{Path: filename, ModTime: modTime}
		_, put := fstests.PutTestContents(ctx, t, f, &item, contents, false)
		assert.NotNil(t, put)
		checkSmallFileInternals(put)
		checkContents(put, contents)
		checkHashsum(put)

		// objects returned by Put and NewObject must have similar structure
		obj, err := f.NewObject(ctx, filename)
		assert.NoError(t, err)
		assert.NotNil(t, obj)
		checkSmallFileInternals(obj)
		checkContents(obj, contents)
		checkHashsum(obj)

		_ = obj.Remove(ctx)
		_ = put.Remove(ctx) // for good
	}

	checkSmallFile("emptyfile", "")
	checkSmallFile("smallfile", "Ok")
}

func testPreventCorruption(t *testing.T, f *Fs) {
	if f.opt.ChunkSize > 50 {
		t.Skip("this test requires small chunks")
	}
	const dir = "corrupted"
	ctx := context.Background()
	saveOpt := f.opt
	defer func() {
		f.opt.FailHard = false
		_ = operations.Purge(ctx, f.base, dir)
		f.opt = saveOpt
	}()
	f.opt.FailHard = true

	contents := random.String(250)
	modTime := fstest.Time("2001-02-03T04:05:06.499999999Z")
	const overlapMessage = "chunk overlap"

	assertOverlapError := func(err error) {
		assert.Error(t, err)
		if err != nil {
			assert.Contains(t, err.Error(), overlapMessage)
		}
	}

	newFile := func(name string) fs.Object {
		item := fstest.Item{Path: path.Join(dir, name), ModTime: modTime}
		_, obj := fstests.PutTestContents(ctx, t, f, &item, contents, true)
		require.NotNil(t, obj)
		return obj
	}
	billyObj := newFile("billy")
	billyTxn := billyObj.(*Object).xactID
	if f.useNoRename {
		require.True(t, billyTxn != "")
	} else {
		require.True(t, billyTxn == "")
	}

	billyChunkName := func(chunkNo int) string {
		return f.makeChunkName(billyObj.Remote(), chunkNo, "", billyTxn)
	}

	err := f.Mkdir(ctx, billyChunkName(1))
	assertOverlapError(err)

	_, err = f.Move(ctx, newFile("silly1"), billyChunkName(2))
	assert.Error(t, err)
	assert.True(t, err == fs.ErrorCantMove || (err != nil && strings.Contains(err.Error(), overlapMessage)))

	_, err = f.Copy(ctx, newFile("silly2"), billyChunkName(3))
	assert.Error(t, err)
	assert.True(t, err == fs.ErrorCantCopy || (err != nil && strings.Contains(err.Error(), overlapMessage)))

	// accessing chunks in strict mode is prohibited
	f.opt.FailHard = true
	billyChunk4Name := billyChunkName(4)
<<<<<<< HEAD
=======
	_, err = f.base.NewObject(ctx, billyChunk4Name)
	require.NoError(t, err)
>>>>>>> 6e2e2d9e
	_, err = f.NewObject(ctx, billyChunk4Name)
	assertOverlapError(err)

	f.opt.FailHard = false
	billyChunk4, err := f.NewObject(ctx, billyChunk4Name)
	assert.NoError(t, err)
	require.NotNil(t, billyChunk4)

	f.opt.FailHard = true
	_, err = f.Put(ctx, bytes.NewBufferString(contents), billyChunk4)
	assertOverlapError(err)

	// you can freely read chunks (if you have an object)
	r, err := billyChunk4.Open(ctx)
	assert.NoError(t, err)
	var chunkContents []byte
	assert.NotPanics(t, func() {
		chunkContents, err = ioutil.ReadAll(r)
		_ = r.Close()
	})
	assert.NoError(t, err)
	assert.NotEqual(t, contents, string(chunkContents))

	// but you can't change them
	err = billyChunk4.Update(ctx, bytes.NewBufferString(contents), newFile("silly3"))
	assertOverlapError(err)

	// Remove isn't special, you can't corrupt files even if you have an object
	err = billyChunk4.Remove(ctx)
	assertOverlapError(err)

	// recreate billy in case it was anyhow corrupted
	willyObj := newFile("willy")
	willyTxn := willyObj.(*Object).xactID
	willyChunkName := f.makeChunkName(willyObj.Remote(), 1, "", willyTxn)
	f.opt.FailHard = false
	willyChunk, err := f.NewObject(ctx, willyChunkName)
	f.opt.FailHard = true
	assert.NoError(t, err)
	require.NotNil(t, willyChunk)

	_, err = operations.Copy(ctx, f, willyChunk, willyChunkName, newFile("silly4"))
	assertOverlapError(err)

	// operations.Move will return error when chunker's Move refused
	// to corrupt target file, but reverts to copy/delete method
	// still trying to delete target chunk. Chunker must come to rescue.
	_, err = operations.Move(ctx, f, willyChunk, willyChunkName, newFile("silly5"))
	assertOverlapError(err)
	r, err = willyChunk.Open(ctx)
	assert.NoError(t, err)
	assert.NotPanics(t, func() {
		_, err = ioutil.ReadAll(r)
		_ = r.Close()
	})
	assert.NoError(t, err)
}

func testChunkNumberOverflow(t *testing.T, f *Fs) {
	if f.opt.ChunkSize > 50 {
		t.Skip("this test requires small chunks")
	}
	const dir = "wreaked"
	const wreakNumber = 10200300
	ctx := context.Background()
	saveOpt := f.opt
	defer func() {
		f.opt.FailHard = false
		_ = operations.Purge(ctx, f.base, dir)
		f.opt = saveOpt
	}()

	modTime := fstest.Time("2001-02-03T04:05:06.499999999Z")
	contents := random.String(100)

	newFile := func(f fs.Fs, name string) (obj fs.Object, filename string, txnID string) {
		filename = path.Join(dir, name)
		item := fstest.Item{Path: filename, ModTime: modTime}
		_, obj = fstests.PutTestContents(ctx, t, f, &item, contents, true)
		require.NotNil(t, obj)
		if chunkObj, isChunkObj := obj.(*Object); isChunkObj {
			txnID = chunkObj.xactID
		}
		return
	}

	f.opt.FailHard = false
	file, fileName, fileTxn := newFile(f, "wreaker")
	wreak, _, _ := newFile(f.base, f.makeChunkName("wreaker", wreakNumber, "", fileTxn))

	f.opt.FailHard = false
	fstest.CheckListingWithRoot(t, f, dir, nil, nil, f.Precision())
	_, err := f.NewObject(ctx, fileName)
	assert.Error(t, err)

	f.opt.FailHard = true
	_, err = f.List(ctx, dir)
	assert.Error(t, err)
	_, err = f.NewObject(ctx, fileName)
	assert.Error(t, err)

	f.opt.FailHard = false
	_ = wreak.Remove(ctx)
	_ = file.Remove(ctx)
}

func testMetadataInput(t *testing.T, f *Fs) {
	const minChunkForTest = 50
	if f.opt.ChunkSize < minChunkForTest {
		t.Skip("this test requires chunks that fit metadata")
	}

	const dir = "usermeta"
	ctx := context.Background()
	saveOpt := f.opt
	defer func() {
		f.opt.FailHard = false
		_ = operations.Purge(ctx, f.base, dir)
		f.opt = saveOpt
	}()
	f.opt.FailHard = false

	modTime := fstest.Time("2001-02-03T04:05:06.499999999Z")

	putFile := func(f fs.Fs, name, contents, message string, check bool) fs.Object {
		item := fstest.Item{Path: name, ModTime: modTime}
		_, obj := fstests.PutTestContents(ctx, t, f, &item, contents, check)
		assert.NotNil(t, obj, message)
		return obj
	}

	runSubtest := func(contents, name string) {
		description := fmt.Sprintf("file with %s metadata", name)
		filename := path.Join(dir, name)
		require.True(t, len(contents) > 2 && len(contents) < minChunkForTest, description+" test data is correct")

		part := putFile(f.base, f.makeChunkName(filename, 0, "", ""), "oops", "", true)
		_ = putFile(f, filename, contents, "upload "+description, false)

		obj, err := f.NewObject(ctx, filename)
		assert.NoError(t, err, "access "+description)
		assert.NotNil(t, obj)
		assert.Equal(t, int64(len(contents)), obj.Size(), "size "+description)

		o, ok := obj.(*Object)
		assert.NotNil(t, ok)
		if o != nil {
			assert.True(t, o.isComposite() && len(o.chunks) == 1, description+" is forced composite")
			o = nil
		}

		defer func() {
			_ = obj.Remove(ctx)
			_ = part.Remove(ctx)
		}()

		r, err := obj.Open(ctx)
		assert.NoError(t, err, "open "+description)
		assert.NotNil(t, r, "open stream of "+description)
		if err == nil && r != nil {
			data, err := ioutil.ReadAll(r)
			assert.NoError(t, err, "read all of "+description)
			assert.Equal(t, contents, string(data), description+" contents is ok")
			_ = r.Close()
		}
	}

	metaData, err := marshalSimpleJSON(ctx, 3, 1, "", "", "")
	require.NoError(t, err)
	todaysMeta := string(metaData)
	runSubtest(todaysMeta, "today")

	pastMeta := regexp.MustCompile(`"ver":[0-9]+`).ReplaceAllLiteralString(todaysMeta, `"ver":1`)
	pastMeta = regexp.MustCompile(`"size":[0-9]+`).ReplaceAllLiteralString(pastMeta, `"size":0`)
	runSubtest(pastMeta, "past")

	futureMeta := regexp.MustCompile(`"ver":[0-9]+`).ReplaceAllLiteralString(todaysMeta, `"ver":999`)
	futureMeta = regexp.MustCompile(`"nchunks":[0-9]+`).ReplaceAllLiteralString(futureMeta, `"nchunks":0,"x":"y"`)
	runSubtest(futureMeta, "future")
}

// Test that chunker refuses to change on objects with future/unknown metadata
func testFutureProof(t *testing.T, f *Fs) {
	if f.opt.MetaFormat == "none" {
		t.Skip("this test requires metadata support")
	}

	saveOpt := f.opt
	ctx := context.Background()
	f.opt.FailHard = true
	const dir = "future"
	const file = dir + "/test"
	defer func() {
		f.opt.FailHard = false
		_ = operations.Purge(ctx, f.base, dir)
		f.opt = saveOpt
	}()

	modTime := fstest.Time("2001-02-03T04:05:06.499999999Z")
	putPart := func(name string, part int, data, msg string) {
		if part > 0 {
			name = f.makeChunkName(name, part-1, "", "")
		}
		item := fstest.Item{Path: name, ModTime: modTime}
		_, obj := fstests.PutTestContents(ctx, t, f.base, &item, data, true)
		assert.NotNil(t, obj, msg)
	}

	// simulate chunked object from future
	meta := `{"ver":999,"nchunks":3,"size":9,"garbage":"litter","sha1":"0707f2970043f9f7c22029482db27733deaec029"}`
	putPart(file, 0, meta, "metaobject")
	putPart(file, 1, "abc", "chunk1")
	putPart(file, 2, "def", "chunk2")
	putPart(file, 3, "ghi", "chunk3")

	// List should succeed
	ls, err := f.List(ctx, dir)
	assert.NoError(t, err)
	assert.Equal(t, 1, len(ls))
	assert.Equal(t, int64(9), ls[0].Size())

	// NewObject should succeed
	obj, err := f.NewObject(ctx, file)
	assert.NoError(t, err)
	assert.Equal(t, file, obj.Remote())
	assert.Equal(t, int64(9), obj.Size())

	// Hash must fail
	_, err = obj.Hash(ctx, hash.SHA1)
	assert.Equal(t, ErrMetaUnknown, err)

	// Move must fail
	mobj, err := operations.Move(ctx, f, nil, file+"2", obj)
	assert.Nil(t, mobj)
	assert.Error(t, err)
	if err != nil {
		assert.Contains(t, err.Error(), "please upgrade rclone")
	}

	// Put must fail
	oi := object.NewStaticObjectInfo(file, modTime, 3, true, nil, nil)
	buf := bytes.NewBufferString("abc")
	_, err = f.Put(ctx, buf, oi)
	assert.Error(t, err)

	// Rcat must fail
	in := ioutil.NopCloser(bytes.NewBufferString("abc"))
	robj, err := operations.Rcat(ctx, f, file, in, modTime)
	assert.Nil(t, robj)
	assert.NotNil(t, err)
	if err != nil {
		assert.Contains(t, err.Error(), "please upgrade rclone")
	}
}

// The newer method of doing transactions without renaming should still be able to correctly process chunks that were created with renaming
// If you attempt to do the inverse, however, the data chunks will be ignored causing commands to perform incorrectly
func testBackwardsCompatibility(t *testing.T, f *Fs) {
	if !f.useMeta {
		t.Skip("Can't do norename transactions without metadata")
	}
	const dir = "backcomp"
	ctx := context.Background()
	saveOpt := f.opt
	saveUseNoRename := f.useNoRename
	defer func() {
		f.opt.FailHard = false
		_ = operations.Purge(ctx, f.base, dir)
		f.opt = saveOpt
		f.useNoRename = saveUseNoRename
	}()
	f.opt.ChunkSize = fs.SizeSuffix(10)

	modTime := fstest.Time("2001-02-03T04:05:06.499999999Z")
	contents := random.String(250)
	newFile := func(f fs.Fs, name string) (fs.Object, string) {
		filename := path.Join(dir, name)
		item := fstest.Item{Path: filename, ModTime: modTime}
		_, obj := fstests.PutTestContents(ctx, t, f, &item, contents, true)
		require.NotNil(t, obj)
		return obj, filename
	}

	f.opt.FailHard = false
	f.useNoRename = false
	file, fileName := newFile(f, "renamefile")

	f.opt.FailHard = false
	item := fstest.NewItem(fileName, contents, modTime)

	var items []fstest.Item
	items = append(items, item)

	f.useNoRename = true
	fstest.CheckListingWithRoot(t, f, dir, items, nil, f.Precision())
	_, err := f.NewObject(ctx, fileName)
	assert.NoError(t, err)

	f.opt.FailHard = true
	_, err = f.List(ctx, dir)
	assert.NoError(t, err)

	f.opt.FailHard = false
	_ = file.Remove(ctx)
}

func testChunkerServerSideMove(t *testing.T, f *Fs) {
	if !f.useMeta {
		t.Skip("Can't test norename transactions without metadata")
	}

	ctx := context.Background()
	const dir = "servermovetest"
	subRemote := fmt.Sprintf("%s:%s/%s", f.Name(), f.Root(), dir)

	subFs1, err := fs.NewFs(ctx, subRemote+"/subdir1")
	assert.NoError(t, err)
	fs1, isChunkerFs := subFs1.(*Fs)
	assert.True(t, isChunkerFs)
	fs1.useNoRename = false
	fs1.opt.ChunkSize = fs.SizeSuffix(3)

	subFs2, err := fs.NewFs(ctx, subRemote+"/subdir2")
	assert.NoError(t, err)
	fs2, isChunkerFs := subFs2.(*Fs)
	assert.True(t, isChunkerFs)
	fs2.useNoRename = true
	fs2.opt.ChunkSize = fs.SizeSuffix(3)

	modTime := fstest.Time("2001-02-03T04:05:06.499999999Z")
	item := fstest.Item{Path: "movefile", ModTime: modTime}
	contents := "abcdef"
	_, file := fstests.PutTestContents(ctx, t, fs1, &item, contents, true)

	dstOverwritten, _ := fs2.NewObject(ctx, "movefile")
	dstFile, err := operations.Move(ctx, fs2, dstOverwritten, "movefile", file)
	assert.NoError(t, err)
	assert.Equal(t, int64(len(contents)), dstFile.Size())

	r, err := dstFile.Open(ctx)
	assert.NoError(t, err)
	assert.NotNil(t, r)
	data, err := ioutil.ReadAll(r)
	assert.NoError(t, err)
	assert.Equal(t, contents, string(data))
	_ = r.Close()
	_ = operations.Purge(ctx, f.base, dir)
}

// InternalTest dispatches all internal tests
func (f *Fs) InternalTest(t *testing.T) {
	t.Run("PutLarge", func(t *testing.T) {
		if *UploadKilobytes <= 0 {
			t.Skip("-upload-kilobytes is not set")
		}
		testPutLarge(t, f, *UploadKilobytes)
	})
	t.Run("ChunkNameFormat", func(t *testing.T) {
		testChunkNameFormat(t, f)
	})
	t.Run("SmallFileInternals", func(t *testing.T) {
		testSmallFileInternals(t, f)
	})
	t.Run("PreventCorruption", func(t *testing.T) {
		testPreventCorruption(t, f)
	})
	t.Run("ChunkNumberOverflow", func(t *testing.T) {
		testChunkNumberOverflow(t, f)
	})
	t.Run("MetadataInput", func(t *testing.T) {
		testMetadataInput(t, f)
	})
	t.Run("FutureProof", func(t *testing.T) {
		testFutureProof(t, f)
	})
	t.Run("BackwardsCompatibility", func(t *testing.T) {
		testBackwardsCompatibility(t, f)
	})
	t.Run("ChunkerServerSideMove", func(t *testing.T) {
		testChunkerServerSideMove(t, f)
	})
}

var _ fstests.InternalTester = (*Fs)(nil)<|MERGE_RESOLUTION|>--- conflicted
+++ resolved
@@ -493,11 +493,8 @@
 	// accessing chunks in strict mode is prohibited
 	f.opt.FailHard = true
 	billyChunk4Name := billyChunkName(4)
-<<<<<<< HEAD
-=======
 	_, err = f.base.NewObject(ctx, billyChunk4Name)
 	require.NoError(t, err)
->>>>>>> 6e2e2d9e
 	_, err = f.NewObject(ctx, billyChunk4Name)
 	assertOverlapError(err)
 
