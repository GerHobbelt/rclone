//go:build !plan9
// +build !plan9

// Package tardigrade provides an interface to Tardigrade decentralized object storage.
package tardigrade

import (
	"context"
	"fmt"
	"io"
	"path"
	"strings"
	"time"

	"github.com/pkg/errors"
	"github.com/artpar/rclone/fs"
	"github.com/artpar/rclone/fs/config"
	"github.com/artpar/rclone/fs/config/configmap"
	"github.com/artpar/rclone/fs/config/configstruct"
	"github.com/artpar/rclone/fs/fserrors"
	"github.com/artpar/rclone/fs/hash"
	"github.com/artpar/rclone/lib/bucket"
	"golang.org/x/text/unicode/norm"

	"storj.io/uplink"
)

const (
	existingProvider = "existing"
	newProvider      = "new"
)

var satMap = map[string]string{
	"us-central-1.tardigrade.io":  "12EayRS2V1kEsWESU9QMRseFhdxYxKicsiFmxrsLZHeLUtdps3S@us-central-1.tardigrade.io:7777",
	"europe-west-1.tardigrade.io": "12L9ZFwhzVpuEKMUNUqkaTLGzwY9G24tbiigLiXpmZWKwmcNDDs@europe-west-1.tardigrade.io:7777",
	"asia-east-1.tardigrade.io":   "121RTSDpyNZVcEU84Ticf2L1ntiuUimbWgfATz21tuvgk3vzoA6@asia-east-1.tardigrade.io:7777",
}

// Register with Fs
func init() {
	fs.Register(&fs.RegInfo{
		Name:        "tardigrade",
		Description: "Tardigrade Decentralized Cloud Storage",
		NewFs:       NewFs,
		Config: func(ctx context.Context, name string, m configmap.Mapper, configIn fs.ConfigIn) (*fs.ConfigOut, error) {
			provider, _ := m.Get(fs.ConfigProvider)

			config.FileDeleteKey(name, fs.ConfigProvider)

			if provider == newProvider {
				satelliteString, _ := m.Get("satellite_address")
				apiKey, _ := m.Get("api_key")
				passphrase, _ := m.Get("passphrase")

				// satelliteString contains always default and passphrase can be empty
				if apiKey == "" {
					return nil, nil
				}

				satellite, found := satMap[satelliteString]
				if !found {
					satellite = satelliteString
				}

				access, err := uplink.RequestAccessWithPassphrase(context.TODO(), satellite, apiKey, passphrase)
				if err != nil {
<<<<<<< HEAD
					log.Printf("Couldn't create access grant: %v", err)
					return
=======
					return nil, errors.Wrap(err, "couldn't create access grant")
>>>>>>> fbc7f2e6
				}

				serializedAccess, err := access.Serialize()
				if err != nil {
<<<<<<< HEAD
					log.Printf("Couldn't serialize access grant: %v", err)
					return
=======
					return nil, errors.Wrap(err, "couldn't serialize access grant")
>>>>>>> fbc7f2e6
				}
				m.Set("satellite_address", satellite)
				m.Set("access_grant", serializedAccess)
			} else if provider == existingProvider {
				config.FileDeleteKey(name, "satellite_address")
				config.FileDeleteKey(name, "api_key")
				config.FileDeleteKey(name, "passphrase")
			} else {
<<<<<<< HEAD
				log.Printf("Invalid provider type: %s", provider)
				return
=======
				return nil, errors.Errorf("invalid provider type: %s", provider)
>>>>>>> fbc7f2e6
			}
			return nil, nil
		},
		Options: []fs.Option{
			{
				Name:     fs.ConfigProvider,
				Help:     "Choose an authentication method.",
				Required: true,
				Default:  existingProvider,
				Examples: []fs.OptionExample{{
					Value: "existing",
					Help:  "Use an existing access grant.",
				}, {
					Value: newProvider,
					Help:  "Create a new access grant from satellite address, API key, and passphrase.",
				},
				}},
			{
				Name:     "access_grant",
				Help:     "Access Grant.",
				Required: false,
				Provider: "existing",
			},
			{
				Name:     "satellite_address",
				Help:     "Satellite Address. Custom satellite address should match the format: `<nodeid>@<address>:<port>`.",
				Required: false,
				Provider: newProvider,
				Default:  "us-central-1.tardigrade.io",
				Examples: []fs.OptionExample{{
					Value: "us-central-1.tardigrade.io",
					Help:  "US Central 1",
				}, {
					Value: "europe-west-1.tardigrade.io",
					Help:  "Europe West 1",
				}, {
					Value: "asia-east-1.tardigrade.io",
					Help:  "Asia East 1",
				},
				},
			},
			{
				Name:     "api_key",
				Help:     "API Key.",
				Required: false,
				Provider: newProvider,
			},
			{
				Name:     "passphrase",
				Help:     "Encryption Passphrase. To access existing objects enter passphrase used for uploading.",
				Required: false,
				Provider: newProvider,
			},
		},
	})
}

// Options defines the configuration for this backend
type Options struct {
	Access string `config:"access_grant"`

	SatelliteAddress string `config:"satellite_address"`
	APIKey           string `config:"api_key"`
	Passphrase       string `config:"passphrase"`
}

// Fs represents a remote to Tardigrade
type Fs struct {
	name string // the name of the remote
	root string // root of the filesystem

	opts     Options      // parsed options
	features *fs.Features // optional features

	access *uplink.Access // parsed scope

	project *uplink.Project // project client
}

// Check the interfaces are satisfied.
var (
	_ fs.Fs          = &Fs{}
	_ fs.ListRer     = &Fs{}
	_ fs.PutStreamer = &Fs{}
)

// NewFs creates a filesystem backed by Tardigrade.
func NewFs(ctx context.Context, name, root string, m configmap.Mapper) (_ fs.Fs, err error) {
	// Setup filesystem and connection to Tardigrade
	root = norm.NFC.String(root)
	root = strings.Trim(root, "/")

	f := &Fs{
		name: name,
		root: root,
	}

	// Parse config into Options struct
	err = configstruct.Set(m, &f.opts)
	if err != nil {
		return nil, err
	}

	// Parse access
	var access *uplink.Access

	if f.opts.Access != "" {
		access, err = uplink.ParseAccess(f.opts.Access)
		if err != nil {
			return nil, errors.Wrap(err, "tardigrade: access")
		}
	}

	if access == nil && f.opts.SatelliteAddress != "" && f.opts.APIKey != "" && f.opts.Passphrase != "" {
		access, err = uplink.RequestAccessWithPassphrase(ctx, f.opts.SatelliteAddress, f.opts.APIKey, f.opts.Passphrase)
		if err != nil {
			return nil, errors.Wrap(err, "tardigrade: access")
		}

		serializedAccess, err := access.Serialize()
		if err != nil {
			return nil, errors.Wrap(err, "tardigrade: access")
		}

		err = config.SetValueAndSave(f.name, "access_grant", serializedAccess)
		if err != nil {
			return nil, errors.Wrap(err, "tardigrade: access")
		}
	}

	if access == nil {
		return nil, errors.New("access not found")
	}

	f.access = access

	f.features = (&fs.Features{
		BucketBased:       true,
		BucketBasedRootOK: true,
	}).Fill(ctx, f)

	project, err := f.connect(ctx)
	if err != nil {
		return nil, err
	}
	f.project = project

	// Root validation needs to check the following: If a bucket path is
	// specified and exists, then the object must be a directory.
	//
	// NOTE: At this point this must return the filesystem object we've
	// created so far even if there is an error.
	if root != "" {
		bucketName, bucketPath := bucket.Split(root)

		if bucketName != "" && bucketPath != "" {
			_, err = project.StatBucket(ctx, bucketName)
			if err != nil {
				return f, errors.Wrap(err, "tardigrade: bucket")
			}

			object, err := project.StatObject(ctx, bucketName, bucketPath)
			if err == nil {
				if !object.IsPrefix {
					// If the root is actually a file we
					// need to return the *parent*
					// directory of the root instead and an
					// error that the original root
					// requested is a file.
					newRoot := path.Dir(f.root)
					if newRoot == "." {
						newRoot = ""
					}
					f.root = newRoot

					return f, fs.ErrorIsFile
				}
			}
		}
	}

	return f, nil
}

// connect opens a connection to Tardigrade.
func (f *Fs) connect(ctx context.Context) (project *uplink.Project, err error) {
	fs.Debugf(f, "connecting...")
	defer fs.Debugf(f, "connected: %+v", err)

	cfg := uplink.Config{
		UserAgent: "rclone",
	}

	project, err = cfg.OpenProject(ctx, f.access)
	if err != nil {
		return nil, errors.Wrap(err, "tardigrade: project")
	}

	return
}

// absolute computes the absolute bucket name and path from the filesystem root
// and the relative path provided.
func (f *Fs) absolute(relative string) (bucketName, bucketPath string) {
	bn, bp := bucket.Split(path.Join(f.root, relative))

	// NOTE: Technically libuplink does not care about the encoding. It is
	// happy to work with them as opaque byte sequences. However, rclone
	// has a test that requires two paths with the same normalized form
	// (but different un-normalized forms) to point to the same file. This
	// means we have to normalize before we interact with libuplink.
	return norm.NFC.String(bn), norm.NFC.String(bp)
}

// Name of the remote (as passed into NewFs)
func (f *Fs) Name() string {
	return f.name
}

// Root of the remote (as passed into NewFs)
func (f *Fs) Root() string {
	return f.root
}

// String returns a description of the FS
func (f *Fs) String() string {
	return fmt.Sprintf("FS sj://%s", f.root)
}

// Precision of the ModTimes in this Fs
func (f *Fs) Precision() time.Duration {
	return time.Nanosecond
}

// Hashes returns the supported hash types of the filesystem.
func (f *Fs) Hashes() hash.Set {
	return hash.NewHashSet()
}

// Features returns the optional features of this Fs
func (f *Fs) Features() *fs.Features {
	return f.features
}

// List the objects and directories in relative into entries. The entries can
// be returned in any order but should be for a complete directory.
//
// relative should be "" to list the root, and should not have trailing
// slashes.
//
// This should return fs.ErrDirNotFound if the directory isn't found.
func (f *Fs) List(ctx context.Context, relative string) (entries fs.DirEntries, err error) {
	fs.Debugf(f, "ls ./%s", relative)

	bucketName, bucketPath := f.absolute(relative)

	defer func() {
		if errors.Is(err, uplink.ErrBucketNotFound) {
			err = fs.ErrorDirNotFound
		}
	}()

	if bucketName == "" {
		if bucketPath != "" {
			return nil, fs.ErrorListBucketRequired
		}

		return f.listBuckets(ctx)
	}

	return f.listObjects(ctx, relative, bucketName, bucketPath)
}

func (f *Fs) listBuckets(ctx context.Context) (entries fs.DirEntries, err error) {
	fs.Debugf(f, "BKT ls")

	buckets := f.project.ListBuckets(ctx, nil)

	for buckets.Next() {
		bucket := buckets.Item()

		entries = append(entries, fs.NewDir(bucket.Name, bucket.Created))
	}

	return entries, buckets.Err()
}

// newDirEntry creates a directory entry from an uplink object.
//
// NOTE: Getting the exact behavior required by rclone is somewhat tricky. The
// path manipulation here is necessary to cover all the different ways the
// filesystem and object could be initialized and combined.
func (f *Fs) newDirEntry(relative, prefix string, object *uplink.Object) fs.DirEntry {
	if object.IsPrefix {
		//                         . The entry must include the relative path as its prefix. Depending on
		//                         | what is being listed and how the filesystem root was initialized the
		//                         | relative path may be empty (and so we use path joining here to ensure
		//                         | we don't end up with an empty path segment).
		//                         |
		//                         |                    . Remove the prefix used during listing.
		//                         |                    |
		//                         |                    |           . Remove the trailing slash.
		//                         |                    |           |
		//                         v                    v           v
		return fs.NewDir(path.Join(relative, object.Key[len(prefix):len(object.Key)-1]), object.System.Created)
	}

	return newObjectFromUplink(f, relative, object)
}

func (f *Fs) listObjects(ctx context.Context, relative, bucketName, bucketPath string) (entries fs.DirEntries, err error) {
	fs.Debugf(f, "OBJ ls ./%s (%q, %q)", relative, bucketName, bucketPath)

	opts := &uplink.ListObjectsOptions{
		Prefix: newPrefix(bucketPath),

		System: true,
		Custom: true,
	}
	fs.Debugf(f, "opts %+v", opts)

	objects := f.project.ListObjects(ctx, bucketName, opts)

	for objects.Next() {
		entries = append(entries, f.newDirEntry(relative, opts.Prefix, objects.Item()))
	}

	err = objects.Err()
	if err != nil {
		return nil, err
	}

	return entries, nil
}

// ListR lists the objects and directories of the Fs starting from dir
// recursively into out.
//
// relative should be "" to start from the root, and should not have trailing
// slashes.
//
// This should return ErrDirNotFound if the directory isn't found.
//
// It should call callback for each tranche of entries read. These need not be
// returned in any particular order. If callback returns an error then the
// listing will stop immediately.
//
// Don't implement this unless you have a more efficient way of listing
// recursively that doing a directory traversal.
func (f *Fs) ListR(ctx context.Context, relative string, callback fs.ListRCallback) (err error) {
	fs.Debugf(f, "ls -R ./%s", relative)

	bucketName, bucketPath := f.absolute(relative)

	defer func() {
		if errors.Is(err, uplink.ErrBucketNotFound) {
			err = fs.ErrorDirNotFound
		}
	}()

	if bucketName == "" {
		if bucketPath != "" {
			return fs.ErrorListBucketRequired
		}

		return f.listBucketsR(ctx, callback)
	}

	return f.listObjectsR(ctx, relative, bucketName, bucketPath, callback)
}

func (f *Fs) listBucketsR(ctx context.Context, callback fs.ListRCallback) (err error) {
	fs.Debugf(f, "BKT ls -R")

	buckets := f.project.ListBuckets(ctx, nil)

	for buckets.Next() {
		bucket := buckets.Item()

		err = f.listObjectsR(ctx, bucket.Name, bucket.Name, "", callback)
		if err != nil {
			return err
		}
	}

	return buckets.Err()
}

func (f *Fs) listObjectsR(ctx context.Context, relative, bucketName, bucketPath string, callback fs.ListRCallback) (err error) {
	fs.Debugf(f, "OBJ ls -R ./%s (%q, %q)", relative, bucketName, bucketPath)

	opts := &uplink.ListObjectsOptions{
		Prefix:    newPrefix(bucketPath),
		Recursive: true,

		System: true,
		Custom: true,
	}

	objects := f.project.ListObjects(ctx, bucketName, opts)

	for objects.Next() {
		object := objects.Item()

		err = callback(fs.DirEntries{f.newDirEntry(relative, opts.Prefix, object)})
		if err != nil {
			return err
		}
	}

	err = objects.Err()
	if err != nil {
		return err
	}

	return nil
}

// NewObject finds the Object at relative. If it can't be found it returns the
// error ErrorObjectNotFound.
func (f *Fs) NewObject(ctx context.Context, relative string) (_ fs.Object, err error) {
	fs.Debugf(f, "stat ./%s", relative)

	bucketName, bucketPath := f.absolute(relative)

	object, err := f.project.StatObject(ctx, bucketName, bucketPath)
	if err != nil {
		fs.Debugf(f, "err: %+v", err)

		if errors.Is(err, uplink.ErrObjectNotFound) {
			return nil, fs.ErrorObjectNotFound
		}
		return nil, err
	}

	return newObjectFromUplink(f, relative, object), nil
}

// Put in to the remote path with the modTime given of the given size
//
// When called from outside an Fs by rclone, src.Size() will always be >= 0.
// But for unknown-sized objects (indicated by src.Size() == -1), Put should
// either return an error or upload it properly (rather than e.g. calling
// panic).
//
// May create the object even if it returns an error - if so will return the
// object and the error, otherwise will return nil and the error
func (f *Fs) Put(ctx context.Context, in io.Reader, src fs.ObjectInfo, options ...fs.OpenOption) (_ fs.Object, err error) {
	fs.Debugf(f, "cp input ./%s # %+v %d", src.Remote(), options, src.Size())

	// Reject options we don't support.
	for _, option := range options {
		if option.Mandatory() {
			fs.Errorf(f, "Unsupported mandatory option: %v", option)

			return nil, errors.New("unsupported mandatory option")
		}
	}

	bucketName, bucketPath := f.absolute(src.Remote())

	upload, err := f.project.UploadObject(ctx, bucketName, bucketPath, nil)
	if err != nil {
		return nil, err
	}
	defer func() {
		if err != nil {
			aerr := upload.Abort()
			if aerr != nil {
				fs.Errorf(f, "cp input ./%s %+v: %+v", src.Remote(), options, aerr)
			}
		}
	}()

	err = upload.SetCustomMetadata(ctx, uplink.CustomMetadata{
		"rclone:mtime": src.ModTime(ctx).Format(time.RFC3339Nano),
	})
	if err != nil {
		return nil, err
	}

	_, err = io.Copy(upload, in)
	if err != nil {
		err = fserrors.RetryError(err)
		fs.Errorf(f, "cp input ./%s %+v: %+v\n", src.Remote(), options, err)

		return nil, err
	}

	err = upload.Commit()
	if err != nil {
		if errors.Is(err, uplink.ErrBucketNotFound) {
			// Rclone assumes the backend will create the bucket if not existing yet.
			// Here we create the bucket and return a retry error for rclone to retry the upload.
			_, err = f.project.EnsureBucket(ctx, bucketName)
			if err != nil {
				return nil, err
			}
			err = fserrors.RetryError(errors.New("bucket was not available, now created, the upload must be retried"))
		}
		return nil, err
	}

	return newObjectFromUplink(f, "", upload.Info()), nil
}

// PutStream uploads to the remote path with the modTime given of indeterminate
// size.
//
// May create the object even if it returns an error - if so will return the
// object and the error, otherwise will return nil and the error.
func (f *Fs) PutStream(ctx context.Context, in io.Reader, src fs.ObjectInfo, options ...fs.OpenOption) (_ fs.Object, err error) {
	return f.Put(ctx, in, src, options...)
}

// Mkdir makes the directory (container, bucket)
//
// Shouldn't return an error if it already exists
func (f *Fs) Mkdir(ctx context.Context, relative string) (err error) {
	fs.Debugf(f, "mkdir -p ./%s", relative)

	bucketName, _ := f.absolute(relative)

	_, err = f.project.EnsureBucket(ctx, bucketName)

	return err
}

// Rmdir removes the directory (container, bucket)
//
// NOTE: Despite code documentation to the contrary, this method should not
// return an error if the directory does not exist.
func (f *Fs) Rmdir(ctx context.Context, relative string) (err error) {
	fs.Debugf(f, "rmdir ./%s", relative)

	bucketName, bucketPath := f.absolute(relative)

	if bucketPath != "" {
		// If we can successfully stat it, then it is an object (and not a prefix).
		_, err := f.project.StatObject(ctx, bucketName, bucketPath)
		if err != nil {
			if errors.Is(err, uplink.ErrObjectNotFound) {
				// At this point we know it is not an object,
				// but we don't know if it is a prefix for one.
				//
				// We check this by doing a listing and if we
				// get any results back, then we know this is a
				// valid prefix (which implies the directory is
				// not empty).
				opts := &uplink.ListObjectsOptions{
					Prefix: newPrefix(bucketPath),

					System: true,
					Custom: true,
				}

				objects := f.project.ListObjects(ctx, bucketName, opts)

				if objects.Next() {
					return fs.ErrorDirectoryNotEmpty
				}

				return objects.Err()
			}

			return err
		}

		return fs.ErrorIsFile
	}

	_, err = f.project.DeleteBucket(ctx, bucketName)
	if err != nil {
		if errors.Is(err, uplink.ErrBucketNotFound) {
			return fs.ErrorDirNotFound
		}

		if errors.Is(err, uplink.ErrBucketNotEmpty) {
			return fs.ErrorDirectoryNotEmpty
		}

		return err
	}

	return nil
}

// newPrefix returns a new prefix for listing conforming to the libuplink
// requirements. In particular, libuplink requires a trailing slash for
// listings, but rclone does not always provide one. Further, depending on how
// the path was initially path normalization may have removed it (e.g. a
// trailing slash from the CLI is removed before it ever gets to the backend
// code).
func newPrefix(prefix string) string {
	if prefix == "" {
		return prefix
	}

	if prefix[len(prefix)-1] == '/' {
		return prefix
	}

	return prefix + "/"
}<|MERGE_RESOLUTION|>--- conflicted
+++ resolved
@@ -13,13 +13,13 @@
 	"time"
 
 	"github.com/pkg/errors"
-	"github.com/artpar/rclone/fs"
-	"github.com/artpar/rclone/fs/config"
-	"github.com/artpar/rclone/fs/config/configmap"
-	"github.com/artpar/rclone/fs/config/configstruct"
-	"github.com/artpar/rclone/fs/fserrors"
-	"github.com/artpar/rclone/fs/hash"
-	"github.com/artpar/rclone/lib/bucket"
+	"github.com/rclone/rclone/fs"
+	"github.com/rclone/rclone/fs/config"
+	"github.com/rclone/rclone/fs/config/configmap"
+	"github.com/rclone/rclone/fs/config/configstruct"
+	"github.com/rclone/rclone/fs/fserrors"
+	"github.com/rclone/rclone/fs/hash"
+	"github.com/rclone/rclone/lib/bucket"
 	"golang.org/x/text/unicode/norm"
 
 	"storj.io/uplink"
@@ -64,22 +64,12 @@
 
 				access, err := uplink.RequestAccessWithPassphrase(context.TODO(), satellite, apiKey, passphrase)
 				if err != nil {
-<<<<<<< HEAD
-					log.Printf("Couldn't create access grant: %v", err)
-					return
-=======
 					return nil, errors.Wrap(err, "couldn't create access grant")
->>>>>>> fbc7f2e6
 				}
 
 				serializedAccess, err := access.Serialize()
 				if err != nil {
-<<<<<<< HEAD
-					log.Printf("Couldn't serialize access grant: %v", err)
-					return
-=======
 					return nil, errors.Wrap(err, "couldn't serialize access grant")
->>>>>>> fbc7f2e6
 				}
 				m.Set("satellite_address", satellite)
 				m.Set("access_grant", serializedAccess)
@@ -88,12 +78,7 @@
 				config.FileDeleteKey(name, "api_key")
 				config.FileDeleteKey(name, "passphrase")
 			} else {
-<<<<<<< HEAD
-				log.Printf("Invalid provider type: %s", provider)
-				return
-=======
 				return nil, errors.Errorf("invalid provider type: %s", provider)
->>>>>>> fbc7f2e6
 			}
 			return nil, nil
 		},
