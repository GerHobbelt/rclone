package jottacloud

import (
	"bytes"
	"context"
	"crypto/md5"
	"encoding/hex"
	"fmt"
	"io"
	"io/ioutil"
	"log"
	"math/rand"
	"net/http"
	"net/url"
	"os"
	"path"
	"strconv"
	"strings"
	"time"

<<<<<<< HEAD
	"github.com/artpar/rclone/backend/jottacloud/api"
	"github.com/artpar/rclone/fs"
	"github.com/artpar/rclone/fs/accounting"
	"github.com/artpar/rclone/fs/config"
	"github.com/artpar/rclone/fs/config/configmap"
	"github.com/artpar/rclone/fs/config/configstruct"
	"github.com/artpar/rclone/fs/config/obscure"
	"github.com/artpar/rclone/fs/fserrors"
	"github.com/artpar/rclone/fs/fshttp"
	"github.com/artpar/rclone/fs/hash"
	"github.com/artpar/rclone/fs/walk"
	"github.com/artpar/rclone/lib/oauthutil"
	"github.com/artpar/rclone/lib/pacer"
	"github.com/artpar/rclone/lib/rest"
=======
>>>>>>> c2635e39
	"github.com/pkg/errors"
	"github.com/rclone/rclone/backend/jottacloud/api"
	"github.com/rclone/rclone/fs"
	"github.com/rclone/rclone/fs/accounting"
	"github.com/rclone/rclone/fs/config"
	"github.com/rclone/rclone/fs/config/configmap"
	"github.com/rclone/rclone/fs/config/configstruct"
	"github.com/rclone/rclone/fs/config/obscure"
	"github.com/rclone/rclone/fs/fserrors"
	"github.com/rclone/rclone/fs/fshttp"
	"github.com/rclone/rclone/fs/hash"
	"github.com/rclone/rclone/fs/walk"
	"github.com/rclone/rclone/lib/oauthutil"
	"github.com/rclone/rclone/lib/pacer"
	"github.com/rclone/rclone/lib/rest"
	"golang.org/x/oauth2"
)

// Globals
const (
	minSleep                    = 10 * time.Millisecond
	maxSleep                    = 2 * time.Second
	decayConstant               = 2 // bigger for slower decay, exponential
	defaultDevice               = "Jotta"
	defaultMountpoint           = "Archive"
	rootURL                     = "https://www.jottacloud.com/jfs/"
	apiURL                      = "https://api.jottacloud.com/files/v1/"
	baseURL                     = "https://www.jottacloud.com/"
	tokenURL                    = "https://api.jottacloud.com/auth/v1/token"
	registerURL                 = "https://api.jottacloud.com/auth/v1/register"
	cachePrefix                 = "rclone-jcmd5-"
	rcloneClientID              = "nibfk8biu12ju7hpqomr8b1e40"
	rcloneEncryptedClientSecret = "Vp8eAv7eVElMnQwN-kgU9cbhgApNDaMqWdlDi5qFydlQoji4JBxrGMF2"
	configUsername              = "user"
	configClientID              = "client_id"
	configClientSecret          = "client_secret"
	configDevice                = "device"
	configMountpoint            = "mountpoint"
	charset                     = "abcdefghijklmnopqrstuvwxyzABCDEFGHIJKLMNOPQRSTUVWXYZ0123456789"
)

var (
	// Description of how to auth for this app for a personal account
	oauthConfig = &oauth2.Config{
		Endpoint: oauth2.Endpoint{
			AuthURL:  tokenURL,
			TokenURL: tokenURL,
		},
		RedirectURL: oauthutil.RedirectLocalhostURL,
	}
)

// Register with Fs
func init() {
	// needs to be done early so we can use oauth during config
	fs.Register(&fs.RegInfo{
		Name:        "jottacloud",
		Description: "JottaCloud",
		NewFs:       NewFs,
		Config: func(name string, m configmap.Mapper) {
			tokenString, ok := m.Get("token")
			if ok && tokenString != "" {
				fmt.Printf("Already have a token - refresh?\n")
				if !config.Confirm() {
					return
				}
			}

			srv := rest.NewClient(fshttp.NewClient(fs.Config))

<<<<<<< HEAD
			// ask if we should create a device specifc token: https://github.com/artpar/rclone/issues/2995
=======
			// ask if we should create a device specifc token: https://github.com/rclone/rclone/issues/2995
>>>>>>> c2635e39
			fmt.Printf("\nDo you want to create a machine specific API key?\n\nRclone has it's own Jottacloud API KEY which works fine as long as one only uses rclone on a single machine. When you want to use rclone with this account on more than one machine it's recommended to create a machine specific API key. These keys can NOT be shared between machines.\n\n")
			if config.Confirm() {
				// random generator to generate random device names
				seededRand := rand.New(rand.NewSource(time.Now().UnixNano()))
				randonDeviceNamePartLength := 21
				randomDeviceNamePart := make([]byte, randonDeviceNamePartLength)
				for i := range randomDeviceNamePart {
					randomDeviceNamePart[i] = charset[seededRand.Intn(len(charset))]
				}
				randomDeviceName := "rclone-" + string(randomDeviceNamePart)
				fs.Debugf(nil, "Trying to register device '%s'", randomDeviceName)

				values := url.Values{}
				values.Set("device_id", randomDeviceName)

				// all information comes from https://github.com/ttyridal/aiojotta/wiki/Jotta-protocol-3.-Authentication#token-authentication
				opts := rest.Opts{
					Method:       "POST",
					RootURL:      registerURL,
					ContentType:  "application/x-www-form-urlencoded",
					ExtraHeaders: map[string]string{"Authorization": "Bearer c2xrZmpoYWRsZmFramhkc2xma2phaHNkbGZramhhc2xkZmtqaGFzZGxrZmpobGtq"},
					Parameters:   values,
				}

				var deviceRegistration api.DeviceRegistrationResponse
				_, err := srv.CallJSON(&opts, nil, &deviceRegistration)
				if err != nil {
					log.Fatalf("Failed to register device: %v", err)
				}

				m.Set(configClientID, deviceRegistration.ClientID)
				m.Set(configClientSecret, obscure.MustObscure(deviceRegistration.ClientSecret))
				fs.Debugf(nil, "Got clientID '%s' and clientSecret '%s'", deviceRegistration.ClientID, deviceRegistration.ClientSecret)
			}

			clientID, ok := m.Get(configClientID)
			if !ok {
				clientID = rcloneClientID
			}
			clientSecret, ok := m.Get(configClientSecret)
			if !ok {
				clientSecret = rcloneEncryptedClientSecret
			}
			oauthConfig.ClientID = clientID
			oauthConfig.ClientSecret = obscure.MustReveal(clientSecret)

			username, ok := m.Get(configUsername)
			if !ok {
				log.Fatalf("No username defined")
			}
			password := config.GetPassword("Your Jottacloud password is only required during setup and will not be stored.")

			// prepare out token request with username and password
			values := url.Values{}
			values.Set("grant_type", "PASSWORD")
			values.Set("password", password)
			values.Set("username", username)
			values.Set("client_id", oauthConfig.ClientID)
			values.Set("client_secret", oauthConfig.ClientSecret)
			opts := rest.Opts{
				Method:      "POST",
				RootURL:     oauthConfig.Endpoint.AuthURL,
				ContentType: "application/x-www-form-urlencoded",
				Parameters:  values,
			}

			var jsonToken api.TokenJSON
			resp, err := srv.CallJSON(&opts, nil, &jsonToken)
			if err != nil {
				// if 2fa is enabled the first request is expected to fail. We will do another request with the 2fa code as an additional http header
				if resp != nil {
					if resp.Header.Get("X-JottaCloud-OTP") == "required; SMS" {
						fmt.Printf("This account uses 2 factor authentication you will receive a verification code via SMS.\n")
						fmt.Printf("Enter verification code> ")
						authCode := config.ReadLine()
						authCode = strings.Replace(authCode, "-", "", -1) // the sms received contains a pair of 3 digit numbers seperated by '-' but wants a single 6 digit number
						opts.ExtraHeaders = make(map[string]string)
						opts.ExtraHeaders["X-Jottacloud-Otp"] = authCode
						resp, err = srv.CallJSON(&opts, nil, &jsonToken)
					}
				}
				if err != nil {
					log.Fatalf("Failed to get resource token: %v", err)
				}
			}

			var token oauth2.Token
			token.AccessToken = jsonToken.AccessToken
			token.RefreshToken = jsonToken.RefreshToken
			token.TokenType = jsonToken.TokenType
			token.Expiry = time.Now().Add(time.Duration(jsonToken.ExpiresIn) * time.Second)

			// finally save them in the config
			err = oauthutil.PutToken(name, m, &token, true)
			if err != nil {
				log.Fatalf("Error while saving token: %s", err)
			}

			fmt.Printf("\nDo you want to use a non standard device/mountpoint e.g. for accessing files uploaded using the official Jottacloud client?\n\n")
			if config.Confirm() {
				oAuthClient, _, err := oauthutil.NewClient(name, m, oauthConfig)
				if err != nil {
					log.Fatalf("Failed to load oAuthClient: %s", err)
				}

				srv = rest.NewClient(oAuthClient).SetRoot(rootURL)

				acc, err := getAccountInfo(srv, username)
				if err != nil {
					log.Fatalf("Error getting devices: %s", err)
				}
				fmt.Printf("Please select the device to use. Normally this will be Jotta\n")
				var deviceNames []string
				for i := range acc.Devices {
					deviceNames = append(deviceNames, acc.Devices[i].Name)
				}
				result := config.Choose("Devices", deviceNames, nil, false)
				m.Set(configDevice, result)

				dev, err := getDeviceInfo(srv, path.Join(username, result))
				if err != nil {
					log.Fatalf("Error getting Mountpoint: %s", err)
				}
				if len(dev.MountPoints) == 0 {
					log.Fatalf("No Mountpoints found for this device.")
				}
				fmt.Printf("Please select the mountpoint to user. Normally this will be Archive\n")
				var mountpointNames []string
				for i := range dev.MountPoints {
					mountpointNames = append(mountpointNames, dev.MountPoints[i].Name)
				}
				result = config.Choose("Mountpoints", mountpointNames, nil, false)
				m.Set(configMountpoint, result)
			}
		},
		Options: []fs.Option{{
			Name: configUsername,
			Help: "User Name:",
		}, {
			Name:     "md5_memory_limit",
			Help:     "Files bigger than this will be cached on disk to calculate the MD5 if required.",
			Default:  fs.SizeSuffix(10 * 1024 * 1024),
			Advanced: true,
		}, {
			Name:     "hard_delete",
			Help:     "Delete files permanently rather than putting them into the trash.",
			Default:  false,
			Advanced: true,
		}, {
			Name:     "unlink",
			Help:     "Remove existing public link to file/folder with link command rather than creating.\nDefault is false, meaning link command will create or retrieve public link.",
			Default:  false,
			Advanced: true,
		}, {
			Name:     "upload_resume_limit",
			Help:     "Files bigger than this can be resumed if the upload fail's.",
			Default:  fs.SizeSuffix(10 * 1024 * 1024),
			Advanced: true,
		}},
	})
}

// Options defines the configuration for this backend
type Options struct {
	User               string        `config:"user"`
	Device             string        `config:"device"`
	Mountpoint         string        `config:"mountpoint"`
	MD5MemoryThreshold fs.SizeSuffix `config:"md5_memory_limit"`
	HardDelete         bool          `config:"hard_delete"`
	Unlink             bool          `config:"unlink"`
	UploadThreshold    fs.SizeSuffix `config:"upload_resume_limit"`
}

// Fs represents a remote jottacloud
type Fs struct {
	name         string
	root         string
	user         string
	opt          Options
	features     *fs.Features
	endpointURL  string
	srv          *rest.Client
	apiSrv       *rest.Client
	pacer        *fs.Pacer
	tokenRenewer *oauthutil.Renew // renew the token on expiry
}

// Object describes a jottacloud object
//
// Will definitely have info but maybe not meta
type Object struct {
	fs          *Fs
	remote      string
	hasMetaData bool
	size        int64
	modTime     time.Time
	md5         string
	mimeType    string
}

// ------------------------------------------------------------

// Name of the remote (as passed into NewFs)
func (f *Fs) Name() string {
	return f.name
}

// Root of the remote (as passed into NewFs)
func (f *Fs) Root() string {
	return f.root
}

// String converts this Fs to a string
func (f *Fs) String() string {
	return fmt.Sprintf("jottacloud root '%s'", f.root)
}

// Features returns the optional features of this Fs
func (f *Fs) Features() *fs.Features {
	return f.features
}

// parsePath parses an box 'url'
func parsePath(path string) (root string) {
	root = strings.Trim(path, "/")
	return
}

// retryErrorCodes is a slice of error codes that we will retry
var retryErrorCodes = []int{
	429, // Too Many Requests.
	500, // Internal Server Error
	502, // Bad Gateway
	503, // Service Unavailable
	504, // Gateway Timeout
	509, // Bandwidth Limit Exceeded
}

// shouldRetry returns a boolean as to whether this resp and err
// deserve to be retried.  It returns the err as a convenience
func shouldRetry(resp *http.Response, err error) (bool, error) {
	return fserrors.ShouldRetry(err) || fserrors.ShouldRetryHTTP(resp, retryErrorCodes), err
}

// readMetaDataForPath reads the metadata from the path
func (f *Fs) readMetaDataForPath(path string) (info *api.JottaFile, err error) {
	opts := rest.Opts{
		Method: "GET",
		Path:   f.filePath(path),
	}
	var result api.JottaFile
	var resp *http.Response
	err = f.pacer.Call(func() (bool, error) {
		resp, err = f.srv.CallXML(&opts, nil, &result)
		return shouldRetry(resp, err)
	})

	if apiErr, ok := err.(*api.Error); ok {
		// does not exist
		if apiErr.StatusCode == http.StatusNotFound {
			return nil, fs.ErrorObjectNotFound
		}
	}

	if err != nil {
		return nil, errors.Wrap(err, "read metadata failed")
	}
	if result.XMLName.Local != "file" {
		return nil, fs.ErrorNotAFile
	}
	return &result, nil
}

// getAccountInfo queries general information about the account.
// Takes rest.Client and username as parameter to be easily usable
// during config
func getAccountInfo(srv *rest.Client, username string) (info *api.AccountInfo, err error) {
	opts := rest.Opts{
		Method: "GET",
		Path:   urlPathEscape(username),
	}

	_, err = srv.CallXML(&opts, nil, &info)
	if err != nil {
		return nil, err
	}

	return info, nil
}

// getDeviceInfo queries Information about a jottacloud device
func getDeviceInfo(srv *rest.Client, path string) (info *api.JottaDevice, err error) {
	opts := rest.Opts{
		Method: "GET",
		Path:   urlPathEscape(path),
	}

	_, err = srv.CallXML(&opts, nil, &info)
	if err != nil {
		return nil, err
	}

	return info, nil
}

// setEndpointUrl reads the account id and generates the API endpoint URL
func (f *Fs) setEndpointURL() (err error) {
	info, err := getAccountInfo(f.srv, f.user)
	if err != nil {
		return errors.Wrap(err, "failed to get endpoint url")
	}
	if f.opt.Device == "" {
		f.opt.Device = defaultDevice
	}
	if f.opt.Mountpoint == "" {
		f.opt.Mountpoint = defaultMountpoint
	}
	f.endpointURL = urlPathEscape(path.Join(info.Username, f.opt.Device, f.opt.Mountpoint))
	return nil
}

// errorHandler parses a non 2xx error response into an error
func errorHandler(resp *http.Response) error {
	// Decode error response
	errResponse := new(api.Error)
	err := rest.DecodeXML(resp, &errResponse)
	if err != nil {
		fs.Debugf(nil, "Couldn't decode error response: %v", err)
	}
	if errResponse.Message == "" {
		errResponse.Message = resp.Status
	}
	if errResponse.StatusCode == 0 {
		errResponse.StatusCode = resp.StatusCode
	}
	return errResponse
}

// Jottacloud want's '+' to be URL encoded even though the RFC states it's not reserved
func urlPathEscape(in string) string {
	return strings.Replace(rest.URLPathEscape(in), "+", "%2B", -1)
}

// filePathRaw returns an unescaped file path (f.root, file)
func (f *Fs) filePathRaw(file string) string {
	return path.Join(f.endpointURL, replaceReservedChars(path.Join(f.root, file)))
}

// filePath returns a escaped file path (f.root, file)
func (f *Fs) filePath(file string) string {
	return urlPathEscape(f.filePathRaw(file))
}

// filePath returns a escaped file path (f.root, remote)
func (o *Object) filePath() string {
	return o.fs.filePath(o.remote)
}

// Jottacloud requires the grant_type 'refresh_token' string
// to be uppercase and throws a 400 Bad Request if we use the
// lower case used by the oauth2 module
//
// This filter catches all refresh requests, reads the body,
// changes the case and then sends it on
func grantTypeFilter(req *http.Request) {
	if tokenURL == req.URL.String() {
		// read the entire body
		refreshBody, err := ioutil.ReadAll(req.Body)
		if err != nil {
			return
		}
		_ = req.Body.Close()

		// make the refresh token upper case
		refreshBody = []byte(strings.Replace(string(refreshBody), "grant_type=refresh_token", "grant_type=REFRESH_TOKEN", 1))

		// set the new ReadCloser (with a dummy Close())
		req.Body = ioutil.NopCloser(bytes.NewReader(refreshBody))
	}
}

// NewFs constructs an Fs from the path, container:path
func NewFs(name, root string, m configmap.Mapper) (fs.Fs, error) {
	// Parse config into Options struct
	opt := new(Options)
	err := configstruct.Set(m, opt)
	if err != nil {
		return nil, err
	}

	rootIsDir := strings.HasSuffix(root, "/")
	root = parsePath(root)

	clientID, ok := m.Get(configClientID)
	if !ok {
		clientID = rcloneClientID
	}
	clientSecret, ok := m.Get(configClientSecret)
	if !ok {
		clientSecret = rcloneEncryptedClientSecret
	}
	oauthConfig.ClientID = clientID
	oauthConfig.ClientSecret = obscure.MustReveal(clientSecret)

	// the oauth client for the api servers needs
	// a filter to fix the grant_type issues (see above)
	baseClient := fshttp.NewClient(fs.Config)
	if do, ok := baseClient.Transport.(interface {
		SetRequestFilter(f func(req *http.Request))
	}); ok {
		do.SetRequestFilter(grantTypeFilter)
	} else {
		fs.Debugf(name+":", "Couldn't add request filter - uploads will fail")
	}
	oAuthClient, ts, err := oauthutil.NewClientWithBaseClient(name, m, oauthConfig, baseClient)
	if err != nil {
		return nil, errors.Wrap(err, "Failed to configure Jottacloud oauth client")
	}

	f := &Fs{
		name:   name,
		root:   root,
		user:   opt.User,
		opt:    *opt,
		srv:    rest.NewClient(oAuthClient).SetRoot(rootURL),
		apiSrv: rest.NewClient(oAuthClient).SetRoot(apiURL),
		pacer:  fs.NewPacer(pacer.NewDefault(pacer.MinSleep(minSleep), pacer.MaxSleep(maxSleep), pacer.DecayConstant(decayConstant))),
	}
	f.features = (&fs.Features{
		CaseInsensitive:         true,
		CanHaveEmptyDirectories: true,
		ReadMimeType:            true,
		WriteMimeType:           true,
	}).Fill(f)
	f.srv.SetErrorHandler(errorHandler)

	// Renew the token in the background
	f.tokenRenewer = oauthutil.NewRenew(f.String(), ts, func() error {
		_, err := f.readMetaDataForPath("")
		return err
	})

	err = f.setEndpointURL()
	if err != nil {
		return nil, errors.Wrap(err, "couldn't get account info")
	}

	if root != "" && !rootIsDir {
		// Check to see if the root actually an existing file
		remote := path.Base(root)
		f.root = path.Dir(root)
		if f.root == "." {
			f.root = ""
		}
		_, err := f.NewObject(context.TODO(), remote)
		if err != nil {
			if errors.Cause(err) == fs.ErrorObjectNotFound || errors.Cause(err) == fs.ErrorNotAFile {
				// File doesn't exist so return old f
				f.root = root
				return f, nil
			}
			return nil, err
		}
		// return an error with an fs which points to the parent
		return f, fs.ErrorIsFile
	}
	return f, nil
}

// Return an Object from a path
//
// If it can't be found it returns the error fs.ErrorObjectNotFound.
func (f *Fs) newObjectWithInfo(remote string, info *api.JottaFile) (fs.Object, error) {
	o := &Object{
		fs:     f,
		remote: remote,
	}
	var err error
	if info != nil {
		// Set info
		err = o.setMetaData(info)
	} else {
		err = o.readMetaData(false) // reads info and meta, returning an error
	}
	if err != nil {
		return nil, err
	}
	return o, nil
}

// NewObject finds the Object at remote.  If it can't be found
// it returns the error fs.ErrorObjectNotFound.
func (f *Fs) NewObject(ctx context.Context, remote string) (fs.Object, error) {
	return f.newObjectWithInfo(remote, nil)
}

// CreateDir makes a directory
func (f *Fs) CreateDir(path string) (jf *api.JottaFolder, err error) {
	// fs.Debugf(f, "CreateDir(%q, %q)\n", pathID, leaf)
	var resp *http.Response
	opts := rest.Opts{
		Method:     "POST",
		Path:       f.filePath(path),
		Parameters: url.Values{},
	}

	opts.Parameters.Set("mkDir", "true")

	err = f.pacer.Call(func() (bool, error) {
		resp, err = f.srv.CallXML(&opts, nil, &jf)
		return shouldRetry(resp, err)
	})
	if err != nil {
		//fmt.Printf("...Error %v\n", err)
		return nil, err
	}
	// fmt.Printf("...Id %q\n", *info.Id)
	return jf, nil
}

// List the objects and directories in dir into entries.  The
// entries can be returned in any order but should be for a
// complete directory.
//
// dir should be "" to list the root, and should not have
// trailing slashes.
//
// This should return ErrDirNotFound if the directory isn't
// found.
func (f *Fs) List(ctx context.Context, dir string) (entries fs.DirEntries, err error) {
	//fmt.Printf("List: %s\n", f.filePath(dir))
	opts := rest.Opts{
		Method: "GET",
		Path:   f.filePath(dir),
	}

	var resp *http.Response
	var result api.JottaFolder
	err = f.pacer.Call(func() (bool, error) {
		resp, err = f.srv.CallXML(&opts, nil, &result)
		return shouldRetry(resp, err)
	})

	if err != nil {
		if apiErr, ok := err.(*api.Error); ok {
			// does not exist
			if apiErr.StatusCode == http.StatusNotFound {
				return nil, fs.ErrorDirNotFound
			}
		}
		return nil, errors.Wrap(err, "couldn't list files")
	}

	if result.Deleted {
		return nil, fs.ErrorDirNotFound
	}

	for i := range result.Folders {
		item := &result.Folders[i]
		if item.Deleted {
			continue
		}
		remote := path.Join(dir, restoreReservedChars(item.Name))
		d := fs.NewDir(remote, time.Time(item.ModifiedAt))
		entries = append(entries, d)
	}

	for i := range result.Files {
		item := &result.Files[i]
		if item.Deleted || item.State != "COMPLETED" {
			continue
		}
		remote := path.Join(dir, restoreReservedChars(item.Name))
		o, err := f.newObjectWithInfo(remote, item)
		if err != nil {
			continue
		}
		entries = append(entries, o)
	}
	//fmt.Printf("Entries: %+v\n", entries)
	return entries, nil
}

// listFileDirFn is called from listFileDir to handle an object.
type listFileDirFn func(fs.DirEntry) error

// List the objects and directories into entries, from a
// special kind of JottaFolder representing a FileDirLis
func (f *Fs) listFileDir(remoteStartPath string, startFolder *api.JottaFolder, fn listFileDirFn) error {
	pathPrefix := "/" + f.filePathRaw("") // Non-escaped prefix of API paths to be cut off, to be left with the remote path including the remoteStartPath
	pathPrefixLength := len(pathPrefix)
	startPath := path.Join(pathPrefix, remoteStartPath) // Non-escaped API path up to and including remoteStartPath, to decide if it should be created as a new dir object
	startPathLength := len(startPath)
	for i := range startFolder.Folders {
		folder := &startFolder.Folders[i]
		if folder.Deleted {
			return nil
		}
		folderPath := restoreReservedChars(path.Join(folder.Path, folder.Name))
		folderPathLength := len(folderPath)
		var remoteDir string
		if folderPathLength > pathPrefixLength {
			remoteDir = folderPath[pathPrefixLength+1:]
			if folderPathLength > startPathLength {
				d := fs.NewDir(remoteDir, time.Time(folder.ModifiedAt))
				err := fn(d)
				if err != nil {
					return err
				}
			}
		}
		for i := range folder.Files {
			file := &folder.Files[i]
			if file.Deleted || file.State != "COMPLETED" {
				continue
			}
			remoteFile := path.Join(remoteDir, restoreReservedChars(file.Name))
			o, err := f.newObjectWithInfo(remoteFile, file)
			if err != nil {
				return err
			}
			err = fn(o)
			if err != nil {
				return err
			}
		}
	}
	return nil
}

// ListR lists the objects and directories of the Fs starting
// from dir recursively into out.
//
// dir should be "" to start from the root, and should not
// have trailing slashes.
//
// This should return ErrDirNotFound if the directory isn't
// found.
//
// It should call callback for each tranche of entries read.
// These need not be returned in any particular order.  If
// callback returns an error then the listing will stop
// immediately.
//
// Don't implement this unless you have a more efficient way
// of listing recursively that doing a directory traversal.
func (f *Fs) ListR(ctx context.Context, dir string, callback fs.ListRCallback) (err error) {
	opts := rest.Opts{
		Method:     "GET",
		Path:       f.filePath(dir),
		Parameters: url.Values{},
	}
	opts.Parameters.Set("mode", "list")

	var resp *http.Response
	var result api.JottaFolder // Could be JottaFileDirList, but JottaFolder is close enough
	err = f.pacer.Call(func() (bool, error) {
		resp, err = f.srv.CallXML(&opts, nil, &result)
		return shouldRetry(resp, err)
	})
	if err != nil {
		if apiErr, ok := err.(*api.Error); ok {
			// does not exist
			if apiErr.StatusCode == http.StatusNotFound {
				return fs.ErrorDirNotFound
			}
		}
		return errors.Wrap(err, "couldn't list files")
	}
	list := walk.NewListRHelper(callback)
	err = f.listFileDir(dir, &result, func(entry fs.DirEntry) error {
		return list.Add(entry)
	})
	if err != nil {
		return err
	}
	return list.Flush()
}

// Creates from the parameters passed in a half finished Object which
// must have setMetaData called on it
//
// Used to create new objects
func (f *Fs) createObject(remote string, modTime time.Time, size int64) (o *Object) {
	// Temporary Object under construction
	o = &Object{
		fs:      f,
		remote:  remote,
		size:    size,
		modTime: modTime,
	}
	return o
}

// Put the object
//
// Copy the reader in to the new object which is returned
//
// The new object may have been created if an error is returned
func (f *Fs) Put(ctx context.Context, in io.Reader, src fs.ObjectInfo, options ...fs.OpenOption) (fs.Object, error) {
	if f.opt.Device != "Jotta" {
		return nil, errors.New("upload not supported for devices other than Jotta")
	}
	o := f.createObject(src.Remote(), src.ModTime(ctx), src.Size())
	return o, o.Update(ctx, in, src, options...)
}

// mkParentDir makes the parent of the native path dirPath if
// necessary and any directories above that
func (f *Fs) mkParentDir(ctx context.Context, dirPath string) error {
	// defer log.Trace(dirPath, "")("")
	// chop off trailing / if it exists
	if strings.HasSuffix(dirPath, "/") {
		dirPath = dirPath[:len(dirPath)-1]
	}
	parent := path.Dir(dirPath)
	if parent == "." {
		parent = ""
	}
	return f.Mkdir(ctx, parent)
}

// Mkdir creates the container if it doesn't exist
func (f *Fs) Mkdir(ctx context.Context, dir string) error {
	_, err := f.CreateDir(dir)
	return err
}

// purgeCheck removes the root directory, if check is set then it
// refuses to do so if it has anything in
func (f *Fs) purgeCheck(ctx context.Context, dir string, check bool) (err error) {
	root := path.Join(f.root, dir)
	if root == "" {
		return errors.New("can't purge root directory")
	}

	// check that the directory exists
	entries, err := f.List(ctx, dir)
	if err != nil {
		return err
	}

	if check {
		if len(entries) != 0 {
			return fs.ErrorDirectoryNotEmpty
		}
	}

	opts := rest.Opts{
		Method:     "POST",
		Path:       f.filePath(dir),
		Parameters: url.Values{},
		NoResponse: true,
	}

	if f.opt.HardDelete {
		opts.Parameters.Set("rmDir", "true")
	} else {
		opts.Parameters.Set("dlDir", "true")
	}

	var resp *http.Response
	err = f.pacer.Call(func() (bool, error) {
		resp, err = f.srv.Call(&opts)
		return shouldRetry(resp, err)
	})
	if err != nil {
		return errors.Wrap(err, "couldn't purge directory")
	}

	// TODO: Parse response?
	return nil
}

// Rmdir deletes the root folder
//
// Returns an error if it isn't empty
func (f *Fs) Rmdir(ctx context.Context, dir string) error {
	return f.purgeCheck(ctx, dir, true)
}

// Precision return the precision of this Fs
func (f *Fs) Precision() time.Duration {
	return time.Second
}

// Purge deletes all the files and the container
//
// Optional interface: Only implement this if you have a way of
// deleting all the files quicker than just running Remove() on the
// result of List()
func (f *Fs) Purge(ctx context.Context) error {
	return f.purgeCheck(ctx, "", false)
}

// copyOrMoves copies or moves directories or files depending on the method parameter
func (f *Fs) copyOrMove(method, src, dest string) (info *api.JottaFile, err error) {
	opts := rest.Opts{
		Method:     "POST",
		Path:       src,
		Parameters: url.Values{},
	}

	opts.Parameters.Set(method, "/"+path.Join(f.endpointURL, replaceReservedChars(path.Join(f.root, dest))))

	var resp *http.Response
	err = f.pacer.Call(func() (bool, error) {
		resp, err = f.srv.CallXML(&opts, nil, &info)
		return shouldRetry(resp, err)
	})
	if err != nil {
		return nil, err
	}
	return info, nil
}

// Copy src to this remote using server side copy operations.
//
// This is stored with the remote path given
//
// It returns the destination Object and a possible error
//
// Will only be called if src.Fs().Name() == f.Name()
//
// If it isn't possible then return fs.ErrorCantCopy
func (f *Fs) Copy(ctx context.Context, src fs.Object, remote string) (fs.Object, error) {
	srcObj, ok := src.(*Object)
	if !ok {
		fs.Debugf(src, "Can't copy - not same remote type")
		return nil, fs.ErrorCantMove
	}

	err := f.mkParentDir(ctx, remote)
	if err != nil {
		return nil, err
	}
	info, err := f.copyOrMove("cp", srcObj.filePath(), remote)

	if err != nil {
		return nil, errors.Wrap(err, "couldn't copy file")
	}

	return f.newObjectWithInfo(remote, info)
	//return f.newObjectWithInfo(remote, &result)
}

// Move src to this remote using server side move operations.
//
// This is stored with the remote path given
//
// It returns the destination Object and a possible error
//
// Will only be called if src.Fs().Name() == f.Name()
//
// If it isn't possible then return fs.ErrorCantMove
func (f *Fs) Move(ctx context.Context, src fs.Object, remote string) (fs.Object, error) {
	srcObj, ok := src.(*Object)
	if !ok {
		fs.Debugf(src, "Can't move - not same remote type")
		return nil, fs.ErrorCantMove
	}

	err := f.mkParentDir(ctx, remote)
	if err != nil {
		return nil, err
	}
	info, err := f.copyOrMove("mv", srcObj.filePath(), remote)

	if err != nil {
		return nil, errors.Wrap(err, "couldn't move file")
	}

	return f.newObjectWithInfo(remote, info)
	//return f.newObjectWithInfo(remote, result)
}

// DirMove moves src, srcRemote to this remote at dstRemote
// using server side move operations.
//
// Will only be called if src.Fs().Name() == f.Name()
//
// If it isn't possible then return fs.ErrorCantDirMove
//
// If destination exists then return fs.ErrorDirExists
func (f *Fs) DirMove(ctx context.Context, src fs.Fs, srcRemote, dstRemote string) error {
	srcFs, ok := src.(*Fs)
	if !ok {
		fs.Debugf(srcFs, "Can't move directory - not same remote type")
		return fs.ErrorCantDirMove
	}
	srcPath := path.Join(srcFs.root, srcRemote)
	dstPath := path.Join(f.root, dstRemote)

	// Refuse to move to or from the root
	if srcPath == "" || dstPath == "" {
		fs.Debugf(src, "DirMove error: Can't move root")
		return errors.New("can't move root directory")
	}
	//fmt.Printf("Move src: %s (FullPath %s), dst: %s (FullPath: %s)\n", srcRemote, srcPath, dstRemote, dstPath)

	var err error
	_, err = f.List(ctx, dstRemote)
	if err == fs.ErrorDirNotFound {
		// OK
	} else if err != nil {
		return err
	} else {
		return fs.ErrorDirExists
	}

	_, err = f.copyOrMove("mvDir", path.Join(f.endpointURL, replaceReservedChars(srcPath))+"/", dstRemote)

	if err != nil {
		return errors.Wrap(err, "couldn't move directory")
	}
	return nil
}

// PublicLink generates a public link to the remote path (usually readable by anyone)
func (f *Fs) PublicLink(ctx context.Context, remote string) (link string, err error) {
	opts := rest.Opts{
		Method:     "GET",
		Path:       f.filePath(remote),
		Parameters: url.Values{},
	}

	if f.opt.Unlink {
		opts.Parameters.Set("mode", "disableShare")
	} else {
		opts.Parameters.Set("mode", "enableShare")
	}

	var resp *http.Response
	var result api.JottaFile
	err = f.pacer.Call(func() (bool, error) {
		resp, err = f.srv.CallXML(&opts, nil, &result)
		return shouldRetry(resp, err)
	})

	if apiErr, ok := err.(*api.Error); ok {
		// does not exist
		if apiErr.StatusCode == http.StatusNotFound {
			return "", fs.ErrorObjectNotFound
		}
	}
	if err != nil {
		if f.opt.Unlink {
			return "", errors.Wrap(err, "couldn't remove public link")
		}
		return "", errors.Wrap(err, "couldn't create public link")
	}
	if f.opt.Unlink {
		if result.PublicSharePath != "" {
			return "", errors.Errorf("couldn't remove public link - %q", result.PublicSharePath)
		}
		return "", nil
	}
	if result.PublicSharePath == "" {
		return "", errors.New("couldn't create public link - no link path received")
	}
	link = path.Join(baseURL, result.PublicSharePath)
	return link, nil
}

// About gets quota information
func (f *Fs) About(ctx context.Context) (*fs.Usage, error) {
	info, err := getAccountInfo(f.srv, f.user)
	if err != nil {
		return nil, err
	}

	usage := &fs.Usage{
		Used: fs.NewUsageValue(info.Usage),
	}
	if info.Capacity > 0 {
		usage.Total = fs.NewUsageValue(info.Capacity)
		usage.Free = fs.NewUsageValue(info.Capacity - info.Usage)
	}
	return usage, nil
}

// Hashes returns the supported hash sets.
func (f *Fs) Hashes() hash.Set {
	return hash.Set(hash.MD5)
}

// ---------------------------------------------

// Fs returns the parent Fs
func (o *Object) Fs() fs.Info {
	return o.fs
}

// Return a string version
func (o *Object) String() string {
	if o == nil {
		return "<nil>"
	}
	return o.remote
}

// Remote returns the remote path
func (o *Object) Remote() string {
	return o.remote
}

// Hash returns the MD5 of an object returning a lowercase hex string
func (o *Object) Hash(ctx context.Context, t hash.Type) (string, error) {
	if t != hash.MD5 {
		return "", hash.ErrUnsupported
	}
	return o.md5, nil
}

// Size returns the size of an object in bytes
func (o *Object) Size() int64 {
	err := o.readMetaData(false)
	if err != nil {
		fs.Logf(o, "Failed to read metadata: %v", err)
		return 0
	}
	return o.size
}

// MimeType of an Object if known, "" otherwise
func (o *Object) MimeType(ctx context.Context) string {
	return o.mimeType
}

// setMetaData sets the metadata from info
func (o *Object) setMetaData(info *api.JottaFile) (err error) {
	o.hasMetaData = true
	o.size = info.Size
	o.md5 = info.MD5
	o.mimeType = info.MimeType
	o.modTime = time.Time(info.ModifiedAt)
	return nil
}

func (o *Object) readMetaData(force bool) (err error) {
	if o.hasMetaData && !force {
		return nil
	}
	info, err := o.fs.readMetaDataForPath(o.remote)
	if err != nil {
		return err
	}
	if info.Deleted {
		return fs.ErrorObjectNotFound
	}
	return o.setMetaData(info)
}

// ModTime returns the modification time of the object
//
// It attempts to read the objects mtime and if that isn't present the
// LastModified returned in the http headers
func (o *Object) ModTime(ctx context.Context) time.Time {
	err := o.readMetaData(false)
	if err != nil {
		fs.Logf(o, "Failed to read metadata: %v", err)
		return time.Now()
	}
	return o.modTime
}

// SetModTime sets the modification time of the local fs object
func (o *Object) SetModTime(ctx context.Context, modTime time.Time) error {
	return fs.ErrorCantSetModTime
}

// Storable returns a boolean showing whether this object storable
func (o *Object) Storable() bool {
	return true
}

// Open an object for read
func (o *Object) Open(ctx context.Context, options ...fs.OpenOption) (in io.ReadCloser, err error) {
	fs.FixRangeOption(options, o.size)
	var resp *http.Response
	opts := rest.Opts{
		Method:     "GET",
		Path:       o.filePath(),
		Parameters: url.Values{},
		Options:    options,
	}

	opts.Parameters.Set("mode", "bin")

	err = o.fs.pacer.Call(func() (bool, error) {
		resp, err = o.fs.srv.Call(&opts)
		return shouldRetry(resp, err)
	})
	if err != nil {
		return nil, err
	}
	return resp.Body, err
}

// Read the md5 of in returning a reader which will read the same contents
//
// The cleanup function should be called when out is finished with
// regardless of whether this function returned an error or not.
func readMD5(in io.Reader, size, threshold int64) (md5sum string, out io.Reader, cleanup func(), err error) {
	// we need a MD5
	md5Hasher := md5.New()
	// use the teeReader to write to the local file AND calculate the MD5 while doing so
	teeReader := io.TeeReader(in, md5Hasher)

	// nothing to clean up by default
	cleanup = func() {}

	// don't cache small files on disk to reduce wear of the disk
	if size > threshold {
		var tempFile *os.File

		// create the cache file
		tempFile, err = ioutil.TempFile("", cachePrefix)
		if err != nil {
			return
		}

		_ = os.Remove(tempFile.Name()) // Delete the file - may not work on Windows

		// clean up the file after we are done downloading
		cleanup = func() {
			// the file should normally already be close, but just to make sure
			_ = tempFile.Close()
			_ = os.Remove(tempFile.Name()) // delete the cache file after we are done - may be deleted already
		}

		// copy the ENTIRE file to disc and calculate the MD5 in the process
		if _, err = io.Copy(tempFile, teeReader); err != nil {
			return
		}
		// jump to the start of the local file so we can pass it along
		if _, err = tempFile.Seek(0, 0); err != nil {
			return
		}

		// replace the already read source with a reader of our cached file
		out = tempFile
	} else {
		// that's a small file, just read it into memory
		var inData []byte
		inData, err = ioutil.ReadAll(teeReader)
		if err != nil {
			return
		}

		// set the reader to our read memory block
		out = bytes.NewReader(inData)
	}
	return hex.EncodeToString(md5Hasher.Sum(nil)), out, cleanup, nil
}

// Update the object with the contents of the io.Reader, modTime and size
//
// If existing is set then it updates the object rather than creating a new one
//
// The new object may have been created if an error is returned
func (o *Object) Update(ctx context.Context, in io.Reader, src fs.ObjectInfo, options ...fs.OpenOption) (err error) {
	size := src.Size()
	md5String, err := src.Hash(ctx, hash.MD5)
	if err != nil || md5String == "" {
		// unwrap the accounting from the input, we use wrap to put it
		// back on after the buffering
		var wrap accounting.WrapFn
		in, wrap = accounting.UnWrap(in)
		var cleanup func()
		md5String, in, cleanup, err = readMD5(in, size, int64(o.fs.opt.MD5MemoryThreshold))
		defer cleanup()
		if err != nil {
			return errors.Wrap(err, "failed to calculate MD5")
		}
		// Wrap the accounting back onto the stream
		in = wrap(in)
	}

	// use the api to allocate the file first and get resume / deduplication info
	var resp *http.Response
	opts := rest.Opts{
		Method:       "POST",
		Path:         "allocate",
		ExtraHeaders: make(map[string]string),
	}
	fileDate := api.Time(src.ModTime(ctx)).APIString()

	// the allocate request
	var request = api.AllocateFileRequest{
		Bytes:    size,
		Created:  fileDate,
		Modified: fileDate,
		Md5:      md5String,
		Path:     path.Join(o.fs.opt.Mountpoint, replaceReservedChars(path.Join(o.fs.root, o.remote))),
	}

	// send it
	var response api.AllocateFileResponse
	err = o.fs.pacer.CallNoRetry(func() (bool, error) {
		resp, err = o.fs.apiSrv.CallJSON(&opts, &request, &response)
		return shouldRetry(resp, err)
	})
	if err != nil {
		return err
	}

	// If the file state is INCOMPLETE and CORRPUT, try to upload a then
	if response.State != "COMPLETED" {
		// how much do we still have to upload?
		remainingBytes := size - response.ResumePos
		opts = rest.Opts{
			Method:        "POST",
			RootURL:       response.UploadURL,
			ContentLength: &remainingBytes,
			ContentType:   "application/octet-stream",
			Body:          in,
			ExtraHeaders:  make(map[string]string),
		}
		if response.ResumePos != 0 {
			opts.ExtraHeaders["Range"] = "bytes=" + strconv.FormatInt(response.ResumePos, 10) + "-" + strconv.FormatInt(size-1, 10)
		}

		// copy the already uploaded bytes into the trash :)
		var result api.UploadResponse
		_, err = io.CopyN(ioutil.Discard, in, response.ResumePos)
		if err != nil {
			return err
		}

		// send the remaining bytes
		resp, err = o.fs.apiSrv.CallJSON(&opts, nil, &result)
		if err != nil {
			return err
		}

		// finally update the meta data
		o.hasMetaData = true
		o.size = result.Bytes
		o.md5 = result.Md5
		o.modTime = time.Unix(result.Modified/1000, 0)
	} else {
		// If the file state is COMPLETE we don't need to upload it because the file was allready found but we still ned to update our metadata
		return o.readMetaData(true)
	}

	return nil
}

// Remove an object
func (o *Object) Remove(ctx context.Context) error {
	opts := rest.Opts{
		Method:     "POST",
		Path:       o.filePath(),
		Parameters: url.Values{},
		NoResponse: true,
	}

	if o.fs.opt.HardDelete {
		opts.Parameters.Set("rm", "true")
	} else {
		opts.Parameters.Set("dl", "true")
	}

	return o.fs.pacer.Call(func() (bool, error) {
		resp, err := o.fs.srv.CallXML(&opts, nil, nil)
		return shouldRetry(resp, err)
	})
}

// Check the interfaces are satisfied
var (
	_ fs.Fs           = (*Fs)(nil)
	_ fs.Purger       = (*Fs)(nil)
	_ fs.Copier       = (*Fs)(nil)
	_ fs.Mover        = (*Fs)(nil)
	_ fs.DirMover     = (*Fs)(nil)
	_ fs.ListRer      = (*Fs)(nil)
	_ fs.PublicLinker = (*Fs)(nil)
	_ fs.Abouter      = (*Fs)(nil)
	_ fs.Object       = (*Object)(nil)
	_ fs.MimeTyper    = (*Object)(nil)
)<|MERGE_RESOLUTION|>--- conflicted
+++ resolved
@@ -18,23 +18,6 @@
 	"strings"
 	"time"
 
-<<<<<<< HEAD
-	"github.com/artpar/rclone/backend/jottacloud/api"
-	"github.com/artpar/rclone/fs"
-	"github.com/artpar/rclone/fs/accounting"
-	"github.com/artpar/rclone/fs/config"
-	"github.com/artpar/rclone/fs/config/configmap"
-	"github.com/artpar/rclone/fs/config/configstruct"
-	"github.com/artpar/rclone/fs/config/obscure"
-	"github.com/artpar/rclone/fs/fserrors"
-	"github.com/artpar/rclone/fs/fshttp"
-	"github.com/artpar/rclone/fs/hash"
-	"github.com/artpar/rclone/fs/walk"
-	"github.com/artpar/rclone/lib/oauthutil"
-	"github.com/artpar/rclone/lib/pacer"
-	"github.com/artpar/rclone/lib/rest"
-=======
->>>>>>> c2635e39
 	"github.com/pkg/errors"
 	"github.com/rclone/rclone/backend/jottacloud/api"
 	"github.com/rclone/rclone/fs"
@@ -105,11 +88,7 @@
 
 			srv := rest.NewClient(fshttp.NewClient(fs.Config))
 
-<<<<<<< HEAD
-			// ask if we should create a device specifc token: https://github.com/artpar/rclone/issues/2995
-=======
 			// ask if we should create a device specifc token: https://github.com/rclone/rclone/issues/2995
->>>>>>> c2635e39
 			fmt.Printf("\nDo you want to create a machine specific API key?\n\nRclone has it's own Jottacloud API KEY which works fine as long as one only uses rclone on a single machine. When you want to use rclone with this account on more than one machine it's recommended to create a machine specific API key. These keys can NOT be shared between machines.\n\n")
 			if config.Confirm() {
 				// random generator to generate random device names
