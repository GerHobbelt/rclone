--- conflicted
+++ resolved
@@ -436,11 +436,7 @@
 
 	fmt.Printf("\nDo you want to use a non standard device/mountpoint e.g. for accessing files uploaded using the official Jottacloud client?\n\n")
 	if config.Confirm(false) {
-<<<<<<< HEAD
-		oAuthClient, _, err := oauthutil.NewClient(name, m, oauthConfig)
-=======
 		oAuthClient, _, err := oauthutil.NewClient(ctx, name, m, oauthConfig)
->>>>>>> 7f5ee5d8
 		if err != nil {
 			log.Fatalf("Failed to load oAuthClient: %s", err)
 		}
