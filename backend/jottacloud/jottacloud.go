--- conflicted
+++ resolved
@@ -21,13 +21,13 @@
 	"time"
 
 	"github.com/pkg/errors"
-<<<<<<< HEAD
 	"github.com/artpar/rclone/backend/jottacloud/api"
 	"github.com/artpar/rclone/fs"
 	"github.com/artpar/rclone/fs/accounting"
 	"github.com/artpar/rclone/fs/config"
 	"github.com/artpar/rclone/fs/config/configmap"
 	"github.com/artpar/rclone/fs/config/configstruct"
+	"github.com/artpar/rclone/fs/config/obscure"
 	"github.com/artpar/rclone/fs/fserrors"
 	"github.com/artpar/rclone/fs/fshttp"
 	"github.com/artpar/rclone/fs/hash"
@@ -36,23 +36,6 @@
 	"github.com/artpar/rclone/lib/oauthutil"
 	"github.com/artpar/rclone/lib/pacer"
 	"github.com/artpar/rclone/lib/rest"
-=======
-	"github.com/rclone/rclone/backend/jottacloud/api"
-	"github.com/rclone/rclone/fs"
-	"github.com/rclone/rclone/fs/accounting"
-	"github.com/rclone/rclone/fs/config"
-	"github.com/rclone/rclone/fs/config/configmap"
-	"github.com/rclone/rclone/fs/config/configstruct"
-	"github.com/rclone/rclone/fs/config/obscure"
-	"github.com/rclone/rclone/fs/fserrors"
-	"github.com/rclone/rclone/fs/fshttp"
-	"github.com/rclone/rclone/fs/hash"
-	"github.com/rclone/rclone/fs/walk"
-	"github.com/rclone/rclone/lib/encoder"
-	"github.com/rclone/rclone/lib/oauthutil"
-	"github.com/rclone/rclone/lib/pacer"
-	"github.com/rclone/rclone/lib/rest"
->>>>>>> 30eb094f
 	"golang.org/x/oauth2"
 )
 
@@ -107,7 +90,7 @@
 			if version, ok := m.Get("configVersion"); ok {
 				ver, err := strconv.Atoi(version)
 				if err != nil {
-					log.Printf("Failed to parse config version - corrupted config")
+					log.Fatalf("Failed to parse config version - corrupted config")
 				}
 				refresh = (ver != configVersion) && (ver != v1configVersion)
 			}
@@ -124,47 +107,11 @@
 				}
 			}
 
-<<<<<<< HEAD
-			clientConfig := *fs.Config
-			clientConfig.UserAgent = "JottaCli 0.6.18626 windows-amd64"
-			srv := rest.NewClient(fshttp.NewClient(&clientConfig))
-
-			fmt.Printf("Generate a personal login token here: https://www.jottacloud.com/web/secure\n")
-			fmt.Printf("Login Token> ")
-			loginToken := config.ReadLine()
-
-			token, err := doAuth(ctx, srv, loginToken, m)
-			if err != nil {
-				log.Printf("Failed to get oauth token: %s", err)
-			}
-			err = oauthutil.PutToken(name, m, &token, true)
-			if err != nil {
-				log.Printf("Error while saving token: %s", err)
-			}
-
-			fmt.Printf("\nDo you want to use a non standard device/mountpoint e.g. for accessing files uploaded using the official Jottacloud client?\n\n")
-			if config.Confirm(false) {
-				oAuthClient, _, err := oauthutil.NewClient(name, m, oauthConfig)
-				if err != nil {
-					log.Printf("Failed to load oAuthClient: %s", err)
-				}
-
-				srv = rest.NewClient(oAuthClient).SetRoot(rootURL)
-				apiSrv := rest.NewClient(oAuthClient).SetRoot(apiURL)
-
-				device, mountpoint, err := setupMountpoint(ctx, srv, apiSrv)
-				if err != nil {
-					log.Printf("Failed to setup mountpoint: %s", err)
-				}
-				m.Set(configDevice, device)
-				m.Set(configMountpoint, mountpoint)
-=======
 			fmt.Printf("Use legacy authentification?.\nThis is only required for certain whitelabel versions of Jottacloud and not recommended for normal users.\n")
 			if config.Confirm(false) {
 				v1config(ctx, name, m)
 			} else {
 				v2config(ctx, name, m)
->>>>>>> 30eb094f
 			}
 		},
 		Options: []fs.Option{{
