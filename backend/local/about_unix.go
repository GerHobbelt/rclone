--- conflicted
+++ resolved
@@ -9,12 +9,7 @@
 	"os"
 	"syscall"
 
-<<<<<<< HEAD
 	"github.com/artpar/rclone/fs"
-	"github.com/pkg/errors"
-=======
-	"github.com/rclone/rclone/fs"
->>>>>>> 27176cc6
 )
 
 // About gets quota information
