// Device reading functions

// +build darwin dragonfly freebsd linux netbsd openbsd solaris

package local

import (
	"os"
	"syscall"

<<<<<<< HEAD
	"github.com/artpar/rclone/fs"
	"github.com/artpar/rclone/fs/config/flags"
)

var (
	oneFileSystem = flags.BoolP("one-file-system", "x", false, "Don't cross filesystem boundaries.")
=======
	"github.com/ncw/rclone/fs"
>>>>>>> bbda4ab1
)

// readDevice turns a valid os.FileInfo into a device number,
// returning devUnset if it fails.
func readDevice(fi os.FileInfo, oneFileSystem bool) uint64 {
	if !oneFileSystem {
		return devUnset
	}
	statT, ok := fi.Sys().(*syscall.Stat_t)
	if !ok {
		fs.Debugf(fi.Name(), "Type assertion fi.Sys().(*syscall.Stat_t) failed from: %#v", fi.Sys())
		return devUnset
	}
	return uint64(statT.Dev)
}<|MERGE_RESOLUTION|>--- conflicted
+++ resolved
@@ -8,16 +8,7 @@
 	"os"
 	"syscall"
 
-<<<<<<< HEAD
-	"github.com/artpar/rclone/fs"
-	"github.com/artpar/rclone/fs/config/flags"
-)
-
-var (
-	oneFileSystem = flags.BoolP("one-file-system", "x", false, "Don't cross filesystem boundaries.")
-=======
 	"github.com/ncw/rclone/fs"
->>>>>>> bbda4ab1
 )
 
 // readDevice turns a valid os.FileInfo into a device number,
