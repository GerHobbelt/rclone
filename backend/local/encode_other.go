--- conflicted
+++ resolved
@@ -2,13 +2,7 @@
 
 package local
 
-<<<<<<< HEAD
-import (
-	"github.com/artpar/rclone/fs/encodings"
-)
-=======
-import "github.com/rclone/rclone/lib/encoder"
->>>>>>> da5cbc19
+import "github.com/artpar/rclone/lib/encoder"
 
 // This is the encoding used by the local backend for non windows platforms
 const defaultEnc = encoder.Base