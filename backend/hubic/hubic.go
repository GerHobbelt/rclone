--- conflicted
+++ resolved
@@ -13,14 +13,6 @@
 	"net/http"
 	"time"
 
-<<<<<<< HEAD
-	"github.com/artpar/rclone/backend/swift"
-	"github.com/artpar/rclone/fs"
-	"github.com/artpar/rclone/fs/config"
-	"github.com/artpar/rclone/fs/config/obscure"
-	"github.com/artpar/rclone/fs/fshttp"
-	"github.com/artpar/rclone/lib/oauthutil"
-=======
 	"github.com/ncw/rclone/backend/swift"
 	"github.com/ncw/rclone/fs"
 	"github.com/ncw/rclone/fs/config"
@@ -29,7 +21,6 @@
 	"github.com/ncw/rclone/fs/config/obscure"
 	"github.com/ncw/rclone/fs/fshttp"
 	"github.com/ncw/rclone/lib/oauthutil"
->>>>>>> bbda4ab1
 	swiftLib "github.com/ncw/swift"
 	"github.com/pkg/errors"
 	"golang.org/x/oauth2"
@@ -157,9 +148,7 @@
 }
 
 // NewFs constructs an Fs from the path, container:path
-<<<<<<< HEAD
-func NewFs(name, root string) (fs.Fs, error) {
-
+func NewFs(name, root string, m configmap.Mapper) (fs.Fs, error) {
 	oauthConf1 := oauth2.Config{
 		ClientID:     fs.ConfigFileGet(name, "client_id"),
 		ClientSecret: fs.ConfigFileGet(name, "client_secret"),
@@ -171,11 +160,7 @@
 		RedirectURL: fs.ConfigFileGet(name, "redirect_url"),
 	}
 
-	client, _, err := oauthutil.NewClient(name, &oauthConf1)
-=======
-func NewFs(name, root string, m configmap.Mapper) (fs.Fs, error) {
-	client, _, err := oauthutil.NewClient(name, m, oauthConfig)
->>>>>>> bbda4ab1
+	client, _, err := oauthutil.NewClient(name, m, oauthConfig1)
 	if err != nil {
 		return nil, errors.Wrap(err, "failed to configure Hubic")
 	}
