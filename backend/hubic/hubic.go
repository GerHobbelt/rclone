--- conflicted
+++ resolved
@@ -17,13 +17,13 @@
 
 	swiftLib "github.com/ncw/swift/v2"
 	"github.com/pkg/errors"
-	"github.com/artpar/rclone/backend/swift"
-	"github.com/artpar/rclone/fs"
-	"github.com/artpar/rclone/fs/config/configmap"
-	"github.com/artpar/rclone/fs/config/configstruct"
-	"github.com/artpar/rclone/fs/config/obscure"
-	"github.com/artpar/rclone/fs/fshttp"
-	"github.com/artpar/rclone/lib/oauthutil"
+	"github.com/rclone/rclone/backend/swift"
+	"github.com/rclone/rclone/fs"
+	"github.com/rclone/rclone/fs/config/configmap"
+	"github.com/rclone/rclone/fs/config/configstruct"
+	"github.com/rclone/rclone/fs/config/obscure"
+	"github.com/rclone/rclone/fs/fshttp"
+	"github.com/rclone/rclone/lib/oauthutil"
 	"golang.org/x/oauth2"
 )
 
@@ -55,19 +55,10 @@
 		Name:        "hubic",
 		Description: "Hubic",
 		NewFs:       NewFs,
-<<<<<<< HEAD
-		Config: func(ctx context.Context, name string, m configmap.Mapper) {
-			err := oauthutil.Config(ctx, "hubic", name, m, oauthConfig, nil)
-			if err != nil {
-				log.Printf("Failed to configure token: %v", err)
-				return
-			}
-=======
 		Config: func(ctx context.Context, name string, m configmap.Mapper, config fs.ConfigIn) (*fs.ConfigOut, error) {
 			return oauthutil.ConfigOut("", &oauthutil.Options{
 				OAuth2Config: oauthConfig,
 			})
->>>>>>> fbc7f2e6
 		},
 		Options: append(oauthutil.SharedOptions, swift.SharedOptions...),
 	})
