package hubic

import (
	"context"
	"net/http"
	"time"

<<<<<<< HEAD
	"github.com/artpar/rclone/fs"
	"github.com/ncw/swift"
=======
	"github.com/ncw/swift/v2"
	"github.com/rclone/rclone/fs"
>>>>>>> 54771e44
)

// auth is an authenticator for swift
type auth struct {
	f *Fs
}

// newAuth creates a swift authenticator
func newAuth(f *Fs) *auth {
	return &auth{
		f: f,
	}
}

// Request constructs an http.Request for authentication
//
// returns nil for not needed
func (a *auth) Request(ctx context.Context, c *swift.Connection) (r *http.Request, err error) {
	const retries = 10
	for try := 1; try <= retries; try++ {
		err = a.f.getCredentials(context.TODO())
		if err == nil {
			break
		}
		time.Sleep(100 * time.Millisecond)
		fs.Debugf(a.f, "retrying auth request %d/%d: %v", try, retries, err)
	}
	return nil, err
}

// Response parses the result of an http request
func (a *auth) Response(ctx context.Context, resp *http.Response) error {
	return nil
}

// The public storage URL - set Internal to true to read
// internal/service net URL
func (a *auth) StorageUrl(Internal bool) string { // nolint
	return a.f.credentials.Endpoint
}

// The access token
func (a *auth) Token() string {
	return a.f.credentials.Token
}

// The CDN url if available
func (a *auth) CdnUrl() string { // nolint
	return ""
}

// Check the interfaces are satisfied
var _ swift.Authenticator = (*auth)(nil)<|MERGE_RESOLUTION|>--- conflicted
+++ resolved
@@ -5,13 +5,8 @@
 	"net/http"
 	"time"
 
-<<<<<<< HEAD
+	"github.com/ncw/swift/v2"
 	"github.com/artpar/rclone/fs"
-	"github.com/ncw/swift"
-=======
-	"github.com/ncw/swift/v2"
-	"github.com/rclone/rclone/fs"
->>>>>>> 54771e44
 )
 
 // auth is an authenticator for swift
