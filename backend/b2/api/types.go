--- conflicted
+++ resolved
@@ -7,11 +7,7 @@
 	"strings"
 	"time"
 
-<<<<<<< HEAD
-	"github.com/artpar/rclone/fs/fserrors"
-=======
 	"github.com/rclone/rclone/fs/fserrors"
->>>>>>> c2635e39
 )
 
 // Error describes a B2 error response
