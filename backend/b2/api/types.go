package api

import (
	"fmt"
	"strconv"
	"time"

<<<<<<< HEAD
	"github.com/artpar/rclone/fs/fserrors"
=======
	"github.com/rclone/rclone/fs/fserrors"
	"github.com/rclone/rclone/lib/version"
>>>>>>> fbc7f2e6
)

// Error describes a B2 error response
type Error struct {
	Status  int    `json:"status"`  // The numeric HTTP status code. Always matches the status in the HTTP response.
	Code    string `json:"code"`    // A single-identifier code that identifies the error.
	Message string `json:"message"` // A human-readable message, in English, saying what went wrong.
}

// Error satisfies the error interface
func (e *Error) Error() string {
	return fmt.Sprintf("%s (%d %s)", e.Message, e.Status, e.Code)
}

// Fatal satisfies the Fatal interface
//
// It indicates which errors should be treated as fatal
func (e *Error) Fatal() bool {
	return e.Status == 403 // 403 errors shouldn't be retried
}

var _ fserrors.Fataler = (*Error)(nil)

// Bucket describes a B2 bucket
type Bucket struct {
	ID        string `json:"bucketId"`
	AccountID string `json:"accountId"`
	Name      string `json:"bucketName"`
	Type      string `json:"bucketType"`
}

// Timestamp is a UTC time when this file was uploaded. It is a base
// 10 number of milliseconds since midnight, January 1, 1970 UTC. This
// fits in a 64 bit integer such as the type "long" in the programming
// language Java. It is intended to be compatible with Java's time
// long. For example, it can be passed directly into the java call
// Date.setTime(long time).
type Timestamp time.Time

// MarshalJSON turns a Timestamp into JSON (in UTC)
func (t *Timestamp) MarshalJSON() (out []byte, err error) {
	timestamp := (*time.Time)(t).UTC().UnixNano()
	return []byte(strconv.FormatInt(timestamp/1e6, 10)), nil
}

// UnmarshalJSON turns JSON into a Timestamp
func (t *Timestamp) UnmarshalJSON(data []byte) error {
	timestamp, err := strconv.ParseInt(string(data), 10, 64)
	if err != nil {
		return err
	}
	*t = Timestamp(time.Unix(timestamp/1e3, (timestamp%1e3)*1e6).UTC())
	return nil
}

// HasVersion returns true if it looks like the passed filename has a timestamp on it.
//
// Note that the passed filename's timestamp may still be invalid even if this
// function returns true.
func HasVersion(remote string) bool {
	return version.Match(remote)
}

// AddVersion adds the timestamp as a version string into the filename passed in.
func (t Timestamp) AddVersion(remote string) string {
	return version.Add(remote, time.Time(t))
}

// RemoveVersion removes the timestamp from a filename as a version string.
//
// It returns the new file name and a timestamp, or the old filename
// and a zero timestamp.
func RemoveVersion(remote string) (t Timestamp, newRemote string) {
	time, newRemote := version.Remove(remote)
	t = Timestamp(time)
	return
}

// IsZero returns true if the timestamp is uninitialized
func (t Timestamp) IsZero() bool {
	return time.Time(t).IsZero()
}

// Equal compares two timestamps
//
// If either are !IsZero then it returns false
func (t Timestamp) Equal(s Timestamp) bool {
	if time.Time(t).IsZero() {
		return false
	}
	if time.Time(s).IsZero() {
		return false
	}
	return time.Time(t).Equal(time.Time(s))
}

// File is info about a file
type File struct {
	ID              string            `json:"fileId"`          // The unique identifier for this version of this file. Used with b2_get_file_info, b2_download_file_by_id, and b2_delete_file_version.
	Name            string            `json:"fileName"`        // The name of this file, which can be used with b2_download_file_by_name.
	Action          string            `json:"action"`          // Either "upload" or "hide". "upload" means a file that was uploaded to B2 Cloud Storage. "hide" means a file version marking the file as hidden, so that it will not show up in b2_list_file_names. The result of b2_list_file_names will contain only "upload". The result of b2_list_file_versions may have both.
	Size            int64             `json:"size"`            // The number of bytes in the file.
	UploadTimestamp Timestamp         `json:"uploadTimestamp"` // This is a UTC time when this file was uploaded.
	SHA1            string            `json:"contentSha1"`     // The SHA1 of the bytes stored in the file.
	ContentType     string            `json:"contentType"`     // The MIME type of the file.
	Info            map[string]string `json:"fileInfo"`        // The custom information that was uploaded with the file. This is a JSON object, holding the name/value pairs that were uploaded with the file.
}

// AuthorizeAccountResponse is as returned from the b2_authorize_account call
type AuthorizeAccountResponse struct {
	AbsoluteMinimumPartSize int      `json:"absoluteMinimumPartSize"` // The smallest possible size of a part of a large file.
	AccountID               string   `json:"accountId"`               // The identifier for the account.
	Allowed                 struct { // An object (see below) containing the capabilities of this auth token, and any restrictions on using it.
		BucketID     string      `json:"bucketId"`     // When present, access is restricted to one bucket.
		BucketName   string      `json:"bucketName"`   // When present, name of bucket - may be empty
		Capabilities []string    `json:"capabilities"` // A list of strings, each one naming a capability the key has.
		NamePrefix   interface{} `json:"namePrefix"`   // When present, access is restricted to files whose names start with the prefix
	} `json:"allowed"`
	APIURL              string `json:"apiUrl"`              // The base URL to use for all API calls except for uploading and downloading files.
	AuthorizationToken  string `json:"authorizationToken"`  // An authorization token to use with all calls, other than b2_authorize_account, that need an Authorization header.
	DownloadURL         string `json:"downloadUrl"`         // The base URL to use for downloading files.
	MinimumPartSize     int    `json:"minimumPartSize"`     // DEPRECATED: This field will always have the same value as recommendedPartSize. Use recommendedPartSize instead.
	RecommendedPartSize int    `json:"recommendedPartSize"` // The recommended size for each part of a large file. We recommend using this part size for optimal upload performance.
}

// ListBucketsRequest is parameters for b2_list_buckets call
type ListBucketsRequest struct {
	AccountID   string   `json:"accountId"`             // The identifier for the account.
	BucketID    string   `json:"bucketId,omitempty"`    // When specified, the result will be a list containing just this bucket.
	BucketName  string   `json:"bucketName,omitempty"`  // When specified, the result will be a list containing just this bucket.
	BucketTypes []string `json:"bucketTypes,omitempty"` // If present, B2 will use it as a filter for bucket types returned in the list buckets response.
}

// ListBucketsResponse is as returned from the b2_list_buckets call
type ListBucketsResponse struct {
	Buckets []Bucket `json:"buckets"`
}

// ListFileNamesRequest is as passed to b2_list_file_names or b2_list_file_versions
type ListFileNamesRequest struct {
	BucketID      string `json:"bucketId"`                // required - The bucket to look for file names in.
	StartFileName string `json:"startFileName,omitempty"` // optional - The first file name to return. If there is a file with this name, it will be returned in the list. If not, the first file name after this the first one after this name.
	MaxFileCount  int    `json:"maxFileCount,omitempty"`  // optional - The maximum number of files to return from this call. The default value is 100, and the maximum allowed is 1000.
	StartFileID   string `json:"startFileId,omitempty"`   // optional - What to pass in to startFileId for the next search to continue where this one left off.
	Prefix        string `json:"prefix,omitempty"`        // optional - Files returned will be limited to those with the given prefix. Defaults to the empty string, which matches all files.
	Delimiter     string `json:"delimiter,omitempty"`     // Files returned will be limited to those within the top folder, or any one subfolder. Defaults to NULL. Folder names will also be returned. The delimiter character will be used to "break" file names into folders.
}

// ListFileNamesResponse is as received from b2_list_file_names or b2_list_file_versions
type ListFileNamesResponse struct {
	Files        []File  `json:"files"`        // An array of objects, each one describing one file.
	NextFileName *string `json:"nextFileName"` // What to pass in to startFileName for the next search to continue where this one left off, or null if there are no more files.
	NextFileID   *string `json:"nextFileId"`   // What to pass in to startFileId for the next search to continue where this one left off, or null if there are no more files.
}

// GetUploadURLRequest is passed to b2_get_upload_url
type GetUploadURLRequest struct {
	BucketID string `json:"bucketId"` // The ID of the bucket that you want to upload to.
}

// GetUploadURLResponse is received from b2_get_upload_url
type GetUploadURLResponse struct {
	BucketID           string `json:"bucketId"`           // The unique ID of the bucket.
	UploadURL          string `json:"uploadUrl"`          // The URL that can be used to upload files to this bucket, see b2_upload_file.
	AuthorizationToken string `json:"authorizationToken"` // The authorizationToken that must be used when uploading files to this bucket, see b2_upload_file.
}

// GetDownloadAuthorizationRequest is passed to b2_get_download_authorization
type GetDownloadAuthorizationRequest struct {
	BucketID               string `json:"bucketId"`                       // The ID of the bucket that you want to upload to.
	FileNamePrefix         string `json:"fileNamePrefix"`                 // The file name prefix of files the download authorization token will allow access to.
	ValidDurationInSeconds int64  `json:"validDurationInSeconds"`         // The number of seconds before the authorization token will expire. The minimum value is 1 second. The maximum value is 604800 which is one week in seconds.
	B2ContentDisposition   string `json:"b2ContentDisposition,omitempty"` // optional - If this is present, download requests using the returned authorization must include the same value for b2ContentDisposition.
}

// GetDownloadAuthorizationResponse is received from b2_get_download_authorization
type GetDownloadAuthorizationResponse struct {
	BucketID           string `json:"bucketId"`           // The unique ID of the bucket.
	FileNamePrefix     string `json:"fileNamePrefix"`     // The file name prefix of files the download authorization token will allow access to.
	AuthorizationToken string `json:"authorizationToken"` // The authorizationToken that must be used when downloading files, see b2_download_file_by_name.
}

// FileInfo is received from b2_upload_file, b2_get_file_info and b2_finish_large_file
type FileInfo struct {
	ID              string            `json:"fileId"`          // The unique identifier for this version of this file. Used with b2_get_file_info, b2_download_file_by_id, and b2_delete_file_version.
	Name            string            `json:"fileName"`        // The name of this file, which can be used with b2_download_file_by_name.
	Action          string            `json:"action"`          // Either "upload" or "hide". "upload" means a file that was uploaded to B2 Cloud Storage. "hide" means a file version marking the file as hidden, so that it will not show up in b2_list_file_names. The result of b2_list_file_names will contain only "upload". The result of b2_list_file_versions may have both.
	AccountID       string            `json:"accountId"`       // Your account ID.
	BucketID        string            `json:"bucketId"`        // The bucket that the file is in.
	Size            int64             `json:"contentLength"`   // The number of bytes stored in the file.
	UploadTimestamp Timestamp         `json:"uploadTimestamp"` // This is a UTC time when this file was uploaded.
	SHA1            string            `json:"contentSha1"`     // The SHA1 of the bytes stored in the file.
	ContentType     string            `json:"contentType"`     // The MIME type of the file.
	Info            map[string]string `json:"fileInfo"`        // The custom information that was uploaded with the file. This is a JSON object, holding the name/value pairs that were uploaded with the file.
}

// CreateBucketRequest is used to create a bucket
type CreateBucketRequest struct {
	AccountID string `json:"accountId"`
	Name      string `json:"bucketName"`
	Type      string `json:"bucketType"`
}

// DeleteBucketRequest is used to create a bucket
type DeleteBucketRequest struct {
	ID        string `json:"bucketId"`
	AccountID string `json:"accountId"`
}

// DeleteFileRequest is used to delete a file version
type DeleteFileRequest struct {
	ID   string `json:"fileId"`   // The ID of the file, as returned by b2_upload_file, b2_list_file_names, or b2_list_file_versions.
	Name string `json:"fileName"` // The name of this file.
}

// HideFileRequest is used to delete a file
type HideFileRequest struct {
	BucketID string `json:"bucketId"` // The bucket containing the file to hide.
	Name     string `json:"fileName"` // The name of the file to hide.
}

// GetFileInfoRequest is used to return a FileInfo struct with b2_get_file_info
type GetFileInfoRequest struct {
	ID string `json:"fileId"` // The ID of the file, as returned by b2_upload_file, b2_list_file_names, or b2_list_file_versions.
}

// StartLargeFileRequest (b2_start_large_file) Prepares for uploading the parts of a large file.
//
// If the original source of the file being uploaded has a last
// modified time concept, Backblaze recommends using
// src_last_modified_millis as the name, and a string holding the base
// 10 number number of milliseconds since midnight, January 1, 1970
// UTC. This fits in a 64 bit integer such as the type "long" in the
// programming language Java. It is intended to be compatible with
// Java's time long. For example, it can be passed directly into the
// Java call Date.setTime(long time).
//
// If the caller knows the SHA1 of the entire large file being
// uploaded, Backblaze recommends using large_file_sha1 as the name,
// and a 40 byte hex string representing the SHA1.
//
// Example: { "src_last_modified_millis" : "1452802803026", "large_file_sha1" : "a3195dc1e7b46a2ff5da4b3c179175b75671e80d", "color": "blue" }
type StartLargeFileRequest struct {
	BucketID    string            `json:"bucketId"`    //The ID of the bucket that the file will go in.
	Name        string            `json:"fileName"`    // The name of the file. See Files for requirements on file names.
	ContentType string            `json:"contentType"` // The MIME type of the content of the file, which will be returned in the Content-Type header when downloading the file. Use the Content-Type b2/x-auto to automatically set the stored Content-Type post upload. In the case where a file extension is absent or the lookup fails, the Content-Type is set to application/octet-stream.
	Info        map[string]string `json:"fileInfo"`    // A JSON object holding the name/value pairs for the custom file info.
}

// StartLargeFileResponse is the response to StartLargeFileRequest
type StartLargeFileResponse struct {
	ID              string            `json:"fileId"`          // The unique identifier for this version of this file. Used with b2_get_file_info, b2_download_file_by_id, and b2_delete_file_version.
	Name            string            `json:"fileName"`        // The name of this file, which can be used with b2_download_file_by_name.
	AccountID       string            `json:"accountId"`       // The identifier for the account.
	BucketID        string            `json:"bucketId"`        // The unique ID of the bucket.
	ContentType     string            `json:"contentType"`     // The MIME type of the file.
	Info            map[string]string `json:"fileInfo"`        // The custom information that was uploaded with the file. This is a JSON object, holding the name/value pairs that were uploaded with the file.
	UploadTimestamp Timestamp         `json:"uploadTimestamp"` // This is a UTC time when this file was uploaded.
}

// GetUploadPartURLRequest is passed to b2_get_upload_part_url
type GetUploadPartURLRequest struct {
	ID string `json:"fileId"` // The unique identifier of the file being uploaded.
}

// GetUploadPartURLResponse is received from b2_get_upload_url
type GetUploadPartURLResponse struct {
	ID                 string `json:"fileId"`             // The unique identifier of the file being uploaded.
	UploadURL          string `json:"uploadUrl"`          // The URL that can be used to upload files to this bucket, see b2_upload_part.
	AuthorizationToken string `json:"authorizationToken"` // The authorizationToken that must be used when uploading files to this bucket, see b2_upload_part.
}

// UploadPartResponse is the response to b2_upload_part
type UploadPartResponse struct {
	ID         string `json:"fileId"`        // The unique identifier of the file being uploaded.
	PartNumber int64  `json:"partNumber"`    // Which part this is (starting from 1)
	Size       int64  `json:"contentLength"` // The number of bytes stored in the file.
	SHA1       string `json:"contentSha1"`   // The SHA1 of the bytes stored in the file.
}

// FinishLargeFileRequest is passed to b2_finish_large_file
//
// The response is a FileInfo object (with extra AccountID and BucketID fields which we ignore).
//
// Large files do not have a SHA1 checksum. The value will always be "none".
type FinishLargeFileRequest struct {
	ID    string   `json:"fileId"`        // The unique identifier of the file being uploaded.
	SHA1s []string `json:"partSha1Array"` // A JSON array of hex SHA1 checksums of the parts of the large file. This is a double-check that the right parts were uploaded in the right order, and that none were missed. Note that the part numbers start at 1, and the SHA1 of the part 1 is the first string in the array, at index 0.
}

// CancelLargeFileRequest is passed to b2_finish_large_file
//
// The response is a CancelLargeFileResponse
type CancelLargeFileRequest struct {
	ID string `json:"fileId"` // The unique identifier of the file being uploaded.
}

// CancelLargeFileResponse is the response to CancelLargeFileRequest
type CancelLargeFileResponse struct {
	ID        string `json:"fileId"`    // The unique identifier of the file being uploaded.
	Name      string `json:"fileName"`  // The name of this file.
	AccountID string `json:"accountId"` // The identifier for the account.
	BucketID  string `json:"bucketId"`  // The unique ID of the bucket.
}

// CopyFileRequest is as passed to b2_copy_file
type CopyFileRequest struct {
	SourceID          string            `json:"sourceFileId"`                  // The ID of the source file being copied.
	Name              string            `json:"fileName"`                      // The name of the new file being created.
	Range             string            `json:"range,omitempty"`               // The range of bytes to copy. If not provided, the whole source file will be copied.
	MetadataDirective string            `json:"metadataDirective,omitempty"`   // The strategy for how to populate metadata for the new file: COPY or REPLACE
	ContentType       string            `json:"contentType,omitempty"`         // The MIME type of the content of the file (REPLACE only)
	Info              map[string]string `json:"fileInfo,omitempty"`            // This field stores the metadata that will be stored with the file. (REPLACE only)
	DestBucketID      string            `json:"destinationBucketId,omitempty"` // The destination ID of the bucket if set, if not the source bucket will be used
}

// CopyPartRequest is the request for b2_copy_part - the response is UploadPartResponse
type CopyPartRequest struct {
	SourceID    string `json:"sourceFileId"`    // The ID of the source file being copied.
	LargeFileID string `json:"largeFileId"`     // The ID of the large file the part will belong to, as returned by b2_start_large_file.
	PartNumber  int64  `json:"partNumber"`      // Which part this is (starting from 1)
	Range       string `json:"range,omitempty"` // The range of bytes to copy. If not provided, the whole source file will be copied.
}<|MERGE_RESOLUTION|>--- conflicted
+++ resolved
@@ -5,12 +5,8 @@
 	"strconv"
 	"time"
 
-<<<<<<< HEAD
-	"github.com/artpar/rclone/fs/fserrors"
-=======
 	"github.com/rclone/rclone/fs/fserrors"
 	"github.com/rclone/rclone/lib/version"
->>>>>>> fbc7f2e6
 )
 
 // Error describes a B2 error response
