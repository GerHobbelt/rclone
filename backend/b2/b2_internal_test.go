package b2

import (
	"bytes"
	"context"
	"fmt"
	"testing"
	"time"

	"github.com/rclone/rclone/fs"
	"github.com/rclone/rclone/fs/object"
	"github.com/rclone/rclone/fstest"
	"github.com/rclone/rclone/fstest/fstests"
<<<<<<< HEAD
	"github.com/rclone/rclone/lib/random"
	"github.com/stretchr/testify/assert"
	"github.com/stretchr/testify/require"
=======
>>>>>>> 82b963e3
)

// Test b2 string encoding
// https://www.backblaze.com/b2/docs/string_encoding.html

var encodeTest = []struct {
	fullyEncoded     string
	minimallyEncoded string
	plainText        string
}{
	{fullyEncoded: "%20", minimallyEncoded: "+", plainText: " "},
	{fullyEncoded: "%21", minimallyEncoded: "!", plainText: "!"},
	{fullyEncoded: "%22", minimallyEncoded: "%22", plainText: "\""},
	{fullyEncoded: "%23", minimallyEncoded: "%23", plainText: "#"},
	{fullyEncoded: "%24", minimallyEncoded: "$", plainText: "$"},
	{fullyEncoded: "%25", minimallyEncoded: "%25", plainText: "%"},
	{fullyEncoded: "%26", minimallyEncoded: "%26", plainText: "&"},
	{fullyEncoded: "%27", minimallyEncoded: "'", plainText: "'"},
	{fullyEncoded: "%28", minimallyEncoded: "(", plainText: "("},
	{fullyEncoded: "%29", minimallyEncoded: ")", plainText: ")"},
	{fullyEncoded: "%2A", minimallyEncoded: "*", plainText: "*"},
	{fullyEncoded: "%2B", minimallyEncoded: "%2B", plainText: "+"},
	{fullyEncoded: "%2C", minimallyEncoded: "%2C", plainText: ","},
	{fullyEncoded: "%2D", minimallyEncoded: "-", plainText: "-"},
	{fullyEncoded: "%2E", minimallyEncoded: ".", plainText: "."},
	{fullyEncoded: "%2F", minimallyEncoded: "/", plainText: "/"},
	{fullyEncoded: "%30", minimallyEncoded: "0", plainText: "0"},
	{fullyEncoded: "%31", minimallyEncoded: "1", plainText: "1"},
	{fullyEncoded: "%32", minimallyEncoded: "2", plainText: "2"},
	{fullyEncoded: "%33", minimallyEncoded: "3", plainText: "3"},
	{fullyEncoded: "%34", minimallyEncoded: "4", plainText: "4"},
	{fullyEncoded: "%35", minimallyEncoded: "5", plainText: "5"},
	{fullyEncoded: "%36", minimallyEncoded: "6", plainText: "6"},
	{fullyEncoded: "%37", minimallyEncoded: "7", plainText: "7"},
	{fullyEncoded: "%38", minimallyEncoded: "8", plainText: "8"},
	{fullyEncoded: "%39", minimallyEncoded: "9", plainText: "9"},
	{fullyEncoded: "%3A", minimallyEncoded: ":", plainText: ":"},
	{fullyEncoded: "%3B", minimallyEncoded: ";", plainText: ";"},
	{fullyEncoded: "%3C", minimallyEncoded: "%3C", plainText: "<"},
	{fullyEncoded: "%3D", minimallyEncoded: "=", plainText: "="},
	{fullyEncoded: "%3E", minimallyEncoded: "%3E", plainText: ">"},
	{fullyEncoded: "%3F", minimallyEncoded: "%3F", plainText: "?"},
	{fullyEncoded: "%40", minimallyEncoded: "@", plainText: "@"},
	{fullyEncoded: "%41", minimallyEncoded: "A", plainText: "A"},
	{fullyEncoded: "%42", minimallyEncoded: "B", plainText: "B"},
	{fullyEncoded: "%43", minimallyEncoded: "C", plainText: "C"},
	{fullyEncoded: "%44", minimallyEncoded: "D", plainText: "D"},
	{fullyEncoded: "%45", minimallyEncoded: "E", plainText: "E"},
	{fullyEncoded: "%46", minimallyEncoded: "F", plainText: "F"},
	{fullyEncoded: "%47", minimallyEncoded: "G", plainText: "G"},
	{fullyEncoded: "%48", minimallyEncoded: "H", plainText: "H"},
	{fullyEncoded: "%49", minimallyEncoded: "I", plainText: "I"},
	{fullyEncoded: "%4A", minimallyEncoded: "J", plainText: "J"},
	{fullyEncoded: "%4B", minimallyEncoded: "K", plainText: "K"},
	{fullyEncoded: "%4C", minimallyEncoded: "L", plainText: "L"},
	{fullyEncoded: "%4D", minimallyEncoded: "M", plainText: "M"},
	{fullyEncoded: "%4E", minimallyEncoded: "N", plainText: "N"},
	{fullyEncoded: "%4F", minimallyEncoded: "O", plainText: "O"},
	{fullyEncoded: "%50", minimallyEncoded: "P", plainText: "P"},
	{fullyEncoded: "%51", minimallyEncoded: "Q", plainText: "Q"},
	{fullyEncoded: "%52", minimallyEncoded: "R", plainText: "R"},
	{fullyEncoded: "%53", minimallyEncoded: "S", plainText: "S"},
	{fullyEncoded: "%54", minimallyEncoded: "T", plainText: "T"},
	{fullyEncoded: "%55", minimallyEncoded: "U", plainText: "U"},
	{fullyEncoded: "%56", minimallyEncoded: "V", plainText: "V"},
	{fullyEncoded: "%57", minimallyEncoded: "W", plainText: "W"},
	{fullyEncoded: "%58", minimallyEncoded: "X", plainText: "X"},
	{fullyEncoded: "%59", minimallyEncoded: "Y", plainText: "Y"},
	{fullyEncoded: "%5A", minimallyEncoded: "Z", plainText: "Z"},
	{fullyEncoded: "%5B", minimallyEncoded: "%5B", plainText: "["},
	{fullyEncoded: "%5C", minimallyEncoded: "%5C", plainText: "\\"},
	{fullyEncoded: "%5D", minimallyEncoded: "%5D", plainText: "]"},
	{fullyEncoded: "%5E", minimallyEncoded: "%5E", plainText: "^"},
	{fullyEncoded: "%5F", minimallyEncoded: "_", plainText: "_"},
	{fullyEncoded: "%60", minimallyEncoded: "%60", plainText: "`"},
	{fullyEncoded: "%61", minimallyEncoded: "a", plainText: "a"},
	{fullyEncoded: "%62", minimallyEncoded: "b", plainText: "b"},
	{fullyEncoded: "%63", minimallyEncoded: "c", plainText: "c"},
	{fullyEncoded: "%64", minimallyEncoded: "d", plainText: "d"},
	{fullyEncoded: "%65", minimallyEncoded: "e", plainText: "e"},
	{fullyEncoded: "%66", minimallyEncoded: "f", plainText: "f"},
	{fullyEncoded: "%67", minimallyEncoded: "g", plainText: "g"},
	{fullyEncoded: "%68", minimallyEncoded: "h", plainText: "h"},
	{fullyEncoded: "%69", minimallyEncoded: "i", plainText: "i"},
	{fullyEncoded: "%6A", minimallyEncoded: "j", plainText: "j"},
	{fullyEncoded: "%6B", minimallyEncoded: "k", plainText: "k"},
	{fullyEncoded: "%6C", minimallyEncoded: "l", plainText: "l"},
	{fullyEncoded: "%6D", minimallyEncoded: "m", plainText: "m"},
	{fullyEncoded: "%6E", minimallyEncoded: "n", plainText: "n"},
	{fullyEncoded: "%6F", minimallyEncoded: "o", plainText: "o"},
	{fullyEncoded: "%70", minimallyEncoded: "p", plainText: "p"},
	{fullyEncoded: "%71", minimallyEncoded: "q", plainText: "q"},
	{fullyEncoded: "%72", minimallyEncoded: "r", plainText: "r"},
	{fullyEncoded: "%73", minimallyEncoded: "s", plainText: "s"},
	{fullyEncoded: "%74", minimallyEncoded: "t", plainText: "t"},
	{fullyEncoded: "%75", minimallyEncoded: "u", plainText: "u"},
	{fullyEncoded: "%76", minimallyEncoded: "v", plainText: "v"},
	{fullyEncoded: "%77", minimallyEncoded: "w", plainText: "w"},
	{fullyEncoded: "%78", minimallyEncoded: "x", plainText: "x"},
	{fullyEncoded: "%79", minimallyEncoded: "y", plainText: "y"},
	{fullyEncoded: "%7A", minimallyEncoded: "z", plainText: "z"},
	{fullyEncoded: "%7B", minimallyEncoded: "%7B", plainText: "{"},
	{fullyEncoded: "%7C", minimallyEncoded: "%7C", plainText: "|"},
	{fullyEncoded: "%7D", minimallyEncoded: "%7D", plainText: "}"},
	{fullyEncoded: "%7E", minimallyEncoded: "~", plainText: "~"},
	{fullyEncoded: "%7F", minimallyEncoded: "%7F", plainText: "\u007f"},
	{fullyEncoded: "%E8%87%AA%E7%94%B1", minimallyEncoded: "%E8%87%AA%E7%94%B1", plainText: "自由"},
	{fullyEncoded: "%F0%90%90%80", minimallyEncoded: "%F0%90%90%80", plainText: "𐐀"},
}

func TestUrlEncode(t *testing.T) {
	for _, test := range encodeTest {
		got := urlEncode(test.plainText)
		if got != test.minimallyEncoded && got != test.fullyEncoded {
			t.Errorf("urlEncode(%q) got %q wanted %q or %q", test.plainText, got, test.minimallyEncoded, test.fullyEncoded)
		}
	}
}

func TestTimeString(t *testing.T) {
	for _, test := range []struct {
		in   time.Time
		want string
	}{
		{fstest.Time("1970-01-01T00:00:00.000000000Z"), "0"},
		{fstest.Time("2001-02-03T04:05:10.123123123Z"), "981173110123"},
		{fstest.Time("2001-02-03T05:05:10.123123123+01:00"), "981173110123"},
	} {
		got := timeString(test.in)
		if test.want != got {
			t.Logf("%v: want %v got %v", test.in, test.want, got)
		}
	}

}

func TestParseTimeString(t *testing.T) {
	for _, test := range []struct {
		in        string
		want      time.Time
		wantError string
	}{
		{"0", fstest.Time("1970-01-01T00:00:00.000000000Z"), ""},
		{"981173110123", fstest.Time("2001-02-03T04:05:10.123000000Z"), ""},
		{"", time.Time{}, ""},
		{"potato", time.Time{}, `strconv.ParseInt: parsing "potato": invalid syntax`},
	} {
		o := Object{}
		err := o.parseTimeString(test.in)
		got := o.modTime
		var gotError string
		if err != nil {
			gotError = err.Error()
		}
		if test.want != got {
			t.Logf("%v: want %v got %v", test.in, test.want, got)
		}
		if test.wantError != gotError {
			t.Logf("%v: want error %v got error %v", test.in, test.wantError, gotError)
		}
	}

}

<<<<<<< HEAD
// The integration tests do a reasonable job of testing the normal
// copy but don't test the chunked copy.
func (f *Fs) InternalTestChunkedCopy(t *testing.T) {
	ctx := context.Background()

	contents := random.String(8 * 1024 * 1024)
	item := fstest.NewItem("chunked-copy", contents, fstest.Time("2001-05-06T04:05:06.499999999Z"))
	src := fstests.PutTestContents(ctx, t, f, &item, contents, true)
	defer func() {
		assert.NoError(t, src.Remove(ctx))
	}()

	var itemCopy = item
	itemCopy.Path += ".copy"

	// Set copy cutoff to mininum value so we make chunks
	origCutoff := f.opt.CopyCutoff
	f.opt.CopyCutoff = minChunkSize
	defer func() {
		f.opt.CopyCutoff = origCutoff
	}()

	// Do the copy
	dst, err := f.Copy(ctx, src, itemCopy.Path)
	require.NoError(t, err)
	defer func() {
		assert.NoError(t, dst.Remove(ctx))
	}()

	// Check size
	assert.Equal(t, src.Size(), dst.Size())

	// Check modtime
	srcModTime := src.ModTime(ctx)
	dstModTime := dst.ModTime(ctx)
	assert.True(t, srcModTime.Equal(dstModTime))

	// Make sure contents are correct
	gotContents := fstests.ReadObject(ctx, t, dst, -1)
	assert.Equal(t, contents, gotContents)
}

// The integration tests do a reasonable job of testing the normal
// streaming upload but don't test the chunked streaming upload.
func (f *Fs) InternalTestChunkedStreamingUpload(t *testing.T, size int) {
	ctx := context.Background()
	contents := random.String(size)
	item := fstest.NewItem(fmt.Sprintf("chunked-streaming-upload-%d", size), contents, fstest.Time("2001-05-06T04:05:06.499Z"))

	// Set chunk size to mininum value so we make chunks
	origOpt := f.opt
	f.opt.ChunkSize = minChunkSize
	f.opt.UploadCutoff = 0
	defer func() {
		f.opt = origOpt
	}()

	// Do the streaming upload
	src := object.NewStaticObjectInfo(item.Path, item.ModTime, -1, true, item.Hashes, f)
	in := bytes.NewBufferString(contents)
	dst, err := f.PutStream(ctx, in, src)
	require.NoError(t, err)
	defer func() {
		assert.NoError(t, dst.Remove(ctx))
	}()

	// Check size
	assert.Equal(t, int64(size), dst.Size())

	// Check modtime
	srcModTime := src.ModTime(ctx)
	dstModTime := dst.ModTime(ctx)
	assert.Equal(t, srcModTime, dstModTime)

	// Make sure contents are correct
	gotContents := fstests.ReadObject(ctx, t, dst, -1)
	assert.Equal(t, contents, gotContents, "Contents incorrect")
}

// -run TestIntegration/FsMkdir/FsPutFiles/Internal
func (f *Fs) InternalTest(t *testing.T) {
	t.Run("ChunkedCopy", f.InternalTestChunkedCopy)
	for _, size := range []fs.SizeSuffix{
		minChunkSize - 1,
		minChunkSize,
		minChunkSize + 1,
		(3 * minChunkSize) / 2,
		(5 * minChunkSize) / 2,
	} {
		t.Run(fmt.Sprintf("ChunkedStreamingUpload/%d", size), func(t *testing.T) {
			f.InternalTestChunkedStreamingUpload(t, int(size))
		})
	}
=======
// -run TestIntegration/FsMkdir/FsPutFiles/Internal
func (f *Fs) InternalTest(t *testing.T) {
	// Internal tests go here
>>>>>>> 82b963e3
}

var _ fstests.InternalTester = (*Fs)(nil)<|MERGE_RESOLUTION|>--- conflicted
+++ resolved
@@ -1,22 +1,11 @@
 package b2
 
 import (
-	"bytes"
-	"context"
-	"fmt"
 	"testing"
 	"time"
 
-	"github.com/rclone/rclone/fs"
-	"github.com/rclone/rclone/fs/object"
 	"github.com/rclone/rclone/fstest"
 	"github.com/rclone/rclone/fstest/fstests"
-<<<<<<< HEAD
-	"github.com/rclone/rclone/lib/random"
-	"github.com/stretchr/testify/assert"
-	"github.com/stretchr/testify/require"
-=======
->>>>>>> 82b963e3
 )
 
 // Test b2 string encoding
@@ -181,105 +170,9 @@
 
 }
 
-<<<<<<< HEAD
-// The integration tests do a reasonable job of testing the normal
-// copy but don't test the chunked copy.
-func (f *Fs) InternalTestChunkedCopy(t *testing.T) {
-	ctx := context.Background()
-
-	contents := random.String(8 * 1024 * 1024)
-	item := fstest.NewItem("chunked-copy", contents, fstest.Time("2001-05-06T04:05:06.499999999Z"))
-	src := fstests.PutTestContents(ctx, t, f, &item, contents, true)
-	defer func() {
-		assert.NoError(t, src.Remove(ctx))
-	}()
-
-	var itemCopy = item
-	itemCopy.Path += ".copy"
-
-	// Set copy cutoff to mininum value so we make chunks
-	origCutoff := f.opt.CopyCutoff
-	f.opt.CopyCutoff = minChunkSize
-	defer func() {
-		f.opt.CopyCutoff = origCutoff
-	}()
-
-	// Do the copy
-	dst, err := f.Copy(ctx, src, itemCopy.Path)
-	require.NoError(t, err)
-	defer func() {
-		assert.NoError(t, dst.Remove(ctx))
-	}()
-
-	// Check size
-	assert.Equal(t, src.Size(), dst.Size())
-
-	// Check modtime
-	srcModTime := src.ModTime(ctx)
-	dstModTime := dst.ModTime(ctx)
-	assert.True(t, srcModTime.Equal(dstModTime))
-
-	// Make sure contents are correct
-	gotContents := fstests.ReadObject(ctx, t, dst, -1)
-	assert.Equal(t, contents, gotContents)
-}
-
-// The integration tests do a reasonable job of testing the normal
-// streaming upload but don't test the chunked streaming upload.
-func (f *Fs) InternalTestChunkedStreamingUpload(t *testing.T, size int) {
-	ctx := context.Background()
-	contents := random.String(size)
-	item := fstest.NewItem(fmt.Sprintf("chunked-streaming-upload-%d", size), contents, fstest.Time("2001-05-06T04:05:06.499Z"))
-
-	// Set chunk size to mininum value so we make chunks
-	origOpt := f.opt
-	f.opt.ChunkSize = minChunkSize
-	f.opt.UploadCutoff = 0
-	defer func() {
-		f.opt = origOpt
-	}()
-
-	// Do the streaming upload
-	src := object.NewStaticObjectInfo(item.Path, item.ModTime, -1, true, item.Hashes, f)
-	in := bytes.NewBufferString(contents)
-	dst, err := f.PutStream(ctx, in, src)
-	require.NoError(t, err)
-	defer func() {
-		assert.NoError(t, dst.Remove(ctx))
-	}()
-
-	// Check size
-	assert.Equal(t, int64(size), dst.Size())
-
-	// Check modtime
-	srcModTime := src.ModTime(ctx)
-	dstModTime := dst.ModTime(ctx)
-	assert.Equal(t, srcModTime, dstModTime)
-
-	// Make sure contents are correct
-	gotContents := fstests.ReadObject(ctx, t, dst, -1)
-	assert.Equal(t, contents, gotContents, "Contents incorrect")
-}
-
-// -run TestIntegration/FsMkdir/FsPutFiles/Internal
-func (f *Fs) InternalTest(t *testing.T) {
-	t.Run("ChunkedCopy", f.InternalTestChunkedCopy)
-	for _, size := range []fs.SizeSuffix{
-		minChunkSize - 1,
-		minChunkSize,
-		minChunkSize + 1,
-		(3 * minChunkSize) / 2,
-		(5 * minChunkSize) / 2,
-	} {
-		t.Run(fmt.Sprintf("ChunkedStreamingUpload/%d", size), func(t *testing.T) {
-			f.InternalTestChunkedStreamingUpload(t, int(size))
-		})
-	}
-=======
 // -run TestIntegration/FsMkdir/FsPutFiles/Internal
 func (f *Fs) InternalTest(t *testing.T) {
 	// Internal tests go here
->>>>>>> 82b963e3
 }
 
 var _ fstests.InternalTester = (*Fs)(nil)