--- conflicted
+++ resolved
@@ -13,18 +13,8 @@
 	"strings"
 	"time"
 
-	"github.com/artpar/rclone/fs"
-	"github.com/artpar/rclone/fs/config/configmap"
-	"github.com/artpar/rclone/fs/fserrors"
-	"github.com/artpar/rclone/fs/hash"
-	"github.com/artpar/rclone/lib/dircache"
-	"github.com/artpar/rclone/lib/oauthutil"
-	"github.com/artpar/rclone/lib/pacer"
-	"github.com/artpar/rclone/lib/readers"
 	"github.com/pkg/errors"
 	"github.com/putdotio/go-putio/putio"
-<<<<<<< HEAD
-=======
 	"github.com/rclone/rclone/fs"
 	"github.com/rclone/rclone/fs/config/configmap"
 	"github.com/rclone/rclone/fs/hash"
@@ -32,7 +22,6 @@
 	"github.com/rclone/rclone/lib/oauthutil"
 	"github.com/rclone/rclone/lib/pacer"
 	"github.com/rclone/rclone/lib/readers"
->>>>>>> 479c803f
 )
 
 // Fs represents a remote Putio server
@@ -110,7 +99,7 @@
 		}
 		// XXX: update the old f here instead of returning tempF, since
 		// `features` were already filled with functions having *f as a receiver.
-		// See https://github.com/artpar/rclone/issues/2182
+		// See https://github.com/rclone/rclone/issues/2182
 		p.dirCache = tempF.dirCache
 		p.root = tempF.root
 		return p, fs.ErrorIsFile
