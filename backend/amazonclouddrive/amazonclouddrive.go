// Package amazonclouddrive provides an interface to the Amazon Cloud
// Drive object storage system.
package amazonclouddrive

/*
FIXME make searching for directory in id and file in id more efficient
- use the name: search parameter - remember the escaping rules
- use Folder GetNode and GetFile

FIXME make the default for no files and no dirs be (FILE & FOLDER) so
we ignore assets completely!
*/

import (
	"context"
	"encoding/json"
	"fmt"
	"io"
	"net/http"
	"path"
	"strings"
	"time"

	acd "github.com/ncw/go-acd"
	"github.com/pkg/errors"
	"github.com/artpar/rclone/fs"
	"github.com/artpar/rclone/fs/config"
	"github.com/artpar/rclone/fs/config/configmap"
	"github.com/artpar/rclone/fs/config/configstruct"
	"github.com/artpar/rclone/fs/fserrors"
	"github.com/artpar/rclone/fs/fshttp"
	"github.com/artpar/rclone/fs/hash"
	"github.com/artpar/rclone/lib/dircache"
	"github.com/artpar/rclone/lib/encoder"
	"github.com/artpar/rclone/lib/oauthutil"
	"github.com/artpar/rclone/lib/pacer"
	"golang.org/x/oauth2"
)

const (
	folderKind               = "FOLDER"
	fileKind                 = "FILE"
	statusAvailable          = "AVAILABLE"
	timeFormat               = time.RFC3339 // 2014-03-07T22:31:12.173Z
	minSleep                 = 20 * time.Millisecond
	warnFileSize             = 50000 << 20            // Display warning for files larger than this size
	defaultTempLinkThreshold = fs.SizeSuffix(9 << 30) // Download files bigger than this via the tempLink
)

// Globals
var (
	// Description of how to auth for this app
	acdConfig = &oauth2.Config{
		Scopes: []string{"clouddrive:read_all", "clouddrive:write"},
		Endpoint: oauth2.Endpoint{
			AuthURL:  "https://www.amazon.com/ap/oa",
			TokenURL: "https://api.amazon.com/auth/o2/token",
		},
		ClientID:     "",
		ClientSecret: "",
		RedirectURL:  oauthutil.RedirectURL,
	}
)

// Register with Fs
func init() {
	fs.Register(&fs.RegInfo{
		Name:        "amazon cloud drive",
		Prefix:      "acd",
		Description: "Amazon Drive",
		NewFs:       NewFs,
<<<<<<< HEAD
		Config: func(ctx context.Context, name string, m configmap.Mapper) {
			err := oauthutil.Config(ctx, "amazon cloud drive", name, m, acdConfig, nil)
			if err != nil {
				log.Printf("Failed to configure token: %v", err)
			}
=======
		Config: func(ctx context.Context, name string, m configmap.Mapper, config fs.ConfigIn) (*fs.ConfigOut, error) {
			return oauthutil.ConfigOut("", &oauthutil.Options{
				OAuth2Config: acdConfig,
			})
>>>>>>> fbc7f2e6
		},
		Options: append(oauthutil.SharedOptions, []fs.Option{{
			Name:     "checkpoint",
			Help:     "Checkpoint for internal polling (debug).",
			Hide:     fs.OptionHideBoth,
			Advanced: true,
		}, {
			Name: "upload_wait_per_gb",
			Help: `Additional time per GiB to wait after a failed complete upload to see if it appears.

Sometimes Amazon Drive gives an error when a file has been fully
uploaded but the file appears anyway after a little while.  This
happens sometimes for files over 1 GiB in size and nearly every time for
files bigger than 10 GiB. This parameter controls the time rclone waits
for the file to appear.

The default value for this parameter is 3 minutes per GiB, so by
default it will wait 3 minutes for every GiB uploaded to see if the
file appears.

You can disable this feature by setting it to 0. This may cause
conflict errors as rclone retries the failed upload but the file will
most likely appear correctly eventually.

These values were determined empirically by observing lots of uploads
of big files for a range of file sizes.

Upload with the "-v" flag to see more info about what rclone is doing
in this situation.`,
			Default:  fs.Duration(180 * time.Second),
			Advanced: true,
		}, {
			Name: "templink_threshold",
			Help: `Files >= this size will be downloaded via their tempLink.

Files this size or more will be downloaded via their "tempLink". This
is to work around a problem with Amazon Drive which blocks downloads
of files bigger than about 10 GiB. The default for this is 9 GiB which
shouldn't need to be changed.

To download files above this threshold, rclone requests a "tempLink"
which downloads the file through a temporary URL directly from the
underlying S3 storage.`,
			Default:  defaultTempLinkThreshold,
			Advanced: true,
		}, {
			Name:     config.ConfigEncoding,
			Help:     config.ConfigEncodingHelp,
			Advanced: true,
			// Encode invalid UTF-8 bytes as json doesn't handle them properly.
			Default: (encoder.Base |
				encoder.EncodeInvalidUtf8),
		}}...),
	})
}

// Options defines the configuration for this backend
type Options struct {
	Checkpoint        string               `config:"checkpoint"`
	UploadWaitPerGB   fs.Duration          `config:"upload_wait_per_gb"`
	TempLinkThreshold fs.SizeSuffix        `config:"templink_threshold"`
	Enc               encoder.MultiEncoder `config:"encoding"`
}

// Fs represents a remote acd server
type Fs struct {
	name         string             // name of this remote
	features     *fs.Features       // optional features
	opt          Options            // options for this Fs
	ci           *fs.ConfigInfo     // global config
	c            *acd.Client        // the connection to the acd server
	noAuthClient *http.Client       // unauthenticated http client
	root         string             // the path we are working on
	dirCache     *dircache.DirCache // Map of directory path to directory id
	pacer        *fs.Pacer          // pacer for API calls
	trueRootID   string             // ID of true root directory
	tokenRenewer *oauthutil.Renew   // renew the token on expiry
}

// Object describes an acd object
//
// Will definitely have info but maybe not meta
type Object struct {
	fs     *Fs       // what this object is part of
	remote string    // The remote path
	info   *acd.Node // Info from the acd object if known
}

// ------------------------------------------------------------

// Name of the remote (as passed into NewFs)
func (f *Fs) Name() string {
	return f.name
}

// Root of the remote (as passed into NewFs)
func (f *Fs) Root() string {
	return f.root
}

// String converts this Fs to a string
func (f *Fs) String() string {
	return fmt.Sprintf("amazon drive root '%s'", f.root)
}

// Features returns the optional features of this Fs
func (f *Fs) Features() *fs.Features {
	return f.features
}

// parsePath parses an acd 'url'
func parsePath(path string) (root string) {
	root = strings.Trim(path, "/")
	return
}

// retryErrorCodes is a slice of error codes that we will retry
var retryErrorCodes = []int{
	400, // Bad request (seen in "Next token is expired")
	401, // Unauthorized (seen in "Token has expired")
	408, // Request Timeout
	429, // Rate exceeded.
	500, // Get occasional 500 Internal Server Error
	502, // Bad Gateway when doing big listings
	503, // Service Unavailable
	504, // Gateway Time-out
}

// shouldRetry returns a boolean as to whether this resp and err
// deserve to be retried.  It returns the err as a convenience
func (f *Fs) shouldRetry(ctx context.Context, resp *http.Response, err error) (bool, error) {
	if fserrors.ContextError(ctx, &err) {
		return false, err
	}
	if resp != nil {
		if resp.StatusCode == 401 {
			f.tokenRenewer.Invalidate()
			fs.Debugf(f, "401 error received - invalidating token")
			return true, err
		}
		// Work around receiving this error sporadically on authentication
		//
		// HTTP code 403: "403 Forbidden", response body: {"message":"Authorization header requires 'Credential' parameter. Authorization header requires 'Signature' parameter. Authorization header requires 'SignedHeaders' parameter. Authorization header requires existence of either a 'X-Amz-Date' or a 'Date' header. Authorization=Bearer"}
		if resp.StatusCode == 403 && strings.Contains(err.Error(), "Authorization header requires") {
			fs.Debugf(f, "403 \"Authorization header requires...\" error received - retry")
			return true, err
		}
	}
	return fserrors.ShouldRetry(err) || fserrors.ShouldRetryHTTP(resp, retryErrorCodes), err
}

// If query parameters contain X-Amz-Algorithm remove Authorization header
//
// This happens when ACD redirects to S3 for the download.  The oauth
// transport puts an Authorization header in which we need to remove
// otherwise we get this message from AWS
//
// Only one auth mechanism allowed; only the X-Amz-Algorithm query
// parameter, Signature query string parameter or the Authorization
// header should be specified
func filterRequest(req *http.Request) {
	if req.URL.Query().Get("X-Amz-Algorithm") != "" {
		fs.Debugf(nil, "Removing Authorization: header after redirect to S3")
		req.Header.Del("Authorization")
	}
}

// NewFs constructs an Fs from the path, container:path
func NewFs(ctx context.Context, name, root string, m configmap.Mapper) (fs.Fs, error) {
	// Parse config into Options struct
	opt := new(Options)
	err := configstruct.Set(m, opt)
	if err != nil {
		return nil, err
	}
	root = parsePath(root)
	baseClient := fshttp.NewClient(ctx)
	if do, ok := baseClient.Transport.(interface {
		SetRequestFilter(f func(req *http.Request))
	}); ok {
		do.SetRequestFilter(filterRequest)
	} else {
		fs.Debugf(name+":", "Couldn't add request filter - large file downloads will fail")
	}
	oAuthClient, ts, err := oauthutil.NewClientWithBaseClient(ctx, name, m, acdConfig, baseClient)
	if err != nil {
		return nil, errors.Wrap(err, "failed to configure Amazon Drive")
	}

	c := acd.NewClient(oAuthClient)
	ci := fs.GetConfig(ctx)
	f := &Fs{
		name:         name,
		root:         root,
		opt:          *opt,
		ci:           ci,
		c:            c,
		pacer:        fs.NewPacer(ctx, pacer.NewAmazonCloudDrive(pacer.MinSleep(minSleep))),
		noAuthClient: fshttp.NewClient(ctx),
	}
	f.features = (&fs.Features{
		CaseInsensitive:         true,
		ReadMimeType:            true,
		CanHaveEmptyDirectories: true,
	}).Fill(ctx, f)

	// Renew the token in the background
	f.tokenRenewer = oauthutil.NewRenew(f.String(), ts, func() error {
		_, err := f.getRootInfo(ctx)
		return err
	})

	// Update endpoints
	var resp *http.Response
	err = f.pacer.Call(func() (bool, error) {
		_, resp, err = f.c.Account.GetEndpoints()
		return f.shouldRetry(ctx, resp, err)
	})
	if err != nil {
		return nil, errors.Wrap(err, "failed to get endpoints")
	}

	// Get rootID
	rootInfo, err := f.getRootInfo(ctx)
	if err != nil || rootInfo.Id == nil {
		return nil, errors.Wrap(err, "failed to get root")
	}
	f.trueRootID = *rootInfo.Id

	f.dirCache = dircache.New(root, f.trueRootID, f)

	// Find the current root
	err = f.dirCache.FindRoot(ctx, false)
	if err != nil {
		// Assume it is a file
		newRoot, remote := dircache.SplitPath(root)
		tempF := *f
		tempF.dirCache = dircache.New(newRoot, f.trueRootID, &tempF)
		tempF.root = newRoot
		// Make new Fs which is the parent
		err = tempF.dirCache.FindRoot(ctx, false)
		if err != nil {
			// No root so return old f
			return f, nil
		}
		_, err := tempF.newObjectWithInfo(ctx, remote, nil)
		if err != nil {
			if err == fs.ErrorObjectNotFound {
				// File doesn't exist so return old f
				return f, nil
			}
			return nil, err
		}
		// XXX: update the old f here instead of returning tempF, since
		// `features` were already filled with functions having *f as a receiver.
		// See https://github.com/artpar/rclone/issues/2182
		f.dirCache = tempF.dirCache
		f.root = tempF.root
		// return an error with an fs which points to the parent
		return f, fs.ErrorIsFile
	}
	return f, nil
}

// getRootInfo gets the root folder info
func (f *Fs) getRootInfo(ctx context.Context) (rootInfo *acd.Folder, err error) {
	var resp *http.Response
	err = f.pacer.Call(func() (bool, error) {
		rootInfo, resp, err = f.c.Nodes.GetRoot()
		return f.shouldRetry(ctx, resp, err)
	})
	return rootInfo, err
}

// Return an Object from a path
//
// If it can't be found it returns the error fs.ErrorObjectNotFound.
func (f *Fs) newObjectWithInfo(ctx context.Context, remote string, info *acd.Node) (fs.Object, error) {
	o := &Object{
		fs:     f,
		remote: remote,
	}
	if info != nil {
		// Set info but not meta
		o.info = info
	} else {
		err := o.readMetaData(ctx) // reads info and meta, returning an error
		if err != nil {
			return nil, err
		}
	}
	return o, nil
}

// NewObject finds the Object at remote.  If it can't be found
// it returns the error fs.ErrorObjectNotFound.
func (f *Fs) NewObject(ctx context.Context, remote string) (fs.Object, error) {
	return f.newObjectWithInfo(ctx, remote, nil)
}

// FindLeaf finds a directory of name leaf in the folder with ID pathID
func (f *Fs) FindLeaf(ctx context.Context, pathID, leaf string) (pathIDOut string, found bool, err error) {
	//fs.Debugf(f, "FindLeaf(%q, %q)", pathID, leaf)
	folder := acd.FolderFromId(pathID, f.c.Nodes)
	var resp *http.Response
	var subFolder *acd.Folder
	err = f.pacer.Call(func() (bool, error) {
		subFolder, resp, err = folder.GetFolder(f.opt.Enc.FromStandardName(leaf))
		return f.shouldRetry(ctx, resp, err)
	})
	if err != nil {
		if err == acd.ErrorNodeNotFound {
			//fs.Debugf(f, "...Not found")
			return "", false, nil
		}
		//fs.Debugf(f, "...Error %v", err)
		return "", false, err
	}
	if subFolder.Status != nil && *subFolder.Status != statusAvailable {
		fs.Debugf(f, "Ignoring folder %q in state %q", leaf, *subFolder.Status)
		time.Sleep(1 * time.Second) // FIXME wait for problem to go away!
		return "", false, nil
	}
	//fs.Debugf(f, "...Found(%q, %v)", *subFolder.Id, leaf)
	return *subFolder.Id, true, nil
}

// CreateDir makes a directory with pathID as parent and name leaf
func (f *Fs) CreateDir(ctx context.Context, pathID, leaf string) (newID string, err error) {
	//fmt.Printf("CreateDir(%q, %q)\n", pathID, leaf)
	folder := acd.FolderFromId(pathID, f.c.Nodes)
	var resp *http.Response
	var info *acd.Folder
	err = f.pacer.Call(func() (bool, error) {
		info, resp, err = folder.CreateFolder(f.opt.Enc.FromStandardName(leaf))
		return f.shouldRetry(ctx, resp, err)
	})
	if err != nil {
		//fmt.Printf("...Error %v\n", err)
		return "", err
	}
	//fmt.Printf("...Id %q\n", *info.Id)
	return *info.Id, nil
}

// list the objects into the function supplied
//
// If directories is set it only sends directories
// User function to process a File item from listAll
//
// Should return true to finish processing
type listAllFn func(*acd.Node) bool

// Lists the directory required calling the user function on each item found
//
// If the user fn ever returns true then it early exits with found = true
func (f *Fs) listAll(ctx context.Context, dirID string, title string, directoriesOnly bool, filesOnly bool, fn listAllFn) (found bool, err error) {
	query := "parents:" + dirID
	if directoriesOnly {
		query += " AND kind:" + folderKind
	} else if filesOnly {
		query += " AND kind:" + fileKind
	} else {
		// FIXME none of these work
		//query += " AND kind:(" + fileKind + " OR " + folderKind + ")"
		//query += " AND (kind:" + fileKind + " OR kind:" + folderKind + ")"
	}
	opts := acd.NodeListOptions{
		Filters: query,
	}
	var nodes []*acd.Node
	var out []*acd.Node
	//var resp *http.Response
	for {
		var resp *http.Response
		err = f.pacer.CallNoRetry(func() (bool, error) {
			nodes, resp, err = f.c.Nodes.GetNodes(&opts)
			return f.shouldRetry(ctx, resp, err)
		})
		if err != nil {
			return false, err
		}
		if nodes == nil {
			break
		}
		for _, node := range nodes {
			if node.Name != nil && node.Id != nil && node.Kind != nil && node.Status != nil {
				// Ignore nodes if not AVAILABLE
				if *node.Status != statusAvailable {
					continue
				}
				// Ignore bogus nodes Amazon Drive sometimes reports
				hasValidParent := false
				for _, parent := range node.Parents {
					if parent == dirID {
						hasValidParent = true
						break
					}
				}
				if !hasValidParent {
					continue
				}
				*node.Name = f.opt.Enc.ToStandardName(*node.Name)
				// Store the nodes up in case we have to retry the listing
				out = append(out, node)
			}
		}
	}
	// Send the nodes now
	for _, node := range out {
		if fn(node) {
			found = true
			break
		}
	}
	return
}

// List the objects and directories in dir into entries.  The
// entries can be returned in any order but should be for a
// complete directory.
//
// dir should be "" to list the root, and should not have
// trailing slashes.
//
// This should return ErrDirNotFound if the directory isn't
// found.
func (f *Fs) List(ctx context.Context, dir string) (entries fs.DirEntries, err error) {
	directoryID, err := f.dirCache.FindDir(ctx, dir, false)
	if err != nil {
		return nil, err
	}
	maxTries := f.ci.LowLevelRetries
	var iErr error
	for tries := 1; tries <= maxTries; tries++ {
		entries = nil
		_, err = f.listAll(ctx, directoryID, "", false, false, func(node *acd.Node) bool {
			remote := path.Join(dir, *node.Name)
			switch *node.Kind {
			case folderKind:
				// cache the directory ID for later lookups
				f.dirCache.Put(remote, *node.Id)
				when, _ := time.Parse(timeFormat, *node.ModifiedDate) // FIXME
				d := fs.NewDir(remote, when).SetID(*node.Id)
				entries = append(entries, d)
			case fileKind:
				o, err := f.newObjectWithInfo(ctx, remote, node)
				if err != nil {
					iErr = err
					return true
				}
				entries = append(entries, o)
			default:
				// ignore ASSET, etc.
			}
			return false
		})
		if iErr != nil {
			return nil, iErr
		}
		if fserrors.IsRetryError(err) {
			fs.Debugf(f, "Directory listing error for %q: %v - low level retry %d/%d", dir, err, tries, maxTries)
			continue
		}
		if err != nil {
			return nil, err
		}
		break
	}
	return entries, nil
}

// checkUpload checks to see if an error occurred after the file was
// completely uploaded.
//
// If it was then it waits for a while to see if the file really
// exists and is the right size and returns an updated info.
//
// If the file wasn't found or was the wrong size then it returns the
// original error.
//
// This is a workaround for Amazon sometimes returning
//
//  * 408 REQUEST_TIMEOUT
//  * 504 GATEWAY_TIMEOUT
//  * 500 Internal server error
//
// At the end of large uploads.  The speculation is that the timeout
// is waiting for the sha1 hashing to complete and the file may well
// be properly uploaded.
func (f *Fs) checkUpload(ctx context.Context, resp *http.Response, in io.Reader, src fs.ObjectInfo, inInfo *acd.File, inErr error, uploadTime time.Duration) (fixedError bool, info *acd.File, err error) {
	// Return if no error - all is well
	if inErr == nil {
		return false, inInfo, inErr
	}
	// If not one of the errors we can fix return
	// if resp == nil || resp.StatusCode != 408 && resp.StatusCode != 500 && resp.StatusCode != 504 {
	// 	return false, inInfo, inErr
	// }

	// The HTTP status
	httpStatus := "HTTP status UNKNOWN"
	if resp != nil {
		httpStatus = resp.Status
	}

	// check to see if we read to the end
	buf := make([]byte, 1)
	n, err := in.Read(buf)
	if !(n == 0 && err == io.EOF) {
		fs.Debugf(src, "Upload error detected but didn't finish upload: %v (%q)", inErr, httpStatus)
		return false, inInfo, inErr
	}

	// Don't wait for uploads - assume they will appear later
	if f.opt.UploadWaitPerGB <= 0 {
		fs.Debugf(src, "Upload error detected but waiting disabled: %v (%q)", inErr, httpStatus)
		return false, inInfo, inErr
	}

	// Time we should wait for the upload
	uploadWaitPerByte := float64(f.opt.UploadWaitPerGB) / 1024 / 1024 / 1024
	timeToWait := time.Duration(uploadWaitPerByte * float64(src.Size()))

	const sleepTime = 5 * time.Second                        // sleep between tries
	retries := int((timeToWait + sleepTime - 1) / sleepTime) // number of retries, rounded up

	fs.Debugf(src, "Error detected after finished upload - waiting to see if object was uploaded correctly: %v (%q)", inErr, httpStatus)
	remote := src.Remote()
	for i := 1; i <= retries; i++ {
		o, err := f.NewObject(ctx, remote)
		if err == fs.ErrorObjectNotFound {
			fs.Debugf(src, "Object not found - waiting (%d/%d)", i, retries)
		} else if err != nil {
			fs.Debugf(src, "Object returned error - waiting (%d/%d): %v", i, retries, err)
		} else {
			if src.Size() == o.Size() {
				fs.Debugf(src, "Object found with correct size %d after waiting (%d/%d) - %v - returning with no error", src.Size(), i, retries, sleepTime*time.Duration(i-1))
				info = &acd.File{
					Node: o.(*Object).info,
				}
				return true, info, nil
			}
			fs.Debugf(src, "Object found but wrong size %d vs %d - waiting (%d/%d)", src.Size(), o.Size(), i, retries)
		}
		time.Sleep(sleepTime)
	}
	fs.Debugf(src, "Giving up waiting for object - returning original error: %v (%q)", inErr, httpStatus)
	return false, inInfo, inErr
}

// Put the object into the container
//
// Copy the reader in to the new object which is returned
//
// The new object may have been created if an error is returned
func (f *Fs) Put(ctx context.Context, in io.Reader, src fs.ObjectInfo, options ...fs.OpenOption) (fs.Object, error) {
	remote := src.Remote()
	size := src.Size()
	// Temporary Object under construction
	o := &Object{
		fs:     f,
		remote: remote,
	}
	// Check if object already exists
	err := o.readMetaData(ctx)
	switch err {
	case nil:
		return o, o.Update(ctx, in, src, options...)
	case fs.ErrorObjectNotFound:
		// Not found so create it
	default:
		return nil, err
	}
	// If not create it
	leaf, directoryID, err := f.dirCache.FindPath(ctx, remote, true)
	if err != nil {
		return nil, err
	}
	if size > warnFileSize {
		fs.Logf(f, "Warning: file %q may fail because it is too big. Use --max-size=%dM to skip large files.", remote, warnFileSize>>20)
	}
	folder := acd.FolderFromId(directoryID, o.fs.c.Nodes)
	var info *acd.File
	var resp *http.Response
	err = f.pacer.CallNoRetry(func() (bool, error) {
		start := time.Now()
		f.tokenRenewer.Start()
		info, resp, err = folder.Put(in, f.opt.Enc.FromStandardName(leaf))
		f.tokenRenewer.Stop()
		var ok bool
		ok, info, err = f.checkUpload(ctx, resp, in, src, info, err, time.Since(start))
		if ok {
			return false, nil
		}
		return f.shouldRetry(ctx, resp, err)
	})
	if err != nil {
		return nil, err
	}
	o.info = info.Node
	return o, nil
}

// Mkdir creates the container if it doesn't exist
func (f *Fs) Mkdir(ctx context.Context, dir string) error {
	_, err := f.dirCache.FindDir(ctx, dir, true)
	return err
}

// Move src to this remote using server-side move operations.
//
// This is stored with the remote path given
//
// It returns the destination Object and a possible error
//
// Will only be called if src.Fs().Name() == f.Name()
//
// If it isn't possible then return fs.ErrorCantMove
func (f *Fs) Move(ctx context.Context, src fs.Object, remote string) (fs.Object, error) {
	//  go test -v -run '^Test(Setup|Init|FsMkdir|FsPutFile1|FsPutFile2|FsUpdateFile1|FsMove)$'
	srcObj, ok := src.(*Object)
	if !ok {
		fs.Debugf(src, "Can't move - not same remote type")
		return nil, fs.ErrorCantMove
	}

	// create the destination directory if necessary
	srcLeaf, srcDirectoryID, err := srcObj.fs.dirCache.FindPath(ctx, srcObj.remote, false)
	if err != nil {
		return nil, err
	}
	dstLeaf, dstDirectoryID, err := f.dirCache.FindPath(ctx, remote, true)
	if err != nil {
		return nil, err
	}
	err = f.moveNode(ctx, srcObj.remote, dstLeaf, dstDirectoryID, srcObj.info, srcLeaf, srcDirectoryID, false)
	if err != nil {
		return nil, err
	}
	// Wait for directory caching so we can no longer see the old
	// object and see the new object
	time.Sleep(200 * time.Millisecond) // enough time 90% of the time
	var (
		dstObj         fs.Object
		srcErr, dstErr error
	)
	for i := 1; i <= f.ci.LowLevelRetries; i++ {
		_, srcErr = srcObj.fs.NewObject(ctx, srcObj.remote) // try reading the object
		if srcErr != nil && srcErr != fs.ErrorObjectNotFound {
			// exit if error on source
			return nil, srcErr
		}
		dstObj, dstErr = f.NewObject(ctx, remote)
		if dstErr != nil && dstErr != fs.ErrorObjectNotFound {
			// exit if error on dst
			return nil, dstErr
		}
		if srcErr == fs.ErrorObjectNotFound && dstErr == nil {
			// finished if src not found and dst found
			break
		}
		fs.Debugf(src, "Wait for directory listing to update after move %d/%d", i, f.ci.LowLevelRetries)
		time.Sleep(1 * time.Second)
	}
	return dstObj, dstErr
}

// DirCacheFlush resets the directory cache - used in testing as an
// optional interface
func (f *Fs) DirCacheFlush() {
	f.dirCache.ResetRoot()
}

// DirMove moves src, srcRemote to this remote at dstRemote
// using server-side move operations.
//
// Will only be called if src.Fs().Name() == f.Name()
//
// If it isn't possible then return fs.ErrorCantDirMove
//
// If destination exists then return fs.ErrorDirExists
func (f *Fs) DirMove(ctx context.Context, src fs.Fs, srcRemote, dstRemote string) (err error) {
	srcFs, ok := src.(*Fs)
	if !ok {
		fs.Debugf(src, "DirMove error: not same remote type")
		return fs.ErrorCantDirMove
	}
	srcPath := path.Join(srcFs.root, srcRemote)
	dstPath := path.Join(f.root, dstRemote)

	// Refuse to move to or from the root
	if srcPath == "" || dstPath == "" {
		fs.Debugf(src, "DirMove error: Can't move root")
		return errors.New("can't move root directory")
	}

	// Find ID of dst parent, creating subdirs if necessary
	dstLeaf, dstDirectoryID, err := f.dirCache.FindPath(ctx, dstRemote, true)
	if err != nil {
		return err
	}

	// Check destination does not exist
	_, err = f.dirCache.FindDir(ctx, dstRemote, false)
	if err == fs.ErrorDirNotFound {
		// OK
	} else if err != nil {
		return err
	} else {
		return fs.ErrorDirExists
	}

	// Find ID of src parent
	_, srcDirectoryID, err := srcFs.dirCache.FindPath(ctx, srcRemote, false)
	if err != nil {
		return err
	}
	srcLeaf, _ := dircache.SplitPath(srcPath)

	// Find ID of src
	srcID, err := srcFs.dirCache.FindDir(ctx, srcRemote, false)
	if err != nil {
		return err
	}

	// FIXME make a proper node.UpdateMetadata command
	srcInfo := acd.NodeFromId(srcID, f.c.Nodes)
	var jsonStr string
	err = srcFs.pacer.Call(func() (bool, error) {
		jsonStr, err = srcInfo.GetMetadata()
		return srcFs.shouldRetry(ctx, nil, err)
	})
	if err != nil {
		fs.Debugf(src, "DirMove error: error reading src metadata: %v", err)
		return err
	}
	err = json.Unmarshal([]byte(jsonStr), &srcInfo)
	if err != nil {
		fs.Debugf(src, "DirMove error: error reading unpacking src metadata: %v", err)
		return err
	}

	err = f.moveNode(ctx, srcPath, dstLeaf, dstDirectoryID, srcInfo, srcLeaf, srcDirectoryID, true)
	if err != nil {
		return err
	}

	srcFs.dirCache.FlushDir(srcRemote)
	return nil
}

// purgeCheck remotes the root directory, if check is set then it
// refuses to do so if it has anything in
func (f *Fs) purgeCheck(ctx context.Context, dir string, check bool) error {
	root := path.Join(f.root, dir)
	if root == "" {
		return errors.New("can't purge root directory")
	}
	dc := f.dirCache
	rootID, err := dc.FindDir(ctx, dir, false)
	if err != nil {
		return err
	}

	if check {
		// check directory is empty
		empty := true
		_, err = f.listAll(ctx, rootID, "", false, false, func(node *acd.Node) bool {
			switch *node.Kind {
			case folderKind:
				empty = false
				return true
			case fileKind:
				empty = false
				return true
			default:
				fs.Debugf("Found ASSET %s", *node.Id)
			}
			return false
		})
		if err != nil {
			return err
		}
		if !empty {
			return errors.New("directory not empty")
		}
	}

	node := acd.NodeFromId(rootID, f.c.Nodes)
	var resp *http.Response
	err = f.pacer.Call(func() (bool, error) {
		resp, err = node.Trash()
		return f.shouldRetry(ctx, resp, err)
	})
	if err != nil {
		return err
	}

	f.dirCache.FlushDir(dir)
	if err != nil {
		return err
	}
	return nil
}

// Rmdir deletes the root folder
//
// Returns an error if it isn't empty
func (f *Fs) Rmdir(ctx context.Context, dir string) error {
	return f.purgeCheck(ctx, dir, true)
}

// Precision return the precision of this Fs
func (f *Fs) Precision() time.Duration {
	return fs.ModTimeNotSupported
}

// Hashes returns the supported hash sets.
func (f *Fs) Hashes() hash.Set {
	return hash.Set(hash.MD5)
}

// Copy src to this remote using server-side copy operations.
//
// This is stored with the remote path given
//
// It returns the destination Object and a possible error
//
// Will only be called if src.Fs().Name() == f.Name()
//
// If it isn't possible then return fs.ErrorCantCopy
//func (f *Fs) Copy(ctx context.Context, src fs.Object, remote string) (fs.Object, error) {
// srcObj, ok := src.(*Object)
// if !ok {
// 	fs.Debugf(src, "Can't copy - not same remote type")
// 	return nil, fs.ErrorCantCopy
// }
// srcFs := srcObj.fs
// _, err := f.c.ObjectCopy(srcFs.container, srcFs.root+srcObj.remote, f.container, f.root+remote, nil)
// if err != nil {
// 	return nil, err
// }
// return f.NewObject(ctx, remote), nil
//}

// Purge deletes all the files and the container
//
// Optional interface: Only implement this if you have a way of
// deleting all the files quicker than just running Remove() on the
// result of List()
func (f *Fs) Purge(ctx context.Context, dir string) error {
	return f.purgeCheck(ctx, dir, false)
}

// ------------------------------------------------------------

// Fs returns the parent Fs
func (o *Object) Fs() fs.Info {
	return o.fs
}

// Return a string version
func (o *Object) String() string {
	if o == nil {
		return "<nil>"
	}
	return o.remote
}

// Remote returns the remote path
func (o *Object) Remote() string {
	return o.remote
}

// Hash returns the Md5sum of an object returning a lowercase hex string
func (o *Object) Hash(ctx context.Context, t hash.Type) (string, error) {
	if t != hash.MD5 {
		return "", hash.ErrUnsupported
	}
	if o.info.ContentProperties != nil && o.info.ContentProperties.Md5 != nil {
		return *o.info.ContentProperties.Md5, nil
	}
	return "", nil
}

// Size returns the size of an object in bytes
func (o *Object) Size() int64 {
	if o.info.ContentProperties != nil && o.info.ContentProperties.Size != nil {
		return int64(*o.info.ContentProperties.Size)
	}
	return 0 // Object is likely PENDING
}

// readMetaData gets the metadata if it hasn't already been fetched
//
// it also sets the info
//
// If it can't be found it returns the error fs.ErrorObjectNotFound.
func (o *Object) readMetaData(ctx context.Context) (err error) {
	if o.info != nil {
		return nil
	}
	leaf, directoryID, err := o.fs.dirCache.FindPath(ctx, o.remote, false)
	if err != nil {
		if err == fs.ErrorDirNotFound {
			return fs.ErrorObjectNotFound
		}
		return err
	}
	folder := acd.FolderFromId(directoryID, o.fs.c.Nodes)
	var resp *http.Response
	var info *acd.File
	err = o.fs.pacer.Call(func() (bool, error) {
		info, resp, err = folder.GetFile(o.fs.opt.Enc.FromStandardName(leaf))
		return o.fs.shouldRetry(ctx, resp, err)
	})
	if err != nil {
		if err == acd.ErrorNodeNotFound {
			return fs.ErrorObjectNotFound
		}
		return err
	}
	o.info = info.Node
	return nil
}

// ModTime returns the modification time of the object
//
//
// It attempts to read the objects mtime and if that isn't present the
// LastModified returned in the http headers
func (o *Object) ModTime(ctx context.Context) time.Time {
	err := o.readMetaData(ctx)
	if err != nil {
		fs.Debugf(o, "Failed to read metadata: %v", err)
		return time.Now()
	}
	modTime, err := time.Parse(timeFormat, *o.info.ModifiedDate)
	if err != nil {
		fs.Debugf(o, "Failed to read mtime from object: %v", err)
		return time.Now()
	}
	return modTime
}

// SetModTime sets the modification time of the local fs object
func (o *Object) SetModTime(ctx context.Context, modTime time.Time) error {
	// FIXME not implemented
	return fs.ErrorCantSetModTime
}

// Storable returns a boolean showing whether this object storable
func (o *Object) Storable() bool {
	return true
}

// Open an object for read
func (o *Object) Open(ctx context.Context, options ...fs.OpenOption) (in io.ReadCloser, err error) {
	bigObject := o.Size() >= int64(o.fs.opt.TempLinkThreshold)
	if bigObject {
		fs.Debugf(o, "Downloading large object via tempLink")
	}
	file := acd.File{Node: o.info}
	var resp *http.Response
	headers := fs.OpenOptionHeaders(options)
	err = o.fs.pacer.Call(func() (bool, error) {
		if !bigObject {
			in, resp, err = file.OpenHeaders(headers)
		} else {
			in, resp, err = file.OpenTempURLHeaders(o.fs.noAuthClient, headers)
		}
		return o.fs.shouldRetry(ctx, resp, err)
	})
	return in, err
}

// Update the object with the contents of the io.Reader, modTime and size
//
// The new object may have been created if an error is returned
func (o *Object) Update(ctx context.Context, in io.Reader, src fs.ObjectInfo, options ...fs.OpenOption) error {
	file := acd.File{Node: o.info}
	var info *acd.File
	var resp *http.Response
	var err error
	err = o.fs.pacer.CallNoRetry(func() (bool, error) {
		start := time.Now()
		o.fs.tokenRenewer.Start()
		info, resp, err = file.Overwrite(in)
		o.fs.tokenRenewer.Stop()
		var ok bool
		ok, info, err = o.fs.checkUpload(ctx, resp, in, src, info, err, time.Since(start))
		if ok {
			return false, nil
		}
		return o.fs.shouldRetry(ctx, resp, err)
	})
	if err != nil {
		return err
	}
	o.info = info.Node
	return nil
}

// Remove a node
func (f *Fs) removeNode(ctx context.Context, info *acd.Node) error {
	var resp *http.Response
	var err error
	err = f.pacer.Call(func() (bool, error) {
		resp, err = info.Trash()
		return f.shouldRetry(ctx, resp, err)
	})
	return err
}

// Remove an object
func (o *Object) Remove(ctx context.Context) error {
	return o.fs.removeNode(ctx, o.info)
}

// Restore a node
func (f *Fs) restoreNode(ctx context.Context, info *acd.Node) (newInfo *acd.Node, err error) {
	var resp *http.Response
	err = f.pacer.Call(func() (bool, error) {
		newInfo, resp, err = info.Restore()
		return f.shouldRetry(ctx, resp, err)
	})
	return newInfo, err
}

// Changes name of given node
func (f *Fs) renameNode(ctx context.Context, info *acd.Node, newName string) (newInfo *acd.Node, err error) {
	var resp *http.Response
	err = f.pacer.Call(func() (bool, error) {
		newInfo, resp, err = info.Rename(f.opt.Enc.FromStandardName(newName))
		return f.shouldRetry(ctx, resp, err)
	})
	return newInfo, err
}

// Replaces one parent with another, effectively moving the file. Leaves other
// parents untouched. ReplaceParent cannot be used when the file is trashed.
func (f *Fs) replaceParent(ctx context.Context, info *acd.Node, oldParentID string, newParentID string) error {
	return f.pacer.Call(func() (bool, error) {
		resp, err := info.ReplaceParent(oldParentID, newParentID)
		return f.shouldRetry(ctx, resp, err)
	})
}

// Adds one additional parent to object.
func (f *Fs) addParent(ctx context.Context, info *acd.Node, newParentID string) error {
	return f.pacer.Call(func() (bool, error) {
		resp, err := info.AddParent(newParentID)
		return f.shouldRetry(ctx, resp, err)
	})
}

// Remove given parent from object, leaving the other possible
// parents untouched. Object can end up having no parents.
func (f *Fs) removeParent(ctx context.Context, info *acd.Node, parentID string) error {
	return f.pacer.Call(func() (bool, error) {
		resp, err := info.RemoveParent(parentID)
		return f.shouldRetry(ctx, resp, err)
	})
}

// moveNode moves the node given from the srcLeaf,srcDirectoryID to
// the dstLeaf,dstDirectoryID
func (f *Fs) moveNode(ctx context.Context, name, dstLeaf, dstDirectoryID string, srcInfo *acd.Node, srcLeaf, srcDirectoryID string, useDirErrorMsgs bool) (err error) {
	// fs.Debugf(name, "moveNode dst(%q,%s) <- src(%q,%s)", dstLeaf, dstDirectoryID, srcLeaf, srcDirectoryID)
	cantMove := fs.ErrorCantMove
	if useDirErrorMsgs {
		cantMove = fs.ErrorCantDirMove
	}

	if len(srcInfo.Parents) > 1 && srcLeaf != dstLeaf {
		fs.Debugf(name, "Move error: object is attached to multiple parents and should be renamed. This would change the name of the node in all parents.")
		return cantMove
	}

	if srcLeaf != dstLeaf {
		// fs.Debugf(name, "renaming")
		_, err = f.renameNode(ctx, srcInfo, dstLeaf)
		if err != nil {
			fs.Debugf(name, "Move: quick path rename failed: %v", err)
			goto OnConflict
		}
	}
	if srcDirectoryID != dstDirectoryID {
		// fs.Debugf(name, "trying parent replace: %s -> %s", oldParentID, newParentID)
		err = f.replaceParent(ctx, srcInfo, srcDirectoryID, dstDirectoryID)
		if err != nil {
			fs.Debugf(name, "Move: quick path parent replace failed: %v", err)
			return err
		}
	}

	return nil

OnConflict:
	fs.Debugf(name, "Could not directly rename file, presumably because there was a file with the same name already. Instead, the file will now be trashed where such operations do not cause errors. It will be restored to the correct parent after. If any of the subsequent calls fails, the rename/move will be in an invalid state.")

	// fs.Debugf(name, "Trashing file")
	err = f.removeNode(ctx, srcInfo)
	if err != nil {
		fs.Debugf(name, "Move: remove node failed: %v", err)
		return err
	}
	// fs.Debugf(name, "Renaming file")
	_, err = f.renameNode(ctx, srcInfo, dstLeaf)
	if err != nil {
		fs.Debugf(name, "Move: rename node failed: %v", err)
		return err
	}
	// note: replacing parent is forbidden by API, modifying them individually is
	// okay though
	// fs.Debugf(name, "Adding target parent")
	err = f.addParent(ctx, srcInfo, dstDirectoryID)
	if err != nil {
		fs.Debugf(name, "Move: addParent failed: %v", err)
		return err
	}
	// fs.Debugf(name, "removing original parent")
	err = f.removeParent(ctx, srcInfo, srcDirectoryID)
	if err != nil {
		fs.Debugf(name, "Move: removeParent failed: %v", err)
		return err
	}
	// fs.Debugf(name, "Restoring")
	_, err = f.restoreNode(ctx, srcInfo)
	if err != nil {
		fs.Debugf(name, "Move: restoreNode node failed: %v", err)
		return err
	}
	return nil
}

// MimeType of an Object if known, "" otherwise
func (o *Object) MimeType(ctx context.Context) string {
	if o.info.ContentProperties != nil && o.info.ContentProperties.ContentType != nil {
		return *o.info.ContentProperties.ContentType
	}
	return ""
}

// ChangeNotify calls the passed function with a path that has had changes.
// If the implementation uses polling, it should adhere to the given interval.
//
// Automatically restarts itself in case of unexpected behaviour of the remote.
//
// Close the returned channel to stop being notified.
func (f *Fs) ChangeNotify(ctx context.Context, notifyFunc func(string, fs.EntryType), pollIntervalChan <-chan time.Duration) {
	checkpoint := f.opt.Checkpoint

	go func() {
		var ticker *time.Ticker
		var tickerC <-chan time.Time
		for {
			select {
			case pollInterval, ok := <-pollIntervalChan:
				if !ok {
					if ticker != nil {
						ticker.Stop()
					}
					return
				}
				if pollInterval == 0 {
					if ticker != nil {
						ticker.Stop()
						ticker, tickerC = nil, nil
					}
				} else {
					ticker = time.NewTicker(pollInterval)
					tickerC = ticker.C
				}
			case <-tickerC:
				checkpoint = f.changeNotifyRunner(notifyFunc, checkpoint)
				if err := config.SetValueAndSave(f.name, "checkpoint", checkpoint); err != nil {
					fs.Debugf(f, "Unable to save checkpoint: %v", err)
				}
			}
		}
	}()
}

func (f *Fs) changeNotifyRunner(notifyFunc func(string, fs.EntryType), checkpoint string) string {
	var err error
	var resp *http.Response
	var reachedEnd bool
	var csCount int
	var nodeCount int

	fs.Debugf(f, "Checking for changes on remote (Checkpoint %q)", checkpoint)
	err = f.pacer.CallNoRetry(func() (bool, error) {
		resp, err = f.c.Changes.GetChangesFunc(&acd.ChangesOptions{
			Checkpoint:    checkpoint,
			IncludePurged: true,
		}, func(changeSet *acd.ChangeSet, err error) error {
			if err != nil {
				return err
			}

			type entryType struct {
				path      string
				entryType fs.EntryType
			}
			var pathsToClear []entryType
			csCount++
			nodeCount += len(changeSet.Nodes)
			if changeSet.End {
				reachedEnd = true
			}
			if changeSet.Checkpoint != "" {
				checkpoint = changeSet.Checkpoint
			}
			for _, node := range changeSet.Nodes {
				if path, ok := f.dirCache.GetInv(*node.Id); ok {
					if node.IsFile() {
						pathsToClear = append(pathsToClear, entryType{path: path, entryType: fs.EntryObject})
					} else {
						pathsToClear = append(pathsToClear, entryType{path: path, entryType: fs.EntryDirectory})
					}
					continue
				}

				if node.IsFile() {
					// translate the parent dir of this object
					if len(node.Parents) > 0 {
						if path, ok := f.dirCache.GetInv(node.Parents[0]); ok {
							// and append the drive file name to compute the full file name
							name := f.opt.Enc.ToStandardName(*node.Name)
							if len(path) > 0 {
								path = path + "/" + name
							} else {
								path = name
							}
							// this will now clear the actual file too
							pathsToClear = append(pathsToClear, entryType{path: path, entryType: fs.EntryObject})
						}
					} else { // a true root object that is changed
						pathsToClear = append(pathsToClear, entryType{path: *node.Name, entryType: fs.EntryObject})
					}
				}
			}

			visitedPaths := make(map[string]bool)
			for _, entry := range pathsToClear {
				if _, ok := visitedPaths[entry.path]; ok {
					continue
				}
				visitedPaths[entry.path] = true
				notifyFunc(entry.path, entry.entryType)
			}

			return nil
		})
		return false, err
	})
	fs.Debugf(f, "Got %d ChangeSets with %d Nodes", csCount, nodeCount)

	if err != nil && err != io.ErrUnexpectedEOF {
		fs.Debugf(f, "Failed to get Changes: %v", err)
		return checkpoint
	}

	if reachedEnd {
		reachedEnd = false
		fs.Debugf(f, "All changes were processed. Waiting for more.")
	} else if checkpoint == "" {
		fs.Debugf(f, "Did not get any checkpoint, something went wrong! %+v", resp)
	}
	return checkpoint
}

// ID returns the ID of the Object if known, or "" if not
func (o *Object) ID() string {
	if o.info.Id == nil {
		return ""
	}
	return *o.info.Id
}

// Check the interfaces are satisfied
var (
	_ fs.Fs     = (*Fs)(nil)
	_ fs.Purger = (*Fs)(nil)
	//	_ fs.Copier   = (*Fs)(nil)
	_ fs.Mover           = (*Fs)(nil)
	_ fs.DirMover        = (*Fs)(nil)
	_ fs.DirCacheFlusher = (*Fs)(nil)
	_ fs.ChangeNotifier  = (*Fs)(nil)
	_ fs.Object          = (*Object)(nil)
	_ fs.MimeTyper       = &Object{}
	_ fs.IDer            = &Object{}
)<|MERGE_RESOLUTION|>--- conflicted
+++ resolved
@@ -23,17 +23,17 @@
 
 	acd "github.com/ncw/go-acd"
 	"github.com/pkg/errors"
-	"github.com/artpar/rclone/fs"
-	"github.com/artpar/rclone/fs/config"
-	"github.com/artpar/rclone/fs/config/configmap"
-	"github.com/artpar/rclone/fs/config/configstruct"
-	"github.com/artpar/rclone/fs/fserrors"
-	"github.com/artpar/rclone/fs/fshttp"
-	"github.com/artpar/rclone/fs/hash"
-	"github.com/artpar/rclone/lib/dircache"
-	"github.com/artpar/rclone/lib/encoder"
-	"github.com/artpar/rclone/lib/oauthutil"
-	"github.com/artpar/rclone/lib/pacer"
+	"github.com/rclone/rclone/fs"
+	"github.com/rclone/rclone/fs/config"
+	"github.com/rclone/rclone/fs/config/configmap"
+	"github.com/rclone/rclone/fs/config/configstruct"
+	"github.com/rclone/rclone/fs/fserrors"
+	"github.com/rclone/rclone/fs/fshttp"
+	"github.com/rclone/rclone/fs/hash"
+	"github.com/rclone/rclone/lib/dircache"
+	"github.com/rclone/rclone/lib/encoder"
+	"github.com/rclone/rclone/lib/oauthutil"
+	"github.com/rclone/rclone/lib/pacer"
 	"golang.org/x/oauth2"
 )
 
@@ -69,18 +69,10 @@
 		Prefix:      "acd",
 		Description: "Amazon Drive",
 		NewFs:       NewFs,
-<<<<<<< HEAD
-		Config: func(ctx context.Context, name string, m configmap.Mapper) {
-			err := oauthutil.Config(ctx, "amazon cloud drive", name, m, acdConfig, nil)
-			if err != nil {
-				log.Printf("Failed to configure token: %v", err)
-			}
-=======
 		Config: func(ctx context.Context, name string, m configmap.Mapper, config fs.ConfigIn) (*fs.ConfigOut, error) {
 			return oauthutil.ConfigOut("", &oauthutil.Options{
 				OAuth2Config: acdConfig,
 			})
->>>>>>> fbc7f2e6
 		},
 		Options: append(oauthutil.SharedOptions, []fs.Option{{
 			Name:     "checkpoint",
@@ -336,7 +328,7 @@
 		}
 		// XXX: update the old f here instead of returning tempF, since
 		// `features` were already filled with functions having *f as a receiver.
-		// See https://github.com/artpar/rclone/issues/2182
+		// See https://github.com/rclone/rclone/issues/2182
 		f.dirCache = tempF.dirCache
 		f.root = tempF.root
 		// return an error with an fs which points to the parent
