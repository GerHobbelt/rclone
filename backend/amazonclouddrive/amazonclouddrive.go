--- conflicted
+++ resolved
@@ -23,20 +23,6 @@
 	"time"
 
 	acd "github.com/ncw/go-acd"
-<<<<<<< HEAD
-	"github.com/artpar/rclone/fs"
-	"github.com/artpar/rclone/fs/config"
-	"github.com/artpar/rclone/fs/config/configmap"
-	"github.com/artpar/rclone/fs/config/configstruct"
-	"github.com/artpar/rclone/fs/fserrors"
-	"github.com/artpar/rclone/fs/fshttp"
-	"github.com/artpar/rclone/fs/hash"
-	"github.com/artpar/rclone/lib/dircache"
-	"github.com/artpar/rclone/lib/oauthutil"
-	"github.com/artpar/rclone/lib/pacer"
-	"github.com/artpar/rclone/lib/rest"
-=======
->>>>>>> c2635e39
 	"github.com/pkg/errors"
 	"github.com/rclone/rclone/fs"
 	"github.com/rclone/rclone/fs/config"
@@ -63,7 +49,7 @@
 
 // Globals
 var (
-	//Description of how to auth for this app
+	// Description of how to auth for this app
 	acdConfig = &oauth2.Config{
 		Scopes: []string{"clouddrive:read_all", "clouddrive:write"},
 		Endpoint: oauth2.Endpoint{
@@ -86,7 +72,7 @@
 		Config: func(name string, m configmap.Mapper) {
 			err := oauthutil.Config("amazon cloud drive", name, m, acdConfig)
 			if err != nil {
-				log.Printf("Failed to configure token: %v", err)
+				log.Fatalf("Failed to configure token: %v", err)
 			}
 		},
 		Options: []fs.Option{{
@@ -277,30 +263,7 @@
 	} else {
 		fs.Debugf(name+":", "Couldn't add request filter - large file downloads will fail")
 	}
-
-	client_id, ok := fs.ConfigFileGet(name, "client_id")
-	if !ok {
-		return nil, errors.Wrap(nil, "failed to configure google cloud storage")
-	}
-	client_secret, ok := fs.ConfigFileGet(name, "client_secret")
-	if !ok {
-		return nil, errors.Wrap(nil, "failed to configure google cloud storage")
-	}
-	scopes, ok := fs.ConfigFileGet(name, "client_scopes")
-	redirect_url, ok := fs.ConfigFileGet(name, "redirect_url")
-
-	oauthConf1 := oauth2.Config{
-		ClientID:     client_id,
-		ClientSecret: client_secret,
-		Scopes:       strings.Split(scopes, ","),
-		Endpoint: oauth2.Endpoint{
-			AuthURL:  "https://www.amazon.com/ap/oa",
-			TokenURL: "https://api.amazon.com/auth/o2/token",
-		},
-		RedirectURL: redirect_url,
-	}
-
-	oAuthClient, ts, err := oauthutil.NewClientWithBaseClient(name, m, &oauthConf1, baseClient)
+	oAuthClient, ts, err := oauthutil.NewClientWithBaseClient(name, m, acdConfig, baseClient)
 	if err != nil {
 		return nil, errors.Wrap(err, "failed to configure Amazon Drive")
 	}
@@ -369,11 +332,7 @@
 		}
 		// XXX: update the old f here instead of returning tempF, since
 		// `features` were already filled with functions having *f as a receiver.
-<<<<<<< HEAD
-		// See https://github.com/artpar/rclone/issues/2182
-=======
 		// See https://github.com/rclone/rclone/issues/2182
->>>>>>> c2635e39
 		f.dirCache = tempF.dirCache
 		f.root = tempF.root
 		// return an error with an fs which points to the parent
