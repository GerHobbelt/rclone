--- conflicted
+++ resolved
@@ -27,18 +27,6 @@
 	"sync"
 	"time"
 
-<<<<<<< HEAD
-	"github.com/artpar/rclone/fs"
-	"github.com/artpar/rclone/fs/config"
-	"github.com/artpar/rclone/fs/config/flags"
-	"github.com/artpar/rclone/fs/config/obscure"
-	"github.com/artpar/rclone/fs/fserrors"
-	"github.com/artpar/rclone/fs/fshttp"
-	"github.com/artpar/rclone/fs/hash"
-	"github.com/artpar/rclone/fs/walk"
-	"github.com/artpar/rclone/lib/oauthutil"
-	"github.com/artpar/rclone/lib/pacer"
-=======
 	"github.com/ncw/rclone/fs"
 	"github.com/ncw/rclone/fs/config"
 	"github.com/ncw/rclone/fs/config/configmap"
@@ -50,7 +38,6 @@
 	"github.com/ncw/rclone/fs/walk"
 	"github.com/ncw/rclone/lib/oauthutil"
 	"github.com/ncw/rclone/lib/pacer"
->>>>>>> bbda4ab1
 	"github.com/pkg/errors"
 	"golang.org/x/oauth2"
 	"golang.org/x/oauth2/google"
@@ -371,7 +358,6 @@
 			return nil, errors.Wrap(err, "failed configuring Google Cloud Storage Service Account")
 		}
 	} else {
-<<<<<<< HEAD
 
 		oauthConf1 := oauth2.Config{
 			ClientID:     fs.ConfigFileGet(name, "client_id"),
@@ -381,10 +367,7 @@
 			RedirectURL:  fs.ConfigFileGet(name, "redirect_url"),
 		}
 
-		oAuthClient, _, err = oauthutil.NewClient(name, &oauthConf1)
-=======
-		oAuthClient, _, err = oauthutil.NewClient(name, m, storageConfig)
->>>>>>> bbda4ab1
+		oAuthClient, _, err = oauthutil.NewClient(name, m, &oauthConf1)
 		if err != nil {
 			return nil, errors.Wrap(err, "failed to configure Google Cloud Storage")
 		}
