// Package googlecloudstorage provides an interface to Google Cloud Storage

// +build go1.9

package googlecloudstorage

/*
Notes

Can't set Updated but can set Metadata on object creation

Patch needs full_control not just read_write

FIXME Patch/Delete/Get isn't working with files with spaces in - giving 404 error
- https://code.google.com/p/google-api-go-client/issues/detail?id=64
*/

import (
	"context"
	"encoding/base64"
	"encoding/hex"
	"fmt"
	"io"
	"io/ioutil"
	"log"
	"net/http"
	"os"
	"path"
	"regexp"
	"strings"
	"sync"
	"time"

	"github.com/artpar/rclone/fs"
	"github.com/artpar/rclone/fs/config"
	"github.com/artpar/rclone/fs/config/configmap"
	"github.com/artpar/rclone/fs/config/configstruct"
	"github.com/artpar/rclone/fs/config/obscure"
	"github.com/artpar/rclone/fs/fserrors"
	"github.com/artpar/rclone/fs/fshttp"
	"github.com/artpar/rclone/fs/hash"
	"github.com/artpar/rclone/fs/walk"
	"github.com/artpar/rclone/lib/oauthutil"
	"github.com/artpar/rclone/lib/pacer"
	"github.com/pkg/errors"
	"golang.org/x/oauth2"
	"golang.org/x/oauth2/google"
	"google.golang.org/api/googleapi"
<<<<<<< HEAD
	"google.golang.org/api/storage/v1"
=======

	// NOTE: This API is deprecated
	storage "google.golang.org/api/storage/v1"
>>>>>>> d233efbf
)

const (
	rcloneClientID              = "202264815644.apps.googleusercontent.com"
	rcloneEncryptedClientSecret = "Uj7C9jGfb9gmeaV70Lh058cNkWvepr-Es9sBm0zdgil7JaOWF1VySw"
	timeFormatIn                = time.RFC3339
	timeFormatOut               = "2006-01-02T15:04:05.000000000Z07:00"
	metaMtime                   = "mtime" // key to store mtime under in metadata
	listChunks                  = 1000    // chunk size to read directory listings
	minSleep                    = 10 * time.Millisecond
)

var (
	// Description of how to auth for this app
	storageConfig = &oauth2.Config{
		Scopes:       []string{storage.DevstorageFullControlScope},
		Endpoint:     google.Endpoint,
		ClientID:     rcloneClientID,
		ClientSecret: obscure.MustReveal(rcloneEncryptedClientSecret),
		RedirectURL:  oauthutil.TitleBarRedirectURL,
	}
)

// Register with Fs
func init() {
	fs.Register(&fs.RegInfo{
		Name:        "google cloud storage",
		Prefix:      "gcs",
		Description: "Google Cloud Storage (this is not Google Drive)",
		NewFs:       NewFs,
		Config: func(name string, m configmap.Mapper) {
			saFile, _ := m.Get("service_account_file")
			saCreds, _ := m.Get("service_account_credentials")
			if saFile != "" || saCreds != "" {
				return
			}
			err := oauthutil.Config("google cloud storage", name, m, storageConfig)
			if err != nil {
				log.Printf("Failed to configure token: %v", err)
			}
		},
		Options: []fs.Option{{
			Name: config.ConfigClientID,
			Help: "Google Application Client Id\nLeave blank normally.",
		}, {
			Name: config.ConfigClientSecret,
			Help: "Google Application Client Secret\nLeave blank normally.",
		}, {
			Name: "project_number",
			Help: "Project number.\nOptional - needed only for list/create/delete buckets - see your developer console.",
		}, {
			Name: "service_account_file",
			Help: "Service Account Credentials JSON file path\nLeave blank normally.\nNeeded only if you want use SA instead of interactive login.",
		}, {
			Name: "service_account_credentials",
			Help: "Service Account Credentials JSON blob\nLeave blank normally.\nNeeded only if you want use SA instead of interactive login.",
			Hide: fs.OptionHideBoth,
		}, {
			Name: "object_acl",
			Help: "Access Control List for new objects.",
			Examples: []fs.OptionExample{{
				Value: "authenticatedRead",
				Help:  "Object owner gets OWNER access, and all Authenticated Users get READER access.",
			}, {
				Value: "bucketOwnerFullControl",
				Help:  "Object owner gets OWNER access, and project team owners get OWNER access.",
			}, {
				Value: "bucketOwnerRead",
				Help:  "Object owner gets OWNER access, and project team owners get READER access.",
			}, {
				Value: "private",
				Help:  "Object owner gets OWNER access [default if left blank].",
			}, {
				Value: "projectPrivate",
				Help:  "Object owner gets OWNER access, and project team members get access according to their roles.",
			}, {
				Value: "publicRead",
				Help:  "Object owner gets OWNER access, and all Users get READER access.",
			}},
		}, {
			Name: "bucket_acl",
			Help: "Access Control List for new buckets.",
			Examples: []fs.OptionExample{{
				Value: "authenticatedRead",
				Help:  "Project team owners get OWNER access, and all Authenticated Users get READER access.",
			}, {
				Value: "private",
				Help:  "Project team owners get OWNER access [default if left blank].",
			}, {
				Value: "projectPrivate",
				Help:  "Project team members get access according to their roles.",
			}, {
				Value: "publicRead",
				Help:  "Project team owners get OWNER access, and all Users get READER access.",
			}, {
				Value: "publicReadWrite",
				Help:  "Project team owners get OWNER access, and all Users get WRITER access.",
			}},
		}, {
			Name: "location",
			Help: "Location for the newly created buckets.",
			Examples: []fs.OptionExample{{
				Value: "",
				Help:  "Empty for default location (US).",
			}, {
				Value: "asia",
				Help:  "Multi-regional location for Asia.",
			}, {
				Value: "eu",
				Help:  "Multi-regional location for Europe.",
			}, {
				Value: "us",
				Help:  "Multi-regional location for United States.",
			}, {
				Value: "asia-east1",
				Help:  "Taiwan.",
			}, {
				Value: "asia-east2",
				Help:  "Hong Kong.",
			}, {
				Value: "asia-northeast1",
				Help:  "Tokyo.",
			}, {
				Value: "asia-south1",
				Help:  "Mumbai.",
			}, {
				Value: "asia-southeast1",
				Help:  "Singapore.",
			}, {
				Value: "australia-southeast1",
				Help:  "Sydney.",
			}, {
				Value: "europe-north1",
				Help:  "Finland.",
			}, {
				Value: "europe-west1",
				Help:  "Belgium.",
			}, {
				Value: "europe-west2",
				Help:  "London.",
			}, {
				Value: "europe-west3",
				Help:  "Frankfurt.",
			}, {
				Value: "europe-west4",
				Help:  "Netherlands.",
			}, {
				Value: "us-central1",
				Help:  "Iowa.",
			}, {
				Value: "us-east1",
				Help:  "South Carolina.",
			}, {
				Value: "us-east4",
				Help:  "Northern Virginia.",
			}, {
				Value: "us-west1",
				Help:  "Oregon.",
			}, {
				Value: "us-west2",
				Help:  "California.",
			}},
		}, {
			Name: "storage_class",
			Help: "The storage class to use when storing objects in Google Cloud Storage.",
			Examples: []fs.OptionExample{{
				Value: "",
				Help:  "Default",
			}, {
				Value: "MULTI_REGIONAL",
				Help:  "Multi-regional storage class",
			}, {
				Value: "REGIONAL",
				Help:  "Regional storage class",
			}, {
				Value: "NEARLINE",
				Help:  "Nearline storage class",
			}, {
				Value: "COLDLINE",
				Help:  "Coldline storage class",
			}, {
				Value: "DURABLE_REDUCED_AVAILABILITY",
				Help:  "Durable reduced availability storage class",
			}},
		}},
	})
}

// Options defines the configuration for this backend
type Options struct {
	ProjectNumber             string `config:"project_number"`
	ServiceAccountFile        string `config:"service_account_file"`
	ServiceAccountCredentials string `config:"service_account_credentials"`
	ObjectACL                 string `config:"object_acl"`
	BucketACL                 string `config:"bucket_acl"`
	Location                  string `config:"location"`
	StorageClass              string `config:"storage_class"`
}

// Fs represents a remote storage server
type Fs struct {
	name       string           // name of this remote
	root       string           // the path we are working on if any
	opt        Options          // parsed options
	features   *fs.Features     // optional features
	svc        *storage.Service // the connection to the storage server
	client     *http.Client     // authorized client
	bucket     string           // the bucket we are working on
	bucketOKMu sync.Mutex       // mutex to protect bucket OK
	bucketOK   bool             // true if we have created the bucket
	pacer      *fs.Pacer        // To pace the API calls
}

// Object describes a storage object
//
// Will definitely have info but maybe not meta
type Object struct {
	fs       *Fs       // what this object is part of
	remote   string    // The remote path
	url      string    // download path
	md5sum   string    // The MD5Sum of the object
	bytes    int64     // Bytes in the object
	modTime  time.Time // Modified time of the object
	mimeType string
}

// ------------------------------------------------------------

// Name of the remote (as passed into NewFs)
func (f *Fs) Name() string {
	return f.name
}

// Root of the remote (as passed into NewFs)
func (f *Fs) Root() string {
	if f.root == "" {
		return f.bucket
	}
	return f.bucket + "/" + f.root
}

// String converts this Fs to a string
func (f *Fs) String() string {
	if f.root == "" {
		return fmt.Sprintf("Storage bucket %s", f.bucket)
	}
	return fmt.Sprintf("Storage bucket %s path %s", f.bucket, f.root)
}

// Features returns the optional features of this Fs
func (f *Fs) Features() *fs.Features {
	return f.features
}

// shouldRetry determines whether a given err rates being retried
func shouldRetry(err error) (again bool, errOut error) {
	again = false
	if err != nil {
		if fserrors.ShouldRetry(err) {
			again = true
		} else {
			switch gerr := err.(type) {
			case *googleapi.Error:
				if gerr.Code >= 500 && gerr.Code < 600 {
					// All 5xx errors should be retried
					again = true
				} else if len(gerr.Errors) > 0 {
					reason := gerr.Errors[0].Reason
					if reason == "rateLimitExceeded" || reason == "userRateLimitExceeded" {
						again = true
					}
				}
			}
		}
	}
	return again, err
}

// Pattern to match a storage path
var matcher = regexp.MustCompile(`^([^/]*)(.*)$`)

// parseParse parses a storage 'url'
func parsePath(path string) (bucket, directory string, err error) {
	parts := matcher.FindStringSubmatch(path)
	if parts == nil {
		err = errors.Errorf("couldn't find bucket in storage path %q", path)
	} else {
		bucket, directory = parts[1], parts[2]
		directory = strings.Trim(directory, "/")
	}
	return
}

func getServiceAccountClient(credentialsData []byte) (*http.Client, error) {
	conf, err := google.JWTConfigFromJSON(credentialsData, storageConfig.Scopes...)
	if err != nil {
		return nil, errors.Wrap(err, "error processing credentials")
	}
	ctxWithSpecialClient := oauthutil.Context(fshttp.NewClient(fs.Config))
	return oauth2.NewClient(ctxWithSpecialClient, conf.TokenSource(ctxWithSpecialClient)), nil
}

// NewFs constructs an Fs from the path, bucket:path
func NewFs(name, root string, m configmap.Mapper) (fs.Fs, error) {
	var oAuthClient *http.Client

	// Parse config into Options struct
	opt := new(Options)
	err := configstruct.Set(m, opt)
	if err != nil {
		return nil, err
	}
	if opt.ObjectACL == "" {
		opt.ObjectACL = "private"
	}
	if opt.BucketACL == "" {
		opt.BucketACL = "private"
	}

	// try loading service account credentials from env variable, then from a file
	if opt.ServiceAccountCredentials == "" && opt.ServiceAccountFile != "" {
		loadedCreds, err := ioutil.ReadFile(os.ExpandEnv(opt.ServiceAccountFile))
		if err != nil {
			return nil, errors.Wrap(err, "error opening service account credentials file")
		}
		opt.ServiceAccountCredentials = string(loadedCreds)
	}
	if opt.ServiceAccountCredentials != "" {
		oAuthClient, err = getServiceAccountClient([]byte(opt.ServiceAccountCredentials))
		if err != nil {
			return nil, errors.Wrap(err, "failed configuring Google Cloud Storage Service Account")
		}
	} else {

		client_id, ok := fs.ConfigFileGet(name, "client_id")
		if !ok {
			return nil, errors.Wrap(nil, "failed to configure google cloud storage")
		}
		client_secret, ok := fs.ConfigFileGet(name, "client_secret")
		if !ok {
			return nil, errors.Wrap(nil, "failed to configure google cloud storage")
		}
		scopes, ok := fs.ConfigFileGet(name, "client_scopes")
		redirect_url, ok := fs.ConfigFileGet(name, "redirect_url")

		oauthConf1 := oauth2.Config{
			ClientID:     client_id,
			ClientSecret: client_secret,
			Scopes:       strings.Split(scopes, ","),
			Endpoint:     google.Endpoint,
			RedirectURL:  redirect_url,
		}

		oAuthClient, _, err = oauthutil.NewClient(name, m, &oauthConf1)
		if err != nil {
			ctx := context.Background()
			oAuthClient, err = google.DefaultClient(ctx, storage.DevstorageFullControlScope)
			if err != nil {
				return nil, errors.Wrap(err, "failed to configure Google Cloud Storage")
			}
		}
	}

	bucket, directory, err := parsePath(root)
	if err != nil {
		return nil, err
	}

	f := &Fs{
		name:   name,
		bucket: bucket,
		root:   directory,
		opt:    *opt,
		pacer:  fs.NewPacer(pacer.NewGoogleDrive(pacer.MinSleep(minSleep))),
	}
	f.features = (&fs.Features{
		ReadMimeType:  true,
		WriteMimeType: true,
		BucketBased:   true,
	}).Fill(f)

	// Create a new authorized Drive client.
	f.client = oAuthClient
	f.svc, err = storage.New(f.client)
	if err != nil {
		return nil, errors.Wrap(err, "couldn't create Google Cloud Storage client")
	}

	if f.root != "" {
		f.root += "/"
		// Check to see if the object exists
		err = f.pacer.Call(func() (bool, error) {
			_, err = f.svc.Objects.Get(bucket, directory).Do()
			return shouldRetry(err)
		})
		if err == nil {
			f.root = path.Dir(directory)
			if f.root == "." {
				f.root = ""
			} else {
				f.root += "/"
			}
			// return an error with an fs which points to the parent
			return f, fs.ErrorIsFile
		}
	}
	return f, nil
}

// Return an Object from a path
//
// If it can't be found it returns the error fs.ErrorObjectNotFound.
func (f *Fs) newObjectWithInfo(remote string, info *storage.Object) (fs.Object, error) {
	o := &Object{
		fs:     f,
		remote: remote,
	}
	if info != nil {
		o.setMetaData(info)
	} else {
		err := o.readMetaData() // reads info and meta, returning an error
		if err != nil {
			return nil, err
		}
	}
	return o, nil
}

// NewObject finds the Object at remote.  If it can't be found
// it returns the error fs.ErrorObjectNotFound.
func (f *Fs) NewObject(remote string) (fs.Object, error) {
	return f.newObjectWithInfo(remote, nil)
}

// listFn is called from list to handle an object.
type listFn func(remote string, object *storage.Object, isDirectory bool) error

// list the objects into the function supplied
//
// dir is the starting directory, "" for root
//
// Set recurse to read sub directories
func (f *Fs) list(dir string, recurse bool, fn listFn) (err error) {
	root := f.root
	rootLength := len(root)
	if dir != "" {
		root += dir + "/"
	}
	list := f.svc.Objects.List(f.bucket).Prefix(root).MaxResults(listChunks)
	if !recurse {
		list = list.Delimiter("/")
	}
	for {
		var objects *storage.Objects
		err = f.pacer.Call(func() (bool, error) {
			objects, err = list.Do()
			return shouldRetry(err)
		})
		if err != nil {
			if gErr, ok := err.(*googleapi.Error); ok {
				if gErr.Code == http.StatusNotFound {
					err = fs.ErrorDirNotFound
				}
			}
			return err
		}
		if !recurse {
			var object storage.Object
			for _, prefix := range objects.Prefixes {
				if !strings.HasSuffix(prefix, "/") {
					continue
				}
				err = fn(prefix[rootLength:len(prefix)-1], &object, true)
				if err != nil {
					return err
				}
			}
		}
		for _, object := range objects.Items {
			if !strings.HasPrefix(object.Name, root) {
				fs.Logf(f, "Odd name received %q", object.Name)
				continue
			}
			remote := object.Name[rootLength:]
			// is this a directory marker?
			if (strings.HasSuffix(remote, "/") || remote == "") && object.Size == 0 {
				if recurse && remote != "" {
					// add a directory in if --fast-list since will have no prefixes
					err = fn(remote[:len(remote)-1], object, true)
					if err != nil {
						return err
					}
				}
				continue // skip directory marker
			}
			err = fn(remote, object, false)
			if err != nil {
				return err
			}
		}
		if objects.NextPageToken == "" {
			break
		}
		list.PageToken(objects.NextPageToken)
	}
	return nil
}

// Convert a list item into a DirEntry
func (f *Fs) itemToDirEntry(remote string, object *storage.Object, isDirectory bool) (fs.DirEntry, error) {
	if isDirectory {
		d := fs.NewDir(remote, time.Time{}).SetSize(int64(object.Size))
		return d, nil
	}
	o, err := f.newObjectWithInfo(remote, object)
	if err != nil {
		return nil, err
	}
	return o, nil
}

// mark the bucket as being OK
func (f *Fs) markBucketOK() {
	if f.bucket != "" {
		f.bucketOKMu.Lock()
		f.bucketOK = true
		f.bucketOKMu.Unlock()
	}
}

// listDir lists a single directory
func (f *Fs) listDir(dir string) (entries fs.DirEntries, err error) {
	// List the objects
	err = f.list(dir, false, func(remote string, object *storage.Object, isDirectory bool) error {
		entry, err := f.itemToDirEntry(remote, object, isDirectory)
		if err != nil {
			return err
		}
		if entry != nil {
			entries = append(entries, entry)
		}
		return nil
	})
	if err != nil {
		return nil, err
	}
	// bucket must be present if listing succeeded
	f.markBucketOK()
	return entries, err
}

// listBuckets lists the buckets
func (f *Fs) listBuckets(dir string) (entries fs.DirEntries, err error) {
	if dir != "" {
		return nil, fs.ErrorListBucketRequired
	}
	if f.opt.ProjectNumber == "" {
		return nil, errors.New("can't list buckets without project number")
	}
	listBuckets := f.svc.Buckets.List(f.opt.ProjectNumber).MaxResults(listChunks)
	for {
		var buckets *storage.Buckets
		err = f.pacer.Call(func() (bool, error) {
			buckets, err = listBuckets.Do()
			return shouldRetry(err)
		})
		if err != nil {
			return nil, err
		}
		for _, bucket := range buckets.Items {
			d := fs.NewDir(bucket.Name, time.Time{})
			entries = append(entries, d)
		}
		if buckets.NextPageToken == "" {
			break
		}
		listBuckets.PageToken(buckets.NextPageToken)
	}
	return entries, nil
}

// List the objects and directories in dir into entries.  The
// entries can be returned in any order but should be for a
// complete directory.
//
// dir should be "" to list the root, and should not have
// trailing slashes.
//
// This should return ErrDirNotFound if the directory isn't
// found.
func (f *Fs) List(dir string) (entries fs.DirEntries, err error) {
	if f.bucket == "" {
		return f.listBuckets(dir)
	}
	return f.listDir(dir)
}

// ListR lists the objects and directories of the Fs starting
// from dir recursively into out.
//
// dir should be "" to start from the root, and should not
// have trailing slashes.
//
// This should return ErrDirNotFound if the directory isn't
// found.
//
// It should call callback for each tranche of entries read.
// These need not be returned in any particular order.  If
// callback returns an error then the listing will stop
// immediately.
//
// Don't implement this unless you have a more efficient way
// of listing recursively that doing a directory traversal.
func (f *Fs) ListR(dir string, callback fs.ListRCallback) (err error) {
	if f.bucket == "" {
		return fs.ErrorListBucketRequired
	}
	list := walk.NewListRHelper(callback)
	err = f.list(dir, true, func(remote string, object *storage.Object, isDirectory bool) error {
		entry, err := f.itemToDirEntry(remote, object, isDirectory)
		if err != nil {
			return err
		}
		return list.Add(entry)
	})
	if err != nil {
		return err
	}
	// bucket must be present if listing succeeded
	f.markBucketOK()
	return list.Flush()
}

// Put the object into the bucket
//
// Copy the reader in to the new object which is returned
//
// The new object may have been created if an error is returned
func (f *Fs) Put(in io.Reader, src fs.ObjectInfo, options ...fs.OpenOption) (fs.Object, error) {
	// Temporary Object under construction
	o := &Object{
		fs:     f,
		remote: src.Remote(),
	}
	return o, o.Update(in, src, options...)
}

// PutStream uploads to the remote path with the modTime given of indeterminate size
func (f *Fs) PutStream(in io.Reader, src fs.ObjectInfo, options ...fs.OpenOption) (fs.Object, error) {
	return f.Put(in, src, options...)
}

// Mkdir creates the bucket if it doesn't exist
func (f *Fs) Mkdir(dir string) (err error) {
	f.bucketOKMu.Lock()
	defer f.bucketOKMu.Unlock()
	if f.bucketOK {
		return nil
	}
	// List something from the bucket to see if it exists.  Doing it like this enables the use of a
	// service account that only has the "Storage Object Admin" role.  See #2193 for details.

	err = f.pacer.Call(func() (bool, error) {
		_, err = f.svc.Objects.List(f.bucket).MaxResults(1).Do()
		return shouldRetry(err)
	})
	if err == nil {
		// Bucket already exists
		f.bucketOK = true
		return nil
	} else if gErr, ok := err.(*googleapi.Error); ok {
		if gErr.Code != http.StatusNotFound {
			return errors.Wrap(err, "failed to get bucket")
		}
	} else {
		return errors.Wrap(err, "failed to get bucket")
	}

	if f.opt.ProjectNumber == "" {
		return errors.New("can't make bucket without project number")
	}

	bucket := storage.Bucket{
		Name:         f.bucket,
		Location:     f.opt.Location,
		StorageClass: f.opt.StorageClass,
	}
	err = f.pacer.Call(func() (bool, error) {
		_, err = f.svc.Buckets.Insert(f.opt.ProjectNumber, &bucket).PredefinedAcl(f.opt.BucketACL).Do()
		return shouldRetry(err)
	})
	if err == nil {
		f.bucketOK = true
	}
	return err
}

// Rmdir deletes the bucket if the fs is at the root
//
// Returns an error if it isn't empty: Error 409: The bucket you tried
// to delete was not empty.
func (f *Fs) Rmdir(dir string) (err error) {
	f.bucketOKMu.Lock()
	defer f.bucketOKMu.Unlock()
	if f.root != "" || dir != "" {
		return nil
	}
	err = f.pacer.Call(func() (bool, error) {
		err = f.svc.Buckets.Delete(f.bucket).Do()
		return shouldRetry(err)
	})
	if err == nil {
		f.bucketOK = false
	}
	return err
}

// Precision returns the precision
func (f *Fs) Precision() time.Duration {
	return time.Nanosecond
}

// Copy src to this remote using server side copy operations.
//
// This is stored with the remote path given
//
// It returns the destination Object and a possible error
//
// Will only be called if src.Fs().Name() == f.Name()
//
// If it isn't possible then return fs.ErrorCantCopy
func (f *Fs) Copy(src fs.Object, remote string) (fs.Object, error) {
	err := f.Mkdir("")
	if err != nil {
		return nil, err
	}
	srcObj, ok := src.(*Object)
	if !ok {
		fs.Debugf(src, "Can't copy - not same remote type")
		return nil, fs.ErrorCantCopy
	}

	// Temporary Object under construction
	dstObj := &Object{
		fs:     f,
		remote: remote,
	}

	srcBucket := srcObj.fs.bucket
	srcObject := srcObj.fs.root + srcObj.remote
	dstBucket := f.bucket
	dstObject := f.root + remote
	var newObject *storage.Object
	err = f.pacer.Call(func() (bool, error) {
		newObject, err = f.svc.Objects.Copy(srcBucket, srcObject, dstBucket, dstObject, nil).Do()
		return shouldRetry(err)
	})
	if err != nil {
		return nil, err
	}
	// Set the metadata for the new object while we have it
	dstObj.setMetaData(newObject)
	return dstObj, nil
}

// Hashes returns the supported hash sets.
func (f *Fs) Hashes() hash.Set {
	return hash.Set(hash.MD5)
}

// ------------------------------------------------------------

// Fs returns the parent Fs
func (o *Object) Fs() fs.Info {
	return o.fs
}

// Return a string version
func (o *Object) String() string {
	if o == nil {
		return "<nil>"
	}
	return o.remote
}

// Remote returns the remote path
func (o *Object) Remote() string {
	return o.remote
}

// Hash returns the Md5sum of an object returning a lowercase hex string
func (o *Object) Hash(t hash.Type) (string, error) {
	if t != hash.MD5 {
		return "", hash.ErrUnsupported
	}
	return o.md5sum, nil
}

// Size returns the size of an object in bytes
func (o *Object) Size() int64 {
	return o.bytes
}

// setMetaData sets the fs data from a storage.Object
func (o *Object) setMetaData(info *storage.Object) {
	o.url = info.MediaLink
	o.bytes = int64(info.Size)
	o.mimeType = info.ContentType

	// Read md5sum
	md5sumData, err := base64.StdEncoding.DecodeString(info.Md5Hash)
	if err != nil {
		fs.Logf(o, "Bad MD5 decode: %v", err)
	} else {
		o.md5sum = hex.EncodeToString(md5sumData)
	}

	// read mtime out of metadata if available
	mtimeString, ok := info.Metadata[metaMtime]
	if ok {
		modTime, err := time.Parse(timeFormatIn, mtimeString)
		if err == nil {
			o.modTime = modTime
			return
		}
		fs.Debugf(o, "Failed to read mtime from metadata: %s", err)
	}

	// Fallback to the Updated time
	modTime, err := time.Parse(timeFormatIn, info.Updated)
	if err != nil {
		fs.Logf(o, "Bad time decode: %v", err)
	} else {
		o.modTime = modTime
	}
}

// readMetaData gets the metadata if it hasn't already been fetched
//
// it also sets the info
func (o *Object) readMetaData() (err error) {
	if !o.modTime.IsZero() {
		return nil
	}
	var object *storage.Object
	err = o.fs.pacer.Call(func() (bool, error) {
		object, err = o.fs.svc.Objects.Get(o.fs.bucket, o.fs.root+o.remote).Do()
		return shouldRetry(err)
	})
	if err != nil {
		if gErr, ok := err.(*googleapi.Error); ok {
			if gErr.Code == http.StatusNotFound {
				return fs.ErrorObjectNotFound
			}
		}
		return err
	}
	o.setMetaData(object)
	return nil
}

// ModTime returns the modification time of the object
//
// It attempts to read the objects mtime and if that isn't present the
// LastModified returned in the http headers
func (o *Object) ModTime() time.Time {
	err := o.readMetaData()
	if err != nil {
		// fs.Logf(o, "Failed to read metadata: %v", err)
		return time.Now()
	}
	return o.modTime
}

// Returns metadata for an object
func metadataFromModTime(modTime time.Time) map[string]string {
	metadata := make(map[string]string, 1)
	metadata[metaMtime] = modTime.Format(timeFormatOut)
	return metadata
}

// SetModTime sets the modification time of the local fs object
func (o *Object) SetModTime(modTime time.Time) (err error) {
	// This only adds metadata so will perserve other metadata
	object := storage.Object{
		Bucket:   o.fs.bucket,
		Name:     o.fs.root + o.remote,
		Metadata: metadataFromModTime(modTime),
	}
	var newObject *storage.Object
	err = o.fs.pacer.Call(func() (bool, error) {
		newObject, err = o.fs.svc.Objects.Patch(o.fs.bucket, o.fs.root+o.remote, &object).Do()
		return shouldRetry(err)
	})
	if err != nil {
		return err
	}
	o.setMetaData(newObject)
	return nil
}

// Storable returns a boolean as to whether this object is storable
func (o *Object) Storable() bool {
	return true
}

// Open an object for read
func (o *Object) Open(options ...fs.OpenOption) (in io.ReadCloser, err error) {
	req, err := http.NewRequest("GET", o.url, nil)
	if err != nil {
		return nil, err
	}
	fs.OpenOptionAddHTTPHeaders(req.Header, options)
	var res *http.Response
	err = o.fs.pacer.Call(func() (bool, error) {
		res, err = o.fs.client.Do(req)
		if err == nil {
			err = googleapi.CheckResponse(res)
			if err != nil {
				_ = res.Body.Close() // ignore error
			}
		}
		return shouldRetry(err)
	})
	if err != nil {
		return nil, err
	}
	_, isRanging := req.Header["Range"]
	if !(res.StatusCode == http.StatusOK || (isRanging && res.StatusCode == http.StatusPartialContent)) {
		_ = res.Body.Close() // ignore error
		return nil, errors.Errorf("bad response: %d: %s", res.StatusCode, res.Status)
	}
	return res.Body, nil
}

// Update the object with the contents of the io.Reader, modTime and size
//
// The new object may have been created if an error is returned
func (o *Object) Update(in io.Reader, src fs.ObjectInfo, options ...fs.OpenOption) error {
	err := o.fs.Mkdir("")
	if err != nil {
		return err
	}
	modTime := src.ModTime()

	object := storage.Object{
		Bucket:      o.fs.bucket,
		Name:        o.fs.root + o.remote,
		ContentType: fs.MimeType(src),
		Updated:     modTime.Format(timeFormatOut), // Doesn't get set
		Metadata:    metadataFromModTime(modTime),
	}
	var newObject *storage.Object
	err = o.fs.pacer.CallNoRetry(func() (bool, error) {
		newObject, err = o.fs.svc.Objects.Insert(o.fs.bucket, &object).Media(in, googleapi.ContentType("")).Name(object.Name).PredefinedAcl(o.fs.opt.ObjectACL).Do()
		return shouldRetry(err)
	})
	if err != nil {
		return err
	}
	// Set the metadata for the new object while we have it
	o.setMetaData(newObject)
	return nil
}

// Remove an object
func (o *Object) Remove() (err error) {
	err = o.fs.pacer.Call(func() (bool, error) {
		err = o.fs.svc.Objects.Delete(o.fs.bucket, o.fs.root+o.remote).Do()
		return shouldRetry(err)
	})
	return err
}

// MimeType of an Object if known, "" otherwise
func (o *Object) MimeType() string {
	return o.mimeType
}

// Check the interfaces are satisfied
var (
	_ fs.Fs          = &Fs{}
	_ fs.Copier      = &Fs{}
	_ fs.PutStreamer = &Fs{}
	_ fs.ListRer     = &Fs{}
	_ fs.Object      = &Object{}
	_ fs.MimeTyper   = &Object{}
)<|MERGE_RESOLUTION|>--- conflicted
+++ resolved
@@ -46,13 +46,9 @@
 	"golang.org/x/oauth2"
 	"golang.org/x/oauth2/google"
 	"google.golang.org/api/googleapi"
-<<<<<<< HEAD
-	"google.golang.org/api/storage/v1"
-=======
 
 	// NOTE: This API is deprecated
 	storage "google.golang.org/api/storage/v1"
->>>>>>> d233efbf
 )
 
 const (
