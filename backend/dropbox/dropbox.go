--- conflicted
+++ resolved
@@ -35,17 +35,6 @@
 	"github.com/dropbox/dropbox-sdk-go-unofficial/dropbox/files"
 	"github.com/dropbox/dropbox-sdk-go-unofficial/dropbox/sharing"
 	"github.com/dropbox/dropbox-sdk-go-unofficial/dropbox/users"
-<<<<<<< HEAD
-	"github.com/artpar/rclone/fs"
-	"github.com/artpar/rclone/fs/config"
-	"github.com/artpar/rclone/fs/config/flags"
-	"github.com/artpar/rclone/fs/config/obscure"
-	"github.com/artpar/rclone/fs/fserrors"
-	"github.com/artpar/rclone/fs/hash"
-	"github.com/artpar/rclone/lib/oauthutil"
-	"github.com/artpar/rclone/lib/pacer"
-	"github.com/artpar/rclone/lib/readers"
-=======
 	"github.com/ncw/rclone/fs"
 	"github.com/ncw/rclone/fs/config"
 	"github.com/ncw/rclone/fs/config/configmap"
@@ -56,7 +45,6 @@
 	"github.com/ncw/rclone/lib/oauthutil"
 	"github.com/ncw/rclone/lib/pacer"
 	"github.com/ncw/rclone/lib/readers"
->>>>>>> bbda4ab1
 	"github.com/pkg/errors"
 	"golang.org/x/oauth2"
 )
@@ -68,30 +56,6 @@
 	minSleep                    = 10 * time.Millisecond
 	maxSleep                    = 2 * time.Second
 	decayConstant               = 2 // bigger for slower decay, exponential
-<<<<<<< HEAD
-)
-
-var (
-	// Description of how to auth for this app
-	dropboxConfig = &oauth2.Config{
-		Scopes: []string{},
-		// Endpoint: oauth2.Endpoint{
-		// 	AuthURL:  "https://www.dropbox.com/1/oauth2/authorize",
-		// 	TokenURL: "https://api.dropboxapi.com/1/oauth2/token",
-		// },
-		Endpoint: oauth2.Endpoint{
-			AuthURL:  "https://www.dropbox.com/1/oauth2/authorize",
-			TokenURL: "https://api.dropboxapi.com/1/oauth2/token",
-		},
-		ClientID:     rcloneClientID,
-		ClientSecret: obscure.MustReveal(rcloneEncryptedClientSecret),
-		RedirectURL:  oauthutil.RedirectLocalhostURL,
-	}
-	// A regexp matching path names for files Dropbox ignores
-	// See https://www.dropbox.com/en/help/145 - Ignored files
-	ignoredFiles = regexp.MustCompile(`(?i)(^|/)(desktop\.ini|thumbs\.db|\.ds_store|icon\r|\.dropbox|\.dropbox.attr)$`)
-=======
->>>>>>> bbda4ab1
 	// Upload chunk size - setting too small makes uploads slow.
 	// Chunks are buffered into memory for retries.
 	//
@@ -127,7 +91,10 @@
 		// 	AuthURL:  "https://www.dropbox.com/1/oauth2/authorize",
 		// 	TokenURL: "https://api.dropboxapi.com/1/oauth2/token",
 		// },
-		Endpoint:     dropbox.OAuthEndpoint(""),
+		Endpoint: oauth2.Endpoint{
+			AuthURL:  "https://www.dropbox.com/1/oauth2/authorize",
+			TokenURL: "https://api.dropboxapi.com/1/oauth2/token",
+		},
 		ClientID:     rcloneClientID,
 		ClientSecret: obscure.MustReveal(rcloneEncryptedClientSecret),
 		RedirectURL:  oauthutil.RedirectLocalhostURL,
