// Store the parsing of file patterns

package googlephotos

import (
	"context"
	"fmt"
	"path"
	"regexp"
	"strconv"
	"strings"
	"time"

<<<<<<< HEAD
	"github.com/artpar/rclone/backend/googlephotos/api"
	"github.com/artpar/rclone/fs"
	"github.com/pkg/errors"
=======
	"github.com/rclone/rclone/backend/googlephotos/api"
	"github.com/rclone/rclone/fs"
>>>>>>> 27176cc6
)

// lister describes the subset of the interfaces on Fs needed for the
// file pattern parsing
type lister interface {
	listDir(ctx context.Context, prefix string, filter api.SearchFilter) (entries fs.DirEntries, err error)
	listAlbums(ctx context.Context, shared bool) (all *albums, err error)
	listUploads(ctx context.Context, dir string) (entries fs.DirEntries, err error)
	dirTime() time.Time
	startYear() int
	includeArchived() bool
}

// dirPattern describes a single directory pattern
type dirPattern struct {
	re        string         // match for the path
	match     *regexp.Regexp // compiled match
	canUpload bool           // true if can upload here
	canMkdir  bool           // true if can make a directory here
	isFile    bool           // true if this is a file
	isUpload  bool           // true if this is the upload directory
	// function to turn a match into DirEntries
	toEntries func(ctx context.Context, f lister, prefix string, match []string) (fs.DirEntries, error)
}

// dirPatters is a slice of all the directory patterns
type dirPatterns []dirPattern

// patterns describes the layout of the google photos backend file system.
//
// NB no trailing / on paths
var patterns = dirPatterns{
	{
		re: `^$`,
		toEntries: func(ctx context.Context, f lister, prefix string, match []string) (fs.DirEntries, error) {
			return fs.DirEntries{
				fs.NewDir(prefix+"media", f.dirTime()),
				fs.NewDir(prefix+"album", f.dirTime()),
				fs.NewDir(prefix+"shared-album", f.dirTime()),
				fs.NewDir(prefix+"upload", f.dirTime()),
				fs.NewDir(prefix+"feature", f.dirTime()),
			}, nil
		},
	},
	{
		re: `^upload(?:/(.*))?$`,
		toEntries: func(ctx context.Context, f lister, prefix string, match []string) (fs.DirEntries, error) {
			return f.listUploads(ctx, match[0])
		},
		canUpload: true,
		canMkdir:  true,
		isUpload:  true,
	},
	{
		re:        `^upload/(.*)$`,
		isFile:    true,
		canUpload: true,
		isUpload:  true,
	},
	{
		re: `^media$`,
		toEntries: func(ctx context.Context, f lister, prefix string, match []string) (fs.DirEntries, error) {
			return fs.DirEntries{
				fs.NewDir(prefix+"all", f.dirTime()),
				fs.NewDir(prefix+"by-year", f.dirTime()),
				fs.NewDir(prefix+"by-month", f.dirTime()),
				fs.NewDir(prefix+"by-day", f.dirTime()),
			}, nil
		},
	},
	{
		re: `^media/all$`,
		toEntries: func(ctx context.Context, f lister, prefix string, match []string) (fs.DirEntries, error) {
			return f.listDir(ctx, prefix, api.SearchFilter{})
		},
	},
	{
		re:     `^media/all/([^/]+)$`,
		isFile: true,
	},
	{
		re:        `^media/by-year$`,
		toEntries: years,
	},
	{
		re: `^media/by-year/(\d{4})$`,
		toEntries: func(ctx context.Context, f lister, prefix string, match []string) (fs.DirEntries, error) {
			filter, err := yearMonthDayFilter(ctx, f, match)
			if err != nil {
				return nil, err
			}
			return f.listDir(ctx, prefix, filter)
		},
	},
	{
		re:     `^media/by-year/(\d{4})/([^/]+)$`,
		isFile: true,
	},
	{
		re:        `^media/by-month$`,
		toEntries: years,
	},
	{
		re:        `^media/by-month/(\d{4})$`,
		toEntries: months,
	},
	{
		re: `^media/by-month/\d{4}/(\d{4})-(\d{2})$`,
		toEntries: func(ctx context.Context, f lister, prefix string, match []string) (fs.DirEntries, error) {
			filter, err := yearMonthDayFilter(ctx, f, match)
			if err != nil {
				return nil, err
			}
			return f.listDir(ctx, prefix, filter)
		},
	},
	{
		re:     `^media/by-month/\d{4}/(\d{4})-(\d{2})/([^/]+)$`,
		isFile: true,
	},
	{
		re:        `^media/by-day$`,
		toEntries: years,
	},
	{
		re:        `^media/by-day/(\d{4})$`,
		toEntries: days,
	},
	{
		re: `^media/by-day/\d{4}/(\d{4})-(\d{2})-(\d{2})$`,
		toEntries: func(ctx context.Context, f lister, prefix string, match []string) (fs.DirEntries, error) {
			filter, err := yearMonthDayFilter(ctx, f, match)
			if err != nil {
				return nil, err
			}
			return f.listDir(ctx, prefix, filter)
		},
	},
	{
		re:     `^media/by-day/\d{4}/(\d{4})-(\d{2})-(\d{2})/([^/]+)$`,
		isFile: true,
	},
	{
		re: `^album$`,
		toEntries: func(ctx context.Context, f lister, prefix string, match []string) (entries fs.DirEntries, err error) {
			return albumsToEntries(ctx, f, false, prefix, "")
		},
	},
	{
		re:       `^album/(.+)$`,
		canMkdir: true,
		toEntries: func(ctx context.Context, f lister, prefix string, match []string) (entries fs.DirEntries, err error) {
			return albumsToEntries(ctx, f, false, prefix, match[1])

		},
	},
	{
		re:        `^album/(.+?)/([^/]+)$`,
		canUpload: true,
		isFile:    true,
	},
	{
		re: `^shared-album$`,
		toEntries: func(ctx context.Context, f lister, prefix string, match []string) (entries fs.DirEntries, err error) {
			return albumsToEntries(ctx, f, true, prefix, "")
		},
	},
	{
		re: `^shared-album/(.+)$`,
		toEntries: func(ctx context.Context, f lister, prefix string, match []string) (entries fs.DirEntries, err error) {
			return albumsToEntries(ctx, f, true, prefix, match[1])

		},
	},
	{
		re:     `^shared-album/(.+?)/([^/]+)$`,
		isFile: true,
	},
	{
		re: `^feature$`,
		toEntries: func(ctx context.Context, f lister, prefix string, match []string) (entries fs.DirEntries, err error) {
			return fs.DirEntries{
				fs.NewDir(prefix+"favorites", f.dirTime()),
			}, nil
		},
	},
	{
		re: `^feature/favorites$`,
		toEntries: func(ctx context.Context, f lister, prefix string, match []string) (entries fs.DirEntries, err error) {
			filter := featureFilter(ctx, f, match)
			if err != nil {
				return nil, err
			}
			return f.listDir(ctx, prefix, filter)
		},
	},
	{
		re:     `^feature/favorites/([^/]+)$`,
		isFile: true,
	},
}.mustCompile()

// mustCompile compiles the regexps in the dirPatterns
func (ds dirPatterns) mustCompile() dirPatterns {
	for i := range ds {
		pattern := &ds[i]
		pattern.match = regexp.MustCompile(pattern.re)
	}
	return ds
}

// match finds the path passed in the matching structure and
// returns the parameters and a pointer to the match, or nil.
func (ds dirPatterns) match(root string, itemPath string, isFile bool) (match []string, prefix string, pattern *dirPattern) {
	itemPath = strings.Trim(itemPath, "/")
	absPath := path.Join(root, itemPath)
	prefix = strings.Trim(absPath[len(root):], "/")
	if prefix != "" {
		prefix += "/"
	}
	for i := range ds {
		pattern = &ds[i]
		if pattern.isFile != isFile {
			continue
		}
		match = pattern.match.FindStringSubmatch(absPath)
		if match != nil {
			return
		}
	}
	return nil, "", nil
}

// Return the years from startYear to today
func years(ctx context.Context, f lister, prefix string, match []string) (entries fs.DirEntries, err error) {
	currentYear := f.dirTime().Year()
	for year := f.startYear(); year <= currentYear; year++ {
		entries = append(entries, fs.NewDir(prefix+fmt.Sprint(year), f.dirTime()))
	}
	return entries, nil
}

// Return the months in a given year
func months(ctx context.Context, f lister, prefix string, match []string) (entries fs.DirEntries, err error) {
	year := match[1]
	for month := 1; month <= 12; month++ {
		entries = append(entries, fs.NewDir(fmt.Sprintf("%s%s-%02d", prefix, year, month), f.dirTime()))
	}
	return entries, nil
}

// Return the days in a given year
func days(ctx context.Context, f lister, prefix string, match []string) (entries fs.DirEntries, err error) {
	year := match[1]
	current, err := time.Parse("2006", year)
	if err != nil {
		return nil, fmt.Errorf("bad year %q", match[1])
	}
	currentYear := current.Year()
	for current.Year() == currentYear {
		entries = append(entries, fs.NewDir(prefix+current.Format("2006-01-02"), f.dirTime()))
		current = current.AddDate(0, 0, 1)
	}
	return entries, nil
}

// This creates a search filter on year/month/day as provided
func yearMonthDayFilter(ctx context.Context, f lister, match []string) (sf api.SearchFilter, err error) {
	year, err := strconv.Atoi(match[1])
	if err != nil || year < 1000 || year > 3000 {
		return sf, fmt.Errorf("bad year %q", match[1])
	}
	sf = api.SearchFilter{
		Filters: &api.Filters{
			DateFilter: &api.DateFilter{
				Dates: []api.Date{
					{
						Year: year,
					},
				},
			},
		},
	}
	if len(match) >= 3 {
		month, err := strconv.Atoi(match[2])
		if err != nil || month < 1 || month > 12 {
			return sf, fmt.Errorf("bad month %q", match[2])
		}
		sf.Filters.DateFilter.Dates[0].Month = month
	}
	if len(match) >= 4 {
		day, err := strconv.Atoi(match[3])
		if err != nil || day < 1 || day > 31 {
			return sf, fmt.Errorf("bad day %q", match[3])
		}
		sf.Filters.DateFilter.Dates[0].Day = day
	}
	return sf, nil
}

// featureFilter creates a filter for the Feature enum
//
// The API only supports one feature, FAVORITES, so hardcode that feature
//
// https://developers.google.com/photos/library/reference/rest/v1/mediaItems/search#FeatureFilter
func featureFilter(ctx context.Context, f lister, match []string) (sf api.SearchFilter) {
	sf = api.SearchFilter{
		Filters: &api.Filters{
			FeatureFilter: &api.FeatureFilter{
				IncludedFeatures: []string{
					"FAVORITES",
				},
			},
		},
	}
	return sf
}

// Turns an albumPath into entries
//
// These can either be synthetic directory entries if the album path
// is a prefix of another album, or actual files, or a combination of
// the two.
func albumsToEntries(ctx context.Context, f lister, shared bool, prefix string, albumPath string) (entries fs.DirEntries, err error) {
	albums, err := f.listAlbums(ctx, shared)
	if err != nil {
		return nil, err
	}
	// Put in the directories
	dirs, foundAlbumPath := albums.getDirs(albumPath)
	if foundAlbumPath {
		for _, dir := range dirs {
			d := fs.NewDir(prefix+dir, f.dirTime())
			dirPath := path.Join(albumPath, dir)
			// if this dir is an album add more special stuff
			album, ok := albums.get(dirPath)
			if ok {
				count, err := strconv.ParseInt(album.MediaItemsCount, 10, 64)
				if err != nil {
					fs.Debugf(f, "Error reading media count: %v", err)
				}
				d.SetID(album.ID).SetItems(count)
			}
			entries = append(entries, d)
		}
	}
	// if this is an album then return a filter to list it
	album, foundAlbum := albums.get(albumPath)
	if foundAlbum {
		filter := api.SearchFilter{AlbumID: album.ID}
		newEntries, err := f.listDir(ctx, prefix, filter)
		if err != nil {
			return nil, err
		}
		entries = append(entries, newEntries...)
	}
	if !foundAlbumPath && !foundAlbum && albumPath != "" {
		return nil, fs.ErrorDirNotFound
	}
	return entries, nil
}<|MERGE_RESOLUTION|>--- conflicted
+++ resolved
@@ -11,14 +11,8 @@
 	"strings"
 	"time"
 
-<<<<<<< HEAD
 	"github.com/artpar/rclone/backend/googlephotos/api"
 	"github.com/artpar/rclone/fs"
-	"github.com/pkg/errors"
-=======
-	"github.com/rclone/rclone/backend/googlephotos/api"
-	"github.com/rclone/rclone/fs"
->>>>>>> 27176cc6
 )
 
 // lister describes the subset of the interfaces on Fs needed for the
