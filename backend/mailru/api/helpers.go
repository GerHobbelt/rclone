package api

// BIN protocol helpers

import (
	"bufio"
	"bytes"
	"encoding/binary"
<<<<<<< HEAD
=======
	"errors"
	"fmt"
>>>>>>> 27176cc6
	"io"
	"log"
	"time"

<<<<<<< HEAD
	"github.com/artpar/rclone/lib/readers"
	"github.com/pkg/errors"
=======
	"github.com/rclone/rclone/lib/readers"
>>>>>>> 27176cc6
)

// protocol errors
var (
	ErrorPrematureEOF  = errors.New("Premature EOF")
	ErrorInvalidLength = errors.New("Invalid length")
	ErrorZeroTerminate = errors.New("String must end with zero")
)

// BinWriter is a binary protocol writer
type BinWriter struct {
	b *bytes.Buffer // growing byte buffer
	a []byte        // temporary buffer for next varint
}

// NewBinWriter creates a binary protocol helper
func NewBinWriter() *BinWriter {
	return &BinWriter{
		b: new(bytes.Buffer),
		a: make([]byte, binary.MaxVarintLen64),
	}
}

// Bytes returns binary data
func (w *BinWriter) Bytes() []byte {
	return w.b.Bytes()
}

// Reader returns io.Reader with binary data
func (w *BinWriter) Reader() io.Reader {
	return bytes.NewReader(w.b.Bytes())
}

// WritePu16 writes a short as unsigned varint
func (w *BinWriter) WritePu16(val int) {
	if val < 0 || val > 65535 {
		log.Printf("Invalid UInt16 %v", val)
	}
	w.WritePu64(int64(val))
}

// WritePu32 writes a signed long as unsigned varint
func (w *BinWriter) WritePu32(val int64) {
	if val < 0 || val > 4294967295 {
		log.Printf("Invalid UInt32 %v", val)
	}
	w.WritePu64(val)
}

// WritePu64 writes an unsigned (actually, signed) long as unsigned varint
func (w *BinWriter) WritePu64(val int64) {
	if val < 0 {
		log.Printf("Invalid UInt64 %v", val)
	}
	w.b.Write(w.a[:binary.PutUvarint(w.a, uint64(val))])
}

// WriteString writes a zero-terminated string
func (w *BinWriter) WriteString(str string) {
	buf := []byte(str)
	w.WritePu64(int64(len(buf) + 1))
	w.b.Write(buf)
	w.b.WriteByte(0)
}

// Write writes a byte buffer
func (w *BinWriter) Write(buf []byte) {
	w.b.Write(buf)
}

// WriteWithLength writes a byte buffer prepended with its length as varint
func (w *BinWriter) WriteWithLength(buf []byte) {
	w.WritePu64(int64(len(buf)))
	w.b.Write(buf)
}

// BinReader is a binary protocol reader helper
type BinReader struct {
	b     *bufio.Reader
	count *readers.CountingReader
	err   error // keeps the first error encountered
}

// NewBinReader creates a binary protocol reader helper
func NewBinReader(reader io.Reader) *BinReader {
	r := &BinReader{}
	r.count = readers.NewCountingReader(reader)
	r.b = bufio.NewReader(r.count)
	return r
}

// Count returns number of bytes read
func (r *BinReader) Count() uint64 {
	return r.count.BytesRead()
}

// Error returns first encountered error or nil
func (r *BinReader) Error() error {
	return r.err
}

// check() keeps the first error encountered in a stream
func (r *BinReader) check(err error) bool {
	if err == nil {
		return true
	}
	if r.err == nil {
		// keep the first error
		r.err = err
	}
	if err != io.EOF {
		log.Printf("Error parsing response: %v", err)
	}
	return false
}

// ReadByteAsInt reads a single byte as uint32, returns -1 for EOF or errors
func (r *BinReader) ReadByteAsInt() int {
	if octet, err := r.b.ReadByte(); r.check(err) {
		return int(octet)
	}
	return -1
}

// ReadByteAsShort reads a single byte as uint16, returns -1 for EOF or errors
func (r *BinReader) ReadByteAsShort() int16 {
	if octet, err := r.b.ReadByte(); r.check(err) {
		return int16(octet)
	}
	return -1
}

// ReadIntSpl reads two bytes as little-endian uint16, returns -1 for EOF or errors
func (r *BinReader) ReadIntSpl() int {
	var val uint16
	if r.check(binary.Read(r.b, binary.LittleEndian, &val)) {
		return int(val)
	}
	return -1
}

// ReadULong returns uint64 equivalent of -1 for EOF or errors
func (r *BinReader) ReadULong() uint64 {
	if val, err := binary.ReadUvarint(r.b); r.check(err) {
		return val
	}
	return 0xffffffffffffffff
}

// ReadPu32 returns -1 for EOF or errors
func (r *BinReader) ReadPu32() int64 {
	if val, err := binary.ReadUvarint(r.b); r.check(err) {
		return int64(val)
	}
	return -1
}

// ReadNBytes reads given number of bytes, returns invalid data for EOF or errors
func (r *BinReader) ReadNBytes(len int) []byte {
	buf := make([]byte, len)
	n, err := r.b.Read(buf)
	if r.check(err) {
		return buf
	}
	if n != len {
		r.check(ErrorPrematureEOF)
	}
	return buf
}

// ReadBytesByLength reads buffer length and its bytes
func (r *BinReader) ReadBytesByLength() []byte {
	len := r.ReadPu32()
	if len < 0 {
		r.check(ErrorInvalidLength)
		return []byte{}
	}
	return r.ReadNBytes(int(len))
}

// ReadString reads a zero-terminated string with length
func (r *BinReader) ReadString() string {
	len := int(r.ReadPu32())
	if len < 1 {
		r.check(ErrorInvalidLength)
		return ""
	}
	buf := make([]byte, len-1)
	n, err := r.b.Read(buf)
	if !r.check(err) {
		return ""
	}
	if n != len-1 {
		r.check(ErrorPrematureEOF)
		return ""
	}
	zeroByte, err := r.b.ReadByte()
	if !r.check(err) {
		return ""
	}
	if zeroByte != 0 {
		r.check(ErrorZeroTerminate)
		return ""
	}
	return string(buf)
}

// ReadDate reads a Unix encoded time
func (r *BinReader) ReadDate() time.Time {
	return time.Unix(r.ReadPu32(), 0)
}<|MERGE_RESOLUTION|>--- conflicted
+++ resolved
@@ -6,21 +6,12 @@
 	"bufio"
 	"bytes"
 	"encoding/binary"
-<<<<<<< HEAD
-=======
 	"errors"
 	"fmt"
->>>>>>> 27176cc6
 	"io"
-	"log"
 	"time"
 
-<<<<<<< HEAD
 	"github.com/artpar/rclone/lib/readers"
-	"github.com/pkg/errors"
-=======
-	"github.com/rclone/rclone/lib/readers"
->>>>>>> 27176cc6
 )
 
 // protocol errors
@@ -57,7 +48,7 @@
 // WritePu16 writes a short as unsigned varint
 func (w *BinWriter) WritePu16(val int) {
 	if val < 0 || val > 65535 {
-		log.Printf("Invalid UInt16 %v", val)
+		panic(fmt.Sprintf("Invalid UInt16 %v", val))
 	}
 	w.WritePu64(int64(val))
 }
@@ -65,7 +56,7 @@
 // WritePu32 writes a signed long as unsigned varint
 func (w *BinWriter) WritePu32(val int64) {
 	if val < 0 || val > 4294967295 {
-		log.Printf("Invalid UInt32 %v", val)
+		panic(fmt.Sprintf("Invalid UInt32 %v", val))
 	}
 	w.WritePu64(val)
 }
@@ -73,7 +64,7 @@
 // WritePu64 writes an unsigned (actually, signed) long as unsigned varint
 func (w *BinWriter) WritePu64(val int64) {
 	if val < 0 {
-		log.Printf("Invalid UInt64 %v", val)
+		panic(fmt.Sprintf("Invalid UInt64 %v", val))
 	}
 	w.b.Write(w.a[:binary.PutUvarint(w.a, uint64(val))])
 }
@@ -132,7 +123,7 @@
 		r.err = err
 	}
 	if err != io.EOF {
-		log.Printf("Error parsing response: %v", err)
+		panic(fmt.Sprintf("Error parsing response: %v", err))
 	}
 	return false
 }
