--- conflicted
+++ resolved
@@ -48,11 +48,7 @@
 // WritePu16 writes a short as unsigned varint
 func (w *BinWriter) WritePu16(val int) {
 	if val < 0 || val > 65535 {
-<<<<<<< HEAD
 		log.Printf("Invalid UInt16 %v", val)
-=======
-		panic(fmt.Sprintf("Invalid UInt16 %v", val))
->>>>>>> fbc7f2e6
 	}
 	w.WritePu64(int64(val))
 }
@@ -60,11 +56,7 @@
 // WritePu32 writes a signed long as unsigned varint
 func (w *BinWriter) WritePu32(val int64) {
 	if val < 0 || val > 4294967295 {
-<<<<<<< HEAD
 		log.Printf("Invalid UInt32 %v", val)
-=======
-		panic(fmt.Sprintf("Invalid UInt32 %v", val))
->>>>>>> fbc7f2e6
 	}
 	w.WritePu64(val)
 }
@@ -72,11 +64,7 @@
 // WritePu64 writes an unsigned (actually, signed) long as unsigned varint
 func (w *BinWriter) WritePu64(val int64) {
 	if val < 0 {
-<<<<<<< HEAD
 		log.Printf("Invalid UInt64 %v", val)
-=======
-		panic(fmt.Sprintf("Invalid UInt64 %v", val))
->>>>>>> fbc7f2e6
 	}
 	w.b.Write(w.a[:binary.PutUvarint(w.a, uint64(val))])
 }
@@ -135,11 +123,7 @@
 		r.err = err
 	}
 	if err != io.EOF {
-<<<<<<< HEAD
 		log.Printf("Error parsing response: %v", err)
-=======
-		panic(fmt.Sprintf("Error parsing response: %v", err))
->>>>>>> fbc7f2e6
 	}
 	return false
 }
