// Package s3 provides an interface to Amazon S3 oject storage
package s3

//go:generate go run gen_setfrom.go -o setfrom.go

import (
	"bytes"
	"context"
	"crypto/md5"
	"crypto/tls"
	"encoding/base64"
	"encoding/hex"
	"encoding/json"
	"encoding/xml"
	"errors"
	"fmt"
	"io"
	"net/http"
	"net/url"
	"path"
	"regexp"
	"sort"
	"strconv"
	"strings"
	"sync"
	"time"

	"github.com/aws/aws-sdk-go/service/s3/s3manager"

	"github.com/aws/aws-sdk-go/aws"
	"github.com/aws/aws-sdk-go/aws/awserr"
	"github.com/aws/aws-sdk-go/aws/corehandlers"
	"github.com/aws/aws-sdk-go/aws/credentials"
	"github.com/aws/aws-sdk-go/aws/credentials/ec2rolecreds"
	"github.com/aws/aws-sdk-go/aws/defaults"
	"github.com/aws/aws-sdk-go/aws/ec2metadata"
	"github.com/aws/aws-sdk-go/aws/endpoints"
	"github.com/aws/aws-sdk-go/aws/request"
	"github.com/aws/aws-sdk-go/aws/session"
	"github.com/aws/aws-sdk-go/service/s3"
	"github.com/ncw/swift/v2"
	"github.com/rclone/rclone/fs"
	"github.com/rclone/rclone/fs/accounting"
	"github.com/rclone/rclone/fs/chunksize"
	"github.com/rclone/rclone/fs/config"
	"github.com/rclone/rclone/fs/config/configmap"
	"github.com/rclone/rclone/fs/config/configstruct"
	"github.com/rclone/rclone/fs/fserrors"
	"github.com/rclone/rclone/fs/fshttp"
	"github.com/rclone/rclone/fs/hash"
	"github.com/rclone/rclone/fs/operations"
	"github.com/rclone/rclone/fs/walk"
	"github.com/rclone/rclone/lib/atexit"
	"github.com/rclone/rclone/lib/bucket"
	"github.com/rclone/rclone/lib/encoder"
	"github.com/rclone/rclone/lib/pacer"
	"github.com/rclone/rclone/lib/pool"
	"github.com/rclone/rclone/lib/readers"
	"github.com/rclone/rclone/lib/rest"
	"github.com/rclone/rclone/lib/version"
	"golang.org/x/net/http/httpguts"
	"golang.org/x/sync/errgroup"
)

// Register with Fs
func init() {
	fs.Register(&fs.RegInfo{
		Name:        "s3",
		Description: "Amazon S3 Compliant Storage Providers including AWS, Alibaba, Ceph, China Mobile, Cloudflare, ArvanCloud, DigitalOcean, Dreamhost, Huawei OBS, IBM COS, IDrive e2, IONOS Cloud, Liara, Lyve Cloud, Minio, Netease, RackCorp, Scaleway, SeaweedFS, StackPath, Storj, Tencent COS, Qiniu and Wasabi",
		NewFs:       NewFs,
		CommandHelp: commandHelp,
		Config: func(ctx context.Context, name string, m configmap.Mapper, config fs.ConfigIn) (*fs.ConfigOut, error) {
			switch config.State {
			case "":
				return nil, setEndpointValueForIDriveE2(m)
			}
			return nil, fmt.Errorf("unknown state %q", config.State)
		},
		MetadataInfo: &fs.MetadataInfo{
			System: systemMetadataInfo,
			Help:   `User metadata is stored as x-amz-meta- keys. S3 metadata keys are case insensitive and are always returned in lower case.`,
		},
		Options: []fs.Option{{
			Name: fs.ConfigProvider,
			Help: "Choose your S3 provider.",
			// NB if you add a new provider here, then add it in the
			// setQuirks function and set the correct quirks
			Examples: []fs.OptionExample{{
				Value: "AWS",
				Help:  "Amazon Web Services (AWS) S3",
			}, {
				Value: "Alibaba",
				Help:  "Alibaba Cloud Object Storage System (OSS) formerly Aliyun",
			}, {
				Value: "Ceph",
				Help:  "Ceph Object Storage",
			}, {
				Value: "ChinaMobile",
				Help:  "China Mobile Ecloud Elastic Object Storage (EOS)",
			}, {
				Value: "Cloudflare",
				Help:  "Cloudflare R2 Storage",
			}, {
				Value: "ArvanCloud",
				Help:  "Arvan Cloud Object Storage (AOS)",
			}, {
				Value: "DigitalOcean",
				Help:  "DigitalOcean Spaces",
			}, {
				Value: "Dreamhost",
				Help:  "Dreamhost DreamObjects",
			}, {
				Value: "HuaweiOBS",
				Help:  "Huawei Object Storage Service",
			}, {
				Value: "IBMCOS",
				Help:  "IBM COS S3",
			}, {
				Value: "IDrive",
				Help:  "IDrive e2",
			}, {
				Value: "IONOS",
				Help:  "IONOS Cloud",
			}, {
				Value: "LyveCloud",
				Help:  "Seagate Lyve Cloud",
			}, {
				Value: "Liara",
				Help:  "Liara Object Storage",
			}, {
				Value: "Minio",
				Help:  "Minio Object Storage",
			}, {
				Value: "Netease",
				Help:  "Netease Object Storage (NOS)",
			}, {
				Value: "RackCorp",
				Help:  "RackCorp Object Storage",
			}, {
				Value: "Scaleway",
				Help:  "Scaleway Object Storage",
			}, {
				Value: "SeaweedFS",
				Help:  "SeaweedFS S3",
			}, {
				Value: "StackPath",
				Help:  "StackPath Object Storage",
			}, {
				Value: "Storj",
				Help:  "Storj (S3 Compatible Gateway)",
			}, {
				Value: "TencentCOS",
				Help:  "Tencent Cloud Object Storage (COS)",
			}, {
				Value: "Wasabi",
				Help:  "Wasabi Object Storage",
			}, {
				Value: "Qiniu",
				Help:  "Qiniu Object Storage (Kodo)",
			}, {
				Value: "Other",
				Help:  "Any other S3 compatible provider",
			}},
		}, {
			Name:    "env_auth",
			Help:    "Get AWS credentials from runtime (environment variables or EC2/ECS meta data if no env vars).\n\nOnly applies if access_key_id and secret_access_key is blank.",
			Default: false,
			Examples: []fs.OptionExample{{
				Value: "false",
				Help:  "Enter AWS credentials in the next step.",
			}, {
				Value: "true",
				Help:  "Get AWS credentials from the environment (env vars or IAM).",
			}},
		}, {
			Name: "access_key_id",
			Help: "AWS Access Key ID.\n\nLeave blank for anonymous access or runtime credentials.",
		}, {
			Name: "secret_access_key",
			Help: "AWS Secret Access Key (password).\n\nLeave blank for anonymous access or runtime credentials.",
		}, {
			// References:
			// 1. https://docs.aws.amazon.com/general/latest/gr/rande.html
			// 2. https://docs.aws.amazon.com/general/latest/gr/s3.html
			Name:     "region",
			Help:     "Region to connect to.",
			Provider: "AWS",
			Examples: []fs.OptionExample{{
				Value: "us-east-1",
				Help:  "The default endpoint - a good choice if you are unsure.\nUS Region, Northern Virginia, or Pacific Northwest.\nLeave location constraint empty.",
			}, {
				Value: "us-east-2",
				Help:  "US East (Ohio) Region.\nNeeds location constraint us-east-2.",
			}, {
				Value: "us-west-1",
				Help:  "US West (Northern California) Region.\nNeeds location constraint us-west-1.",
			}, {
				Value: "us-west-2",
				Help:  "US West (Oregon) Region.\nNeeds location constraint us-west-2.",
			}, {
				Value: "ca-central-1",
				Help:  "Canada (Central) Region.\nNeeds location constraint ca-central-1.",
			}, {
				Value: "eu-west-1",
				Help:  "EU (Ireland) Region.\nNeeds location constraint EU or eu-west-1.",
			}, {
				Value: "eu-west-2",
				Help:  "EU (London) Region.\nNeeds location constraint eu-west-2.",
			}, {
				Value: "eu-west-3",
				Help:  "EU (Paris) Region.\nNeeds location constraint eu-west-3.",
			}, {
				Value: "eu-north-1",
				Help:  "EU (Stockholm) Region.\nNeeds location constraint eu-north-1.",
			}, {
				Value: "eu-south-1",
				Help:  "EU (Milan) Region.\nNeeds location constraint eu-south-1.",
			}, {
				Value: "eu-central-1",
				Help:  "EU (Frankfurt) Region.\nNeeds location constraint eu-central-1.",
			}, {
				Value: "ap-southeast-1",
				Help:  "Asia Pacific (Singapore) Region.\nNeeds location constraint ap-southeast-1.",
			}, {
				Value: "ap-southeast-2",
				Help:  "Asia Pacific (Sydney) Region.\nNeeds location constraint ap-southeast-2.",
			}, {
				Value: "ap-northeast-1",
				Help:  "Asia Pacific (Tokyo) Region.\nNeeds location constraint ap-northeast-1.",
			}, {
				Value: "ap-northeast-2",
				Help:  "Asia Pacific (Seoul).\nNeeds location constraint ap-northeast-2.",
			}, {
				Value: "ap-northeast-3",
				Help:  "Asia Pacific (Osaka-Local).\nNeeds location constraint ap-northeast-3.",
			}, {
				Value: "ap-south-1",
				Help:  "Asia Pacific (Mumbai).\nNeeds location constraint ap-south-1.",
			}, {
				Value: "ap-east-1",
				Help:  "Asia Pacific (Hong Kong) Region.\nNeeds location constraint ap-east-1.",
			}, {
				Value: "sa-east-1",
				Help:  "South America (Sao Paulo) Region.\nNeeds location constraint sa-east-1.",
			}, {
				Value: "me-south-1",
				Help:  "Middle East (Bahrain) Region.\nNeeds location constraint me-south-1.",
			}, {
				Value: "af-south-1",
				Help:  "Africa (Cape Town) Region.\nNeeds location constraint af-south-1.",
			}, {
				Value: "cn-north-1",
				Help:  "China (Beijing) Region.\nNeeds location constraint cn-north-1.",
			}, {
				Value: "cn-northwest-1",
				Help:  "China (Ningxia) Region.\nNeeds location constraint cn-northwest-1.",
			}, {
				Value: "us-gov-east-1",
				Help:  "AWS GovCloud (US-East) Region.\nNeeds location constraint us-gov-east-1.",
			}, {
				Value: "us-gov-west-1",
				Help:  "AWS GovCloud (US) Region.\nNeeds location constraint us-gov-west-1.",
			}},
		}, {
			Name:     "region",
			Help:     "region - the location where your bucket will be created and your data stored.\n",
			Provider: "RackCorp",
			Examples: []fs.OptionExample{{
				Value: "global",
				Help:  "Global CDN (All locations) Region",
			}, {
				Value: "au",
				Help:  "Australia (All states)",
			}, {
				Value: "au-nsw",
				Help:  "NSW (Australia) Region",
			}, {
				Value: "au-qld",
				Help:  "QLD (Australia) Region",
			}, {
				Value: "au-vic",
				Help:  "VIC (Australia) Region",
			}, {
				Value: "au-wa",
				Help:  "Perth (Australia) Region",
			}, {
				Value: "ph",
				Help:  "Manila (Philippines) Region",
			}, {
				Value: "th",
				Help:  "Bangkok (Thailand) Region",
			}, {
				Value: "hk",
				Help:  "HK (Hong Kong) Region",
			}, {
				Value: "mn",
				Help:  "Ulaanbaatar (Mongolia) Region",
			}, {
				Value: "kg",
				Help:  "Bishkek (Kyrgyzstan) Region",
			}, {
				Value: "id",
				Help:  "Jakarta (Indonesia) Region",
			}, {
				Value: "jp",
				Help:  "Tokyo (Japan) Region",
			}, {
				Value: "sg",
				Help:  "SG (Singapore) Region",
			}, {
				Value: "de",
				Help:  "Frankfurt (Germany) Region",
			}, {
				Value: "us",
				Help:  "USA (AnyCast) Region",
			}, {
				Value: "us-east-1",
				Help:  "New York (USA) Region",
			}, {
				Value: "us-west-1",
				Help:  "Freemont (USA) Region",
			}, {
				Value: "nz",
				Help:  "Auckland (New Zealand) Region",
			}},
		}, {
			Name:     "region",
			Help:     "Region to connect to.",
			Provider: "Scaleway",
			Examples: []fs.OptionExample{{
				Value: "nl-ams",
				Help:  "Amsterdam, The Netherlands",
			}, {
				Value: "fr-par",
				Help:  "Paris, France",
			}, {
				Value: "pl-waw",
				Help:  "Warsaw, Poland",
			}},
		}, {
			Name:     "region",
			Help:     "Region to connect to. - the location where your bucket will be created and your data stored. Need bo be same with your endpoint.\n",
			Provider: "HuaweiOBS",
			Examples: []fs.OptionExample{{
				Value: "af-south-1",
				Help:  "AF-Johannesburg",
			}, {
				Value: "ap-southeast-2",
				Help:  "AP-Bangkok",
			}, {
				Value: "ap-southeast-3",
				Help:  "AP-Singapore",
			}, {
				Value: "cn-east-3",
				Help:  "CN East-Shanghai1",
			}, {
				Value: "cn-east-2",
				Help:  "CN East-Shanghai2",
			}, {
				Value: "cn-north-1",
				Help:  "CN North-Beijing1",
			}, {
				Value: "cn-north-4",
				Help:  "CN North-Beijing4",
			}, {
				Value: "cn-south-1",
				Help:  "CN South-Guangzhou",
			}, {
				Value: "ap-southeast-1",
				Help:  "CN-Hong Kong",
			}, {
				Value: "sa-argentina-1",
				Help:  "LA-Buenos Aires1",
			}, {
				Value: "sa-peru-1",
				Help:  "LA-Lima1",
			}, {
				Value: "na-mexico-1",
				Help:  "LA-Mexico City1",
			}, {
				Value: "sa-chile-1",
				Help:  "LA-Santiago2",
			}, {
				Value: "sa-brazil-1",
				Help:  "LA-Sao Paulo1",
			}, {
				Value: "ru-northwest-2",
				Help:  "RU-Moscow2",
			}},
		}, {
			Name:     "region",
			Help:     "Region to connect to.",
			Provider: "Cloudflare",
			Examples: []fs.OptionExample{{
				Value: "auto",
				Help:  "R2 buckets are automatically distributed across Cloudflare's data centers for low latency.",
			}},
		}, {
			// References:
			// https://developer.qiniu.com/kodo/4088/s3-access-domainname
			Name:     "region",
			Help:     "Region to connect to.",
			Provider: "Qiniu",
			Examples: []fs.OptionExample{{
				Value: "cn-east-1",
				Help:  "The default endpoint - a good choice if you are unsure.\nEast China Region 1.\nNeeds location constraint cn-east-1.",
			}, {
				Value: "cn-east-2",
				Help:  "East China Region 2.\nNeeds location constraint cn-east-2.",
			}, {
				Value: "cn-north-1",
				Help:  "North China Region 1.\nNeeds location constraint cn-north-1.",
			}, {
				Value: "cn-south-1",
				Help:  "South China Region 1.\nNeeds location constraint cn-south-1.",
			}, {
				Value: "us-north-1",
				Help:  "North America Region.\nNeeds location constraint us-north-1.",
			}, {
				Value: "ap-southeast-1",
				Help:  "Southeast Asia Region 1.\nNeeds location constraint ap-southeast-1.",
			}, {
				Value: "ap-northeast-1",
				Help:  "Northeast Asia Region 1.\nNeeds location constraint ap-northeast-1.",
			}},
		}, {
			Name:     "region",
			Help:     "Region where your bucket will be created and your data stored.\n",
			Provider: "IONOS",
			Examples: []fs.OptionExample{{
				Value: "de",
				Help:  "Frankfurt, Germany",
			}, {
				Value: "eu-central-2",
				Help:  "Berlin, Germany",
			}, {
				Value: "eu-south-2",
				Help:  "Logrono, Spain",
			}},
		}, {
			Name:     "region",
			Help:     "Region to connect to.\n\nLeave blank if you are using an S3 clone and you don't have a region.",
			Provider: "!AWS,Alibaba,ChinaMobile,Cloudflare,IONOS,ArvanCloud,Liara,Qiniu,RackCorp,Scaleway,Storj,TencentCOS,HuaweiOBS,IDrive",
			Examples: []fs.OptionExample{{
				Value: "",
				Help:  "Use this if unsure.\nWill use v4 signatures and an empty region.",
			}, {
				Value: "other-v2-signature",
				Help:  "Use this only if v4 signatures don't work.\nE.g. pre Jewel/v10 CEPH.",
			}},
		}, {
			Name:     "endpoint",
			Help:     "Endpoint for S3 API.\n\nLeave blank if using AWS to use the default endpoint for the region.",
			Provider: "AWS",
		}, {
			// ChinaMobile endpoints: https://ecloud.10086.cn/op-help-center/doc/article/24534
			Name:     "endpoint",
			Help:     "Endpoint for China Mobile Ecloud Elastic Object Storage (EOS) API.",
			Provider: "ChinaMobile",
			Examples: []fs.OptionExample{{
				Value: "eos-wuxi-1.cmecloud.cn",
				Help:  "The default endpoint - a good choice if you are unsure.\nEast China (Suzhou)",
			}, {
				Value: "eos-jinan-1.cmecloud.cn",
				Help:  "East China (Jinan)",
			}, {
				Value: "eos-ningbo-1.cmecloud.cn",
				Help:  "East China (Hangzhou)",
			}, {
				Value: "eos-shanghai-1.cmecloud.cn",
				Help:  "East China (Shanghai-1)",
			}, {
				Value: "eos-zhengzhou-1.cmecloud.cn",
				Help:  "Central China (Zhengzhou)",
			}, {
				Value: "eos-hunan-1.cmecloud.cn",
				Help:  "Central China (Changsha-1)",
			}, {
				Value: "eos-zhuzhou-1.cmecloud.cn",
				Help:  "Central China (Changsha-2)",
			}, {
				Value: "eos-guangzhou-1.cmecloud.cn",
				Help:  "South China (Guangzhou-2)",
			}, {
				Value: "eos-dongguan-1.cmecloud.cn",
				Help:  "South China (Guangzhou-3)",
			}, {
				Value: "eos-beijing-1.cmecloud.cn",
				Help:  "North China (Beijing-1)",
			}, {
				Value: "eos-beijing-2.cmecloud.cn",
				Help:  "North China (Beijing-2)",
			}, {
				Value: "eos-beijing-4.cmecloud.cn",
				Help:  "North China (Beijing-3)",
			}, {
				Value: "eos-huhehaote-1.cmecloud.cn",
				Help:  "North China (Huhehaote)",
			}, {
				Value: "eos-chengdu-1.cmecloud.cn",
				Help:  "Southwest China (Chengdu)",
			}, {
				Value: "eos-chongqing-1.cmecloud.cn",
				Help:  "Southwest China (Chongqing)",
			}, {
				Value: "eos-guiyang-1.cmecloud.cn",
				Help:  "Southwest China (Guiyang)",
			}, {
				Value: "eos-xian-1.cmecloud.cn",
				Help:  "Nouthwest China (Xian)",
			}, {
				Value: "eos-yunnan.cmecloud.cn",
				Help:  "Yunnan China (Kunming)",
			}, {
				Value: "eos-yunnan-2.cmecloud.cn",
				Help:  "Yunnan China (Kunming-2)",
			}, {
				Value: "eos-tianjin-1.cmecloud.cn",
				Help:  "Tianjin China (Tianjin)",
			}, {
				Value: "eos-jilin-1.cmecloud.cn",
				Help:  "Jilin China (Changchun)",
			}, {
				Value: "eos-hubei-1.cmecloud.cn",
				Help:  "Hubei China (Xiangyan)",
			}, {
				Value: "eos-jiangxi-1.cmecloud.cn",
				Help:  "Jiangxi China (Nanchang)",
			}, {
				Value: "eos-gansu-1.cmecloud.cn",
				Help:  "Gansu China (Lanzhou)",
			}, {
				Value: "eos-shanxi-1.cmecloud.cn",
				Help:  "Shanxi China (Taiyuan)",
			}, {
				Value: "eos-liaoning-1.cmecloud.cn",
				Help:  "Liaoning China (Shenyang)",
			}, {
				Value: "eos-hebei-1.cmecloud.cn",
				Help:  "Hebei China (Shijiazhuang)",
			}, {
				Value: "eos-fujian-1.cmecloud.cn",
				Help:  "Fujian China (Xiamen)",
			}, {
				Value: "eos-guangxi-1.cmecloud.cn",
				Help:  "Guangxi China (Nanning)",
			}, {
				Value: "eos-anhui-1.cmecloud.cn",
				Help:  "Anhui China (Huainan)",
			}},
		}, {
			// ArvanCloud endpoints: https://www.arvancloud.com/en/products/cloud-storage
			Name:     "endpoint",
			Help:     "Endpoint for Arvan Cloud Object Storage (AOS) API.",
			Provider: "ArvanCloud",
			Examples: []fs.OptionExample{{
				Value: "s3.ir-thr-at1.arvanstorage.com",
				Help:  "The default endpoint - a good choice if you are unsure.\nTehran Iran (Asiatech)",
			}, {
				Value: "s3.ir-tbz-sh1.arvanstorage.com",
				Help:  "Tabriz Iran (Shahriar)",
			}},
		}, {
			Name:     "endpoint",
			Help:     "Endpoint for IBM COS S3 API.\n\nSpecify if using an IBM COS On Premise.",
			Provider: "IBMCOS",
			Examples: []fs.OptionExample{{
				Value: "s3.us.cloud-object-storage.appdomain.cloud",
				Help:  "US Cross Region Endpoint",
			}, {
				Value: "s3.dal.us.cloud-object-storage.appdomain.cloud",
				Help:  "US Cross Region Dallas Endpoint",
			}, {
				Value: "s3.wdc.us.cloud-object-storage.appdomain.cloud",
				Help:  "US Cross Region Washington DC Endpoint",
			}, {
				Value: "s3.sjc.us.cloud-object-storage.appdomain.cloud",
				Help:  "US Cross Region San Jose Endpoint",
			}, {
				Value: "s3.private.us.cloud-object-storage.appdomain.cloud",
				Help:  "US Cross Region Private Endpoint",
			}, {
				Value: "s3.private.dal.us.cloud-object-storage.appdomain.cloud",
				Help:  "US Cross Region Dallas Private Endpoint",
			}, {
				Value: "s3.private.wdc.us.cloud-object-storage.appdomain.cloud",
				Help:  "US Cross Region Washington DC Private Endpoint",
			}, {
				Value: "s3.private.sjc.us.cloud-object-storage.appdomain.cloud",
				Help:  "US Cross Region San Jose Private Endpoint",
			}, {
				Value: "s3.us-east.cloud-object-storage.appdomain.cloud",
				Help:  "US Region East Endpoint",
			}, {
				Value: "s3.private.us-east.cloud-object-storage.appdomain.cloud",
				Help:  "US Region East Private Endpoint",
			}, {
				Value: "s3.us-south.cloud-object-storage.appdomain.cloud",
				Help:  "US Region South Endpoint",
			}, {
				Value: "s3.private.us-south.cloud-object-storage.appdomain.cloud",
				Help:  "US Region South Private Endpoint",
			}, {
				Value: "s3.eu.cloud-object-storage.appdomain.cloud",
				Help:  "EU Cross Region Endpoint",
			}, {
				Value: "s3.fra.eu.cloud-object-storage.appdomain.cloud",
				Help:  "EU Cross Region Frankfurt Endpoint",
			}, {
				Value: "s3.mil.eu.cloud-object-storage.appdomain.cloud",
				Help:  "EU Cross Region Milan Endpoint",
			}, {
				Value: "s3.ams.eu.cloud-object-storage.appdomain.cloud",
				Help:  "EU Cross Region Amsterdam Endpoint",
			}, {
				Value: "s3.private.eu.cloud-object-storage.appdomain.cloud",
				Help:  "EU Cross Region Private Endpoint",
			}, {
				Value: "s3.private.fra.eu.cloud-object-storage.appdomain.cloud",
				Help:  "EU Cross Region Frankfurt Private Endpoint",
			}, {
				Value: "s3.private.mil.eu.cloud-object-storage.appdomain.cloud",
				Help:  "EU Cross Region Milan Private Endpoint",
			}, {
				Value: "s3.private.ams.eu.cloud-object-storage.appdomain.cloud",
				Help:  "EU Cross Region Amsterdam Private Endpoint",
			}, {
				Value: "s3.eu-gb.cloud-object-storage.appdomain.cloud",
				Help:  "Great Britain Endpoint",
			}, {
				Value: "s3.private.eu-gb.cloud-object-storage.appdomain.cloud",
				Help:  "Great Britain Private Endpoint",
			}, {
				Value: "s3.eu-de.cloud-object-storage.appdomain.cloud",
				Help:  "EU Region DE Endpoint",
			}, {
				Value: "s3.private.eu-de.cloud-object-storage.appdomain.cloud",
				Help:  "EU Region DE Private Endpoint",
			}, {
				Value: "s3.ap.cloud-object-storage.appdomain.cloud",
				Help:  "APAC Cross Regional Endpoint",
			}, {
				Value: "s3.tok.ap.cloud-object-storage.appdomain.cloud",
				Help:  "APAC Cross Regional Tokyo Endpoint",
			}, {
				Value: "s3.hkg.ap.cloud-object-storage.appdomain.cloud",
				Help:  "APAC Cross Regional HongKong Endpoint",
			}, {
				Value: "s3.seo.ap.cloud-object-storage.appdomain.cloud",
				Help:  "APAC Cross Regional Seoul Endpoint",
			}, {
				Value: "s3.private.ap.cloud-object-storage.appdomain.cloud",
				Help:  "APAC Cross Regional Private Endpoint",
			}, {
				Value: "s3.private.tok.ap.cloud-object-storage.appdomain.cloud",
				Help:  "APAC Cross Regional Tokyo Private Endpoint",
			}, {
				Value: "s3.private.hkg.ap.cloud-object-storage.appdomain.cloud",
				Help:  "APAC Cross Regional HongKong Private Endpoint",
			}, {
				Value: "s3.private.seo.ap.cloud-object-storage.appdomain.cloud",
				Help:  "APAC Cross Regional Seoul Private Endpoint",
			}, {
				Value: "s3.jp-tok.cloud-object-storage.appdomain.cloud",
				Help:  "APAC Region Japan Endpoint",
			}, {
				Value: "s3.private.jp-tok.cloud-object-storage.appdomain.cloud",
				Help:  "APAC Region Japan Private Endpoint",
			}, {
				Value: "s3.au-syd.cloud-object-storage.appdomain.cloud",
				Help:  "APAC Region Australia Endpoint",
			}, {
				Value: "s3.private.au-syd.cloud-object-storage.appdomain.cloud",
				Help:  "APAC Region Australia Private Endpoint",
			}, {
				Value: "s3.ams03.cloud-object-storage.appdomain.cloud",
				Help:  "Amsterdam Single Site Endpoint",
			}, {
				Value: "s3.private.ams03.cloud-object-storage.appdomain.cloud",
				Help:  "Amsterdam Single Site Private Endpoint",
			}, {
				Value: "s3.che01.cloud-object-storage.appdomain.cloud",
				Help:  "Chennai Single Site Endpoint",
			}, {
				Value: "s3.private.che01.cloud-object-storage.appdomain.cloud",
				Help:  "Chennai Single Site Private Endpoint",
			}, {
				Value: "s3.mel01.cloud-object-storage.appdomain.cloud",
				Help:  "Melbourne Single Site Endpoint",
			}, {
				Value: "s3.private.mel01.cloud-object-storage.appdomain.cloud",
				Help:  "Melbourne Single Site Private Endpoint",
			}, {
				Value: "s3.osl01.cloud-object-storage.appdomain.cloud",
				Help:  "Oslo Single Site Endpoint",
			}, {
				Value: "s3.private.osl01.cloud-object-storage.appdomain.cloud",
				Help:  "Oslo Single Site Private Endpoint",
			}, {
				Value: "s3.tor01.cloud-object-storage.appdomain.cloud",
				Help:  "Toronto Single Site Endpoint",
			}, {
				Value: "s3.private.tor01.cloud-object-storage.appdomain.cloud",
				Help:  "Toronto Single Site Private Endpoint",
			}, {
				Value: "s3.seo01.cloud-object-storage.appdomain.cloud",
				Help:  "Seoul Single Site Endpoint",
			}, {
				Value: "s3.private.seo01.cloud-object-storage.appdomain.cloud",
				Help:  "Seoul Single Site Private Endpoint",
			}, {
				Value: "s3.mon01.cloud-object-storage.appdomain.cloud",
				Help:  "Montreal Single Site Endpoint",
			}, {
				Value: "s3.private.mon01.cloud-object-storage.appdomain.cloud",
				Help:  "Montreal Single Site Private Endpoint",
			}, {
				Value: "s3.mex01.cloud-object-storage.appdomain.cloud",
				Help:  "Mexico Single Site Endpoint",
			}, {
				Value: "s3.private.mex01.cloud-object-storage.appdomain.cloud",
				Help:  "Mexico Single Site Private Endpoint",
			}, {
				Value: "s3.sjc04.cloud-object-storage.appdomain.cloud",
				Help:  "San Jose Single Site Endpoint",
			}, {
				Value: "s3.private.sjc04.cloud-object-storage.appdomain.cloud",
				Help:  "San Jose Single Site Private Endpoint",
			}, {
				Value: "s3.mil01.cloud-object-storage.appdomain.cloud",
				Help:  "Milan Single Site Endpoint",
			}, {
				Value: "s3.private.mil01.cloud-object-storage.appdomain.cloud",
				Help:  "Milan Single Site Private Endpoint",
			}, {
				Value: "s3.hkg02.cloud-object-storage.appdomain.cloud",
				Help:  "Hong Kong Single Site Endpoint",
			}, {
				Value: "s3.private.hkg02.cloud-object-storage.appdomain.cloud",
				Help:  "Hong Kong Single Site Private Endpoint",
			}, {
				Value: "s3.par01.cloud-object-storage.appdomain.cloud",
				Help:  "Paris Single Site Endpoint",
			}, {
				Value: "s3.private.par01.cloud-object-storage.appdomain.cloud",
				Help:  "Paris Single Site Private Endpoint",
			}, {
				Value: "s3.sng01.cloud-object-storage.appdomain.cloud",
				Help:  "Singapore Single Site Endpoint",
			}, {
				Value: "s3.private.sng01.cloud-object-storage.appdomain.cloud",
				Help:  "Singapore Single Site Private Endpoint",
			}},
		}, {
			Name:     "endpoint",
			Help:     "Endpoint for IONOS S3 Object Storage.\n\nSpecify the endpoint from the same region.",
			Provider: "IONOS",
			Examples: []fs.OptionExample{{
				Value: "s3-eu-central-1.ionoscloud.com",
				Help:  "Frankfurt, Germany",
			}, {
				Value: "s3-eu-central-2.ionoscloud.com",
				Help:  "Berlin, Germany",
			}, {
				Value: "s3-eu-south-2.ionoscloud.com",
				Help:  "Logrono, Spain",
			}},
		}, {
			// Liara endpoints: https://liara.ir/landing/object-storage
			Name:     "endpoint",
			Help:     "Endpoint for Liara Object Storage API.",
			Provider: "Liara",
			Examples: []fs.OptionExample{{
				Value: "storage.iran.liara.space",
				Help:  "The default endpoint\nIran",
			}},
		}, {
			// oss endpoints: https://help.aliyun.com/document_detail/31837.html
			Name:     "endpoint",
			Help:     "Endpoint for OSS API.",
			Provider: "Alibaba",
			Examples: []fs.OptionExample{{
				Value: "oss-accelerate.aliyuncs.com",
				Help:  "Global Accelerate",
			}, {
				Value: "oss-accelerate-overseas.aliyuncs.com",
				Help:  "Global Accelerate (outside mainland China)",
			}, {
				Value: "oss-cn-hangzhou.aliyuncs.com",
				Help:  "East China 1 (Hangzhou)",
			}, {
				Value: "oss-cn-shanghai.aliyuncs.com",
				Help:  "East China 2 (Shanghai)",
			}, {
				Value: "oss-cn-qingdao.aliyuncs.com",
				Help:  "North China 1 (Qingdao)",
			}, {
				Value: "oss-cn-beijing.aliyuncs.com",
				Help:  "North China 2 (Beijing)",
			}, {
				Value: "oss-cn-zhangjiakou.aliyuncs.com",
				Help:  "North China 3 (Zhangjiakou)",
			}, {
				Value: "oss-cn-huhehaote.aliyuncs.com",
				Help:  "North China 5 (Hohhot)",
			}, {
				Value: "oss-cn-wulanchabu.aliyuncs.com",
				Help:  "North China 6 (Ulanqab)",
			}, {
				Value: "oss-cn-shenzhen.aliyuncs.com",
				Help:  "South China 1 (Shenzhen)",
			}, {
				Value: "oss-cn-heyuan.aliyuncs.com",
				Help:  "South China 2 (Heyuan)",
			}, {
				Value: "oss-cn-guangzhou.aliyuncs.com",
				Help:  "South China 3 (Guangzhou)",
			}, {
				Value: "oss-cn-chengdu.aliyuncs.com",
				Help:  "West China 1 (Chengdu)",
			}, {
				Value: "oss-cn-hongkong.aliyuncs.com",
				Help:  "Hong Kong (Hong Kong)",
			}, {
				Value: "oss-us-west-1.aliyuncs.com",
				Help:  "US West 1 (Silicon Valley)",
			}, {
				Value: "oss-us-east-1.aliyuncs.com",
				Help:  "US East 1 (Virginia)",
			}, {
				Value: "oss-ap-southeast-1.aliyuncs.com",
				Help:  "Southeast Asia Southeast 1 (Singapore)",
			}, {
				Value: "oss-ap-southeast-2.aliyuncs.com",
				Help:  "Asia Pacific Southeast 2 (Sydney)",
			}, {
				Value: "oss-ap-southeast-3.aliyuncs.com",
				Help:  "Southeast Asia Southeast 3 (Kuala Lumpur)",
			}, {
				Value: "oss-ap-southeast-5.aliyuncs.com",
				Help:  "Asia Pacific Southeast 5 (Jakarta)",
			}, {
				Value: "oss-ap-northeast-1.aliyuncs.com",
				Help:  "Asia Pacific Northeast 1 (Japan)",
			}, {
				Value: "oss-ap-south-1.aliyuncs.com",
				Help:  "Asia Pacific South 1 (Mumbai)",
			}, {
				Value: "oss-eu-central-1.aliyuncs.com",
				Help:  "Central Europe 1 (Frankfurt)",
			}, {
				Value: "oss-eu-west-1.aliyuncs.com",
				Help:  "West Europe (London)",
			}, {
				Value: "oss-me-east-1.aliyuncs.com",
				Help:  "Middle East 1 (Dubai)",
			}},
		}, {
			// obs endpoints: https://developer.huaweicloud.com/intl/en-us/endpoint?OBS
			Name:     "endpoint",
			Help:     "Endpoint for OBS API.",
			Provider: "HuaweiOBS",
			Examples: []fs.OptionExample{{
				Value: "obs.af-south-1.myhuaweicloud.com",
				Help:  "AF-Johannesburg",
			}, {
				Value: "obs.ap-southeast-2.myhuaweicloud.com",
				Help:  "AP-Bangkok",
			}, {
				Value: "obs.ap-southeast-3.myhuaweicloud.com",
				Help:  "AP-Singapore",
			}, {
				Value: "obs.cn-east-3.myhuaweicloud.com",
				Help:  "CN East-Shanghai1",
			}, {
				Value: "obs.cn-east-2.myhuaweicloud.com",
				Help:  "CN East-Shanghai2",
			}, {
				Value: "obs.cn-north-1.myhuaweicloud.com",
				Help:  "CN North-Beijing1",
			}, {
				Value: "obs.cn-north-4.myhuaweicloud.com",
				Help:  "CN North-Beijing4",
			}, {
				Value: "obs.cn-south-1.myhuaweicloud.com",
				Help:  "CN South-Guangzhou",
			}, {
				Value: "obs.ap-southeast-1.myhuaweicloud.com",
				Help:  "CN-Hong Kong",
			}, {
				Value: "obs.sa-argentina-1.myhuaweicloud.com",
				Help:  "LA-Buenos Aires1",
			}, {
				Value: "obs.sa-peru-1.myhuaweicloud.com",
				Help:  "LA-Lima1",
			}, {
				Value: "obs.na-mexico-1.myhuaweicloud.com",
				Help:  "LA-Mexico City1",
			}, {
				Value: "obs.sa-chile-1.myhuaweicloud.com",
				Help:  "LA-Santiago2",
			}, {
				Value: "obs.sa-brazil-1.myhuaweicloud.com",
				Help:  "LA-Sao Paulo1",
			}, {
				Value: "obs.ru-northwest-2.myhuaweicloud.com",
				Help:  "RU-Moscow2",
			}},
		}, {
			Name:     "endpoint",
			Help:     "Endpoint for Scaleway Object Storage.",
			Provider: "Scaleway",
			Examples: []fs.OptionExample{{
				Value: "s3.nl-ams.scw.cloud",
				Help:  "Amsterdam Endpoint",
			}, {
				Value: "s3.fr-par.scw.cloud",
				Help:  "Paris Endpoint",
			}, {
				Value: "s3.pl-waw.scw.cloud",
				Help:  "Warsaw Endpoint",
			}},
		}, {
			Name:     "endpoint",
			Help:     "Endpoint for StackPath Object Storage.",
			Provider: "StackPath",
			Examples: []fs.OptionExample{{
				Value: "s3.us-east-2.stackpathstorage.com",
				Help:  "US East Endpoint",
			}, {
				Value: "s3.us-west-1.stackpathstorage.com",
				Help:  "US West Endpoint",
			}, {
				Value: "s3.eu-central-1.stackpathstorage.com",
				Help:  "EU Endpoint",
			}},
		}, {
			Name:     "endpoint",
			Help:     "Endpoint for Storj Gateway.",
			Provider: "Storj",
			Examples: []fs.OptionExample{{
				Value: "gateway.storjshare.io",
				Help:  "Global Hosted Gateway",
			}},
		}, {
			// cos endpoints: https://intl.cloud.tencent.com/document/product/436/6224
			Name:     "endpoint",
			Help:     "Endpoint for Tencent COS API.",
			Provider: "TencentCOS",
			Examples: []fs.OptionExample{{
				Value: "cos.ap-beijing.myqcloud.com",
				Help:  "Beijing Region",
			}, {
				Value: "cos.ap-nanjing.myqcloud.com",
				Help:  "Nanjing Region",
			}, {
				Value: "cos.ap-shanghai.myqcloud.com",
				Help:  "Shanghai Region",
			}, {
				Value: "cos.ap-guangzhou.myqcloud.com",
				Help:  "Guangzhou Region",
			}, {
				Value: "cos.ap-nanjing.myqcloud.com",
				Help:  "Nanjing Region",
			}, {
				Value: "cos.ap-chengdu.myqcloud.com",
				Help:  "Chengdu Region",
			}, {
				Value: "cos.ap-chongqing.myqcloud.com",
				Help:  "Chongqing Region",
			}, {
				Value: "cos.ap-hongkong.myqcloud.com",
				Help:  "Hong Kong (China) Region",
			}, {
				Value: "cos.ap-singapore.myqcloud.com",
				Help:  "Singapore Region",
			}, {
				Value: "cos.ap-mumbai.myqcloud.com",
				Help:  "Mumbai Region",
			}, {
				Value: "cos.ap-seoul.myqcloud.com",
				Help:  "Seoul Region",
			}, {
				Value: "cos.ap-bangkok.myqcloud.com",
				Help:  "Bangkok Region",
			}, {
				Value: "cos.ap-tokyo.myqcloud.com",
				Help:  "Tokyo Region",
			}, {
				Value: "cos.na-siliconvalley.myqcloud.com",
				Help:  "Silicon Valley Region",
			}, {
				Value: "cos.na-ashburn.myqcloud.com",
				Help:  "Virginia Region",
			}, {
				Value: "cos.na-toronto.myqcloud.com",
				Help:  "Toronto Region",
			}, {
				Value: "cos.eu-frankfurt.myqcloud.com",
				Help:  "Frankfurt Region",
			}, {
				Value: "cos.eu-moscow.myqcloud.com",
				Help:  "Moscow Region",
			}, {
				Value: "cos.accelerate.myqcloud.com",
				Help:  "Use Tencent COS Accelerate Endpoint",
			}},
		}, {
			// RackCorp endpoints: https://www.rackcorp.com/storage/s3storage
			Name:     "endpoint",
			Help:     "Endpoint for RackCorp Object Storage.",
			Provider: "RackCorp",
			Examples: []fs.OptionExample{{
				Value: "s3.rackcorp.com",
				Help:  "Global (AnyCast) Endpoint",
			}, {
				Value: "au.s3.rackcorp.com",
				Help:  "Australia (Anycast) Endpoint",
			}, {
				Value: "au-nsw.s3.rackcorp.com",
				Help:  "Sydney (Australia) Endpoint",
			}, {
				Value: "au-qld.s3.rackcorp.com",
				Help:  "Brisbane (Australia) Endpoint",
			}, {
				Value: "au-vic.s3.rackcorp.com",
				Help:  "Melbourne (Australia) Endpoint",
			}, {
				Value: "au-wa.s3.rackcorp.com",
				Help:  "Perth (Australia) Endpoint",
			}, {
				Value: "ph.s3.rackcorp.com",
				Help:  "Manila (Philippines) Endpoint",
			}, {
				Value: "th.s3.rackcorp.com",
				Help:  "Bangkok (Thailand) Endpoint",
			}, {
				Value: "hk.s3.rackcorp.com",
				Help:  "HK (Hong Kong) Endpoint",
			}, {
				Value: "mn.s3.rackcorp.com",
				Help:  "Ulaanbaatar (Mongolia) Endpoint",
			}, {
				Value: "kg.s3.rackcorp.com",
				Help:  "Bishkek (Kyrgyzstan) Endpoint",
			}, {
				Value: "id.s3.rackcorp.com",
				Help:  "Jakarta (Indonesia) Endpoint",
			}, {
				Value: "jp.s3.rackcorp.com",
				Help:  "Tokyo (Japan) Endpoint",
			}, {
				Value: "sg.s3.rackcorp.com",
				Help:  "SG (Singapore) Endpoint",
			}, {
				Value: "de.s3.rackcorp.com",
				Help:  "Frankfurt (Germany) Endpoint",
			}, {
				Value: "us.s3.rackcorp.com",
				Help:  "USA (AnyCast) Endpoint",
			}, {
				Value: "us-east-1.s3.rackcorp.com",
				Help:  "New York (USA) Endpoint",
			}, {
				Value: "us-west-1.s3.rackcorp.com",
				Help:  "Freemont (USA) Endpoint",
			}, {
				Value: "nz.s3.rackcorp.com",
				Help:  "Auckland (New Zealand) Endpoint",
			}},
		}, {
			// Qiniu endpoints: https://developer.qiniu.com/kodo/4088/s3-access-domainname
			Name:     "endpoint",
			Help:     "Endpoint for Qiniu Object Storage.",
			Provider: "Qiniu",
			Examples: []fs.OptionExample{{
				Value: "s3-cn-east-1.qiniucs.com",
				Help:  "East China Endpoint 1",
			}, {
				Value: "s3-cn-east-2.qiniucs.com",
				Help:  "East China Endpoint 2",
			}, {
				Value: "s3-cn-north-1.qiniucs.com",
				Help:  "North China Endpoint 1",
			}, {
				Value: "s3-cn-south-1.qiniucs.com",
				Help:  "South China Endpoint 1",
			}, {
				Value: "s3-us-north-1.qiniucs.com",
				Help:  "North America Endpoint 1",
			}, {
				Value: "s3-ap-southeast-1.qiniucs.com",
				Help:  "Southeast Asia Endpoint 1",
			}, {
				Value: "s3-ap-northeast-1.qiniucs.com",
				Help:  "Northeast Asia Endpoint 1",
			}},
		}, {
			Name:     "endpoint",
			Help:     "Endpoint for S3 API.\n\nRequired when using an S3 clone.",
			Provider: "!AWS,IBMCOS,IDrive,IONOS,TencentCOS,HuaweiOBS,Alibaba,ChinaMobile,Liara,ArvanCloud,Scaleway,StackPath,Storj,RackCorp,Qiniu",
			Examples: []fs.OptionExample{{
				Value:    "objects-us-east-1.dream.io",
				Help:     "Dream Objects endpoint",
				Provider: "Dreamhost",
			}, {
				Value:    "syd1.digitaloceanspaces.com",
				Help:     "DigitalOcean Spaces Sydney 1",
				Provider: "DigitalOcean",
			}, {
				Value:    "sfo3.digitaloceanspaces.com",
				Help:     "DigitalOcean Spaces San Francisco 3",
				Provider: "DigitalOcean",
			}, {
				Value:    "fra1.digitaloceanspaces.com",
				Help:     "DigitalOcean Spaces Frankfurt 1",
				Provider: "DigitalOcean",
			}, {
				Value:    "nyc3.digitaloceanspaces.com",
				Help:     "DigitalOcean Spaces New York 3",
				Provider: "DigitalOcean",
			}, {
				Value:    "ams3.digitaloceanspaces.com",
				Help:     "DigitalOcean Spaces Amsterdam 3",
				Provider: "DigitalOcean",
			}, {
				Value:    "sgp1.digitaloceanspaces.com",
				Help:     "DigitalOcean Spaces Singapore 1",
				Provider: "DigitalOcean",
			}, {
				Value:    "localhost:8333",
				Help:     "SeaweedFS S3 localhost",
				Provider: "SeaweedFS",
			}, {
				Value:    "s3.us-east-1.lyvecloud.seagate.com",
				Help:     "Seagate Lyve Cloud US East 1 (Virginia)",
				Provider: "LyveCloud",
			}, {
				Value:    "s3.us-west-1.lyvecloud.seagate.com",
				Help:     "Seagate Lyve Cloud US West 1 (California)",
				Provider: "LyveCloud",
			}, {
				Value:    "s3.ap-southeast-1.lyvecloud.seagate.com",
				Help:     "Seagate Lyve Cloud AP Southeast 1 (Singapore)",
				Provider: "LyveCloud",
			}, {
				Value:    "s3.wasabisys.com",
				Help:     "Wasabi US East 1 (N. Virginia)",
				Provider: "Wasabi",
			}, {
				Value:    "s3.us-east-2.wasabisys.com",
				Help:     "Wasabi US East 2 (N. Virginia)",
				Provider: "Wasabi",
			}, {
				Value:    "s3.us-central-1.wasabisys.com",
				Help:     "Wasabi US Central 1 (Texas)",
				Provider: "Wasabi",
			}, {
				Value:    "s3.us-west-1.wasabisys.com",
				Help:     "Wasabi US West 1 (Oregon)",
				Provider: "Wasabi",
			}, {
				Value:    "s3.ca-central-1.wasabisys.com",
				Help:     "Wasabi CA Central 1 (Toronto)",
				Provider: "Wasabi",
			}, {
				Value:    "s3.eu-central-1.wasabisys.com",
				Help:     "Wasabi EU Central 1 (Amsterdam)",
				Provider: "Wasabi",
			}, {
				Value:    "s3.eu-central-2.wasabisys.com",
				Help:     "Wasabi EU Central 2 (Frankfurt)",
				Provider: "Wasabi",
			}, {
				Value:    "s3.eu-west-1.wasabisys.com",
				Help:     "Wasabi EU West 1 (London)",
				Provider: "Wasabi",
			}, {
				Value:    "s3.eu-west-2.wasabisys.com",
				Help:     "Wasabi EU West 2 (Paris)",
				Provider: "Wasabi",
			}, {
				Value:    "s3.ap-northeast-1.wasabisys.com",
				Help:     "Wasabi AP Northeast 1 (Tokyo) endpoint",
				Provider: "Wasabi",
			}, {
				Value:    "s3.ap-northeast-2.wasabisys.com",
				Help:     "Wasabi AP Northeast 2 (Osaka) endpoint",
				Provider: "Wasabi",
			}, {
				Value:    "s3.ap-southeast-1.wasabisys.com",
				Help:     "Wasabi AP Southeast 1 (Singapore)",
				Provider: "Wasabi",
			}, {
				Value:    "s3.ap-southeast-2.wasabisys.com",
				Help:     "Wasabi AP Southeast 2 (Sydney)",
				Provider: "Wasabi",
			}, {
<<<<<<< HEAD
=======
				Value:    "storage.iran.liara.space",
				Help:     "Liara Iran endpoint",
				Provider: "Liara",
			}, {
>>>>>>> 486e7133
				Value:    "s3.ir-thr-at1.arvanstorage.com",
				Help:     "ArvanCloud Tehran Iran (Asiatech) endpoint",
				Provider: "ArvanCloud",
			}},
		}, {
			Name:     "location_constraint",
			Help:     "Location constraint - must be set to match the Region.\n\nUsed when creating buckets only.",
			Provider: "AWS",
			Examples: []fs.OptionExample{{
				Value: "",
				Help:  "Empty for US Region, Northern Virginia, or Pacific Northwest",
			}, {
				Value: "us-east-2",
				Help:  "US East (Ohio) Region",
			}, {
				Value: "us-west-1",
				Help:  "US West (Northern California) Region",
			}, {
				Value: "us-west-2",
				Help:  "US West (Oregon) Region",
			}, {
				Value: "ca-central-1",
				Help:  "Canada (Central) Region",
			}, {
				Value: "eu-west-1",
				Help:  "EU (Ireland) Region",
			}, {
				Value: "eu-west-2",
				Help:  "EU (London) Region",
			}, {
				Value: "eu-west-3",
				Help:  "EU (Paris) Region",
			}, {
				Value: "eu-north-1",
				Help:  "EU (Stockholm) Region",
			}, {
				Value: "eu-south-1",
				Help:  "EU (Milan) Region",
			}, {
				Value: "EU",
				Help:  "EU Region",
			}, {
				Value: "ap-southeast-1",
				Help:  "Asia Pacific (Singapore) Region",
			}, {
				Value: "ap-southeast-2",
				Help:  "Asia Pacific (Sydney) Region",
			}, {
				Value: "ap-northeast-1",
				Help:  "Asia Pacific (Tokyo) Region",
			}, {
				Value: "ap-northeast-2",
				Help:  "Asia Pacific (Seoul) Region",
			}, {
				Value: "ap-northeast-3",
				Help:  "Asia Pacific (Osaka-Local) Region",
			}, {
				Value: "ap-south-1",
				Help:  "Asia Pacific (Mumbai) Region",
			}, {
				Value: "ap-east-1",
				Help:  "Asia Pacific (Hong Kong) Region",
			}, {
				Value: "sa-east-1",
				Help:  "South America (Sao Paulo) Region",
			}, {
				Value: "me-south-1",
				Help:  "Middle East (Bahrain) Region",
			}, {
				Value: "af-south-1",
				Help:  "Africa (Cape Town) Region",
			}, {
				Value: "cn-north-1",
				Help:  "China (Beijing) Region",
			}, {
				Value: "cn-northwest-1",
				Help:  "China (Ningxia) Region",
			}, {
				Value: "us-gov-east-1",
				Help:  "AWS GovCloud (US-East) Region",
			}, {
				Value: "us-gov-west-1",
				Help:  "AWS GovCloud (US) Region",
			}},
		}, {
			Name:     "location_constraint",
			Help:     "Location constraint - must match endpoint.\n\nUsed when creating buckets only.",
			Provider: "ChinaMobile",
			Examples: []fs.OptionExample{{
				Value: "wuxi1",
				Help:  "East China (Suzhou)",
			}, {
				Value: "jinan1",
				Help:  "East China (Jinan)",
			}, {
				Value: "ningbo1",
				Help:  "East China (Hangzhou)",
			}, {
				Value: "shanghai1",
				Help:  "East China (Shanghai-1)",
			}, {
				Value: "zhengzhou1",
				Help:  "Central China (Zhengzhou)",
			}, {
				Value: "hunan1",
				Help:  "Central China (Changsha-1)",
			}, {
				Value: "zhuzhou1",
				Help:  "Central China (Changsha-2)",
			}, {
				Value: "guangzhou1",
				Help:  "South China (Guangzhou-2)",
			}, {
				Value: "dongguan1",
				Help:  "South China (Guangzhou-3)",
			}, {
				Value: "beijing1",
				Help:  "North China (Beijing-1)",
			}, {
				Value: "beijing2",
				Help:  "North China (Beijing-2)",
			}, {
				Value: "beijing4",
				Help:  "North China (Beijing-3)",
			}, {
				Value: "huhehaote1",
				Help:  "North China (Huhehaote)",
			}, {
				Value: "chengdu1",
				Help:  "Southwest China (Chengdu)",
			}, {
				Value: "chongqing1",
				Help:  "Southwest China (Chongqing)",
			}, {
				Value: "guiyang1",
				Help:  "Southwest China (Guiyang)",
			}, {
				Value: "xian1",
				Help:  "Nouthwest China (Xian)",
			}, {
				Value: "yunnan",
				Help:  "Yunnan China (Kunming)",
			}, {
				Value: "yunnan2",
				Help:  "Yunnan China (Kunming-2)",
			}, {
				Value: "tianjin1",
				Help:  "Tianjin China (Tianjin)",
			}, {
				Value: "jilin1",
				Help:  "Jilin China (Changchun)",
			}, {
				Value: "hubei1",
				Help:  "Hubei China (Xiangyan)",
			}, {
				Value: "jiangxi1",
				Help:  "Jiangxi China (Nanchang)",
			}, {
				Value: "gansu1",
				Help:  "Gansu China (Lanzhou)",
			}, {
				Value: "shanxi1",
				Help:  "Shanxi China (Taiyuan)",
			}, {
				Value: "liaoning1",
				Help:  "Liaoning China (Shenyang)",
			}, {
				Value: "hebei1",
				Help:  "Hebei China (Shijiazhuang)",
			}, {
				Value: "fujian1",
				Help:  "Fujian China (Xiamen)",
			}, {
				Value: "guangxi1",
				Help:  "Guangxi China (Nanning)",
			}, {
				Value: "anhui1",
				Help:  "Anhui China (Huainan)",
			}},
		}, {
			Name:     "location_constraint",
			Help:     "Location constraint - must match endpoint.\n\nUsed when creating buckets only.",
			Provider: "ArvanCloud",
			Examples: []fs.OptionExample{{
				Value: "ir-thr-at1",
				Help:  "Tehran Iran (Asiatech)",
			}, {
				Value: "ir-tbz-sh1",
				Help:  "Tabriz Iran (Shahriar)",
			}},
		}, {
			Name:     "location_constraint",
			Help:     "Location constraint - must match endpoint when using IBM Cloud Public.\n\nFor on-prem COS, do not make a selection from this list, hit enter.",
			Provider: "IBMCOS",
			Examples: []fs.OptionExample{{
				Value: "us-standard",
				Help:  "US Cross Region Standard",
			}, {
				Value: "us-vault",
				Help:  "US Cross Region Vault",
			}, {
				Value: "us-cold",
				Help:  "US Cross Region Cold",
			}, {
				Value: "us-flex",
				Help:  "US Cross Region Flex",
			}, {
				Value: "us-east-standard",
				Help:  "US East Region Standard",
			}, {
				Value: "us-east-vault",
				Help:  "US East Region Vault",
			}, {
				Value: "us-east-cold",
				Help:  "US East Region Cold",
			}, {
				Value: "us-east-flex",
				Help:  "US East Region Flex",
			}, {
				Value: "us-south-standard",
				Help:  "US South Region Standard",
			}, {
				Value: "us-south-vault",
				Help:  "US South Region Vault",
			}, {
				Value: "us-south-cold",
				Help:  "US South Region Cold",
			}, {
				Value: "us-south-flex",
				Help:  "US South Region Flex",
			}, {
				Value: "eu-standard",
				Help:  "EU Cross Region Standard",
			}, {
				Value: "eu-vault",
				Help:  "EU Cross Region Vault",
			}, {
				Value: "eu-cold",
				Help:  "EU Cross Region Cold",
			}, {
				Value: "eu-flex",
				Help:  "EU Cross Region Flex",
			}, {
				Value: "eu-gb-standard",
				Help:  "Great Britain Standard",
			}, {
				Value: "eu-gb-vault",
				Help:  "Great Britain Vault",
			}, {
				Value: "eu-gb-cold",
				Help:  "Great Britain Cold",
			}, {
				Value: "eu-gb-flex",
				Help:  "Great Britain Flex",
			}, {
				Value: "ap-standard",
				Help:  "APAC Standard",
			}, {
				Value: "ap-vault",
				Help:  "APAC Vault",
			}, {
				Value: "ap-cold",
				Help:  "APAC Cold",
			}, {
				Value: "ap-flex",
				Help:  "APAC Flex",
			}, {
				Value: "mel01-standard",
				Help:  "Melbourne Standard",
			}, {
				Value: "mel01-vault",
				Help:  "Melbourne Vault",
			}, {
				Value: "mel01-cold",
				Help:  "Melbourne Cold",
			}, {
				Value: "mel01-flex",
				Help:  "Melbourne Flex",
			}, {
				Value: "tor01-standard",
				Help:  "Toronto Standard",
			}, {
				Value: "tor01-vault",
				Help:  "Toronto Vault",
			}, {
				Value: "tor01-cold",
				Help:  "Toronto Cold",
			}, {
				Value: "tor01-flex",
				Help:  "Toronto Flex",
			}},
		}, {
			Name:     "location_constraint",
			Help:     "Location constraint - the location where your bucket will be located and your data stored.\n",
			Provider: "RackCorp",
			Examples: []fs.OptionExample{{
				Value: "global",
				Help:  "Global CDN Region",
			}, {
				Value: "au",
				Help:  "Australia (All locations)",
			}, {
				Value: "au-nsw",
				Help:  "NSW (Australia) Region",
			}, {
				Value: "au-qld",
				Help:  "QLD (Australia) Region",
			}, {
				Value: "au-vic",
				Help:  "VIC (Australia) Region",
			}, {
				Value: "au-wa",
				Help:  "Perth (Australia) Region",
			}, {
				Value: "ph",
				Help:  "Manila (Philippines) Region",
			}, {
				Value: "th",
				Help:  "Bangkok (Thailand) Region",
			}, {
				Value: "hk",
				Help:  "HK (Hong Kong) Region",
			}, {
				Value: "mn",
				Help:  "Ulaanbaatar (Mongolia) Region",
			}, {
				Value: "kg",
				Help:  "Bishkek (Kyrgyzstan) Region",
			}, {
				Value: "id",
				Help:  "Jakarta (Indonesia) Region",
			}, {
				Value: "jp",
				Help:  "Tokyo (Japan) Region",
			}, {
				Value: "sg",
				Help:  "SG (Singapore) Region",
			}, {
				Value: "de",
				Help:  "Frankfurt (Germany) Region",
			}, {
				Value: "us",
				Help:  "USA (AnyCast) Region",
			}, {
				Value: "us-east-1",
				Help:  "New York (USA) Region",
			}, {
				Value: "us-west-1",
				Help:  "Freemont (USA) Region",
			}, {
				Value: "nz",
				Help:  "Auckland (New Zealand) Region",
			}},
		}, {
			Name:     "location_constraint",
			Help:     "Location constraint - must be set to match the Region.\n\nUsed when creating buckets only.",
			Provider: "Qiniu",
			Examples: []fs.OptionExample{{
				Value: "cn-east-1",
				Help:  "East China Region 1",
			}, {
				Value: "cn-east-2",
				Help:  "East China Region 2",
			}, {
				Value: "cn-north-1",
				Help:  "North China Region 1",
			}, {
				Value: "cn-south-1",
				Help:  "South China Region 1",
			}, {
				Value: "us-north-1",
				Help:  "North America Region 1",
			}, {
				Value: "ap-southeast-1",
				Help:  "Southeast Asia Region 1",
			}, {
				Value: "ap-northeast-1",
				Help:  "Northeast Asia Region 1",
			}},
		}, {
			Name:     "location_constraint",
			Help:     "Location constraint - must be set to match the Region.\n\nLeave blank if not sure. Used when creating buckets only.",
			Provider: "!AWS,Alibaba,HuaweiOBS,ChinaMobile,Cloudflare,IBMCOS,IDrive,IONOS,Liara,ArvanCloud,Qiniu,RackCorp,Scaleway,StackPath,Storj,TencentCOS",
		}, {
			Name: "acl",
			Help: `Canned ACL used when creating buckets and storing or copying objects.

This ACL is used for creating objects and if bucket_acl isn't set, for creating buckets too.

For more info visit https://docs.aws.amazon.com/AmazonS3/latest/dev/acl-overview.html#canned-acl

Note that this ACL is applied when server-side copying objects as S3
doesn't copy the ACL from the source but rather writes a fresh one.

If the acl is an empty string then no X-Amz-Acl: header is added and
the default (private) will be used.
`,
			Provider: "!Storj,Cloudflare",
			Examples: []fs.OptionExample{{
				Value:    "default",
				Help:     "Owner gets Full_CONTROL.\nNo one else has access rights (default).",
				Provider: "TencentCOS",
			}, {
				Value:    "private",
				Help:     "Owner gets FULL_CONTROL.\nNo one else has access rights (default).",
				Provider: "!IBMCOS,TencentCOS",
			}, {
				Value:    "public-read",
				Help:     "Owner gets FULL_CONTROL.\nThe AllUsers group gets READ access.",
				Provider: "!IBMCOS",
			}, {
				Value:    "public-read-write",
				Help:     "Owner gets FULL_CONTROL.\nThe AllUsers group gets READ and WRITE access.\nGranting this on a bucket is generally not recommended.",
				Provider: "!IBMCOS",
			}, {
				Value:    "authenticated-read",
				Help:     "Owner gets FULL_CONTROL.\nThe AuthenticatedUsers group gets READ access.",
				Provider: "!IBMCOS",
			}, {
				Value:    "bucket-owner-read",
				Help:     "Object owner gets FULL_CONTROL.\nBucket owner gets READ access.\nIf you specify this canned ACL when creating a bucket, Amazon S3 ignores it.",
				Provider: "!IBMCOS,ChinaMobile",
			}, {
				Value:    "bucket-owner-full-control",
				Help:     "Both the object owner and the bucket owner get FULL_CONTROL over the object.\nIf you specify this canned ACL when creating a bucket, Amazon S3 ignores it.",
				Provider: "!IBMCOS,ChinaMobile",
			}, {
				Value:    "private",
				Help:     "Owner gets FULL_CONTROL.\nNo one else has access rights (default).\nThis acl is available on IBM Cloud (Infra), IBM Cloud (Storage), On-Premise COS.",
				Provider: "IBMCOS",
			}, {
				Value:    "public-read",
				Help:     "Owner gets FULL_CONTROL.\nThe AllUsers group gets READ access.\nThis acl is available on IBM Cloud (Infra), IBM Cloud (Storage), On-Premise IBM COS.",
				Provider: "IBMCOS",
			}, {
				Value:    "public-read-write",
				Help:     "Owner gets FULL_CONTROL.\nThe AllUsers group gets READ and WRITE access.\nThis acl is available on IBM Cloud (Infra), On-Premise IBM COS.",
				Provider: "IBMCOS",
			}, {
				Value:    "authenticated-read",
				Help:     "Owner gets FULL_CONTROL.\nThe AuthenticatedUsers group gets READ access.\nNot supported on Buckets.\nThis acl is available on IBM Cloud (Infra) and On-Premise IBM COS.",
				Provider: "IBMCOS",
			}},
		}, {
			Name: "bucket_acl",
			Help: `Canned ACL used when creating buckets.

For more info visit https://docs.aws.amazon.com/AmazonS3/latest/dev/acl-overview.html#canned-acl

Note that this ACL is applied when only when creating buckets.  If it
isn't set then "acl" is used instead.

If the "acl" and "bucket_acl" are empty strings then no X-Amz-Acl:
header is added and the default (private) will be used.
`,
			Advanced: true,
			Examples: []fs.OptionExample{{
				Value: "private",
				Help:  "Owner gets FULL_CONTROL.\nNo one else has access rights (default).",
			}, {
				Value: "public-read",
				Help:  "Owner gets FULL_CONTROL.\nThe AllUsers group gets READ access.",
			}, {
				Value: "public-read-write",
				Help:  "Owner gets FULL_CONTROL.\nThe AllUsers group gets READ and WRITE access.\nGranting this on a bucket is generally not recommended.",
			}, {
				Value: "authenticated-read",
				Help:  "Owner gets FULL_CONTROL.\nThe AuthenticatedUsers group gets READ access.",
			}},
		}, {
			Name:     "requester_pays",
			Help:     "Enables requester pays option when interacting with S3 bucket.",
			Provider: "AWS",
			Default:  false,
			Advanced: true,
		}, {
			Name:     "server_side_encryption",
			Help:     "The server-side encryption algorithm used when storing this object in S3.",
			Provider: "AWS,Ceph,ChinaMobile,Minio",
			Examples: []fs.OptionExample{{
				Value: "",
				Help:  "None",
			}, {
				Value: "AES256",
				Help:  "AES256",
			}, {
				Value:    "aws:kms",
				Help:     "aws:kms",
				Provider: "!ChinaMobile",
			}},
		}, {
			Name:     "sse_customer_algorithm",
			Help:     "If using SSE-C, the server-side encryption algorithm used when storing this object in S3.",
			Provider: "AWS,Ceph,ChinaMobile,Minio",
			Advanced: true,
			Examples: []fs.OptionExample{{
				Value: "",
				Help:  "None",
			}, {
				Value: "AES256",
				Help:  "AES256",
			}},
		}, {
			Name:     "sse_kms_key_id",
			Help:     "If using KMS ID you must provide the ARN of Key.",
			Provider: "AWS,Ceph,Minio",
			Examples: []fs.OptionExample{{
				Value: "",
				Help:  "None",
			}, {
				Value: "arn:aws:kms:us-east-1:*",
				Help:  "arn:aws:kms:*",
			}},
		}, {
			Name: "sse_customer_key",
			Help: `To use SSE-C you may provide the secret encryption key used to encrypt/decrypt your data.

Alternatively you can provide --sse-customer-key-base64.`,
			Provider: "AWS,Ceph,ChinaMobile,Minio",
			Advanced: true,
			Examples: []fs.OptionExample{{
				Value: "",
				Help:  "None",
			}},
		}, {
			Name: "sse_customer_key_base64",
			Help: `If using SSE-C you must provide the secret encryption key encoded in base64 format to encrypt/decrypt your data.

Alternatively you can provide --sse-customer-key.`,
			Provider: "AWS,Ceph,ChinaMobile,Minio",
			Advanced: true,
			Examples: []fs.OptionExample{{
				Value: "",
				Help:  "None",
			}},
		}, {
			Name: "sse_customer_key_md5",
			Help: `If using SSE-C you may provide the secret encryption key MD5 checksum (optional).

If you leave it blank, this is calculated automatically from the sse_customer_key provided.
`,
			Provider: "AWS,Ceph,ChinaMobile,Minio",
			Advanced: true,
			Examples: []fs.OptionExample{{
				Value: "",
				Help:  "None",
			}},
		}, {
			Name:     "storage_class",
			Help:     "The storage class to use when storing new objects in S3.",
			Provider: "AWS",
			Examples: []fs.OptionExample{{
				Value: "",
				Help:  "Default",
			}, {
				Value: "STANDARD",
				Help:  "Standard storage class",
			}, {
				Value: "REDUCED_REDUNDANCY",
				Help:  "Reduced redundancy storage class",
			}, {
				Value: "STANDARD_IA",
				Help:  "Standard Infrequent Access storage class",
			}, {
				Value: "ONEZONE_IA",
				Help:  "One Zone Infrequent Access storage class",
			}, {
				Value: "GLACIER",
				Help:  "Glacier storage class",
			}, {
				Value: "DEEP_ARCHIVE",
				Help:  "Glacier Deep Archive storage class",
			}, {
				Value: "INTELLIGENT_TIERING",
				Help:  "Intelligent-Tiering storage class",
			}, {
				Value: "GLACIER_IR",
				Help:  "Glacier Instant Retrieval storage class",
			}},
		}, {
			// Mapping from here: https://www.alibabacloud.com/help/doc-detail/64919.htm
			Name:     "storage_class",
			Help:     "The storage class to use when storing new objects in OSS.",
			Provider: "Alibaba",
			Examples: []fs.OptionExample{{
				Value: "",
				Help:  "Default",
			}, {
				Value: "STANDARD",
				Help:  "Standard storage class",
			}, {
				Value: "GLACIER",
				Help:  "Archive storage mode",
			}, {
				Value: "STANDARD_IA",
				Help:  "Infrequent access storage mode",
			}},
		}, {
			// Mapping from here: https://ecloud.10086.cn/op-help-center/doc/article/24495
			Name:     "storage_class",
			Help:     "The storage class to use when storing new objects in ChinaMobile.",
			Provider: "ChinaMobile",
			Examples: []fs.OptionExample{{
				Value: "",
				Help:  "Default",
			}, {
				Value: "STANDARD",
				Help:  "Standard storage class",
			}, {
				Value: "GLACIER",
				Help:  "Archive storage mode",
			}, {
				Value: "STANDARD_IA",
				Help:  "Infrequent access storage mode",
			}},
		}, {
			// Mapping from here: https://liara.ir/landing/object-storage
			Name:     "storage_class",
			Help:     "The storage class to use when storing new objects in Liara",
			Provider: "Liara",
			Examples: []fs.OptionExample{{
				Value: "STANDARD",
				Help:  "Standard storage class",
			}},
		}, {
			// Mapping from here: https://www.arvancloud.com/en/products/cloud-storage
			Name:     "storage_class",
			Help:     "The storage class to use when storing new objects in ArvanCloud.",
			Provider: "ArvanCloud",
			Examples: []fs.OptionExample{{
				Value: "STANDARD",
				Help:  "Standard storage class",
			}},
		}, {
			// Mapping from here: https://intl.cloud.tencent.com/document/product/436/30925
			Name:     "storage_class",
			Help:     "The storage class to use when storing new objects in Tencent COS.",
			Provider: "TencentCOS",
			Examples: []fs.OptionExample{{
				Value: "",
				Help:  "Default",
			}, {
				Value: "STANDARD",
				Help:  "Standard storage class",
			}, {
				Value: "ARCHIVE",
				Help:  "Archive storage mode",
			}, {
				Value: "STANDARD_IA",
				Help:  "Infrequent access storage mode",
			}},
		}, {
			// Mapping from here: https://www.scaleway.com/en/docs/object-storage-glacier/#-Scaleway-Storage-Classes
			Name:     "storage_class",
			Help:     "The storage class to use when storing new objects in S3.",
			Provider: "Scaleway",
			Examples: []fs.OptionExample{{
				Value: "",
				Help:  "Default.",
			}, {
				Value: "STANDARD",
				Help:  "The Standard class for any upload.\nSuitable for on-demand content like streaming or CDN.",
			}, {
				Value: "GLACIER",
				Help:  "Archived storage.\nPrices are lower, but it needs to be restored first to be accessed.",
			}},
		}, {
			// Mapping from here: https://developer.qiniu.com/kodo/5906/storage-type
			Name:     "storage_class",
			Help:     "The storage class to use when storing new objects in Qiniu.",
			Provider: "Qiniu",
			Examples: []fs.OptionExample{{
				Value: "STANDARD",
				Help:  "Standard storage class",
			}, {
				Value: "LINE",
				Help:  "Infrequent access storage mode",
			}, {
				Value: "GLACIER",
				Help:  "Archive storage mode",
			}, {
				Value: "DEEP_ARCHIVE",
				Help:  "Deep archive storage mode",
			}},
		}, {
			Name: "upload_cutoff",
			Help: `Cutoff for switching to chunked upload.

Any files larger than this will be uploaded in chunks of chunk_size.
The minimum is 0 and the maximum is 5 GiB.`,
			Default:  defaultUploadCutoff,
			Advanced: true,
		}, {
			Name: "chunk_size",
			Help: `Chunk size to use for uploading.

When uploading files larger than upload_cutoff or files with unknown
size (e.g. from "rclone rcat" or uploaded with "rclone mount" or google
photos or google docs) they will be uploaded as multipart uploads
using this chunk size.

Note that "--s3-upload-concurrency" chunks of this size are buffered
in memory per transfer.

If you are transferring large files over high-speed links and you have
enough memory, then increasing this will speed up the transfers.

Rclone will automatically increase the chunk size when uploading a
large file of known size to stay below the 10,000 chunks limit.

Files of unknown size are uploaded with the configured
chunk_size. Since the default chunk size is 5 MiB and there can be at
most 10,000 chunks, this means that by default the maximum size of
a file you can stream upload is 48 GiB.  If you wish to stream upload
larger files then you will need to increase chunk_size.

Increasing the chunk size decreases the accuracy of the progress
statistics displayed with "-P" flag. Rclone treats chunk as sent when
it's buffered by the AWS SDK, when in fact it may still be uploading.
A bigger chunk size means a bigger AWS SDK buffer and progress
reporting more deviating from the truth.
`,
			Default:  minChunkSize,
			Advanced: true,
		}, {
			Name: "max_upload_parts",
			Help: `Maximum number of parts in a multipart upload.

This option defines the maximum number of multipart chunks to use
when doing a multipart upload.

This can be useful if a service does not support the AWS S3
specification of 10,000 chunks.

Rclone will automatically increase the chunk size when uploading a
large file of a known size to stay below this number of chunks limit.
`,
			Default:  maxUploadParts,
			Advanced: true,
		}, {
			Name: "copy_cutoff",
			Help: `Cutoff for switching to multipart copy.

Any files larger than this that need to be server-side copied will be
copied in chunks of this size.

The minimum is 0 and the maximum is 5 GiB.`,
			Default:  fs.SizeSuffix(maxSizeForCopy),
			Advanced: true,
		}, {
			Name: "disable_checksum",
			Help: `Don't store MD5 checksum with object metadata.

Normally rclone will calculate the MD5 checksum of the input before
uploading it so it can add it to metadata on the object. This is great
for data integrity checking but can cause long delays for large files
to start uploading.`,
			Default:  false,
			Advanced: true,
		}, {
			Name: "shared_credentials_file",
			Help: `Path to the shared credentials file.

If env_auth = true then rclone can use a shared credentials file.

If this variable is empty rclone will look for the
"AWS_SHARED_CREDENTIALS_FILE" env variable. If the env value is empty
it will default to the current user's home directory.

    Linux/OSX: "$HOME/.aws/credentials"
    Windows:   "%USERPROFILE%\.aws\credentials"
`,
			Advanced: true,
		}, {
			Name: "profile",
			Help: `Profile to use in the shared credentials file.

If env_auth = true then rclone can use a shared credentials file. This
variable controls which profile is used in that file.

If empty it will default to the environment variable "AWS_PROFILE" or
"default" if that environment variable is also not set.
`,
			Advanced: true,
		}, {
			Name:     "session_token",
			Help:     "An AWS session token.",
			Advanced: true,
		}, {
			Name: "upload_concurrency",
			Help: `Concurrency for multipart uploads.

This is the number of chunks of the same file that are uploaded
concurrently.

If you are uploading small numbers of large files over high-speed links
and these uploads do not fully utilize your bandwidth, then increasing
this may help to speed up the transfers.`,
			Default:  4,
			Advanced: true,
		}, {
			Name: "force_path_style",
			Help: `If true use path style access if false use virtual hosted style.

If this is true (the default) then rclone will use path style access,
if false then rclone will use virtual path style. See [the AWS S3
docs](https://docs.aws.amazon.com/AmazonS3/latest/dev/UsingBucket.html#access-bucket-intro)
for more info.

Some providers (e.g. AWS, Aliyun OSS, Netease COS, or Tencent COS) require this set to
false - rclone will do this automatically based on the provider
setting.`,
			Default:  true,
			Advanced: true,
		}, {
			Name: "v2_auth",
			Help: `If true use v2 authentication.

If this is false (the default) then rclone will use v4 authentication.
If it is set then rclone will use v2 authentication.

Use this only if v4 signatures don't work, e.g. pre Jewel/v10 CEPH.`,
			Default:  false,
			Advanced: true,
		}, {
			Name:     "use_accelerate_endpoint",
			Provider: "AWS",
			Help: `If true use the AWS S3 accelerated endpoint.

See: [AWS S3 Transfer acceleration](https://docs.aws.amazon.com/AmazonS3/latest/dev/transfer-acceleration-examples.html)`,
			Default:  false,
			Advanced: true,
		}, {
			Name:     "leave_parts_on_error",
			Provider: "AWS",
			Help: `If true avoid calling abort upload on a failure, leaving all successfully uploaded parts on S3 for manual recovery.

It should be set to true for resuming uploads across different sessions.

WARNING: Storing parts of an incomplete multipart upload counts towards space usage on S3 and will add additional costs if not cleaned up.
`,
			Default:  false,
			Advanced: true,
		}, {
			Name: "list_chunk",
			Help: `Size of listing chunk (response list for each ListObject S3 request).

This option is also known as "MaxKeys", "max-items", or "page-size" from the AWS S3 specification.
Most services truncate the response list to 1000 objects even if requested more than that.
In AWS S3 this is a global maximum and cannot be changed, see [AWS S3](https://docs.aws.amazon.com/cli/latest/reference/s3/ls.html).
In Ceph, this can be increased with the "rgw list buckets max chunk" option.
`,
			Default:  1000,
			Advanced: true,
		}, {
			Name: "list_version",
			Help: `Version of ListObjects to use: 1,2 or 0 for auto.

When S3 originally launched it only provided the ListObjects call to
enumerate objects in a bucket.

However in May 2016 the ListObjectsV2 call was introduced. This is
much higher performance and should be used if at all possible.

If set to the default, 0, rclone will guess according to the provider
set which list objects method to call. If it guesses wrong, then it
may be set manually here.
`,
			Default:  0,
			Advanced: true,
		}, {
			Name: "list_url_encode",
			Help: `Whether to url encode listings: true/false/unset

Some providers support URL encoding listings and where this is
available this is more reliable when using control characters in file
names. If this is set to unset (the default) then rclone will choose
according to the provider setting what to apply, but you can override
rclone's choice here.
`,
			Default:  fs.Tristate{},
			Advanced: true,
		}, {
			Name: "no_check_bucket",
			Help: `If set, don't attempt to check the bucket exists or create it.

This can be useful when trying to minimise the number of transactions
rclone does if you know the bucket exists already.

It can also be needed if the user you are using does not have bucket
creation permissions. Before v1.52.0 this would have passed silently
due to a bug.
`,
			Default:  false,
			Advanced: true,
		}, {
			Name: "no_head",
			Help: `If set, don't HEAD uploaded objects to check integrity.

This can be useful when trying to minimise the number of transactions
rclone does.

Setting it means that if rclone receives a 200 OK message after
uploading an object with PUT then it will assume that it got uploaded
properly.

In particular it will assume:

- the metadata, including modtime, storage class and content type was as uploaded
- the size was as uploaded

It reads the following items from the response for a single part PUT:

- the MD5SUM
- The uploaded date

For multipart uploads these items aren't read.

If an source object of unknown length is uploaded then rclone **will** do a
HEAD request.

Setting this flag increases the chance for undetected upload failures,
in particular an incorrect size, so it isn't recommended for normal
operation. In practice the chance of an undetected upload failure is
very small even with this flag.
`,
			Default:  false,
			Advanced: true,
		}, {
			Name:     "no_head_object",
			Help:     `If set, do not do HEAD before GET when getting objects.`,
			Default:  false,
			Advanced: true,
		}, {
			Name:     config.ConfigEncoding,
			Help:     config.ConfigEncodingHelp,
			Advanced: true,
			// Any UTF-8 character is valid in a key, however it can't handle
			// invalid UTF-8 and / have a special meaning.
			//
			// The SDK can't seem to handle uploading files called '.'
			//
			// FIXME would be nice to add
			// - initial / encoding
			// - doubled / encoding
			// - trailing / encoding
			// so that AWS keys are always valid file names
			Default: encoder.EncodeInvalidUtf8 |
				encoder.EncodeSlash |
				encoder.EncodeDot,
		}, {
			Name:     "memory_pool_flush_time",
			Default:  memoryPoolFlushTime,
			Advanced: true,
			Help: `How often internal memory buffer pools will be flushed.

Uploads which requires additional buffers (f.e multipart) will use memory pool for allocations.
This option controls how often unused buffers will be removed from the pool.`,
		}, {
			Name:     "memory_pool_use_mmap",
			Default:  memoryPoolUseMmap,
			Advanced: true,
			Help:     `Whether to use mmap buffers in internal memory pool.`,
		}, {
			Name:     "disable_http2",
			Default:  false,
			Advanced: true,
			Help: `Disable usage of http2 for S3 backends.

There is currently an unsolved issue with the s3 (specifically minio) backend
and HTTP/2.  HTTP/2 is enabled by default for the s3 backend but can be
disabled here.  When the issue is solved this flag will be removed.

See: https://github.com/rclone/rclone/issues/4673, https://github.com/rclone/rclone/issues/3631

`,
		}, {
			Name: "download_url",
			Help: `Custom endpoint for downloads.
This is usually set to a CloudFront CDN URL as AWS S3 offers
cheaper egress for data downloaded through the CloudFront network.`,
			Advanced: true,
		}, {
			Name: "use_multipart_etag",
			Help: `Whether to use ETag in multipart uploads for verification

This should be true, false or left unset to use the default for the provider.
`,
			Default:  fs.Tristate{},
			Advanced: true,
		}, {
			Name: "use_presigned_request",
			Help: `Whether to use a presigned request or PutObject for single part uploads

If this is false rclone will use PutObject from the AWS SDK to upload
an object.

Versions of rclone < 1.59 use presigned requests to upload a single
part object and setting this flag to true will re-enable that
functionality. This shouldn't be necessary except in exceptional
circumstances or for testing.
`,
			Default:  false,
			Advanced: true,
		}, {
			Name:     "versions",
			Help:     "Include old versions in directory listings.",
			Default:  false,
			Advanced: true,
		}, {
			Name: "version_at",
			Help: `Show file versions as they were at the specified time.

The parameter should be a date, "2006-01-02", datetime "2006-01-02
15:04:05" or a duration for that long ago, eg "100d" or "1h".

Note that when using this no file write operations are permitted,
so you can't upload files or delete them.

See [the time option docs](/docs/#time-option) for valid formats.
`,
			Default:  fs.Time{},
			Advanced: true,
		}, {
			Name: "decompress",
			Help: `If set this will decompress gzip encoded objects.

It is possible to upload objects to S3 with "Content-Encoding: gzip"
set. Normally rclone will download these files as compressed objects.

If this flag is set then rclone will decompress these files with
"Content-Encoding: gzip" as they are received. This means that rclone
can't check the size and hash but the file contents will be decompressed.
`,
			Advanced: true,
			Default:  false,
		}, {
			Name: "might_gzip",
			Help: strings.ReplaceAll(`Set this if the backend might gzip objects.

Normally providers will not alter objects when they are downloaded. If
an object was not uploaded with |Content-Encoding: gzip| then it won't
be set on download.

However some providers may gzip objects even if they weren't uploaded
with |Content-Encoding: gzip| (eg Cloudflare).

A symptom of this would be receiving errors like

    ERROR corrupted on transfer: sizes differ NNN vs MMM

If you set this flag and rclone downloads an object with
Content-Encoding: gzip set and chunked transfer encoding, then rclone
will decompress the object on the fly.

If this is set to unset (the default) then rclone will choose
according to the provider setting what to apply, but you can override
rclone's choice here.
`, "|", "`"),
			Default:  fs.Tristate{},
			Advanced: true,
		}, {
			Name:     "no_system_metadata",
			Help:     `Suppress setting and reading of system metadata`,
			Advanced: true,
			Default:  false,
		},
		}})
}

// Constants
const (
	metaMtime   = "mtime"     // the meta key to store mtime in - e.g. X-Amz-Meta-Mtime
	metaMD5Hash = "md5chksum" // the meta key to store md5hash in
	// The maximum size of object we can COPY - this should be 5 GiB but is < 5 GB for b2 compatibility
	// See https://forum.rclone.org/t/copying-files-within-a-b2-bucket/16680/76
	maxSizeForCopy      = 4768 * 1024 * 1024
	maxUploadParts      = 10000 // maximum allowed number of parts in a multi-part upload
	minChunkSize        = fs.SizeSuffix(1024 * 1024 * 5)
	defaultUploadCutoff = fs.SizeSuffix(200 * 1024 * 1024)
	maxUploadCutoff     = fs.SizeSuffix(5 * 1024 * 1024 * 1024)
	minSleep            = 10 * time.Millisecond // In case of error, start at 10ms sleep.

	memoryPoolFlushTime = fs.Duration(time.Minute) // flush the cached buffers after this long
	memoryPoolUseMmap   = false
	maxExpireDuration   = fs.Duration(7 * 24 * time.Hour) // max expiry is 1 week
)

// globals
var (
	errNotWithVersionAt = errors.New("can't modify or delete files in --s3-version-at mode")
)

// system metadata keys which this backend owns
var systemMetadataInfo = map[string]fs.MetadataHelp{
	"cache-control": {
		Help:    "Cache-Control header",
		Type:    "string",
		Example: "no-cache",
	},
	"content-disposition": {
		Help:    "Content-Disposition header",
		Type:    "string",
		Example: "inline",
	},
	"content-encoding": {
		Help:    "Content-Encoding header",
		Type:    "string",
		Example: "gzip",
	},
	"content-language": {
		Help:    "Content-Language header",
		Type:    "string",
		Example: "en-US",
	},
	"content-type": {
		Help:    "Content-Type header",
		Type:    "string",
		Example: "text/plain",
	},
	// "tagging": {
	// 	Help:    "x-amz-tagging header",
	// 	Type:    "string",
	// 	Example: "tag1=value1&tag2=value2",
	// },
	"tier": {
		Help:     "Tier of the object",
		Type:     "string",
		Example:  "GLACIER",
		ReadOnly: true,
	},
	"mtime": {
		Help:    "Time of last modification, read from rclone metadata",
		Type:    "RFC 3339",
		Example: "2006-01-02T15:04:05.999999999Z07:00",
	},
	"btime": {
		Help:     "Time of file birth (creation) read from Last-Modified header",
		Type:     "RFC 3339",
		Example:  "2006-01-02T15:04:05.999999999Z07:00",
		ReadOnly: true,
	},
}

// Options defines the configuration for this backend
type Options struct {
	Provider              string               `config:"provider"`
	EnvAuth               bool                 `config:"env_auth"`
	AccessKeyID           string               `config:"access_key_id"`
	SecretAccessKey       string               `config:"secret_access_key"`
	Region                string               `config:"region"`
	Endpoint              string               `config:"endpoint"`
	LocationConstraint    string               `config:"location_constraint"`
	ACL                   string               `config:"acl"`
	BucketACL             string               `config:"bucket_acl"`
	RequesterPays         bool                 `config:"requester_pays"`
	ServerSideEncryption  string               `config:"server_side_encryption"`
	SSEKMSKeyID           string               `config:"sse_kms_key_id"`
	SSECustomerAlgorithm  string               `config:"sse_customer_algorithm"`
	SSECustomerKey        string               `config:"sse_customer_key"`
	SSECustomerKeyBase64  string               `config:"sse_customer_key_base64"`
	SSECustomerKeyMD5     string               `config:"sse_customer_key_md5"`
	StorageClass          string               `config:"storage_class"`
	UploadCutoff          fs.SizeSuffix        `config:"upload_cutoff"`
	CopyCutoff            fs.SizeSuffix        `config:"copy_cutoff"`
	ChunkSize             fs.SizeSuffix        `config:"chunk_size"`
	MaxUploadParts        int                  `config:"max_upload_parts"`
	DisableChecksum       bool                 `config:"disable_checksum"`
	SharedCredentialsFile string               `config:"shared_credentials_file"`
	Profile               string               `config:"profile"`
	SessionToken          string               `config:"session_token"`
	UploadConcurrency     int                  `config:"upload_concurrency"`
	ForcePathStyle        bool                 `config:"force_path_style"`
	V2Auth                bool                 `config:"v2_auth"`
	UseAccelerateEndpoint bool                 `config:"use_accelerate_endpoint"`
	LeavePartsOnError     bool                 `config:"leave_parts_on_error"`
	ListChunk             int64                `config:"list_chunk"`
	ListVersion           int                  `config:"list_version"`
	ListURLEncode         fs.Tristate          `config:"list_url_encode"`
	NoCheckBucket         bool                 `config:"no_check_bucket"`
	NoHead                bool                 `config:"no_head"`
	NoHeadObject          bool                 `config:"no_head_object"`
	Enc                   encoder.MultiEncoder `config:"encoding"`
	MemoryPoolFlushTime   fs.Duration          `config:"memory_pool_flush_time"`
	MemoryPoolUseMmap     bool                 `config:"memory_pool_use_mmap"`
	DisableHTTP2          bool                 `config:"disable_http2"`
	DownloadURL           string               `config:"download_url"`
	UseMultipartEtag      fs.Tristate          `config:"use_multipart_etag"`
	UsePresignedRequest   bool                 `config:"use_presigned_request"`
	Versions              bool                 `config:"versions"`
	VersionAt             fs.Time              `config:"version_at"`
	Decompress            bool                 `config:"decompress"`
	MightGzip             fs.Tristate          `config:"might_gzip"`
	NoSystemMetadata      bool                 `config:"no_system_metadata"`
}

// Fs represents a remote s3 server
type Fs struct {
	name           string           // the name of the remote
	root           string           // root of the bucket - ignore all objects above this
	opt            Options          // parsed options
	ci             *fs.ConfigInfo   // global config
	ctx            context.Context  // global context for reading config
	features       *fs.Features     // optional features
	c              *s3.S3           // the connection to the s3 server
	ses            *session.Session // the s3 session
	rootBucket     string           // bucket part of root (if any)
	rootDirectory  string           // directory part of root (if any)
	cache          *bucket.Cache    // cache for bucket creation status
	pacer          *fs.Pacer        // To pace the API calls
	srv            *http.Client     // a plain http client
	srvRest        *rest.Client     // the rest connection to the server
	pool           *pool.Pool       // memory pool
	etagIsNotMD5   bool             // if set ETags are not MD5s
	versioningMu   sync.Mutex
	versioning     fs.Tristate // if set bucket is using versions
	warnCompressed sync.Once   // warn once about compressed files
}

// Object describes a s3 object
type Object struct {
	// Will definitely have everything but meta which may be nil
	//
	// List will read everything but meta & mimeType - to fill
	// that in you need to call readMetaData
	fs           *Fs               // what this object is part of
	remote       string            // The remote path
	md5          string            // md5sum of the object
	bytes        int64             // size of the object
	lastModified time.Time         // Last modified
	meta         map[string]string // The object metadata if known - may be nil - with lower case keys
	mimeType     string            // MimeType of object - may be ""
	versionID    *string           // If present this points to an object version

	// Metadata as pointers to strings as they often won't be present
	storageClass       *string // e.g. GLACIER
	cacheControl       *string // Cache-Control: header
	contentDisposition *string // Content-Disposition: header
	contentEncoding    *string // Content-Encoding: header
	contentLanguage    *string // Content-Language: header
}

// ------------------------------------------------------------

// Name of the remote (as passed into NewFs)
func (f *Fs) Name() string {
	return f.name
}

// Root of the remote (as passed into NewFs)
func (f *Fs) Root() string {
	return f.root
}

// String converts this Fs to a string
func (f *Fs) String() string {
	if f.rootBucket == "" {
		return "S3 root"
	}
	if f.rootDirectory == "" {
		return fmt.Sprintf("S3 bucket %s", f.rootBucket)
	}
	return fmt.Sprintf("S3 bucket %s path %s", f.rootBucket, f.rootDirectory)
}

// Features returns the optional features of this Fs
func (f *Fs) Features() *fs.Features {
	return f.features
}

// retryErrorCodes is a slice of error codes that we will retry
// See: https://docs.aws.amazon.com/AmazonS3/latest/API/ErrorResponses.html
var retryErrorCodes = []int{
	429, // Too Many Requests
	500, // Internal Server Error - "We encountered an internal error. Please try again."
	503, // Service Unavailable/Slow Down - "Reduce your request rate"
}

// S3 is pretty resilient, and the built in retry handling is probably sufficient
// as it should notice closed connections and timeouts which are the most likely
// sort of failure modes
func (f *Fs) shouldRetry(ctx context.Context, err error) (bool, error) {
	if fserrors.ContextError(ctx, &err) {
		return false, err
	}
	// If this is an awserr object, try and extract more useful information to determine if we should retry
	if awsError, ok := err.(awserr.Error); ok {
		// Simple case, check the original embedded error in case it's generically retryable
		if fserrors.ShouldRetry(awsError.OrigErr()) {
			return true, err
		}
		// If it is a timeout then we want to retry that
		if awsError.Code() == "RequestTimeout" {
			return true, err
		}
		// Failing that, if it's a RequestFailure it's probably got an http status code we can check
		if reqErr, ok := err.(awserr.RequestFailure); ok {
			// 301 if wrong region for bucket - can only update if running from a bucket
			if f.rootBucket != "" {
				if reqErr.StatusCode() == http.StatusMovedPermanently {
					urfbErr := f.updateRegionForBucket(ctx, f.rootBucket)
					if urfbErr != nil {
						fs.Errorf(f, "Failed to update region for bucket: %v", urfbErr)
						return false, err
					}
					return true, err
				}
			}
			for _, e := range retryErrorCodes {
				if reqErr.StatusCode() == e {
					return true, err
				}
			}
		}
	}
	// Ok, not an awserr, check for generic failure conditions
	return fserrors.ShouldRetry(err), err
}

// parsePath parses a remote 'url'
func parsePath(path string) (root string) {
	root = strings.Trim(path, "/")
	return
}

// split returns bucket and bucketPath from the rootRelativePath
// relative to f.root
func (f *Fs) split(rootRelativePath string) (bucketName, bucketPath string) {
	bucketName, bucketPath = bucket.Split(path.Join(f.root, rootRelativePath))
	return f.opt.Enc.FromStandardName(bucketName), f.opt.Enc.FromStandardPath(bucketPath)
}

// split returns bucket and bucketPath from the object
func (o *Object) split() (bucket, bucketPath string) {
	bucket, bucketPath = o.fs.split(o.remote)
	// If there is an object version, then the path may have a
	// version suffix, if so remove it.
	//
	// If we are unlucky enough to have a file name with a valid
	// version path where this wasn't required (eg using
	// --s3-version-at) then this will go wrong.
	if o.versionID != nil {
		_, bucketPath = version.Remove(bucketPath)
	}
	return bucket, bucketPath
}

// getClient makes an http client according to the options
func getClient(ctx context.Context, opt *Options) *http.Client {
	// TODO: Do we need cookies too?
	t := fshttp.NewTransportCustom(ctx, func(t *http.Transport) {
		if opt.DisableHTTP2 {
			t.TLSNextProto = map[string]func(string, *tls.Conn) http.RoundTripper{}
		}
	})
	return &http.Client{
		Transport: t,
	}
}

// s3Connection makes a connection to s3
func s3Connection(ctx context.Context, opt *Options, client *http.Client) (*s3.S3, *session.Session, error) {
	ci := fs.GetConfig(ctx)
	// Make the auth
	v := credentials.Value{
		AccessKeyID:     opt.AccessKeyID,
		SecretAccessKey: opt.SecretAccessKey,
		SessionToken:    opt.SessionToken,
	}

	lowTimeoutClient := &http.Client{Timeout: 1 * time.Second} // low timeout to ec2 metadata service

	def := defaults.Get()
	def.Config.HTTPClient = lowTimeoutClient

	// start a new AWS session
	awsSession, err := session.NewSession()
	if err != nil {
		return nil, nil, fmt.Errorf("NewSession: %w", err)
	}

	// first provider to supply a credential set "wins"
	providers := []credentials.Provider{
		// use static credentials if they're present (checked by provider)
		&credentials.StaticProvider{Value: v},

		// * Access Key ID:     AWS_ACCESS_KEY_ID or AWS_ACCESS_KEY
		// * Secret Access Key: AWS_SECRET_ACCESS_KEY or AWS_SECRET_KEY
		&credentials.EnvProvider{},

		// A SharedCredentialsProvider retrieves credentials
		// from the current user's home directory.  It checks
		// AWS_SHARED_CREDENTIALS_FILE and AWS_PROFILE too.
		&credentials.SharedCredentialsProvider{
			Filename: opt.SharedCredentialsFile, // If empty will look for "AWS_SHARED_CREDENTIALS_FILE" env variable.
			Profile:  opt.Profile,               // If empty will look gor "AWS_PROFILE" env var or "default" if not set.
		},

		// Pick up IAM role if we're in an ECS task
		defaults.RemoteCredProvider(*def.Config, def.Handlers),

		// Pick up IAM role in case we're on EC2
		&ec2rolecreds.EC2RoleProvider{
			Client: ec2metadata.New(awsSession, &aws.Config{
				HTTPClient: lowTimeoutClient,
			}),
			ExpiryWindow: 3 * time.Minute,
		},
	}
	cred := credentials.NewChainCredentials(providers)

	switch {
	case opt.EnvAuth:
		// No need for empty checks if "env_auth" is true
	case v.AccessKeyID == "" && v.SecretAccessKey == "":
		// if no access key/secret and iam is explicitly disabled then fall back to anon interaction
		cred = credentials.AnonymousCredentials
	case v.AccessKeyID == "":
		return nil, nil, errors.New("access_key_id not found")
	case v.SecretAccessKey == "":
		return nil, nil, errors.New("secret_access_key not found")
	}

	if opt.Region == "" {
		opt.Region = "us-east-1"
	}
	setQuirks(opt)
	awsConfig := aws.NewConfig().
		WithMaxRetries(ci.LowLevelRetries).
		WithCredentials(cred).
		WithHTTPClient(client).
		WithS3ForcePathStyle(opt.ForcePathStyle).
		WithS3UseAccelerate(opt.UseAccelerateEndpoint).
		WithS3UsEast1RegionalEndpoint(endpoints.RegionalS3UsEast1Endpoint)

	if opt.Region != "" {
		awsConfig.WithRegion(opt.Region)
	}
	if opt.Endpoint != "" {
		awsConfig.WithEndpoint(opt.Endpoint)
	}

	// awsConfig.WithLogLevel(aws.LogDebugWithSigning)
	awsSessionOpts := session.Options{
		Config: *awsConfig,
	}
	if opt.EnvAuth && opt.AccessKeyID == "" && opt.SecretAccessKey == "" {
		// Enable loading config options from ~/.aws/config (selected by AWS_PROFILE env)
		awsSessionOpts.SharedConfigState = session.SharedConfigEnable
		// Set the name of the profile if supplied
		awsSessionOpts.Profile = opt.Profile
		// Set the shared config file if supplied
		if opt.SharedCredentialsFile != "" {
			awsSessionOpts.SharedConfigFiles = []string{opt.SharedCredentialsFile}
		}
		// The session constructor (aws/session/mergeConfigSrcs) will only use the user's preferred credential source
		// (from the shared config file) if the passed-in Options.Config.Credentials is nil.
		awsSessionOpts.Config.Credentials = nil
	}
	ses, err := session.NewSessionWithOptions(awsSessionOpts)
	if err != nil {
		return nil, nil, err
	}
	c := s3.New(ses)
	if opt.V2Auth || opt.Region == "other-v2-signature" {
		fs.Debugf(nil, "Using v2 auth")
		signer := func(req *request.Request) {
			// Ignore AnonymousCredentials object
			if req.Config.Credentials == credentials.AnonymousCredentials {
				return
			}
			sign(v.AccessKeyID, v.SecretAccessKey, req.HTTPRequest)
		}
		c.Handlers.Sign.Clear()
		c.Handlers.Sign.PushBackNamed(corehandlers.BuildContentLengthHandler)
		c.Handlers.Sign.PushBack(signer)
	}
	return c, ses, nil
}

func checkUploadChunkSize(cs fs.SizeSuffix) error {
	if cs < minChunkSize {
		return fmt.Errorf("%s is less than %s", cs, minChunkSize)
	}
	return nil
}

func (f *Fs) setUploadChunkSize(cs fs.SizeSuffix) (old fs.SizeSuffix, err error) {
	err = checkUploadChunkSize(cs)
	if err == nil {
		old, f.opt.ChunkSize = f.opt.ChunkSize, cs
	}
	return
}

func checkUploadCutoff(cs fs.SizeSuffix) error {
	if cs > maxUploadCutoff {
		return fmt.Errorf("%s is greater than %s", cs, maxUploadCutoff)
	}
	return nil
}

func (f *Fs) setUploadCutoff(cs fs.SizeSuffix) (old fs.SizeSuffix, err error) {
	err = checkUploadCutoff(cs)
	if err == nil {
		old, f.opt.UploadCutoff = f.opt.UploadCutoff, cs
	}
	return
}

// setEndpointValueForIDriveE2 gets user region endpoint against the Access Key details by calling the API
func setEndpointValueForIDriveE2(m configmap.Mapper) (err error) {
	value, ok := m.Get(fs.ConfigProvider)
	if !ok || value != "IDrive" {
		return
	}
	value, ok = m.Get("access_key_id")
	if !ok || value == "" {
		return
	}
	client := &http.Client{Timeout: time.Second * 3}
	// API to get user region endpoint against the Access Key details: https://www.idrive.com/e2/guides/get_region_endpoint
	resp, err := client.Post("https://api.idrivee2.com/api/service/get_region_end_point",
		"application/json",
		strings.NewReader(`{"access_key": "`+value+`"}`))
	if err != nil {
		return
	}
	defer fs.CheckClose(resp.Body, &err)
	decoder := json.NewDecoder(resp.Body)
	var data = &struct {
		RespCode   int    `json:"resp_code"`
		RespMsg    string `json:"resp_msg"`
		DomainName string `json:"domain_name"`
	}{}
	if err = decoder.Decode(data); err == nil && data.RespCode == 0 {
		m.Set("endpoint", data.DomainName)
	}
	return
}

// Set the provider quirks
//
// There should be no testing against opt.Provider anywhere in the
// code except in here to localise the setting of the quirks.
//
// These should be differences from AWS S3
func setQuirks(opt *Options) {
	var (
		listObjectsV2     = true
		virtualHostStyle  = true
		urlEncodeListings = true
		useMultipartEtag  = true
		mightGzip         = true // assume all providers might gzip until proven otherwise
	)
	switch opt.Provider {
	case "AWS":
		// No quirks
		mightGzip = false // Never auto gzips objects
	case "Alibaba":
		useMultipartEtag = false // Alibaba seems to calculate multipart Etags differently from AWS
	case "HuaweiOBS":
		// Huawei OBS PFS is not support listObjectV2, and if turn on the urlEncodeListing, marker will not work and keep list same page forever.
		urlEncodeListings = false
		listObjectsV2 = false
	case "Ceph":
		listObjectsV2 = false
		virtualHostStyle = false
		urlEncodeListings = false
	case "ChinaMobile":
		listObjectsV2 = false
		virtualHostStyle = false
		urlEncodeListings = false
	case "Cloudflare":
		virtualHostStyle = false
		useMultipartEtag = false // currently multipart Etags are random
	case "ArvanCloud":
		listObjectsV2 = false
		virtualHostStyle = false
		urlEncodeListings = false
	case "DigitalOcean":
		urlEncodeListings = false
	case "Dreamhost":
		urlEncodeListings = false
	case "IBMCOS":
		listObjectsV2 = false // untested
		virtualHostStyle = false
		urlEncodeListings = false
		useMultipartEtag = false // untested
	case "IDrive":
		virtualHostStyle = false
	case "IONOS":
		// listObjectsV2 supported - https://api.ionos.com/docs/s3/#Basic-Operations-get-Bucket-list-type-2
		virtualHostStyle = false
		urlEncodeListings = false
	case "Liara":
		virtualHostStyle = false
		urlEncodeListings = false
		useMultipartEtag = false
	case "LyveCloud":
		useMultipartEtag = false // LyveCloud seems to calculate multipart Etags differently from AWS
	case "Minio":
		virtualHostStyle = false
	case "Netease":
		listObjectsV2 = false // untested
		urlEncodeListings = false
		useMultipartEtag = false // untested
	case "RackCorp":
		// No quirks
		useMultipartEtag = false // untested
	case "Scaleway":
		// Scaleway can only have 1000 parts in an upload
		if opt.MaxUploadParts > 1000 {
			opt.MaxUploadParts = 1000
		}
		urlEncodeListings = false
	case "SeaweedFS":
		listObjectsV2 = false // untested
		virtualHostStyle = false
		urlEncodeListings = false
		useMultipartEtag = false // untested
	case "StackPath":
		listObjectsV2 = false // untested
		virtualHostStyle = false
		urlEncodeListings = false
	case "Storj":
		// Force chunk size to >= 64 MiB
		if opt.ChunkSize < 64*fs.Mebi {
			opt.ChunkSize = 64 * fs.Mebi
		}
	case "TencentCOS":
		listObjectsV2 = false    // untested
		useMultipartEtag = false // untested
	case "Wasabi":
		// No quirks
	case "Qiniu":
		useMultipartEtag = false
		urlEncodeListings = false
	case "Other":
		listObjectsV2 = false
		virtualHostStyle = false
		urlEncodeListings = false
		useMultipartEtag = false
	default:
		fs.Logf("s3", "s3 provider %q not known - please set correctly", opt.Provider)
		listObjectsV2 = false
		virtualHostStyle = false
		urlEncodeListings = false
		useMultipartEtag = false
	}

	// Path Style vs Virtual Host style
	if virtualHostStyle || opt.UseAccelerateEndpoint {
		opt.ForcePathStyle = false
	}

	// Set to see if we need to URL encode listings
	if !opt.ListURLEncode.Valid {
		opt.ListURLEncode.Valid = true
		opt.ListURLEncode.Value = urlEncodeListings
	}

	// Set the correct list version if not manually set
	if opt.ListVersion == 0 {
		if listObjectsV2 {
			opt.ListVersion = 2
		} else {
			opt.ListVersion = 1
		}
	}

	// Set the correct use multipart Etag for error checking if not manually set
	if !opt.UseMultipartEtag.Valid {
		opt.UseMultipartEtag.Valid = true
		opt.UseMultipartEtag.Value = useMultipartEtag
	}

	// set MightGzip if not manually set
	if !opt.MightGzip.Valid {
		opt.MightGzip.Valid = true
		opt.MightGzip.Value = mightGzip
	}
}

// setRoot changes the root of the Fs
func (f *Fs) setRoot(root string) {
	f.root = parsePath(root)
	f.rootBucket, f.rootDirectory = bucket.Split(f.root)
}

// return a pointer to the string if non empty or nil if it is empty
func stringPointerOrNil(s string) *string {
	if s == "" {
		return nil
	}
	return &s
}

// NewFs constructs an Fs from the path, bucket:path
func NewFs(ctx context.Context, name, root string, m configmap.Mapper) (fs.Fs, error) {
	// Parse config into Options struct
	opt := new(Options)
	err := configstruct.Set(m, opt)
	if err != nil {
		return nil, err
	}
	err = checkUploadChunkSize(opt.ChunkSize)
	if err != nil {
		return nil, fmt.Errorf("s3: chunk size: %w", err)
	}
	err = checkUploadCutoff(opt.UploadCutoff)
	if err != nil {
		return nil, fmt.Errorf("s3: upload cutoff: %w", err)
	}
	if opt.Versions && opt.VersionAt.IsSet() {
		return nil, errors.New("s3: cant use --s3-versions and --s3-version-at at the same time")
	}
	if opt.BucketACL == "" {
		opt.BucketACL = opt.ACL
	}
	if opt.SSECustomerKeyBase64 != "" && opt.SSECustomerKey != "" {
		return nil, errors.New("s3: can't use sse_customer_key and sse_customer_key_base64 at the same time")
	} else if opt.SSECustomerKeyBase64 != "" {
		// Decode the base64-encoded key and store it in the SSECustomerKey field
		decoded, err := base64.StdEncoding.DecodeString(opt.SSECustomerKeyBase64)
		if err != nil {
			return nil, fmt.Errorf("s3: Could not decode sse_customer_key_base64: %w", err)
		}
		opt.SSECustomerKey = string(decoded)
	}
	if opt.SSECustomerKey != "" && opt.SSECustomerKeyMD5 == "" {
		// calculate CustomerKeyMD5 if not supplied
		md5sumBinary := md5.Sum([]byte(opt.SSECustomerKey))
		opt.SSECustomerKeyMD5 = base64.StdEncoding.EncodeToString(md5sumBinary[:])
	}
	srv := getClient(ctx, opt)
	c, ses, err := s3Connection(ctx, opt, srv)
	if err != nil {
		return nil, err
	}

	ci := fs.GetConfig(ctx)
	pc := fs.NewPacer(ctx, pacer.NewS3(pacer.MinSleep(minSleep)))
	// Set pacer retries to 2 (1 try and 1 retry) because we are
	// relying on SDK retry mechanism, but we allow 2 attempts to
	// retry directory listings after XMLSyntaxError
	pc.SetRetries(2)

	f := &Fs{
		name:    name,
		opt:     *opt,
		ci:      ci,
		ctx:     ctx,
		c:       c,
		ses:     ses,
		pacer:   pc,
		cache:   bucket.NewCache(),
		srv:     srv,
		srvRest: rest.NewClient(fshttp.NewClient(ctx)),
		pool: pool.New(
			time.Duration(opt.MemoryPoolFlushTime),
			int(opt.ChunkSize),
			opt.UploadConcurrency*ci.Transfers,
			opt.MemoryPoolUseMmap,
		),
	}
	if opt.ServerSideEncryption == "aws:kms" || opt.SSECustomerAlgorithm != "" {
		// From: https://docs.aws.amazon.com/AmazonS3/latest/API/RESTCommonResponseHeaders.html
		//
		// Objects encrypted by SSE-S3 or plaintext have ETags that are an MD5
		// digest of their data.
		//
		// Objects encrypted by SSE-C or SSE-KMS have ETags that are not an
		// MD5 digest of their object data.
		f.etagIsNotMD5 = true
	}
	f.setRoot(root)
	f.features = (&fs.Features{
		ReadMimeType:      true,
		WriteMimeType:     true,
		ReadMetadata:      true,
		WriteMetadata:     true,
		UserMetadata:      true,
		BucketBased:       true,
		BucketBasedRootOK: true,
		SetTier:           true,
		GetTier:           true,
		SlowModTime:       true,
	}).Fill(ctx, f)
	if f.rootBucket != "" && f.rootDirectory != "" && !opt.NoHeadObject && !strings.HasSuffix(root, "/") {
		// Check to see if the (bucket,directory) is actually an existing file
		oldRoot := f.root
		newRoot, leaf := path.Split(oldRoot)
		f.setRoot(newRoot)
		_, err := f.NewObject(ctx, leaf)
		if err != nil {
			// File doesn't exist or is a directory so return old f
			f.setRoot(oldRoot)
			return f, nil
		}
		// return an error with an fs which points to the parent
		return f, fs.ErrorIsFile
	}
	if opt.Provider == "Storj" {
		f.features.SetTier = false
		f.features.GetTier = false
	}
	if opt.Provider == "IDrive" {
		f.features.SetTier = false
	}
	// f.listMultipartUploads()
	return f, nil
}

// getMetaDataListing gets the metadata from the object unconditionally from the listing
//
// This is needed to find versioned objects from their paths.
//
// It may return info == nil and err == nil if a HEAD would be more appropriate
func (f *Fs) getMetaDataListing(ctx context.Context, wantRemote string) (info *s3.Object, versionID *string, err error) {
	bucket, bucketPath := f.split(wantRemote)

	// Strip the version string off if using versions
	if f.opt.Versions {
		var timestamp time.Time
		timestamp, bucketPath = version.Remove(bucketPath)
		// If the path had no version string return no info, to force caller to look it up
		if timestamp.IsZero() {
			return nil, nil, nil
		}
	}

	err = f.list(ctx, listOpt{
		bucket:       bucket,
		directory:    bucketPath,
		recurse:      true,
		withVersions: f.opt.Versions,
		findFile:     true,
		versionAt:    f.opt.VersionAt,
	}, func(gotRemote string, object *s3.Object, objectVersionID *string, isDirectory bool) error {
		if isDirectory {
			return nil
		}
		if wantRemote != gotRemote {
			return nil
		}
		info = object
		versionID = objectVersionID
		return errEndList // read only 1 item
	})
	if err != nil {
		if err == fs.ErrorDirNotFound {
			return nil, nil, fs.ErrorObjectNotFound
		}
		return nil, nil, err
	}
	if info == nil {
		return nil, nil, fs.ErrorObjectNotFound
	}
	return info, versionID, nil
}

// stringClonePointer clones the string pointed to by sp into new
// memory. This is useful to stop us keeping references to small
// strings carved out of large XML responses.
func stringClonePointer(sp *string) *string {
	if sp == nil {
		return nil
	}
	var s = *sp
	return &s
}

// Return an Object from a path
//
// If it can't be found it returns the error ErrorObjectNotFound.
func (f *Fs) newObjectWithInfo(ctx context.Context, remote string, info *s3.Object, versionID *string) (obj fs.Object, err error) {
	o := &Object{
		fs:     f,
		remote: remote,
	}
	if info == nil && ((f.opt.Versions && version.Match(remote)) || f.opt.VersionAt.IsSet()) {
		// If versions, have to read the listing to find the correct version ID
		info, versionID, err = f.getMetaDataListing(ctx, remote)
		if err != nil {
			return nil, err
		}
	}
	if info != nil {
		// Set info but not meta
		if info.LastModified == nil {
			fs.Logf(o, "Failed to read last modified")
			o.lastModified = time.Now()
		} else {
			o.lastModified = *info.LastModified
		}
		o.setMD5FromEtag(aws.StringValue(info.ETag))
		o.bytes = aws.Int64Value(info.Size)
		o.storageClass = stringClonePointer(info.StorageClass)
		o.versionID = stringClonePointer(versionID)
	} else if !o.fs.opt.NoHeadObject {
		err := o.readMetaData(ctx) // reads info and meta, returning an error
		if err != nil {
			return nil, err
		}
	}
	return o, nil
}

// NewObject finds the Object at remote.  If it can't be found
// it returns the error fs.ErrorObjectNotFound.
func (f *Fs) NewObject(ctx context.Context, remote string) (fs.Object, error) {
	return f.newObjectWithInfo(ctx, remote, nil, nil)
}

// Gets the bucket location
func (f *Fs) getBucketLocation(ctx context.Context, bucket string) (string, error) {
	region, err := s3manager.GetBucketRegion(ctx, f.ses, bucket, "", func(r *request.Request) {
		r.Config.S3ForcePathStyle = aws.Bool(f.opt.ForcePathStyle)
	})
	if err != nil {
		return "", err
	}
	return region, nil
}

// Updates the region for the bucket by reading the region from the
// bucket then updating the session.
func (f *Fs) updateRegionForBucket(ctx context.Context, bucket string) error {
	region, err := f.getBucketLocation(ctx, bucket)
	if err != nil {
		return fmt.Errorf("reading bucket location failed: %w", err)
	}
	if aws.StringValue(f.c.Config.Endpoint) != "" {
		return fmt.Errorf("can't set region to %q as endpoint is set", region)
	}
	if aws.StringValue(f.c.Config.Region) == region {
		return fmt.Errorf("region is already %q - not updating", region)
	}

	// Make a new session with the new region
	oldRegion := f.opt.Region
	f.opt.Region = region
	c, ses, err := s3Connection(f.ctx, &f.opt, f.srv)
	if err != nil {
		return fmt.Errorf("creating new session failed: %w", err)
	}
	f.c = c
	f.ses = ses

	fs.Logf(f, "Switched region to %q from %q", region, oldRegion)
	return nil
}

// Common interface for bucket listers
type bucketLister interface {
	List(ctx context.Context) (resp *s3.ListObjectsV2Output, versionIDs []*string, err error)
	URLEncodeListings(bool)
}

// V1 bucket lister
type v1List struct {
	f   *Fs
	req s3.ListObjectsInput
}

// Create a new V1 bucket lister
func (f *Fs) newV1List(req *s3.ListObjectsV2Input) bucketLister {
	l := &v1List{
		f: f,
	}
	// Convert v2 req into v1 req
	//structs.SetFrom(&l.req, req)
	setFrom_s3ListObjectsInput_s3ListObjectsV2Input(&l.req, req)
	return l
}

// List a bucket with V1 listing
func (ls *v1List) List(ctx context.Context) (resp *s3.ListObjectsV2Output, versionIDs []*string, err error) {
	respv1, err := ls.f.c.ListObjectsWithContext(ctx, &ls.req)
	if err != nil {
		return nil, nil, err
	}

	// Set up the request for next time
	ls.req.Marker = respv1.NextMarker
	if aws.BoolValue(respv1.IsTruncated) && ls.req.Marker == nil {
		if len(respv1.Contents) == 0 {
			return nil, nil, errors.New("s3 protocol error: received listing v1 with IsTruncated set, no NextMarker and no Contents")
		}
		// Use the last Key received if no NextMarker and isTruncated
		ls.req.Marker = respv1.Contents[len(respv1.Contents)-1].Key

	}

	// If we are URL encoding then must decode the marker
	if ls.req.Marker != nil && ls.req.EncodingType != nil {
		*ls.req.Marker, err = url.QueryUnescape(*ls.req.Marker)
		if err != nil {
			return nil, nil, fmt.Errorf("failed to URL decode Marker %q: %w", *ls.req.Marker, err)
		}
	}

	// convert v1 resp into v2 resp
	resp = new(s3.ListObjectsV2Output)
	//structs.SetFrom(resp, respv1)
	setFrom_s3ListObjectsV2Output_s3ListObjectsOutput(resp, respv1)

	return resp, nil, nil
}

// URL Encode the listings
func (ls *v1List) URLEncodeListings(encode bool) {
	if encode {
		ls.req.EncodingType = aws.String(s3.EncodingTypeUrl)
	} else {
		ls.req.EncodingType = nil
	}
}

// V2 bucket lister
type v2List struct {
	f   *Fs
	req s3.ListObjectsV2Input
}

// Create a new V2 bucket lister
func (f *Fs) newV2List(req *s3.ListObjectsV2Input) bucketLister {
	return &v2List{
		f:   f,
		req: *req,
	}
}

// Do a V2 listing
func (ls *v2List) List(ctx context.Context) (resp *s3.ListObjectsV2Output, versionIDs []*string, err error) {
	resp, err = ls.f.c.ListObjectsV2WithContext(ctx, &ls.req)
	if err != nil {
		return nil, nil, err
	}
<<<<<<< HEAD
=======
	if aws.BoolValue(resp.IsTruncated) && (resp.NextContinuationToken == nil || *resp.NextContinuationToken == "") {
		return nil, nil, errors.New("s3 protocol error: received listing v2 with IsTruncated set and no NextContinuationToken. Should you be using `--s3-list-version 1`?")
	}
>>>>>>> 486e7133
	ls.req.ContinuationToken = resp.NextContinuationToken
	return resp, nil, nil
}

// URL Encode the listings
func (ls *v2List) URLEncodeListings(encode bool) {
	if encode {
		ls.req.EncodingType = aws.String(s3.EncodingTypeUrl)
	} else {
		ls.req.EncodingType = nil
	}
}

// Versions bucket lister
type versionsList struct {
	f              *Fs
	req            s3.ListObjectVersionsInput
	versionAt      time.Time // set if we want only versions before this
	usingVersionAt bool      // set if we need to use versionAt
	hidden         bool      // set to see hidden versions
	lastKeySent    string    // last Key sent to the receiving function
}

// Create a new Versions bucket lister
func (f *Fs) newVersionsList(req *s3.ListObjectsV2Input, hidden bool, versionAt time.Time) bucketLister {
	l := &versionsList{
		f:              f,
		versionAt:      versionAt,
		usingVersionAt: !versionAt.IsZero(),
		hidden:         hidden,
	}
	// Convert v2 req into withVersions req
	//structs.SetFrom(&l.req, req)
	setFrom_s3ListObjectVersionsInput_s3ListObjectsV2Input(&l.req, req)
	return l
}

// Any s3.Object or s3.ObjectVersion with this as their Size are delete markers
var isDeleteMarker = new(int64)

// Compare two s3.ObjectVersions, sorted alphabetically by key with
// the newest first if the Keys match or the one with IsLatest set if
// everything matches.
func versionLess(a, b *s3.ObjectVersion) bool {
	if a == nil || a.Key == nil || a.LastModified == nil {
		return true
	}
	if b == nil || b.Key == nil || b.LastModified == nil {
		return false
	}
	if *a.Key < *b.Key {
		return true
	}
	if *a.Key > *b.Key {
		return false
	}
	dt := (*a.LastModified).Sub(*b.LastModified)
	if dt > 0 {
		return true
	}
	if dt < 0 {
		return false
	}
	if aws.BoolValue(a.IsLatest) {
		return true
	}
	return false
}

// Merge the DeleteMarkers into the Versions.
//
// These are delivered by S3 sorted by key then by LastUpdated
// newest first but annoyingly the SDK splits them up into two
// so we need to merge them back again
//
// We do this by converting the s3.DeleteEntry into
// s3.ObjectVersion with Size = isDeleteMarker to tell them apart
//
// We then merge them back into the Versions in the correct order
func mergeDeleteMarkers(oldVersions []*s3.ObjectVersion, deleteMarkers []*s3.DeleteMarkerEntry) (newVersions []*s3.ObjectVersion) {
	newVersions = make([]*s3.ObjectVersion, 0, len(oldVersions)+len(deleteMarkers))
	for _, deleteMarker := range deleteMarkers {
		var obj = new(s3.ObjectVersion)
		//structs.SetFrom(obj, deleteMarker)
		setFrom_s3ObjectVersion_s3DeleteMarkerEntry(obj, deleteMarker)
		obj.Size = isDeleteMarker
		for len(oldVersions) > 0 && versionLess(oldVersions[0], obj) {
			newVersions = append(newVersions, oldVersions[0])
			oldVersions = oldVersions[1:]
		}
		newVersions = append(newVersions, obj)
	}
	// Merge any remaining versions
	newVersions = append(newVersions, oldVersions...)
	return newVersions
}

// List a bucket with versions
func (ls *versionsList) List(ctx context.Context) (resp *s3.ListObjectsV2Output, versionIDs []*string, err error) {
	respVersions, err := ls.f.c.ListObjectVersionsWithContext(ctx, &ls.req)
	if err != nil {
		return nil, nil, err
	}

	// Set up the request for next time
	ls.req.KeyMarker = respVersions.NextKeyMarker
	ls.req.VersionIdMarker = respVersions.NextVersionIdMarker

	// If we are URL encoding then must decode the marker
	if ls.req.KeyMarker != nil && ls.req.EncodingType != nil {
		*ls.req.KeyMarker, err = url.QueryUnescape(*ls.req.KeyMarker)
		if err != nil {
			return nil, nil, fmt.Errorf("failed to URL decode KeyMarker %q: %w", *ls.req.KeyMarker, err)
		}
	}

	// convert Versions resp into v2 resp
	resp = new(s3.ListObjectsV2Output)
	//structs.SetFrom(resp, respVersions)
	setFrom_s3ListObjectsV2Output_s3ListObjectVersionsOutput(resp, respVersions)

	// Merge in delete Markers as s3.ObjectVersion if we need them
	if ls.hidden || ls.usingVersionAt {
		respVersions.Versions = mergeDeleteMarkers(respVersions.Versions, respVersions.DeleteMarkers)
	}

	// Convert the Versions and the DeleteMarkers into an array of s3.Object
	//
	// These are returned in the order that they are stored with the most recent first.
	// With the annoyance that the Versions and DeleteMarkers are split into two
	objs := make([]*s3.Object, 0, len(respVersions.Versions))
	for _, objVersion := range respVersions.Versions {
		if ls.usingVersionAt {
			if objVersion.LastModified.After(ls.versionAt) {
				// Ignore versions that were created after the specified time
				continue
			}
			if *objVersion.Key == ls.lastKeySent {
				// Ignore versions before the already returned version
				continue
			}
		}
		ls.lastKeySent = *objVersion.Key
		// Don't send delete markers if we don't want hidden things
		if !ls.hidden && objVersion.Size == isDeleteMarker {
			continue
		}
		var obj = new(s3.Object)
		//structs.SetFrom(obj, objVersion)
		setFrom_s3Object_s3ObjectVersion(obj, objVersion)
		// Adjust the file names
		if !ls.usingVersionAt && !aws.BoolValue(objVersion.IsLatest) {
			if obj.Key != nil && objVersion.LastModified != nil {
				*obj.Key = version.Add(*obj.Key, *objVersion.LastModified)
			}
		}
		objs = append(objs, obj)
		versionIDs = append(versionIDs, objVersion.VersionId)
	}

	resp.Contents = objs
	return resp, versionIDs, nil
}

// URL Encode the listings
func (ls *versionsList) URLEncodeListings(encode bool) {
	if encode {
		ls.req.EncodingType = aws.String(s3.EncodingTypeUrl)
	} else {
		ls.req.EncodingType = nil
	}
}

// listFn is called from list to handle an object.
type listFn func(remote string, object *s3.Object, versionID *string, isDirectory bool) error

// errEndList is a sentinel used to end the list iteration now.
// listFn should return it to end the iteration with no errors.
var errEndList = errors.New("end list")

// list options
type listOpt struct {
	bucket       string  // bucket to list
	directory    string  // directory with bucket
	prefix       string  // prefix to remove from listing
	addBucket    bool    // if set, the bucket is added to the start of the remote
	recurse      bool    // if set, recurse to read sub directories
	withVersions bool    // if set, versions are produced
	hidden       bool    // if set, return delete markers as objects with size == isDeleteMarker
	findFile     bool    // if set, it will look for files called (bucket, directory)
	versionAt    fs.Time // if set only show versions <= this time
}

// list lists the objects into the function supplied with the opt
// supplied.
func (f *Fs) list(ctx context.Context, opt listOpt, fn listFn) error {
	if !opt.findFile {
		if opt.prefix != "" {
			opt.prefix += "/"
		}
		if opt.directory != "" {
			opt.directory += "/"
		}
	}
	delimiter := ""
	if !opt.recurse {
		delimiter = "/"
	}
	// URL encode the listings so we can use control characters in object names
	// See: https://github.com/aws/aws-sdk-go/issues/1914
	//
	// However this doesn't work perfectly under Ceph (and hence DigitalOcean/Dreamhost) because
	// it doesn't encode CommonPrefixes.
	// See: https://tracker.ceph.com/issues/41870
	//
	// This does not work under IBM COS also: See https://github.com/rclone/rclone/issues/3345
	// though maybe it does on some versions.
	//
	// This does work with minio but was only added relatively recently
	// https://github.com/minio/minio/pull/7265
	//
	// So we enable only on providers we know supports it properly, all others can retry when a
	// XML Syntax error is detected.
	urlEncodeListings := f.opt.ListURLEncode.Value
	req := s3.ListObjectsV2Input{
		Bucket:    &opt.bucket,
		Delimiter: &delimiter,
		Prefix:    &opt.directory,
		MaxKeys:   &f.opt.ListChunk,
	}
	if f.opt.RequesterPays {
		req.RequestPayer = aws.String(s3.RequestPayerRequester)
	}
	var listBucket bucketLister
	switch {
	case opt.withVersions || opt.versionAt.IsSet():
		listBucket = f.newVersionsList(&req, opt.hidden, time.Time(opt.versionAt))
	case f.opt.ListVersion == 1:
		listBucket = f.newV1List(&req)
	default:
		listBucket = f.newV2List(&req)
	}
	for {
		var resp *s3.ListObjectsV2Output
		var err error
		var versionIDs []*string
		err = f.pacer.Call(func() (bool, error) {
			listBucket.URLEncodeListings(urlEncodeListings)
			resp, versionIDs, err = listBucket.List(ctx)
			if err != nil && !urlEncodeListings {
				if awsErr, ok := err.(awserr.RequestFailure); ok {
					if origErr := awsErr.OrigErr(); origErr != nil {
						if _, ok := origErr.(*xml.SyntaxError); ok {
							// Retry the listing with URL encoding as there were characters that XML can't encode
							urlEncodeListings = true
							fs.Debugf(f, "Retrying listing because of characters which can't be XML encoded")
							return true, err
						}
					}
				}
			}
			return f.shouldRetry(ctx, err)
		})
		if err != nil {
			if awsErr, ok := err.(awserr.RequestFailure); ok {
				if awsErr.StatusCode() == http.StatusNotFound {
					err = fs.ErrorDirNotFound
				}
			}
			if f.rootBucket == "" {
				// if listing from the root ignore wrong region requests returning
				// empty directory
				if reqErr, ok := err.(awserr.RequestFailure); ok {
					// 301 if wrong region for bucket
					if reqErr.StatusCode() == http.StatusMovedPermanently {
						fs.Errorf(f, "Can't change region for bucket %q with no bucket specified", opt.bucket)
						return nil
					}
				}
			}
			return err
		}
		if !opt.recurse {
			for _, commonPrefix := range resp.CommonPrefixes {
				if commonPrefix.Prefix == nil {
					fs.Logf(f, "Nil common prefix received")
					continue
				}
				remote := *commonPrefix.Prefix
				if urlEncodeListings {
					remote, err = url.QueryUnescape(remote)
					if err != nil {
						fs.Logf(f, "failed to URL decode %q in listing common prefix: %v", *commonPrefix.Prefix, err)
						continue
					}
				}
				remote = f.opt.Enc.ToStandardPath(remote)
				if !strings.HasPrefix(remote, opt.prefix) {
					fs.Logf(f, "Odd name received %q", remote)
					continue
				}
				remote = remote[len(opt.prefix):]
				if opt.addBucket {
					remote = path.Join(opt.bucket, remote)
				}
				remote = strings.TrimSuffix(remote, "/")
				err = fn(remote, &s3.Object{Key: &remote}, nil, true)
				if err != nil {
					if err == errEndList {
						return nil
					}
					return err
				}
			}
		}
		for i, object := range resp.Contents {
			remote := aws.StringValue(object.Key)
			if urlEncodeListings {
				remote, err = url.QueryUnescape(remote)
				if err != nil {
					fs.Logf(f, "failed to URL decode %q in listing: %v", aws.StringValue(object.Key), err)
					continue
				}
			}
			remote = f.opt.Enc.ToStandardPath(remote)
			if !strings.HasPrefix(remote, opt.prefix) {
				fs.Logf(f, "Odd name received %q", remote)
				continue
			}
			remote = remote[len(opt.prefix):]
			isDirectory := remote == "" || strings.HasSuffix(remote, "/")
			if opt.addBucket {
				remote = path.Join(opt.bucket, remote)
			}
			// is this a directory marker?
			if isDirectory && object.Size != nil && *object.Size == 0 {
				continue // skip directory marker
			}
			if versionIDs != nil {
				err = fn(remote, object, versionIDs[i], false)
			} else {
				err = fn(remote, object, nil, false)
			}
			if err != nil {
				if err == errEndList {
					return nil
				}
				return err
			}
		}
		if !aws.BoolValue(resp.IsTruncated) {
			break
		}
	}
	return nil
}

// Convert a list item into a DirEntry
func (f *Fs) itemToDirEntry(ctx context.Context, remote string, object *s3.Object, versionID *string, isDirectory bool) (fs.DirEntry, error) {
	if isDirectory {
		size := int64(0)
		if object.Size != nil {
			size = *object.Size
		}
		d := fs.NewDir(remote, time.Time{}).SetSize(size)
		return d, nil
	}
	o, err := f.newObjectWithInfo(ctx, remote, object, versionID)
	if err != nil {
		return nil, err
	}
	return o, nil
}

// listDir lists files and directories to out
func (f *Fs) listDir(ctx context.Context, bucket, directory, prefix string, addBucket bool) (entries fs.DirEntries, err error) {
	// List the objects and directories
	err = f.list(ctx, listOpt{
		bucket:       bucket,
		directory:    directory,
		prefix:       prefix,
		addBucket:    addBucket,
		withVersions: f.opt.Versions,
		versionAt:    f.opt.VersionAt,
	}, func(remote string, object *s3.Object, versionID *string, isDirectory bool) error {
		entry, err := f.itemToDirEntry(ctx, remote, object, versionID, isDirectory)
		if err != nil {
			return err
		}
		if entry != nil {
			entries = append(entries, entry)
		}
		return nil
	})
	if err != nil {
		return nil, err
	}
	// bucket must be present if listing succeeded
	f.cache.MarkOK(bucket)
	return entries, nil
}

// listBuckets lists the buckets to out
func (f *Fs) listBuckets(ctx context.Context) (entries fs.DirEntries, err error) {
	req := s3.ListBucketsInput{}
	var resp *s3.ListBucketsOutput
	err = f.pacer.Call(func() (bool, error) {
		resp, err = f.c.ListBucketsWithContext(ctx, &req)
		return f.shouldRetry(ctx, err)
	})
	if err != nil {
		return nil, err
	}
	for _, bucket := range resp.Buckets {
		bucketName := f.opt.Enc.ToStandardName(aws.StringValue(bucket.Name))
		f.cache.MarkOK(bucketName)
		d := fs.NewDir(bucketName, aws.TimeValue(bucket.CreationDate))
		entries = append(entries, d)
	}
	return entries, nil
}

// List the objects and directories in dir into entries.  The
// entries can be returned in any order but should be for a
// complete directory.
//
// dir should be "" to list the root, and should not have
// trailing slashes.
//
// This should return ErrDirNotFound if the directory isn't
// found.
func (f *Fs) List(ctx context.Context, dir string) (entries fs.DirEntries, err error) {
	bucket, directory := f.split(dir)
	if bucket == "" {
		if directory != "" {
			return nil, fs.ErrorListBucketRequired
		}
		return f.listBuckets(ctx)
	}
	return f.listDir(ctx, bucket, directory, f.rootDirectory, f.rootBucket == "")
}

// ListR lists the objects and directories of the Fs starting
// from dir recursively into out.
//
// dir should be "" to start from the root, and should not
// have trailing slashes.
//
// This should return ErrDirNotFound if the directory isn't
// found.
//
// It should call callback for each tranche of entries read.
// These need not be returned in any particular order.  If
// callback returns an error then the listing will stop
// immediately.
//
// Don't implement this unless you have a more efficient way
// of listing recursively than doing a directory traversal.
func (f *Fs) ListR(ctx context.Context, dir string, callback fs.ListRCallback) (err error) {
	bucket, directory := f.split(dir)
	list := walk.NewListRHelper(callback)
	listR := func(bucket, directory, prefix string, addBucket bool) error {
		return f.list(ctx, listOpt{
			bucket:       bucket,
			directory:    directory,
			prefix:       prefix,
			addBucket:    addBucket,
			recurse:      true,
			withVersions: f.opt.Versions,
			versionAt:    f.opt.VersionAt,
		}, func(remote string, object *s3.Object, versionID *string, isDirectory bool) error {
			entry, err := f.itemToDirEntry(ctx, remote, object, versionID, isDirectory)
			if err != nil {
				return err
			}
			return list.Add(entry)
		})
	}
	if bucket == "" {
		entries, err := f.listBuckets(ctx)
		if err != nil {
			return err
		}
		for _, entry := range entries {
			err = list.Add(entry)
			if err != nil {
				return err
			}
			bucket := entry.Remote()
			err = listR(bucket, "", f.rootDirectory, true)
			if err != nil {
				return err
			}
			// bucket must be present if listing succeeded
			f.cache.MarkOK(bucket)
		}
	} else {
		err = listR(bucket, directory, f.rootDirectory, f.rootBucket == "")
		if err != nil {
			return err
		}
		// bucket must be present if listing succeeded
		f.cache.MarkOK(bucket)
	}
	return list.Flush()
}

// Put the Object into the bucket
func (f *Fs) Put(ctx context.Context, in io.Reader, src fs.ObjectInfo, options ...fs.OpenOption) (fs.Object, error) {
	// Temporary Object under construction
	fs := &Object{
		fs:     f,
		remote: src.Remote(),
	}
	return fs, fs.Update(ctx, in, src, options...)
}

// PutStream uploads to the remote path with the modTime given of indeterminate size
func (f *Fs) PutStream(ctx context.Context, in io.Reader, src fs.ObjectInfo, options ...fs.OpenOption) (fs.Object, error) {
	return f.Put(ctx, in, src, options...)
}

// Check if the bucket exists
//
// NB this can return incorrect results if called immediately after bucket deletion
func (f *Fs) bucketExists(ctx context.Context, bucket string) (bool, error) {
	req := s3.HeadBucketInput{
		Bucket: &bucket,
	}
	err := f.pacer.Call(func() (bool, error) {
		_, err := f.c.HeadBucketWithContext(ctx, &req)
		return f.shouldRetry(ctx, err)
	})
	if err == nil {
		return true, nil
	}
	if err, ok := err.(awserr.RequestFailure); ok {
		if err.StatusCode() == http.StatusNotFound {
			return false, nil
		}
	}
	return false, err
}

// Mkdir creates the bucket if it doesn't exist
func (f *Fs) Mkdir(ctx context.Context, dir string) error {
	bucket, _ := f.split(dir)
	return f.makeBucket(ctx, bucket)
}

// makeBucket creates the bucket if it doesn't exist
func (f *Fs) makeBucket(ctx context.Context, bucket string) error {
	if f.opt.NoCheckBucket {
		return nil
	}
	return f.cache.Create(bucket, func() error {
		req := s3.CreateBucketInput{
			Bucket: &bucket,
			ACL:    stringPointerOrNil(f.opt.BucketACL),
		}
		if f.opt.LocationConstraint != "" {
			req.CreateBucketConfiguration = &s3.CreateBucketConfiguration{
				LocationConstraint: &f.opt.LocationConstraint,
			}
		}
		err := f.pacer.Call(func() (bool, error) {
			_, err := f.c.CreateBucketWithContext(ctx, &req)
			return f.shouldRetry(ctx, err)
		})
		if err == nil {
			fs.Infof(f, "Bucket %q created with ACL %q", bucket, f.opt.BucketACL)
		}
		if awsErr, ok := err.(awserr.Error); ok {
			if code := awsErr.Code(); code == "BucketAlreadyOwnedByYou" || code == "BucketAlreadyExists" {
				err = nil
			}
		}
		return err
	}, func() (bool, error) {
		return f.bucketExists(ctx, bucket)
	})
}

// Rmdir deletes the bucket if the fs is at the root
//
// Returns an error if it isn't empty
func (f *Fs) Rmdir(ctx context.Context, dir string) error {
	bucket, directory := f.split(dir)
	if bucket == "" || directory != "" {
		return nil
	}
	return f.cache.Remove(bucket, func() error {
		req := s3.DeleteBucketInput{
			Bucket: &bucket,
		}
		err := f.pacer.Call(func() (bool, error) {
			_, err := f.c.DeleteBucketWithContext(ctx, &req)
			return f.shouldRetry(ctx, err)
		})
		if err == nil {
			fs.Infof(f, "Bucket %q deleted", bucket)
		}
		return err
	})
}

// Precision of the remote
func (f *Fs) Precision() time.Duration {
	return time.Nanosecond
}

// pathEscape escapes s as for a URL path.  It uses rest.URLPathEscape
// but also escapes '+' for S3 and Digital Ocean spaces compatibility
func pathEscape(s string) string {
	return strings.ReplaceAll(rest.URLPathEscape(s), "+", "%2B")
}

// copy does a server-side copy
//
// It adds the boiler plate to the req passed in and calls the s3
// method
func (f *Fs) copy(ctx context.Context, req *s3.CopyObjectInput, dstBucket, dstPath, srcBucket, srcPath string, src *Object) error {
	req.Bucket = &dstBucket
	req.ACL = stringPointerOrNil(f.opt.ACL)
	req.Key = &dstPath
	source := pathEscape(path.Join(srcBucket, srcPath))
	if src.versionID != nil {
		source += fmt.Sprintf("?versionId=%s", *src.versionID)
	}
	req.CopySource = &source
	if f.opt.RequesterPays {
		req.RequestPayer = aws.String(s3.RequestPayerRequester)
	}
	if f.opt.ServerSideEncryption != "" {
		req.ServerSideEncryption = &f.opt.ServerSideEncryption
	}
	if f.opt.SSECustomerAlgorithm != "" {
		req.SSECustomerAlgorithm = &f.opt.SSECustomerAlgorithm
		req.CopySourceSSECustomerAlgorithm = &f.opt.SSECustomerAlgorithm
	}
	if f.opt.SSECustomerKey != "" {
		req.SSECustomerKey = &f.opt.SSECustomerKey
		req.CopySourceSSECustomerKey = &f.opt.SSECustomerKey
	}
	if f.opt.SSECustomerKeyMD5 != "" {
		req.SSECustomerKeyMD5 = &f.opt.SSECustomerKeyMD5
		req.CopySourceSSECustomerKeyMD5 = &f.opt.SSECustomerKeyMD5
	}
	if f.opt.SSEKMSKeyID != "" {
		req.SSEKMSKeyId = &f.opt.SSEKMSKeyID
	}
	if req.StorageClass == nil && f.opt.StorageClass != "" {
		req.StorageClass = &f.opt.StorageClass
	}

	if src.bytes >= int64(f.opt.CopyCutoff) {
		return f.copyMultipart(ctx, req, dstBucket, dstPath, srcBucket, srcPath, src)
	}
	return f.pacer.Call(func() (bool, error) {
		_, err := f.c.CopyObjectWithContext(ctx, req)
		return f.shouldRetry(ctx, err)
	})
}

func calculateRange(partSize, partIndex, numParts, totalSize int64) string {
	start := partIndex * partSize
	var ends string
	if partIndex == numParts-1 {
		if totalSize >= 1 {
			ends = strconv.FormatInt(totalSize-1, 10)
		}
	} else {
		ends = strconv.FormatInt(start+partSize-1, 10)
	}
	return fmt.Sprintf("bytes=%v-%v", start, ends)
}

func (f *Fs) copyMultipart(ctx context.Context, copyReq *s3.CopyObjectInput, dstBucket, dstPath, srcBucket, srcPath string, src *Object) (err error) {
	info, err := src.headObject(ctx)
	if err != nil {
		return err
	}

	req := &s3.CreateMultipartUploadInput{}

	// Fill in the request from the head info
	//structs.SetFrom(req, info)
	setFrom_s3CreateMultipartUploadInput_s3HeadObjectOutput(req, info)

	// If copy metadata was set then set the Metadata to that read
	// from the head request
	if aws.StringValue(copyReq.MetadataDirective) == s3.MetadataDirectiveCopy {
		copyReq.Metadata = info.Metadata
	}

	// Overwrite any from the copyReq
	//structs.SetFrom(req, copyReq)
	setFrom_s3CreateMultipartUploadInput_s3CopyObjectInput(req, copyReq)

	req.Bucket = &dstBucket
	req.Key = &dstPath

	var cout *s3.CreateMultipartUploadOutput
	if err := f.pacer.Call(func() (bool, error) {
		var err error
		cout, err = f.c.CreateMultipartUploadWithContext(ctx, req)
		return f.shouldRetry(ctx, err)
	}); err != nil {
		return err
	}
	uid := cout.UploadId

	defer atexit.OnError(&err, func() {
		// Try to abort the upload, but ignore the error.
		fs.Debugf(src, "Cancelling multipart copy")
		_ = f.pacer.Call(func() (bool, error) {
			_, err := f.c.AbortMultipartUploadWithContext(context.Background(), &s3.AbortMultipartUploadInput{
				Bucket:       &dstBucket,
				Key:          &dstPath,
				UploadId:     uid,
				RequestPayer: req.RequestPayer,
			})
			return f.shouldRetry(ctx, err)
		})
	})()

	srcSize := src.bytes
	partSize := int64(f.opt.CopyCutoff)
	numParts := (srcSize-1)/partSize + 1

	fs.Debugf(src, "Starting  multipart copy with %d parts", numParts)

	var parts []*s3.CompletedPart
	for partNum := int64(1); partNum <= numParts; partNum++ {
		if err := f.pacer.Call(func() (bool, error) {
			partNum := partNum
			uploadPartReq := &s3.UploadPartCopyInput{}
			//structs.SetFrom(uploadPartReq, copyReq)
			setFrom_s3UploadPartCopyInput_s3CopyObjectInput(uploadPartReq, copyReq)
			uploadPartReq.Bucket = &dstBucket
			uploadPartReq.Key = &dstPath
			uploadPartReq.PartNumber = &partNum
			uploadPartReq.UploadId = uid
			uploadPartReq.CopySourceRange = aws.String(calculateRange(partSize, partNum-1, numParts, srcSize))
			uout, err := f.c.UploadPartCopyWithContext(ctx, uploadPartReq)
			if err != nil {
				return f.shouldRetry(ctx, err)
			}
			parts = append(parts, &s3.CompletedPart{
				PartNumber: &partNum,
				ETag:       uout.CopyPartResult.ETag,
			})
			return false, nil
		}); err != nil {
			return err
		}
	}

	return f.pacer.Call(func() (bool, error) {
		_, err := f.c.CompleteMultipartUploadWithContext(ctx, &s3.CompleteMultipartUploadInput{
			Bucket: &dstBucket,
			Key:    &dstPath,
			MultipartUpload: &s3.CompletedMultipartUpload{
				Parts: parts,
			},
			RequestPayer: req.RequestPayer,
			UploadId:     uid,
		})
		return f.shouldRetry(ctx, err)
	})
}

// Copy src to this remote using server-side copy operations.
//
// This is stored with the remote path given.
//
// It returns the destination Object and a possible error.
//
// Will only be called if src.Fs().Name() == f.Name()
//
// If it isn't possible then return fs.ErrorCantCopy
func (f *Fs) Copy(ctx context.Context, src fs.Object, remote string) (fs.Object, error) {
	if f.opt.VersionAt.IsSet() {
		return nil, errNotWithVersionAt
	}
	dstBucket, dstPath := f.split(remote)
	err := f.makeBucket(ctx, dstBucket)
	if err != nil {
		return nil, err
	}
	srcObj, ok := src.(*Object)
	if !ok {
		fs.Debugf(src, "Can't copy - not same remote type")
		return nil, fs.ErrorCantCopy
	}
	srcBucket, srcPath := srcObj.split()
	req := s3.CopyObjectInput{
		MetadataDirective: aws.String(s3.MetadataDirectiveCopy),
	}
	err = f.copy(ctx, &req, dstBucket, dstPath, srcBucket, srcPath, srcObj)
	if err != nil {
		return nil, err
	}
	return f.NewObject(ctx, remote)
}

// Hashes returns the supported hash sets.
func (f *Fs) Hashes() hash.Set {
	return hash.Set(hash.MD5)
}

func (f *Fs) getMemoryPool(size int64) *pool.Pool {
	if size == int64(f.opt.ChunkSize) {
		return f.pool
	}

	return pool.New(
		time.Duration(f.opt.MemoryPoolFlushTime),
		int(size),
		f.opt.UploadConcurrency*f.ci.Transfers,
		f.opt.MemoryPoolUseMmap,
	)
}

// PublicLink generates a public link to the remote path (usually readable by anyone)
func (f *Fs) PublicLink(ctx context.Context, remote string, expire fs.Duration, unlink bool) (link string, err error) {
	if strings.HasSuffix(remote, "/") {
		return "", fs.ErrorCantShareDirectories
	}
	obj, err := f.NewObject(ctx, remote)
	if err != nil {
		return "", err
	}
	o := obj.(*Object)
	if expire > maxExpireDuration {
		fs.Logf(f, "Public Link: Reducing expiry to %v as %v is greater than the max time allowed", maxExpireDuration, expire)
		expire = maxExpireDuration
	}
	bucket, bucketPath := o.split()
	httpReq, _ := f.c.GetObjectRequest(&s3.GetObjectInput{
		Bucket:    &bucket,
		Key:       &bucketPath,
		VersionId: o.versionID,
	})

	return httpReq.Presign(time.Duration(expire))
}

var commandHelp = []fs.CommandHelp{{
	Name:  "restore",
	Short: "Restore objects from GLACIER to normal storage",
	Long: `This command can be used to restore one or more objects from GLACIER
to normal storage.

Usage Examples:

    rclone backend restore s3:bucket/path/to/object [-o priority=PRIORITY] [-o lifetime=DAYS]
    rclone backend restore s3:bucket/path/to/directory [-o priority=PRIORITY] [-o lifetime=DAYS]
    rclone backend restore s3:bucket [-o priority=PRIORITY] [-o lifetime=DAYS]

This flag also obeys the filters. Test first with -i/--interactive or --dry-run flags

    rclone -i backend restore --include "*.txt" s3:bucket/path -o priority=Standard

All the objects shown will be marked for restore, then

    rclone backend restore --include "*.txt" s3:bucket/path -o priority=Standard

It returns a list of status dictionaries with Remote and Status
keys. The Status will be OK if it was successful or an error message
if not.

    [
        {
            "Status": "OK",
            "Path": "test.txt"
        },
        {
            "Status": "OK",
            "Path": "test/file4.txt"
        }
    ]

`,
	Opts: map[string]string{
		"priority":    "Priority of restore: Standard|Expedited|Bulk",
		"lifetime":    "Lifetime of the active copy in days",
		"description": "The optional description for the job.",
	},
}, {
	Name:  "list-multipart-uploads",
	Short: "List the unfinished multipart uploads",
	Long: `This command lists the unfinished multipart uploads in JSON format.

    rclone backend list-multipart s3:bucket/path/to/object

It returns a dictionary of buckets with values as lists of unfinished
multipart uploads.

You can call it with no bucket in which case it lists all bucket, with
a bucket or with a bucket and path.

    {
      "rclone": [
        {
          "Initiated": "2020-06-26T14:20:36Z",
          "Initiator": {
            "DisplayName": "XXX",
            "ID": "arn:aws:iam::XXX:user/XXX"
          },
          "Key": "KEY",
          "Owner": {
            "DisplayName": null,
            "ID": "XXX"
          },
          "StorageClass": "STANDARD",
          "UploadId": "XXX"
        }
      ],
      "rclone-1000files": [],
      "rclone-dst": []
    }

`,
}, {
	Name:  "cleanup",
	Short: "Remove unfinished multipart uploads.",
	Long: `This command removes unfinished multipart uploads of age greater than
max-age which defaults to 24 hours.

Note that you can use -i/--dry-run with this command to see what it
would do.

    rclone backend cleanup s3:bucket/path/to/object
    rclone backend cleanup -o max-age=7w s3:bucket/path/to/object

Durations are parsed as per the rest of rclone, 2h, 7d, 7w etc.
`,
	Opts: map[string]string{
		"max-age": "Max age of upload to delete",
	},
}, {
	Name:  "cleanup-hidden",
	Short: "Remove old versions of files.",
	Long: `This command removes any old hidden versions of files
on a versions enabled bucket.

Note that you can use -i/--dry-run with this command to see what it
would do.

    rclone backend cleanup-hidden s3:bucket/path/to/dir
`,
}, {
	Name:  "versioning",
	Short: "Set/get versioning support for a bucket.",
	Long: `This command sets versioning support if a parameter is
passed and then returns the current versioning status for the bucket
supplied.

    rclone backend versioning s3:bucket # read status only
    rclone backend versioning s3:bucket Enabled
    rclone backend versioning s3:bucket Suspended

It may return "Enabled", "Suspended" or "Unversioned". Note that once versioning
has been enabled the status can't be set back to "Unversioned".
`,
}}

// Command the backend to run a named command
//
// The command run is name
// args may be used to read arguments from
// opts may be used to read optional arguments from
//
// The result should be capable of being JSON encoded
// If it is a string or a []string it will be shown to the user
// otherwise it will be JSON encoded and shown to the user like that
func (f *Fs) Command(ctx context.Context, name string, arg []string, opt map[string]string) (out interface{}, err error) {
	switch name {
	case "restore":
		req := s3.RestoreObjectInput{
			//Bucket:         &f.rootBucket,
			//Key:            &encodedDirectory,
			RestoreRequest: &s3.RestoreRequest{},
		}
		if lifetime := opt["lifetime"]; lifetime != "" {
			ilifetime, err := strconv.ParseInt(lifetime, 10, 64)
			if err != nil {
				return nil, fmt.Errorf("bad lifetime: %w", err)
			}
			req.RestoreRequest.Days = &ilifetime
		}
		if priority := opt["priority"]; priority != "" {
			req.RestoreRequest.GlacierJobParameters = &s3.GlacierJobParameters{
				Tier: &priority,
			}
		}
		if description := opt["description"]; description != "" {
			req.RestoreRequest.Description = &description
		}
		type status struct {
			Status string
			Remote string
		}
		var (
			outMu sync.Mutex
			out   = []status{}
		)
		err = operations.ListFn(ctx, f, func(obj fs.Object) {
			// Remember this is run --checkers times concurrently
			o, ok := obj.(*Object)
			st := status{Status: "OK", Remote: obj.Remote()}
			defer func() {
				outMu.Lock()
				out = append(out, st)
				outMu.Unlock()
			}()
			if operations.SkipDestructive(ctx, obj, "restore") {
				return
			}
			if !ok {
				st.Status = "Not an S3 object"
				return
			}
			if o.storageClass == nil || (*o.storageClass != "GLACIER" && *o.storageClass != "DEEP_ARCHIVE") {
				st.Status = "Not GLACIER or DEEP_ARCHIVE storage class"
				return
			}
			bucket, bucketPath := o.split()
			reqCopy := req
			reqCopy.Bucket = &bucket
			reqCopy.Key = &bucketPath
			reqCopy.VersionId = o.versionID
			err = f.pacer.Call(func() (bool, error) {
				_, err = f.c.RestoreObject(&reqCopy)
				return f.shouldRetry(ctx, err)
			})
			if err != nil {
				st.Status = err.Error()
			}
		})
		if err != nil {
			return out, err
		}
		return out, nil
	case "list-multipart-uploads":
		return f.listMultipartUploadsAll(ctx)
	case "cleanup":
		maxAge := 24 * time.Hour
		if opt["max-age"] != "" {
			maxAge, err = fs.ParseDuration(opt["max-age"])
			if err != nil {
				return nil, fmt.Errorf("bad max-age: %w", err)
			}
		}
		return nil, f.cleanUp(ctx, maxAge)
	case "cleanup-hidden":
		return nil, f.CleanUpHidden(ctx)
	case "versioning":
		return f.setGetVersioning(ctx, arg...)
	default:
		return nil, fs.ErrorCommandNotFound
	}
}

// listMultipartUploads lists all outstanding multipart uploads for (bucket, key)
//
// Note that rather lazily we treat key as a prefix so it matches
// directories and objects. This could surprise the user if they ask
// for "dir" and it returns "dirKey"
func (f *Fs) listMultipartUploads(ctx context.Context, bucket, key string) (uploads []*s3.MultipartUpload, err error) {
	var (
		keyMarker      *string
		uploadIDMarker *string
	)
	uploads = []*s3.MultipartUpload{}
	for {
		req := s3.ListMultipartUploadsInput{
			Bucket:         &bucket,
			MaxUploads:     &f.opt.ListChunk,
			KeyMarker:      keyMarker,
			UploadIdMarker: uploadIDMarker,
			Prefix:         &key,
		}
		var resp *s3.ListMultipartUploadsOutput
		err = f.pacer.Call(func() (bool, error) {
			resp, err = f.c.ListMultipartUploads(&req)
			return f.shouldRetry(ctx, err)
		})
		if err != nil {
			return nil, fmt.Errorf("list multipart uploads bucket %q key %q: %w", bucket, key, err)
		}
		uploads = append(uploads, resp.Uploads...)
		if !aws.BoolValue(resp.IsTruncated) {
			break
		}
		keyMarker = resp.NextKeyMarker
		uploadIDMarker = resp.NextUploadIdMarker
	}
	return uploads, nil
}

func (f *Fs) listMultipartUploadsAll(ctx context.Context) (uploadsMap map[string][]*s3.MultipartUpload, err error) {
	uploadsMap = make(map[string][]*s3.MultipartUpload)
	bucket, directory := f.split("")
	if bucket != "" {
		uploads, err := f.listMultipartUploads(ctx, bucket, directory)
		if err != nil {
			return uploadsMap, err
		}
		uploadsMap[bucket] = uploads
		return uploadsMap, nil
	}
	entries, err := f.listBuckets(ctx)
	if err != nil {
		return uploadsMap, err
	}
	for _, entry := range entries {
		bucket := entry.Remote()
		uploads, listErr := f.listMultipartUploads(ctx, bucket, "")
		if listErr != nil {
			err = listErr
			fs.Errorf(f, "%v", err)
		}
		uploadsMap[bucket] = uploads
	}
	return uploadsMap, err
}

// cleanUpBucket removes all pending multipart uploads for a given bucket over the age of maxAge
func (f *Fs) cleanUpBucket(ctx context.Context, bucket string, maxAge time.Duration, uploads []*s3.MultipartUpload) (err error) {
	fs.Infof(f, "cleaning bucket %q of pending multipart uploads older than %v", bucket, maxAge)
	for _, upload := range uploads {
		if upload.Initiated != nil && upload.Key != nil && upload.UploadId != nil {
			age := time.Since(*upload.Initiated)
			what := fmt.Sprintf("pending multipart upload for bucket %q key %q dated %v (%v ago)", bucket, *upload.Key, upload.Initiated, age)
			if age > maxAge {
				fs.Infof(f, "removing %s", what)
				if operations.SkipDestructive(ctx, what, "remove pending upload") {
					continue
				}
				req := s3.AbortMultipartUploadInput{
					Bucket:   &bucket,
					UploadId: upload.UploadId,
					Key:      upload.Key,
				}
				_, abortErr := f.c.AbortMultipartUpload(&req)
				if abortErr != nil {
					err = fmt.Errorf("failed to remove %s: %w", what, abortErr)
					fs.Errorf(f, "%v", err)
				}
			} else {
				fs.Debugf(f, "ignoring %s", what)
			}
		}
	}
	return err
}

// CleanUp removes all pending multipart uploads
func (f *Fs) cleanUp(ctx context.Context, maxAge time.Duration) (err error) {
	uploadsMap, err := f.listMultipartUploadsAll(ctx)
	if err != nil {
		return err
	}
	for bucket, uploads := range uploadsMap {
		cleanErr := f.cleanUpBucket(ctx, bucket, maxAge, uploads)
		if err != nil {
			fs.Errorf(f, "Failed to cleanup bucket %q: %v", bucket, cleanErr)
			err = cleanErr
		}
	}
	return err
}

// Read whether the bucket is versioned or not
func (f *Fs) isVersioned(ctx context.Context) bool {
	f.versioningMu.Lock()
	defer f.versioningMu.Unlock()
	if !f.versioning.Valid {
		_, _ = f.setGetVersioning(ctx)
		fs.Debugf(f, "bucket is versioned: %v", f.versioning.Value)
	}
	return f.versioning.Value
}

// Set or get bucket versioning.
//
// Pass no arguments to get, or pass "Enabled" or "Suspended"
//
// Updates f.versioning
func (f *Fs) setGetVersioning(ctx context.Context, arg ...string) (status string, err error) {
	if len(arg) > 1 {
		return "", errors.New("too many arguments")
	}
	if f.rootBucket == "" {
		return "", errors.New("need a bucket")
	}
	if len(arg) == 1 {
		var versioning = s3.VersioningConfiguration{
			Status: aws.String(arg[0]),
		}
		// Disabled is indicated by the parameter missing
		if *versioning.Status == "Disabled" {
			versioning.Status = aws.String("")
		}
		req := s3.PutBucketVersioningInput{
			Bucket:                  &f.rootBucket,
			VersioningConfiguration: &versioning,
		}
		err := f.pacer.Call(func() (bool, error) {
			_, err = f.c.PutBucketVersioningWithContext(ctx, &req)
			return f.shouldRetry(ctx, err)
		})
		if err != nil {
			return "", err
		}
	}
	req := s3.GetBucketVersioningInput{
		Bucket: &f.rootBucket,
	}
	var resp *s3.GetBucketVersioningOutput
	err = f.pacer.Call(func() (bool, error) {
		resp, err = f.c.GetBucketVersioningWithContext(ctx, &req)
		return f.shouldRetry(ctx, err)
	})
	f.versioning.Valid = true
	f.versioning.Value = false
	if err != nil {
		fs.Errorf(f, "Failed to read versioning status, assuming unversioned: %v", err)
		return "", err
	}
	if resp.Status == nil {
		return "Unversioned", err
	}
	f.versioning.Value = true
	return *resp.Status, err
}

// CleanUp removes all pending multipart uploads older than 24 hours
func (f *Fs) CleanUp(ctx context.Context) (err error) {
	return f.cleanUp(ctx, 24*time.Hour)
}

// purge deletes all the files and directories
//
// if oldOnly is true then it deletes only non current files.
//
// Implemented here so we can make sure we delete old versions.
func (f *Fs) purge(ctx context.Context, dir string, oldOnly bool) error {
	if f.opt.VersionAt.IsSet() {
		return errNotWithVersionAt
	}
	bucket, directory := f.split(dir)
	if bucket == "" {
		return errors.New("can't purge from root")
	}
	versioned := f.isVersioned(ctx)
	if !versioned && oldOnly {
		fs.Infof(f, "bucket is not versioned so not removing old versions")
		return nil
	}
	var errReturn error
	var checkErrMutex sync.Mutex
	var checkErr = func(err error) {
		if err == nil {
			return
		}
		checkErrMutex.Lock()
		defer checkErrMutex.Unlock()
		if errReturn == nil {
			errReturn = err
		}
	}

	// Delete Config.Transfers in parallel
	delChan := make(fs.ObjectsChan, f.ci.Transfers)
	delErr := make(chan error, 1)
	go func() {
		delErr <- operations.DeleteFiles(ctx, delChan)
	}()
	checkErr(f.list(ctx, listOpt{
		bucket:       bucket,
		directory:    directory,
		prefix:       f.rootDirectory,
		addBucket:    f.rootBucket == "",
		recurse:      true,
		withVersions: versioned,
		hidden:       true,
	}, func(remote string, object *s3.Object, versionID *string, isDirectory bool) error {
		if isDirectory {
			return nil
		}
		oi, err := f.newObjectWithInfo(ctx, remote, object, versionID)
		if err != nil {
			fs.Errorf(object, "Can't create object %+v", err)
			return nil
		}
		tr := accounting.Stats(ctx).NewCheckingTransfer(oi)
		// Work out whether the file is the current version or not
		isCurrentVersion := !versioned || !version.Match(remote)
		fs.Debugf(nil, "%q version %v", remote, version.Match(remote))
		if oldOnly && isCurrentVersion {
			// Check current version of the file
			if object.Size == isDeleteMarker {
				fs.Debugf(remote, "Deleting current version (id %q) as it is a delete marker", aws.StringValue(versionID))
				delChan <- oi
			} else {
				fs.Debugf(remote, "Not deleting current version %q", aws.StringValue(versionID))
			}
		} else {
			if object.Size == isDeleteMarker {
				fs.Debugf(remote, "Deleting delete marker (id %q)", aws.StringValue(versionID))
			} else {
				fs.Debugf(remote, "Deleting (id %q)", aws.StringValue(versionID))
			}
			delChan <- oi
		}
		tr.Done(ctx, nil)
		return nil
	}))
	close(delChan)
	checkErr(<-delErr)

	if !oldOnly {
		checkErr(f.Rmdir(ctx, dir))
	}
	return errReturn
}

// Purge deletes all the files and directories including the old versions.
func (f *Fs) Purge(ctx context.Context, dir string) error {
	return f.purge(ctx, dir, false)
}

// CleanUpHidden deletes all the hidden files.
func (f *Fs) CleanUpHidden(ctx context.Context) error {
	return f.purge(ctx, "", true)
}

// ------------------------------------------------------------

// Fs returns the parent Fs
func (o *Object) Fs() fs.Info {
	return o.fs
}

// Return a string version
func (o *Object) String() string {
	if o == nil {
		return "<nil>"
	}
	return o.remote
}

// Remote returns the remote path
func (o *Object) Remote() string {
	return o.remote
}

var matchMd5 = regexp.MustCompile(`^[0-9a-f]{32}$`)

// Set the MD5 from the etag
func (o *Object) setMD5FromEtag(etag string) {
	if o.fs.etagIsNotMD5 {
		o.md5 = ""
		return
	}
	if etag == "" {
		o.md5 = ""
		return
	}
	hash := strings.Trim(strings.ToLower(etag), `"`)
	// Check the etag is a valid md5sum
	if !matchMd5.MatchString(hash) {
		o.md5 = ""
		return
	}
	o.md5 = hash
}

// Hash returns the Md5sum of an object returning a lowercase hex string
func (o *Object) Hash(ctx context.Context, t hash.Type) (string, error) {
	if t != hash.MD5 {
		return "", hash.ErrUnsupported
	}
	// If decompressing, erase the hash
	if o.bytes < 0 {
		return "", nil
	}
	// If we haven't got an MD5, then check the metadata
	if o.md5 == "" {
		err := o.readMetaData(ctx)
		if err != nil {
			return "", err
		}
	}
	return o.md5, nil
}

// Size returns the size of an object in bytes
func (o *Object) Size() int64 {
	return o.bytes
}

func (o *Object) headObject(ctx context.Context) (resp *s3.HeadObjectOutput, err error) {
	bucket, bucketPath := o.split()
	req := s3.HeadObjectInput{
		Bucket:    &bucket,
		Key:       &bucketPath,
		VersionId: o.versionID,
	}
	if o.fs.opt.RequesterPays {
		req.RequestPayer = aws.String(s3.RequestPayerRequester)
	}
	if o.fs.opt.SSECustomerAlgorithm != "" {
		req.SSECustomerAlgorithm = &o.fs.opt.SSECustomerAlgorithm
	}
	if o.fs.opt.SSECustomerKey != "" {
		req.SSECustomerKey = &o.fs.opt.SSECustomerKey
	}
	if o.fs.opt.SSECustomerKeyMD5 != "" {
		req.SSECustomerKeyMD5 = &o.fs.opt.SSECustomerKeyMD5
	}
	err = o.fs.pacer.Call(func() (bool, error) {
		var err error
		resp, err = o.fs.c.HeadObjectWithContext(ctx, &req)
		return o.fs.shouldRetry(ctx, err)
	})
	if err != nil {
		if awsErr, ok := err.(awserr.RequestFailure); ok {
			if awsErr.StatusCode() == http.StatusNotFound {
				return nil, fs.ErrorObjectNotFound
			}
		}
		return nil, err
	}
	o.fs.cache.MarkOK(bucket)
	return resp, nil
}

// readMetaData gets the metadata if it hasn't already been fetched
//
// it also sets the info
func (o *Object) readMetaData(ctx context.Context) (err error) {
	if o.meta != nil {
		return nil
	}
	resp, err := o.headObject(ctx)
	if err != nil {
		return err
	}
	o.setMetaData(resp)
	// resp.ETag, resp.ContentLength, resp.LastModified, resp.Metadata, resp.ContentType, resp.StorageClass)
	return nil
}

// Convert S3 metadata with pointers into a map[string]string
// while lowercasing the keys
func s3MetadataToMap(s3Meta map[string]*string) map[string]string {
	meta := make(map[string]string, len(s3Meta))
	for k, v := range s3Meta {
		if v != nil {
			meta[strings.ToLower(k)] = *v
		}
	}
	return meta
}

// Convert our metadata back into S3 metadata
func mapToS3Metadata(meta map[string]string) map[string]*string {
	s3Meta := make(map[string]*string, len(meta))
	for k, v := range meta {
		s3Meta[k] = aws.String(v)
	}
	return s3Meta
}

func (o *Object) setMetaData(resp *s3.HeadObjectOutput) {
	// Ignore missing Content-Length assuming it is 0
	// Some versions of ceph do this due their apache proxies
	if resp.ContentLength != nil {
		o.bytes = *resp.ContentLength
	}
	o.setMD5FromEtag(aws.StringValue(resp.ETag))
	o.meta = s3MetadataToMap(resp.Metadata)
	// Read MD5 from metadata if present
	if md5sumBase64, ok := o.meta[metaMD5Hash]; ok {
		md5sumBytes, err := base64.StdEncoding.DecodeString(md5sumBase64)
		if err != nil {
			fs.Debugf(o, "Failed to read md5sum from metadata %q: %v", md5sumBase64, err)
		} else if len(md5sumBytes) != 16 {
			fs.Debugf(o, "Failed to read md5sum from metadata %q: wrong length", md5sumBase64)
		} else {
			o.md5 = hex.EncodeToString(md5sumBytes)
		}
	}
	if resp.LastModified == nil {
		o.lastModified = time.Now()
		fs.Logf(o, "Failed to read last modified")
	} else {
		// Try to keep the maximum precision in lastModified. If we read
		// it from listings then it may have millisecond precision, but
		// if we read it from a HEAD/GET request then it will have
		// second precision.
		equalToWithinOneSecond := o.lastModified.Truncate(time.Second).Equal((*resp.LastModified).Truncate(time.Second))
		newHasNs := (*resp.LastModified).Nanosecond() != 0
		if !equalToWithinOneSecond || newHasNs {
			o.lastModified = *resp.LastModified
		}
	}
	o.mimeType = aws.StringValue(resp.ContentType)

	// Set system metadata
	o.storageClass = resp.StorageClass
	o.cacheControl = resp.CacheControl
	o.contentDisposition = resp.ContentDisposition
	o.contentEncoding = resp.ContentEncoding
	o.contentLanguage = resp.ContentLanguage

	// If decompressing then size and md5sum are unknown
	if o.fs.opt.Decompress && aws.StringValue(o.contentEncoding) == "gzip" {
		o.bytes = -1
		o.md5 = ""
	}
}

// ModTime returns the modification time of the object
//
// It attempts to read the objects mtime and if that isn't present the
// LastModified returned in the http headers
func (o *Object) ModTime(ctx context.Context) time.Time {
	if o.fs.ci.UseServerModTime {
		return o.lastModified
	}
	err := o.readMetaData(ctx)
	if err != nil {
		fs.Logf(o, "Failed to read metadata: %v", err)
		return time.Now()
	}
	// read mtime out of metadata if available
	d, ok := o.meta[metaMtime]
	if !ok {
		// fs.Debugf(o, "No metadata")
		return o.lastModified
	}
	modTime, err := swift.FloatStringToTime(d)
	if err != nil {
		fs.Logf(o, "Failed to read mtime from object: %v", err)
		return o.lastModified
	}
	return modTime
}

// SetModTime sets the modification time of the local fs object
func (o *Object) SetModTime(ctx context.Context, modTime time.Time) error {
	err := o.readMetaData(ctx)
	if err != nil {
		return err
	}
	o.meta[metaMtime] = swift.TimeToFloatString(modTime)

	// Can't update metadata here, so return this error to force a recopy
	if o.storageClass != nil && (*o.storageClass == "GLACIER" || *o.storageClass == "DEEP_ARCHIVE") {
		return fs.ErrorCantSetModTime
	}

	// Copy the object to itself to update the metadata
	bucket, bucketPath := o.split()
	req := s3.CopyObjectInput{
		ContentType:       aws.String(fs.MimeType(ctx, o)), // Guess the content type
		Metadata:          mapToS3Metadata(o.meta),
		MetadataDirective: aws.String(s3.MetadataDirectiveReplace), // replace metadata with that passed in
	}
	if o.fs.opt.RequesterPays {
		req.RequestPayer = aws.String(s3.RequestPayerRequester)
	}
	return o.fs.copy(ctx, &req, bucket, bucketPath, bucket, bucketPath, o)
}

// Storable raturns a boolean indicating if this object is storable
func (o *Object) Storable() bool {
	return true
}

func (o *Object) downloadFromURL(ctx context.Context, bucketPath string, options ...fs.OpenOption) (in io.ReadCloser, err error) {
	url := o.fs.opt.DownloadURL + bucketPath
	var resp *http.Response
	opts := rest.Opts{
		Method:  "GET",
		RootURL: url,
		Options: options,
	}
	err = o.fs.pacer.Call(func() (bool, error) {
		resp, err = o.fs.srvRest.Call(ctx, &opts)
		return o.fs.shouldRetry(ctx, err)
	})
	if err != nil {
		return nil, err
	}

	contentLength := rest.ParseSizeFromHeaders(resp.Header)
	if contentLength < 0 {
		fs.Debugf(o, "Failed to parse file size from headers")
	}

	lastModified, err := http.ParseTime(resp.Header.Get("Last-Modified"))
	if err != nil {
		fs.Debugf(o, "Failed to parse last modified from string %s, %v", resp.Header.Get("Last-Modified"), err)
	}

	metaData := make(map[string]*string)
	for key, value := range resp.Header {
		key = strings.ToLower(key)
		if strings.HasPrefix(key, "x-amz-meta-") {
			metaKey := strings.TrimPrefix(key, "x-amz-meta-")
			metaData[metaKey] = &value[0]
		}
	}

	header := func(k string) *string {
		v := resp.Header.Get(k)
		if v == "" {
			return nil
		}
		return &v
	}

	var head = s3.HeadObjectOutput{
		ETag:               header("Etag"),
		ContentLength:      &contentLength,
		LastModified:       &lastModified,
		Metadata:           metaData,
		CacheControl:       header("Cache-Control"),
		ContentDisposition: header("Content-Disposition"),
		ContentEncoding:    header("Content-Encoding"),
		ContentLanguage:    header("Content-Language"),
		ContentType:        header("Content-Type"),
		StorageClass:       header("X-Amz-Storage-Class"),
	}
	o.setMetaData(&head)
	return resp.Body, err
}

// Open an object for read
func (o *Object) Open(ctx context.Context, options ...fs.OpenOption) (in io.ReadCloser, err error) {
	bucket, bucketPath := o.split()

	if o.fs.opt.DownloadURL != "" {
		return o.downloadFromURL(ctx, bucketPath, options...)
	}

	req := s3.GetObjectInput{
		Bucket:    &bucket,
		Key:       &bucketPath,
		VersionId: o.versionID,
	}
	if o.fs.opt.RequesterPays {
		req.RequestPayer = aws.String(s3.RequestPayerRequester)
	}
	if o.fs.opt.SSECustomerAlgorithm != "" {
		req.SSECustomerAlgorithm = &o.fs.opt.SSECustomerAlgorithm
	}
	if o.fs.opt.SSECustomerKey != "" {
		req.SSECustomerKey = &o.fs.opt.SSECustomerKey
	}
	if o.fs.opt.SSECustomerKeyMD5 != "" {
		req.SSECustomerKeyMD5 = &o.fs.opt.SSECustomerKeyMD5
	}
	httpReq, resp := o.fs.c.GetObjectRequest(&req)
	fs.FixRangeOption(options, o.bytes)

	// Override the automatic decompression in the transport to
	// download compressed files as-is
	httpReq.HTTPRequest.Header.Set("Accept-Encoding", "gzip")

	for _, option := range options {
		switch option.(type) {
		case *fs.RangeOption, *fs.SeekOption:
			_, value := option.Header()
			req.Range = &value
		case *fs.HTTPOption:
			key, value := option.Header()
			httpReq.HTTPRequest.Header.Add(key, value)
		default:
			if option.Mandatory() {
				fs.Logf(o, "Unsupported mandatory option: %v", option)
			}
		}
	}
	err = o.fs.pacer.Call(func() (bool, error) {
		var err error
		httpReq.HTTPRequest = httpReq.HTTPRequest.WithContext(ctx)
		err = httpReq.Send()
		return o.fs.shouldRetry(ctx, err)
	})
	if err, ok := err.(awserr.RequestFailure); ok {
		if err.Code() == "InvalidObjectState" {
			return nil, fmt.Errorf("Object in GLACIER, restore first: bucket=%q, key=%q", bucket, bucketPath)
		}
	}
	if err != nil {
		return nil, err
	}

	// read size from ContentLength or ContentRange
	size := resp.ContentLength
	if resp.ContentRange != nil {
		var contentRange = *resp.ContentRange
		slash := strings.IndexRune(contentRange, '/')
		if slash >= 0 {
			i, err := strconv.ParseInt(contentRange[slash+1:], 10, 64)
			if err == nil {
				size = &i
			} else {
				fs.Debugf(o, "Failed to find parse integer from in %q: %v", contentRange, err)
			}
		} else {
			fs.Debugf(o, "Failed to find length in %q", contentRange)
		}
	}
	var head s3.HeadObjectOutput
	//structs.SetFrom(&head, resp)
	setFrom_s3HeadObjectOutput_s3GetObjectOutput(&head, resp)
	head.ContentLength = size
	o.setMetaData(&head)

	// Decompress body if necessary
	if aws.StringValue(resp.ContentEncoding) == "gzip" {
		if o.fs.opt.Decompress || (resp.ContentLength == nil && o.fs.opt.MightGzip.Value) {
			return readers.NewGzipReader(resp.Body)
		}
		o.fs.warnCompressed.Do(func() {
			fs.Logf(o, "Not decompressing 'Content-Encoding: gzip' compressed file. Use --s3-decompress to override")
		})
	}

	return resp.Body, nil
}

var warnStreamUpload sync.Once

func (o *Object) uploadMultipart(ctx context.Context, req *s3.PutObjectInput, size int64, in io.Reader) (etag string, versionID *string, err error) {
	f := o.fs

	// make concurrency machinery
	concurrency := f.opt.UploadConcurrency
	if concurrency < 1 {
		concurrency = 1
	}
	tokens := pacer.NewTokenDispenser(concurrency)

	uploadParts := f.opt.MaxUploadParts
	if uploadParts < 1 {
		uploadParts = 1
	} else if uploadParts > maxUploadParts {
		uploadParts = maxUploadParts
	}

	// calculate size of parts
	partSize := f.opt.ChunkSize

	// size can be -1 here meaning we don't know the size of the incoming file. We use ChunkSize
	// buffers here (default 5 MiB). With a maximum number of parts (10,000) this will be a file of
	// 48 GiB which seems like a not too unreasonable limit.
	if size == -1 {
		warnStreamUpload.Do(func() {
			fs.Logf(f, "Streaming uploads using chunk size %v will have maximum file size of %v",
				f.opt.ChunkSize, fs.SizeSuffix(int64(partSize)*int64(uploadParts)))
		})
	} else {
		partSize = chunksize.Calculator(o, size, uploadParts, f.opt.ChunkSize)
	}

	memPool := f.getMemoryPool(int64(partSize))

	var mReq s3.CreateMultipartUploadInput
	//structs.SetFrom(&mReq, req)
	setFrom_s3CreateMultipartUploadInput_s3PutObjectInput(&mReq, req)
	var cout *s3.CreateMultipartUploadOutput
	err = f.pacer.Call(func() (bool, error) {
		var err error
		cout, err = f.c.CreateMultipartUploadWithContext(ctx, &mReq)
		return f.shouldRetry(ctx, err)
	})
	if err != nil {
		return etag, nil, fmt.Errorf("multipart upload failed to initialise: %w", err)
	}
	uid := cout.UploadId

	defer atexit.OnError(&err, func() {
		if o.fs.opt.LeavePartsOnError {
			return
		}
		fs.Debugf(o, "Cancelling multipart upload")
		errCancel := f.pacer.Call(func() (bool, error) {
			_, err := f.c.AbortMultipartUploadWithContext(context.Background(), &s3.AbortMultipartUploadInput{
				Bucket:       req.Bucket,
				Key:          req.Key,
				UploadId:     uid,
				RequestPayer: req.RequestPayer,
			})
			return f.shouldRetry(ctx, err)
		})
		if errCancel != nil {
			fs.Debugf(o, "Failed to cancel multipart upload: %v", errCancel)
		}
	})()

	var (
		g, gCtx  = errgroup.WithContext(ctx)
		finished = false
		partsMu  sync.Mutex // to protect parts
		parts    []*s3.CompletedPart
		off      int64
		md5sMu   sync.Mutex
		md5s     []byte
	)

	addMd5 := func(md5binary *[md5.Size]byte, partNum int64) {
		md5sMu.Lock()
		defer md5sMu.Unlock()
		start := partNum * md5.Size
		end := start + md5.Size
		if extend := end - int64(len(md5s)); extend > 0 {
			md5s = append(md5s, make([]byte, extend)...)
		}
		copy(md5s[start:end], (*md5binary)[:])
	}

	for partNum := int64(1); !finished; partNum++ {
		// Get a block of memory from the pool and token which limits concurrency.
		tokens.Get()
		buf := memPool.Get()

		free := func() {
			// return the memory and token
			memPool.Put(buf)
			tokens.Put()
		}

		// Fail fast, in case an errgroup managed function returns an error
		// gCtx is cancelled. There is no point in uploading all the other parts.
		if gCtx.Err() != nil {
			free()
			break
		}

		// Read the chunk
		var n int
		n, err = readers.ReadFill(in, buf) // this can never return 0, nil
		if err == io.EOF {
			if n == 0 && partNum != 1 { // end if no data and if not first chunk
				free()
				break
			}
			finished = true
		} else if err != nil {
			free()
			return etag, nil, fmt.Errorf("multipart upload failed to read source: %w", err)
		}
		buf = buf[:n]

		partNum := partNum
		fs.Debugf(o, "multipart upload starting chunk %d size %v offset %v/%v", partNum, fs.SizeSuffix(n), fs.SizeSuffix(off), fs.SizeSuffix(size))
		off += int64(n)
		g.Go(func() (err error) {
			defer free()
			partLength := int64(len(buf))

			// create checksum of buffer for integrity checking
			md5sumBinary := md5.Sum(buf)
			addMd5(&md5sumBinary, partNum-1)
			md5sum := base64.StdEncoding.EncodeToString(md5sumBinary[:])

			err = f.pacer.Call(func() (bool, error) {
				uploadPartReq := &s3.UploadPartInput{
					Body:                 bytes.NewReader(buf),
					Bucket:               req.Bucket,
					Key:                  req.Key,
					PartNumber:           &partNum,
					UploadId:             uid,
					ContentMD5:           &md5sum,
					ContentLength:        &partLength,
					RequestPayer:         req.RequestPayer,
					SSECustomerAlgorithm: req.SSECustomerAlgorithm,
					SSECustomerKey:       req.SSECustomerKey,
					SSECustomerKeyMD5:    req.SSECustomerKeyMD5,
				}
				uout, err := f.c.UploadPartWithContext(gCtx, uploadPartReq)
				if err != nil {
					if partNum <= int64(concurrency) {
						return f.shouldRetry(ctx, err)
					}
					// retry all chunks once have done the first batch
					return true, err
				}
				partsMu.Lock()
				parts = append(parts, &s3.CompletedPart{
					PartNumber: &partNum,
					ETag:       uout.ETag,
				})
				partsMu.Unlock()

				return false, nil
			})
			if err != nil {
				return fmt.Errorf("multipart upload failed to upload part: %w", err)
			}
			return nil
		})
	}
	err = g.Wait()
	if err != nil {
		return etag, nil, err
	}

	// sort the completed parts by part number
	sort.Slice(parts, func(i, j int) bool {
		return *parts[i].PartNumber < *parts[j].PartNumber
	})

	var resp *s3.CompleteMultipartUploadOutput
	err = f.pacer.Call(func() (bool, error) {
		resp, err = f.c.CompleteMultipartUploadWithContext(ctx, &s3.CompleteMultipartUploadInput{
			Bucket: req.Bucket,
			Key:    req.Key,
			MultipartUpload: &s3.CompletedMultipartUpload{
				Parts: parts,
			},
			RequestPayer: req.RequestPayer,
			UploadId:     uid,
		})
		return f.shouldRetry(ctx, err)
	})
	if err != nil {
		return etag, nil, fmt.Errorf("multipart upload failed to finalise: %w", err)
	}
	hashOfHashes := md5.Sum(md5s)
	etag = fmt.Sprintf("%s-%d", hex.EncodeToString(hashOfHashes[:]), len(parts))
	if resp != nil {
		versionID = resp.VersionId
	}
	return etag, versionID, nil
}

// unWrapAwsError unwraps AWS errors, looking for a non AWS error
//
// It returns true if one was found and the error, or false and the
// error passed in.
func unWrapAwsError(err error) (found bool, outErr error) {
	if awsErr, ok := err.(awserr.Error); ok {
		var origErrs []error
		if batchErr, ok := awsErr.(awserr.BatchedErrors); ok {
			origErrs = batchErr.OrigErrs()
		} else {
			origErrs = []error{awsErr.OrigErr()}
		}
		for _, origErr := range origErrs {
			found, newErr := unWrapAwsError(origErr)
			if found {
				return found, newErr
			}
		}
		return false, err
	}
	return true, err
}

// Upload a single part using PutObject
func (o *Object) uploadSinglepartPutObject(ctx context.Context, req *s3.PutObjectInput, size int64, in io.Reader) (etag string, lastModified time.Time, versionID *string, err error) {
	r, resp := o.fs.c.PutObjectRequest(req)
	if req.ContentLength != nil && *req.ContentLength == 0 {
		// Can't upload zero length files like this for some reason
		r.Body = bytes.NewReader([]byte{})
	} else {
		r.SetStreamingBody(io.NopCloser(in))
	}
	r.SetContext(ctx)
	r.HTTPRequest.Header.Set("X-Amz-Content-Sha256", "UNSIGNED-PAYLOAD")

	err = o.fs.pacer.CallNoRetry(func() (bool, error) {
		err := r.Send()
		return o.fs.shouldRetry(ctx, err)
	})
	if err != nil {
		// Return the underlying error if we have a
		// Serialization or RequestError error if possible
		//
		// These errors are synthesized locally in the SDK
		// (not returned from the server) and we'd rather have
		// the underlying error if there is one.
		if do, ok := err.(awserr.Error); ok && (do.Code() == request.ErrCodeSerialization || do.Code() == request.ErrCodeRequestError) {
			if found, newErr := unWrapAwsError(err); found {
				err = newErr
			}
		}
		return etag, lastModified, nil, err
	}
	lastModified = time.Now()
	if resp != nil {
		etag = aws.StringValue(resp.ETag)
		versionID = resp.VersionId
	}
	return etag, lastModified, versionID, nil
}

// Upload a single part using a presigned request
func (o *Object) uploadSinglepartPresignedRequest(ctx context.Context, req *s3.PutObjectInput, size int64, in io.Reader) (etag string, lastModified time.Time, versionID *string, err error) {
	// Create the request
	putObj, _ := o.fs.c.PutObjectRequest(req)

	// Sign it so we can upload using a presigned request.
	//
	// Note the SDK didn't used to support streaming to
	// PutObject so we used this work-around.
	url, headers, err := putObj.PresignRequest(15 * time.Minute)
	if err != nil {
		return etag, lastModified, nil, fmt.Errorf("s3 upload: sign request: %w", err)
	}

	if o.fs.opt.V2Auth && headers == nil {
		headers = putObj.HTTPRequest.Header
	}

	// Set request to nil if empty so as not to make chunked encoding
	if size == 0 {
		in = nil
	}

	// create the vanilla http request
	httpReq, err := http.NewRequestWithContext(ctx, "PUT", url, in)
	if err != nil {
		return etag, lastModified, nil, fmt.Errorf("s3 upload: new request: %w", err)
	}

	// set the headers we signed and the length
	httpReq.Header = headers
	httpReq.ContentLength = size

	var resp *http.Response
	err = o.fs.pacer.CallNoRetry(func() (bool, error) {
		var err error
		resp, err = o.fs.srv.Do(httpReq)
		if err != nil {
			return o.fs.shouldRetry(ctx, err)
		}
		body, err := rest.ReadBody(resp)
		if err != nil {
			return o.fs.shouldRetry(ctx, err)
		}
		if resp.StatusCode >= 200 && resp.StatusCode < 299 {
			return false, nil
		}
		err = fmt.Errorf("s3 upload: %s: %s", resp.Status, body)
		return fserrors.ShouldRetryHTTP(resp, retryErrorCodes), err
	})
	if err != nil {
		return etag, lastModified, nil, err
	}
	if resp != nil {
		if date, err := http.ParseTime(resp.Header.Get("Date")); err != nil {
			lastModified = date
		}
		etag = resp.Header.Get("Etag")
		vID := resp.Header.Get("x-amz-version-id")
		if vID != "" {
			versionID = &vID
		}
	}
	return etag, lastModified, versionID, nil
}

// Update the Object from in with modTime and size
func (o *Object) Update(ctx context.Context, in io.Reader, src fs.ObjectInfo, options ...fs.OpenOption) error {
	if o.fs.opt.VersionAt.IsSet() {
		return errNotWithVersionAt
	}
	bucket, bucketPath := o.split()
	err := o.fs.makeBucket(ctx, bucket)
	if err != nil {
		return err
	}
	modTime := src.ModTime(ctx)
	size := src.Size()

	multipart := size < 0 || size >= int64(o.fs.opt.UploadCutoff)

	req := s3.PutObjectInput{
		Bucket: &bucket,
		ACL:    stringPointerOrNil(o.fs.opt.ACL),
		Key:    &bucketPath,
	}

	// Fetch metadata if --metadata is in use
	meta, err := fs.GetMetadataOptions(ctx, src, options)
	if err != nil {
		return fmt.Errorf("failed to read metadata from source object: %w", err)
	}
	req.Metadata = make(map[string]*string, len(meta)+2)
	// merge metadata into request and user metadata
	for k, v := range meta {
		pv := aws.String(v)
		k = strings.ToLower(k)
		if o.fs.opt.NoSystemMetadata {
			req.Metadata[k] = pv
			continue
		}
		switch k {
		case "cache-control":
			req.CacheControl = pv
		case "content-disposition":
			req.ContentDisposition = pv
		case "content-encoding":
			req.ContentEncoding = pv
		case "content-language":
			req.ContentLanguage = pv
		case "content-type":
			req.ContentType = pv
		case "x-amz-tagging":
			req.Tagging = pv
		case "tier":
			// ignore
		case "mtime":
			// mtime in meta overrides source ModTime
			metaModTime, err := time.Parse(time.RFC3339Nano, v)
			if err != nil {
				fs.Debugf(o, "failed to parse metadata %s: %q: %v", k, v, err)
			} else {
				modTime = metaModTime
			}
		case "btime":
			// write as metadata since we can't set it
			req.Metadata[k] = pv
		default:
			req.Metadata[k] = pv
		}
	}

	// Set the mtime in the meta data
	req.Metadata[metaMtime] = aws.String(swift.TimeToFloatString(modTime))

	// read the md5sum if available
	// - for non multipart
	//    - so we can add a ContentMD5
	//    - so we can add the md5sum in the metadata as metaMD5Hash if using SSE/SSE-C
	// - for multipart provided checksums aren't disabled
	//    - so we can add the md5sum in the metadata as metaMD5Hash
	var md5sumBase64 string
	var md5sumHex string
	if !multipart || !o.fs.opt.DisableChecksum {
		md5sumHex, err = src.Hash(ctx, hash.MD5)
		if err == nil && matchMd5.MatchString(md5sumHex) {
			hashBytes, err := hex.DecodeString(md5sumHex)
			if err == nil {
				md5sumBase64 = base64.StdEncoding.EncodeToString(hashBytes)
				if (multipart || o.fs.etagIsNotMD5) && !o.fs.opt.DisableChecksum {
					// Set the md5sum as metadata on the object if
					// - a multipart upload
					// - the Etag is not an MD5, eg when using SSE/SSE-C
					// provided checksums aren't disabled
					req.Metadata[metaMD5Hash] = &md5sumBase64
				}
			}
		}
	}

	// Set the content type it it isn't set already
	if req.ContentType == nil {
		req.ContentType = aws.String(fs.MimeType(ctx, src))
	}
	if size >= 0 {
		req.ContentLength = &size
	}
	if md5sumBase64 != "" {
		req.ContentMD5 = &md5sumBase64
	}
	if o.fs.opt.RequesterPays {
		req.RequestPayer = aws.String(s3.RequestPayerRequester)
	}
	if o.fs.opt.ServerSideEncryption != "" {
		req.ServerSideEncryption = &o.fs.opt.ServerSideEncryption
	}
	if o.fs.opt.SSECustomerAlgorithm != "" {
		req.SSECustomerAlgorithm = &o.fs.opt.SSECustomerAlgorithm
	}
	if o.fs.opt.SSECustomerKey != "" {
		req.SSECustomerKey = &o.fs.opt.SSECustomerKey
	}
	if o.fs.opt.SSECustomerKeyMD5 != "" {
		req.SSECustomerKeyMD5 = &o.fs.opt.SSECustomerKeyMD5
	}
	if o.fs.opt.SSEKMSKeyID != "" {
		req.SSEKMSKeyId = &o.fs.opt.SSEKMSKeyID
	}
	if o.fs.opt.StorageClass != "" {
		req.StorageClass = &o.fs.opt.StorageClass
	}
	// Apply upload options
	for _, option := range options {
		key, value := option.Header()
		lowerKey := strings.ToLower(key)
		switch lowerKey {
		case "":
			// ignore
		case "cache-control":
			req.CacheControl = aws.String(value)
		case "content-disposition":
			req.ContentDisposition = aws.String(value)
		case "content-encoding":
			req.ContentEncoding = aws.String(value)
		case "content-language":
			req.ContentLanguage = aws.String(value)
		case "content-type":
			req.ContentType = aws.String(value)
		case "x-amz-tagging":
			req.Tagging = aws.String(value)
		default:
			const amzMetaPrefix = "x-amz-meta-"
			if strings.HasPrefix(lowerKey, amzMetaPrefix) {
				metaKey := lowerKey[len(amzMetaPrefix):]
				req.Metadata[metaKey] = aws.String(value)
			} else {
				fs.Errorf(o, "Don't know how to set key %q on upload", key)
			}
		}
	}

	// Check metadata keys and values are valid
	for key, value := range req.Metadata {
		if !httpguts.ValidHeaderFieldName(key) {
			fs.Errorf(o, "Dropping invalid metadata key %q", key)
			delete(req.Metadata, key)
		} else if value == nil {
			fs.Errorf(o, "Dropping nil metadata value for key %q", key)
			delete(req.Metadata, key)
		} else if !httpguts.ValidHeaderFieldValue(*value) {
			fs.Errorf(o, "Dropping invalid metadata value %q for key %q", *value, key)
			delete(req.Metadata, key)
		}
	}

	var wantETag string        // Multipart upload Etag to check
	var gotEtag string         // Etag we got from the upload
	var lastModified time.Time // Time we got from the upload
	var versionID *string      // versionID we got from the upload
	if multipart {
		wantETag, versionID, err = o.uploadMultipart(ctx, &req, size, in)
	} else {
		if o.fs.opt.UsePresignedRequest {
			gotEtag, lastModified, versionID, err = o.uploadSinglepartPresignedRequest(ctx, &req, size, in)
		} else {
			gotEtag, lastModified, versionID, err = o.uploadSinglepartPutObject(ctx, &req, size, in)
		}
	}
	if err != nil {
		return err
	}
	// Only record versionID if we are using --s3-versions or --s3-version-at
	if o.fs.opt.Versions || o.fs.opt.VersionAt.IsSet() {
		o.versionID = versionID
	} else {
		o.versionID = nil
	}

	// User requested we don't HEAD the object after uploading it
	// so make up the object as best we can assuming it got
	// uploaded properly. If size < 0 then we need to do the HEAD.
	if o.fs.opt.NoHead && size >= 0 {
		var head s3.HeadObjectOutput
		//structs.SetFrom(&head, &req)
		setFrom_s3HeadObjectOutput_s3PutObjectInput(&head, &req)
		head.ETag = &md5sumHex // doesn't matter quotes are missing
		head.ContentLength = &size
		// If we have done a single part PUT request then we can read these
		if gotEtag != "" {
			head.ETag = &gotEtag
		}
		if lastModified.IsZero() {
			lastModified = time.Now()
		}
		head.LastModified = &lastModified
		head.VersionId = versionID
		o.setMetaData(&head)
		return nil
	}

	// Read the metadata from the newly created object
	o.meta = nil // wipe old metadata
	head, err := o.headObject(ctx)
	if err != nil {
		return err
	}
	o.setMetaData(head)
	if o.fs.opt.UseMultipartEtag.Value && !o.fs.etagIsNotMD5 && wantETag != "" && head.ETag != nil && *head.ETag != "" {
		gotETag := strings.Trim(strings.ToLower(*head.ETag), `"`)
		if wantETag != gotETag {
			return fmt.Errorf("multipart upload corrupted: Etag differ: expecting %s but got %s", wantETag, gotETag)
		}
		fs.Debugf(o, "Multipart upload Etag: %s OK", wantETag)
	}
	return err
}

// Remove an object
func (o *Object) Remove(ctx context.Context) error {
	if o.fs.opt.VersionAt.IsSet() {
		return errNotWithVersionAt
	}
	bucket, bucketPath := o.split()
	req := s3.DeleteObjectInput{
		Bucket:    &bucket,
		Key:       &bucketPath,
		VersionId: o.versionID,
	}
	if o.fs.opt.RequesterPays {
		req.RequestPayer = aws.String(s3.RequestPayerRequester)
	}
	err := o.fs.pacer.Call(func() (bool, error) {
		_, err := o.fs.c.DeleteObjectWithContext(ctx, &req)
		return o.fs.shouldRetry(ctx, err)
	})
	return err
}

// MimeType of an Object if known, "" otherwise
func (o *Object) MimeType(ctx context.Context) string {
	err := o.readMetaData(ctx)
	if err != nil {
		fs.Logf(o, "Failed to read metadata: %v", err)
		return ""
	}
	return o.mimeType
}

// SetTier performs changing storage class
func (o *Object) SetTier(tier string) (err error) {
	ctx := context.TODO()
	tier = strings.ToUpper(tier)
	bucket, bucketPath := o.split()
	req := s3.CopyObjectInput{
		MetadataDirective: aws.String(s3.MetadataDirectiveCopy),
		StorageClass:      aws.String(tier),
	}
	err = o.fs.copy(ctx, &req, bucket, bucketPath, bucket, bucketPath, o)
	if err != nil {
		return err
	}
	o.storageClass = &tier
	return err
}

// GetTier returns storage class as string
func (o *Object) GetTier() string {
	if o.storageClass == nil || *o.storageClass == "" {
		return "STANDARD"
	}
	return *o.storageClass
}

// Metadata returns metadata for an object
//
// It should return nil if there is no Metadata
func (o *Object) Metadata(ctx context.Context) (metadata fs.Metadata, err error) {
	err = o.readMetaData(ctx)
	if err != nil {
		return nil, err
	}
	metadata = make(fs.Metadata, len(o.meta)+7)
	for k, v := range o.meta {
		switch k {
		case metaMtime:
			if modTime, err := swift.FloatStringToTime(v); err == nil {
				metadata["mtime"] = modTime.Format(time.RFC3339Nano)
			}
		case metaMD5Hash:
			// don't write hash metadata
		default:
			metadata[k] = v
		}
	}
	if o.mimeType != "" {
		metadata["content-type"] = o.mimeType
	}
	// metadata["x-amz-tagging"] = ""
	if !o.lastModified.IsZero() {
		metadata["btime"] = o.lastModified.Format(time.RFC3339Nano)
	}

	// Set system metadata
	setMetadata := func(k string, v *string) {
		if o.fs.opt.NoSystemMetadata {
			return
		}
		if v == nil || *v == "" {
			return
		}
		metadata[k] = *v
	}
	setMetadata("cache-control", o.cacheControl)
	setMetadata("content-disposition", o.contentDisposition)
	setMetadata("content-encoding", o.contentEncoding)
	setMetadata("content-language", o.contentLanguage)
	setMetadata("tier", o.storageClass)

	return metadata, nil
}

// Check the interfaces are satisfied
var (
	_ fs.Fs          = &Fs{}
	_ fs.Purger      = &Fs{}
	_ fs.Copier      = &Fs{}
	_ fs.PutStreamer = &Fs{}
	_ fs.ListRer     = &Fs{}
	_ fs.Commander   = &Fs{}
	_ fs.CleanUpper  = &Fs{}
	_ fs.Object      = &Object{}
	_ fs.MimeTyper   = &Object{}
	_ fs.GetTierer   = &Object{}
	_ fs.SetTierer   = &Object{}
	_ fs.Metadataer  = &Object{}
)<|MERGE_RESOLUTION|>--- conflicted
+++ resolved
@@ -1196,13 +1196,10 @@
 				Help:     "Wasabi AP Southeast 2 (Sydney)",
 				Provider: "Wasabi",
 			}, {
-<<<<<<< HEAD
-=======
 				Value:    "storage.iran.liara.space",
 				Help:     "Liara Iran endpoint",
 				Provider: "Liara",
 			}, {
->>>>>>> 486e7133
 				Value:    "s3.ir-thr-at1.arvanstorage.com",
 				Help:     "ArvanCloud Tehran Iran (Asiatech) endpoint",
 				Provider: "ArvanCloud",
@@ -3243,12 +3240,9 @@
 	if err != nil {
 		return nil, nil, err
 	}
-<<<<<<< HEAD
-=======
 	if aws.BoolValue(resp.IsTruncated) && (resp.NextContinuationToken == nil || *resp.NextContinuationToken == "") {
 		return nil, nil, errors.New("s3 protocol error: received listing v2 with IsTruncated set and no NextContinuationToken. Should you be using `--s3-list-version 1`?")
 	}
->>>>>>> 486e7133
 	ls.req.ContinuationToken = resp.NextContinuationToken
 	return resp, nil, nil
 }
