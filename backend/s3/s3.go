--- conflicted
+++ resolved
@@ -38,28 +38,6 @@
 	"github.com/aws/smithy-go/middleware"
 	smithyhttp "github.com/aws/smithy-go/transport/http"
 	"github.com/ncw/swift/v2"
-<<<<<<< HEAD
-	"github.com/artpar/rclone/fs"
-	"github.com/artpar/rclone/fs/accounting"
-	"github.com/artpar/rclone/fs/chunksize"
-	"github.com/artpar/rclone/fs/config"
-	"github.com/artpar/rclone/fs/config/configmap"
-	"github.com/artpar/rclone/fs/config/configstruct"
-	"github.com/artpar/rclone/fs/fserrors"
-	"github.com/artpar/rclone/fs/fshttp"
-	"github.com/artpar/rclone/fs/hash"
-	"github.com/artpar/rclone/fs/operations"
-	"github.com/artpar/rclone/fs/walk"
-	"github.com/artpar/rclone/lib/atexit"
-	"github.com/artpar/rclone/lib/bucket"
-	"github.com/artpar/rclone/lib/encoder"
-	"github.com/artpar/rclone/lib/multipart"
-	"github.com/artpar/rclone/lib/pacer"
-	"github.com/artpar/rclone/lib/pool"
-	"github.com/artpar/rclone/lib/readers"
-	"github.com/artpar/rclone/lib/rest"
-	"github.com/artpar/rclone/lib/version"
-=======
 
 	"github.com/rclone/rclone/fs"
 	"github.com/rclone/rclone/fs/accounting"
@@ -81,7 +59,6 @@
 	"github.com/rclone/rclone/lib/readers"
 	"github.com/rclone/rclone/lib/rest"
 	"github.com/rclone/rclone/lib/version"
->>>>>>> 4fd5a3d0
 	"golang.org/x/net/http/httpguts"
 	"golang.org/x/sync/errgroup"
 )
@@ -95,7 +72,7 @@
 // function and set the correct quirks. Test the quirks are correct by
 // running the integration tests "go test -v -remote NewS3Provider:".
 //
-// See https://github.com/artpar/rclone/blob/master/CONTRIBUTING.md#adding-a-new-s3-provider
+// See https://github.com/rclone/rclone/blob/master/CONTRIBUTING.md#adding-a-new-s3-provider
 // for full information about how to add a new s3 provider.
 var providerOption = fs.Option{
 	Name: fs.ConfigProvider,
@@ -2556,7 +2533,7 @@
 and HTTP/2.  HTTP/2 is enabled by default for the s3 backend but can be
 disabled here.  When the issue is solved this flag will be removed.
 
-See: https://github.com/artpar/rclone/issues/4673, https://github.com/artpar/rclone/issues/3631
+See: https://github.com/rclone/rclone/issues/4673, https://github.com/rclone/rclone/issues/3631
 
 `,
 		}, {
@@ -3578,7 +3555,7 @@
 		useAlreadyExists = false
 		// useMultipartUploads = false - set this manually
 		// rclone serve doesn't support multi-part server side copy:
-		// See: https://github.com/artpar/rclone/issues/7454
+		// See: https://github.com/rclone/rclone/issues/7454
 		// So make cutoff very large which it does support
 		opt.CopyCutoff = math.MaxInt64
 	case "Scaleway":
@@ -3629,7 +3606,7 @@
 		useAlreadyExists = false // untested
 	case "GCS":
 		// Google break request Signature by mutating accept-encoding HTTP header
-		// https://github.com/artpar/rclone/issues/6670
+		// https://github.com/rclone/rclone/issues/6670
 		useAcceptEncodingGzip = false
 		signAcceptEncoding = false
 		useAlreadyExists = true // returns BucketNameUnavailable instead of BucketAlreadyExists but good enough!
@@ -4323,7 +4300,7 @@
 	// it doesn't encode CommonPrefixes.
 	// See: https://tracker.ceph.com/issues/41870
 	//
-	// This does not work under IBM COS also: See https://github.com/artpar/rclone/issues/3345
+	// This does not work under IBM COS also: See https://github.com/rclone/rclone/issues/3345
 	// though maybe it does on some versions.
 	//
 	// This does work with minio but was only added relatively recently
