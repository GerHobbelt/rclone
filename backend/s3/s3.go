// Package s3 provides an interface to Amazon S3 oject storage
package s3

import (
	"bytes"
	"context"
	"crypto/md5"
	"crypto/tls"
	"encoding/base64"
	"encoding/hex"
	"encoding/json"
	"encoding/xml"
	"errors"
	"fmt"
	"io"
	"io/ioutil"
	"net/http"
	"net/url"
	"path"
	"regexp"
	"sort"
	"strconv"
	"strings"
	"sync"
	"time"

	"github.com/aws/aws-sdk-go/aws"
	"github.com/aws/aws-sdk-go/aws/awserr"
	"github.com/aws/aws-sdk-go/aws/corehandlers"
	"github.com/aws/aws-sdk-go/aws/credentials"
	"github.com/aws/aws-sdk-go/aws/credentials/ec2rolecreds"
	"github.com/aws/aws-sdk-go/aws/defaults"
	"github.com/aws/aws-sdk-go/aws/ec2metadata"
	"github.com/aws/aws-sdk-go/aws/endpoints"
	"github.com/aws/aws-sdk-go/aws/request"
	"github.com/aws/aws-sdk-go/aws/session"
	"github.com/aws/aws-sdk-go/service/s3"
	"github.com/ncw/swift/v2"
	"github.com/rclone/rclone/fs"
	"github.com/rclone/rclone/fs/chunksize"
	"github.com/rclone/rclone/fs/config"
	"github.com/rclone/rclone/fs/config/configmap"
	"github.com/rclone/rclone/fs/config/configstruct"
	"github.com/rclone/rclone/fs/fserrors"
	"github.com/rclone/rclone/fs/fshttp"
	"github.com/rclone/rclone/fs/hash"
	"github.com/rclone/rclone/fs/operations"
	"github.com/rclone/rclone/fs/walk"
	"github.com/rclone/rclone/lib/atexit"
	"github.com/rclone/rclone/lib/bucket"
	"github.com/rclone/rclone/lib/encoder"
	"github.com/rclone/rclone/lib/pacer"
	"github.com/rclone/rclone/lib/pool"
	"github.com/rclone/rclone/lib/readers"
	"github.com/rclone/rclone/lib/rest"
	"github.com/rclone/rclone/lib/structs"
	"golang.org/x/sync/errgroup"
)

// Register with Fs
func init() {
	fs.Register(&fs.RegInfo{
		Name:        "s3",
<<<<<<< HEAD
		Description: "Amazon S3 Compliant Storage Providers including AWS, Alibaba, Ceph, China Mobile, Digital Ocean, Dreamhost, IBM COS, Lyve Cloud, Minio, Netease, RackCorp, Scaleway, SeaweedFS, StackPath, Storj, Tencent COS and Wasabi",
=======
		Description: "Amazon S3 Compliant Storage Providers including AWS, Alibaba, Ceph, China Mobile, Cloudflare, ArvanCloud, Digital Ocean, Dreamhost, Huawei OBS, IBM COS, IDrive e2, Lyve Cloud, Minio, Netease, RackCorp, Scaleway, SeaweedFS, StackPath, Storj, Tencent COS and Wasabi",
>>>>>>> 00a684d8
		NewFs:       NewFs,
		CommandHelp: commandHelp,
		Config: func(ctx context.Context, name string, m configmap.Mapper, config fs.ConfigIn) (*fs.ConfigOut, error) {
			switch config.State {
			case "":
				return nil, setEndpointValueForIDriveE2(m)
			}
			return nil, fmt.Errorf("unknown state %q", config.State)
		},
		MetadataInfo: &fs.MetadataInfo{
			System: systemMetadataInfo,
			Help:   `User metadata is stored as x-amz-meta- keys. S3 metadata keys are case insensitive and are always returned in lower case.`,
		},
		Options: []fs.Option{{
			Name: fs.ConfigProvider,
			Help: "Choose your S3 provider.",
			// NB if you add a new provider here, then add it in the
			// setQuirks function and set the correct quirks
			Examples: []fs.OptionExample{{
				Value: "AWS",
				Help:  "Amazon Web Services (AWS) S3",
			}, {
				Value: "Alibaba",
				Help:  "Alibaba Cloud Object Storage System (OSS) formerly Aliyun",
			}, {
				Value: "Ceph",
				Help:  "Ceph Object Storage",
			}, {
				Value: "ChinaMobile",
				Help:  "China Mobile Ecloud Elastic Object Storage (EOS)",
			}, {
<<<<<<< HEAD
=======
				Value: "Cloudflare",
				Help:  "Cloudflare R2 Storage",
			}, {
				Value: "ArvanCloud",
				Help:  "Arvan Cloud Object Storage (AOS)",
			}, {
>>>>>>> 00a684d8
				Value: "DigitalOcean",
				Help:  "Digital Ocean Spaces",
			}, {
				Value: "Dreamhost",
				Help:  "Dreamhost DreamObjects",
			}, {
				Value: "HuaweiOBS",
				Help:  "Huawei Object Storage Service",
			}, {
				Value: "IBMCOS",
				Help:  "IBM COS S3",
			}, {
				Value: "IDrive",
				Help:  "IDrive e2",
			}, {
				Value: "LyveCloud",
				Help:  "Seagate Lyve Cloud",
			}, {
				Value: "Minio",
				Help:  "Minio Object Storage",
			}, {
				Value: "Netease",
				Help:  "Netease Object Storage (NOS)",
			}, {
				Value: "RackCorp",
				Help:  "RackCorp Object Storage",
			}, {
				Value: "Scaleway",
				Help:  "Scaleway Object Storage",
			}, {
				Value: "SeaweedFS",
				Help:  "SeaweedFS S3",
			}, {
				Value: "StackPath",
				Help:  "StackPath Object Storage",
			}, {
				Value: "Storj",
				Help:  "Storj (S3 Compatible Gateway)",
			}, {
				Value: "TencentCOS",
				Help:  "Tencent Cloud Object Storage (COS)",
			}, {
				Value: "Wasabi",
				Help:  "Wasabi Object Storage",
			}, {
				Value: "Other",
				Help:  "Any other S3 compatible provider",
			}},
		}, {
			Name:    "env_auth",
			Help:    "Get AWS credentials from runtime (environment variables or EC2/ECS meta data if no env vars).\n\nOnly applies if access_key_id and secret_access_key is blank.",
			Default: false,
			Examples: []fs.OptionExample{{
				Value: "false",
				Help:  "Enter AWS credentials in the next step.",
			}, {
				Value: "true",
				Help:  "Get AWS credentials from the environment (env vars or IAM).",
			}},
		}, {
			Name: "access_key_id",
			Help: "AWS Access Key ID.\n\nLeave blank for anonymous access or runtime credentials.",
		}, {
			Name: "secret_access_key",
			Help: "AWS Secret Access Key (password).\n\nLeave blank for anonymous access or runtime credentials.",
		}, {
			// References:
			// 1. https://docs.aws.amazon.com/general/latest/gr/rande.html
			// 2. https://docs.aws.amazon.com/general/latest/gr/s3.html
			Name:     "region",
			Help:     "Region to connect to.",
			Provider: "AWS",
			Examples: []fs.OptionExample{{
				Value: "us-east-1",
				Help:  "The default endpoint - a good choice if you are unsure.\nUS Region, Northern Virginia, or Pacific Northwest.\nLeave location constraint empty.",
			}, {
				Value: "us-east-2",
				Help:  "US East (Ohio) Region.\nNeeds location constraint us-east-2.",
			}, {
				Value: "us-west-1",
				Help:  "US West (Northern California) Region.\nNeeds location constraint us-west-1.",
			}, {
				Value: "us-west-2",
				Help:  "US West (Oregon) Region.\nNeeds location constraint us-west-2.",
			}, {
				Value: "ca-central-1",
				Help:  "Canada (Central) Region.\nNeeds location constraint ca-central-1.",
			}, {
				Value: "eu-west-1",
				Help:  "EU (Ireland) Region.\nNeeds location constraint EU or eu-west-1.",
			}, {
				Value: "eu-west-2",
				Help:  "EU (London) Region.\nNeeds location constraint eu-west-2.",
			}, {
				Value: "eu-west-3",
				Help:  "EU (Paris) Region.\nNeeds location constraint eu-west-3.",
			}, {
				Value: "eu-north-1",
				Help:  "EU (Stockholm) Region.\nNeeds location constraint eu-north-1.",
			}, {
				Value: "eu-south-1",
				Help:  "EU (Milan) Region.\nNeeds location constraint eu-south-1.",
			}, {
				Value: "eu-central-1",
				Help:  "EU (Frankfurt) Region.\nNeeds location constraint eu-central-1.",
			}, {
				Value: "ap-southeast-1",
				Help:  "Asia Pacific (Singapore) Region.\nNeeds location constraint ap-southeast-1.",
			}, {
				Value: "ap-southeast-2",
				Help:  "Asia Pacific (Sydney) Region.\nNeeds location constraint ap-southeast-2.",
			}, {
				Value: "ap-northeast-1",
				Help:  "Asia Pacific (Tokyo) Region.\nNeeds location constraint ap-northeast-1.",
			}, {
				Value: "ap-northeast-2",
				Help:  "Asia Pacific (Seoul).\nNeeds location constraint ap-northeast-2.",
			}, {
				Value: "ap-northeast-3",
				Help:  "Asia Pacific (Osaka-Local).\nNeeds location constraint ap-northeast-3.",
			}, {
				Value: "ap-south-1",
				Help:  "Asia Pacific (Mumbai).\nNeeds location constraint ap-south-1.",
			}, {
				Value: "ap-east-1",
				Help:  "Asia Pacific (Hong Kong) Region.\nNeeds location constraint ap-east-1.",
			}, {
				Value: "sa-east-1",
				Help:  "South America (Sao Paulo) Region.\nNeeds location constraint sa-east-1.",
			}, {
				Value: "me-south-1",
				Help:  "Middle East (Bahrain) Region.\nNeeds location constraint me-south-1.",
			}, {
				Value: "af-south-1",
				Help:  "Africa (Cape Town) Region.\nNeeds location constraint af-south-1.",
			}, {
				Value: "cn-north-1",
				Help:  "China (Beijing) Region.\nNeeds location constraint cn-north-1.",
			}, {
				Value: "cn-northwest-1",
				Help:  "China (Ningxia) Region.\nNeeds location constraint cn-northwest-1.",
			}, {
				Value: "us-gov-east-1",
				Help:  "AWS GovCloud (US-East) Region.\nNeeds location constraint us-gov-east-1.",
			}, {
				Value: "us-gov-west-1",
				Help:  "AWS GovCloud (US) Region.\nNeeds location constraint us-gov-west-1.",
			}},
		}, {
			Name:     "region",
			Help:     "region - the location where your bucket will be created and your data stored.\n",
			Provider: "RackCorp",
			Examples: []fs.OptionExample{{
				Value: "global",
				Help:  "Global CDN (All locations) Region",
			}, {
				Value: "au",
				Help:  "Australia (All states)",
			}, {
				Value: "au-nsw",
				Help:  "NSW (Australia) Region",
			}, {
				Value: "au-qld",
				Help:  "QLD (Australia) Region",
			}, {
				Value: "au-vic",
				Help:  "VIC (Australia) Region",
			}, {
				Value: "au-wa",
				Help:  "Perth (Australia) Region",
			}, {
				Value: "ph",
				Help:  "Manila (Philippines) Region",
			}, {
				Value: "th",
				Help:  "Bangkok (Thailand) Region",
			}, {
				Value: "hk",
				Help:  "HK (Hong Kong) Region",
			}, {
				Value: "mn",
				Help:  "Ulaanbaatar (Mongolia) Region",
			}, {
				Value: "kg",
				Help:  "Bishkek (Kyrgyzstan) Region",
			}, {
				Value: "id",
				Help:  "Jakarta (Indonesia) Region",
			}, {
				Value: "jp",
				Help:  "Tokyo (Japan) Region",
			}, {
				Value: "sg",
				Help:  "SG (Singapore) Region",
			}, {
				Value: "de",
				Help:  "Frankfurt (Germany) Region",
			}, {
				Value: "us",
				Help:  "USA (AnyCast) Region",
			}, {
				Value: "us-east-1",
				Help:  "New York (USA) Region",
			}, {
				Value: "us-west-1",
				Help:  "Freemont (USA) Region",
			}, {
				Value: "nz",
				Help:  "Auckland (New Zealand) Region",
			}},
		}, {
			Name:     "region",
			Help:     "Region to connect to.",
			Provider: "Scaleway",
			Examples: []fs.OptionExample{{
				Value: "nl-ams",
				Help:  "Amsterdam, The Netherlands",
			}, {
				Value: "fr-par",
				Help:  "Paris, France",
			}, {
				Value: "pl-waw",
				Help:  "Warsaw, Poland",
			}},
		}, {
			Name:     "region",
			Help:     "Region to connect to. - the location where your bucket will be created and your data stored. Need bo be same with your endpoint.\n",
			Provider: "HuaweiOBS",
			Examples: []fs.OptionExample{{
				Value: "af-south-1",
				Help:  "AF-Johannesburg",
			}, {
				Value: "ap-southeast-2",
				Help:  "AP-Bangkok",
			}, {
				Value: "ap-southeast-3",
				Help:  "AP-Singapore",
			}, {
				Value: "cn-east-3",
				Help:  "CN East-Shanghai1",
			}, {
				Value: "cn-east-2",
				Help:  "CN East-Shanghai2",
			}, {
				Value: "cn-north-1",
				Help:  "CN North-Beijing1",
			}, {
				Value: "cn-north-4",
				Help:  "CN North-Beijing4",
			}, {
				Value: "cn-south-1",
				Help:  "CN South-Guangzhou",
			}, {
				Value: "ap-southeast-1",
				Help:  "CN-Hong Kong",
			}, {
				Value: "sa-argentina-1",
				Help:  "LA-Buenos Aires1",
			}, {
				Value: "sa-peru-1",
				Help:  "LA-Lima1",
			}, {
				Value: "na-mexico-1",
				Help:  "LA-Mexico City1",
			}, {
				Value: "sa-chile-1",
				Help:  "LA-Santiago2",
			}, {
				Value: "sa-brazil-1",
				Help:  "LA-Sao Paulo1",
			}, {
				Value: "ru-northwest-2",
				Help:  "RU-Moscow2",
			}},
		}, {
			Name:     "region",
			Help:     "Region to connect to.",
			Provider: "Cloudflare",
			Examples: []fs.OptionExample{{
				Value: "auto",
				Help:  "R2 buckets are automatically distributed across Cloudflare's data centers for low latency.",
			}},
		}, {
			Name:     "region",
			Help:     "Region to connect to.\n\nLeave blank if you are using an S3 clone and you don't have a region.",
<<<<<<< HEAD
			Provider: "!AWS,Alibaba,ChinaMobile,RackCorp,Scaleway,Storj,TencentCOS",
=======
			Provider: "!AWS,Alibaba,ChinaMobile,Cloudflare,ArvanCloud,RackCorp,Scaleway,Storj,TencentCOS,HuaweiOBS,IDrive",
>>>>>>> 00a684d8
			Examples: []fs.OptionExample{{
				Value: "",
				Help:  "Use this if unsure.\nWill use v4 signatures and an empty region.",
			}, {
				Value: "other-v2-signature",
				Help:  "Use this only if v4 signatures don't work.\nE.g. pre Jewel/v10 CEPH.",
			}},
		}, {
			Name:     "endpoint",
			Help:     "Endpoint for S3 API.\n\nLeave blank if using AWS to use the default endpoint for the region.",
			Provider: "AWS",
		}, {
			// ChinaMobile endpoints: https://ecloud.10086.cn/op-help-center/doc/article/24534
			Name:     "endpoint",
			Help:     "Endpoint for China Mobile Ecloud Elastic Object Storage (EOS) API.",
			Provider: "ChinaMobile",
			Examples: []fs.OptionExample{{
				Value: "eos-wuxi-1.cmecloud.cn",
				Help:  "The default endpoint - a good choice if you are unsure.\nEast China (Suzhou)",
			}, {
				Value: "eos-jinan-1.cmecloud.cn",
				Help:  "East China (Jinan)",
			}, {
				Value: "eos-ningbo-1.cmecloud.cn",
				Help:  "East China (Hangzhou)",
			}, {
				Value: "eos-shanghai-1.cmecloud.cn",
				Help:  "East China (Shanghai-1)",
			}, {
				Value: "eos-zhengzhou-1.cmecloud.cn",
				Help:  "Central China (Zhengzhou)",
			}, {
				Value: "eos-hunan-1.cmecloud.cn",
				Help:  "Central China (Changsha-1)",
			}, {
				Value: "eos-zhuzhou-1.cmecloud.cn",
				Help:  "Central China (Changsha-2)",
			}, {
				Value: "eos-guangzhou-1.cmecloud.cn",
				Help:  "South China (Guangzhou-2)",
			}, {
				Value: "eos-dongguan-1.cmecloud.cn",
				Help:  "South China (Guangzhou-3)",
			}, {
				Value: "eos-beijing-1.cmecloud.cn",
				Help:  "North China (Beijing-1)",
			}, {
				Value: "eos-beijing-2.cmecloud.cn",
				Help:  "North China (Beijing-2)",
			}, {
				Value: "eos-beijing-4.cmecloud.cn",
				Help:  "North China (Beijing-3)",
			}, {
				Value: "eos-huhehaote-1.cmecloud.cn",
				Help:  "North China (Huhehaote)",
			}, {
				Value: "eos-chengdu-1.cmecloud.cn",
				Help:  "Southwest China (Chengdu)",
			}, {
				Value: "eos-chongqing-1.cmecloud.cn",
				Help:  "Southwest China (Chongqing)",
			}, {
				Value: "eos-guiyang-1.cmecloud.cn",
				Help:  "Southwest China (Guiyang)",
			}, {
				Value: "eos-xian-1.cmecloud.cn",
				Help:  "Nouthwest China (Xian)",
			}, {
				Value: "eos-yunnan.cmecloud.cn",
				Help:  "Yunnan China (Kunming)",
			}, {
				Value: "eos-yunnan-2.cmecloud.cn",
				Help:  "Yunnan China (Kunming-2)",
			}, {
				Value: "eos-tianjin-1.cmecloud.cn",
				Help:  "Tianjin China (Tianjin)",
			}, {
				Value: "eos-jilin-1.cmecloud.cn",
				Help:  "Jilin China (Changchun)",
			}, {
				Value: "eos-hubei-1.cmecloud.cn",
				Help:  "Hubei China (Xiangyan)",
			}, {
				Value: "eos-jiangxi-1.cmecloud.cn",
				Help:  "Jiangxi China (Nanchang)",
			}, {
				Value: "eos-gansu-1.cmecloud.cn",
				Help:  "Gansu China (Lanzhou)",
			}, {
				Value: "eos-shanxi-1.cmecloud.cn",
				Help:  "Shanxi China (Taiyuan)",
			}, {
				Value: "eos-liaoning-1.cmecloud.cn",
				Help:  "Liaoning China (Shenyang)",
			}, {
				Value: "eos-hebei-1.cmecloud.cn",
				Help:  "Hebei China (Shijiazhuang)",
			}, {
				Value: "eos-fujian-1.cmecloud.cn",
				Help:  "Fujian China (Xiamen)",
			}, {
				Value: "eos-guangxi-1.cmecloud.cn",
				Help:  "Guangxi China (Nanning)",
			}, {
				Value: "eos-anhui-1.cmecloud.cn",
				Help:  "Anhui China (Huainan)",
			}},
		}, {
<<<<<<< HEAD
=======
			// ArvanCloud endpoints: https://www.arvancloud.com/en/products/cloud-storage
			Name:     "endpoint",
			Help:     "Endpoint for Arvan Cloud Object Storage (AOS) API.",
			Provider: "ArvanCloud",
			Examples: []fs.OptionExample{{
				Value: "s3.ir-thr-at1.arvanstorage.com",
				Help:  "The default endpoint - a good choice if you are unsure.\nTehran Iran (Asiatech)",
			}, {
				Value: "s3.ir-tbz-sh1.arvanstorage.com",
				Help:  "Tabriz Iran (Shahriar)",
			}},
		}, {
>>>>>>> 00a684d8
			Name:     "endpoint",
			Help:     "Endpoint for IBM COS S3 API.\n\nSpecify if using an IBM COS On Premise.",
			Provider: "IBMCOS",
			Examples: []fs.OptionExample{{
				Value: "s3.us.cloud-object-storage.appdomain.cloud",
				Help:  "US Cross Region Endpoint",
			}, {
				Value: "s3.dal.us.cloud-object-storage.appdomain.cloud",
				Help:  "US Cross Region Dallas Endpoint",
			}, {
				Value: "s3.wdc.us.cloud-object-storage.appdomain.cloud",
				Help:  "US Cross Region Washington DC Endpoint",
			}, {
				Value: "s3.sjc.us.cloud-object-storage.appdomain.cloud",
				Help:  "US Cross Region San Jose Endpoint",
			}, {
				Value: "s3.private.us.cloud-object-storage.appdomain.cloud",
				Help:  "US Cross Region Private Endpoint",
			}, {
				Value: "s3.private.dal.us.cloud-object-storage.appdomain.cloud",
				Help:  "US Cross Region Dallas Private Endpoint",
			}, {
				Value: "s3.private.wdc.us.cloud-object-storage.appdomain.cloud",
				Help:  "US Cross Region Washington DC Private Endpoint",
			}, {
				Value: "s3.private.sjc.us.cloud-object-storage.appdomain.cloud",
				Help:  "US Cross Region San Jose Private Endpoint",
			}, {
				Value: "s3.us-east.cloud-object-storage.appdomain.cloud",
				Help:  "US Region East Endpoint",
			}, {
				Value: "s3.private.us-east.cloud-object-storage.appdomain.cloud",
				Help:  "US Region East Private Endpoint",
			}, {
				Value: "s3.us-south.cloud-object-storage.appdomain.cloud",
				Help:  "US Region South Endpoint",
			}, {
				Value: "s3.private.us-south.cloud-object-storage.appdomain.cloud",
				Help:  "US Region South Private Endpoint",
			}, {
				Value: "s3.eu.cloud-object-storage.appdomain.cloud",
				Help:  "EU Cross Region Endpoint",
			}, {
				Value: "s3.fra.eu.cloud-object-storage.appdomain.cloud",
				Help:  "EU Cross Region Frankfurt Endpoint",
			}, {
				Value: "s3.mil.eu.cloud-object-storage.appdomain.cloud",
				Help:  "EU Cross Region Milan Endpoint",
			}, {
				Value: "s3.ams.eu.cloud-object-storage.appdomain.cloud",
				Help:  "EU Cross Region Amsterdam Endpoint",
			}, {
				Value: "s3.private.eu.cloud-object-storage.appdomain.cloud",
				Help:  "EU Cross Region Private Endpoint",
			}, {
				Value: "s3.private.fra.eu.cloud-object-storage.appdomain.cloud",
				Help:  "EU Cross Region Frankfurt Private Endpoint",
			}, {
				Value: "s3.private.mil.eu.cloud-object-storage.appdomain.cloud",
				Help:  "EU Cross Region Milan Private Endpoint",
			}, {
				Value: "s3.private.ams.eu.cloud-object-storage.appdomain.cloud",
				Help:  "EU Cross Region Amsterdam Private Endpoint",
			}, {
				Value: "s3.eu-gb.cloud-object-storage.appdomain.cloud",
				Help:  "Great Britain Endpoint",
			}, {
				Value: "s3.private.eu-gb.cloud-object-storage.appdomain.cloud",
				Help:  "Great Britain Private Endpoint",
			}, {
				Value: "s3.eu-de.cloud-object-storage.appdomain.cloud",
				Help:  "EU Region DE Endpoint",
			}, {
				Value: "s3.private.eu-de.cloud-object-storage.appdomain.cloud",
				Help:  "EU Region DE Private Endpoint",
			}, {
				Value: "s3.ap.cloud-object-storage.appdomain.cloud",
				Help:  "APAC Cross Regional Endpoint",
			}, {
				Value: "s3.tok.ap.cloud-object-storage.appdomain.cloud",
				Help:  "APAC Cross Regional Tokyo Endpoint",
			}, {
				Value: "s3.hkg.ap.cloud-object-storage.appdomain.cloud",
				Help:  "APAC Cross Regional HongKong Endpoint",
			}, {
				Value: "s3.seo.ap.cloud-object-storage.appdomain.cloud",
				Help:  "APAC Cross Regional Seoul Endpoint",
			}, {
				Value: "s3.private.ap.cloud-object-storage.appdomain.cloud",
				Help:  "APAC Cross Regional Private Endpoint",
			}, {
				Value: "s3.private.tok.ap.cloud-object-storage.appdomain.cloud",
				Help:  "APAC Cross Regional Tokyo Private Endpoint",
			}, {
				Value: "s3.private.hkg.ap.cloud-object-storage.appdomain.cloud",
				Help:  "APAC Cross Regional HongKong Private Endpoint",
			}, {
				Value: "s3.private.seo.ap.cloud-object-storage.appdomain.cloud",
				Help:  "APAC Cross Regional Seoul Private Endpoint",
			}, {
				Value: "s3.jp-tok.cloud-object-storage.appdomain.cloud",
				Help:  "APAC Region Japan Endpoint",
			}, {
				Value: "s3.private.jp-tok.cloud-object-storage.appdomain.cloud",
				Help:  "APAC Region Japan Private Endpoint",
			}, {
				Value: "s3.au-syd.cloud-object-storage.appdomain.cloud",
				Help:  "APAC Region Australia Endpoint",
			}, {
				Value: "s3.private.au-syd.cloud-object-storage.appdomain.cloud",
				Help:  "APAC Region Australia Private Endpoint",
			}, {
				Value: "s3.ams03.cloud-object-storage.appdomain.cloud",
				Help:  "Amsterdam Single Site Endpoint",
			}, {
				Value: "s3.private.ams03.cloud-object-storage.appdomain.cloud",
				Help:  "Amsterdam Single Site Private Endpoint",
			}, {
				Value: "s3.che01.cloud-object-storage.appdomain.cloud",
				Help:  "Chennai Single Site Endpoint",
			}, {
				Value: "s3.private.che01.cloud-object-storage.appdomain.cloud",
				Help:  "Chennai Single Site Private Endpoint",
			}, {
				Value: "s3.mel01.cloud-object-storage.appdomain.cloud",
				Help:  "Melbourne Single Site Endpoint",
			}, {
				Value: "s3.private.mel01.cloud-object-storage.appdomain.cloud",
				Help:  "Melbourne Single Site Private Endpoint",
			}, {
				Value: "s3.osl01.cloud-object-storage.appdomain.cloud",
				Help:  "Oslo Single Site Endpoint",
			}, {
				Value: "s3.private.osl01.cloud-object-storage.appdomain.cloud",
				Help:  "Oslo Single Site Private Endpoint",
			}, {
				Value: "s3.tor01.cloud-object-storage.appdomain.cloud",
				Help:  "Toronto Single Site Endpoint",
			}, {
				Value: "s3.private.tor01.cloud-object-storage.appdomain.cloud",
				Help:  "Toronto Single Site Private Endpoint",
			}, {
				Value: "s3.seo01.cloud-object-storage.appdomain.cloud",
				Help:  "Seoul Single Site Endpoint",
			}, {
				Value: "s3.private.seo01.cloud-object-storage.appdomain.cloud",
				Help:  "Seoul Single Site Private Endpoint",
			}, {
				Value: "s3.mon01.cloud-object-storage.appdomain.cloud",
				Help:  "Montreal Single Site Endpoint",
			}, {
				Value: "s3.private.mon01.cloud-object-storage.appdomain.cloud",
				Help:  "Montreal Single Site Private Endpoint",
			}, {
				Value: "s3.mex01.cloud-object-storage.appdomain.cloud",
				Help:  "Mexico Single Site Endpoint",
			}, {
				Value: "s3.private.mex01.cloud-object-storage.appdomain.cloud",
				Help:  "Mexico Single Site Private Endpoint",
			}, {
				Value: "s3.sjc04.cloud-object-storage.appdomain.cloud",
				Help:  "San Jose Single Site Endpoint",
			}, {
				Value: "s3.private.sjc04.cloud-object-storage.appdomain.cloud",
				Help:  "San Jose Single Site Private Endpoint",
			}, {
				Value: "s3.mil01.cloud-object-storage.appdomain.cloud",
				Help:  "Milan Single Site Endpoint",
			}, {
				Value: "s3.private.mil01.cloud-object-storage.appdomain.cloud",
				Help:  "Milan Single Site Private Endpoint",
			}, {
				Value: "s3.hkg02.cloud-object-storage.appdomain.cloud",
				Help:  "Hong Kong Single Site Endpoint",
			}, {
				Value: "s3.private.hkg02.cloud-object-storage.appdomain.cloud",
				Help:  "Hong Kong Single Site Private Endpoint",
			}, {
				Value: "s3.par01.cloud-object-storage.appdomain.cloud",
				Help:  "Paris Single Site Endpoint",
			}, {
				Value: "s3.private.par01.cloud-object-storage.appdomain.cloud",
				Help:  "Paris Single Site Private Endpoint",
			}, {
				Value: "s3.sng01.cloud-object-storage.appdomain.cloud",
				Help:  "Singapore Single Site Endpoint",
			}, {
				Value: "s3.private.sng01.cloud-object-storage.appdomain.cloud",
				Help:  "Singapore Single Site Private Endpoint",
			}},
		}, {
			// oss endpoints: https://help.aliyun.com/document_detail/31837.html
			Name:     "endpoint",
			Help:     "Endpoint for OSS API.",
			Provider: "Alibaba",
			Examples: []fs.OptionExample{{
				Value: "oss-accelerate.aliyuncs.com",
				Help:  "Global Accelerate",
			}, {
				Value: "oss-accelerate-overseas.aliyuncs.com",
				Help:  "Global Accelerate (outside mainland China)",
			}, {
				Value: "oss-cn-hangzhou.aliyuncs.com",
				Help:  "East China 1 (Hangzhou)",
			}, {
				Value: "oss-cn-shanghai.aliyuncs.com",
				Help:  "East China 2 (Shanghai)",
			}, {
				Value: "oss-cn-qingdao.aliyuncs.com",
				Help:  "North China 1 (Qingdao)",
			}, {
				Value: "oss-cn-beijing.aliyuncs.com",
				Help:  "North China 2 (Beijing)",
			}, {
				Value: "oss-cn-zhangjiakou.aliyuncs.com",
				Help:  "North China 3 (Zhangjiakou)",
			}, {
				Value: "oss-cn-huhehaote.aliyuncs.com",
				Help:  "North China 5 (Hohhot)",
			}, {
				Value: "oss-cn-wulanchabu.aliyuncs.com",
				Help:  "North China 6 (Ulanqab)",
			}, {
				Value: "oss-cn-shenzhen.aliyuncs.com",
				Help:  "South China 1 (Shenzhen)",
			}, {
				Value: "oss-cn-heyuan.aliyuncs.com",
				Help:  "South China 2 (Heyuan)",
			}, {
				Value: "oss-cn-guangzhou.aliyuncs.com",
				Help:  "South China 3 (Guangzhou)",
			}, {
				Value: "oss-cn-chengdu.aliyuncs.com",
				Help:  "West China 1 (Chengdu)",
			}, {
				Value: "oss-cn-hongkong.aliyuncs.com",
				Help:  "Hong Kong (Hong Kong)",
			}, {
				Value: "oss-us-west-1.aliyuncs.com",
				Help:  "US West 1 (Silicon Valley)",
			}, {
				Value: "oss-us-east-1.aliyuncs.com",
				Help:  "US East 1 (Virginia)",
			}, {
				Value: "oss-ap-southeast-1.aliyuncs.com",
				Help:  "Southeast Asia Southeast 1 (Singapore)",
			}, {
				Value: "oss-ap-southeast-2.aliyuncs.com",
				Help:  "Asia Pacific Southeast 2 (Sydney)",
			}, {
				Value: "oss-ap-southeast-3.aliyuncs.com",
				Help:  "Southeast Asia Southeast 3 (Kuala Lumpur)",
			}, {
				Value: "oss-ap-southeast-5.aliyuncs.com",
				Help:  "Asia Pacific Southeast 5 (Jakarta)",
			}, {
				Value: "oss-ap-northeast-1.aliyuncs.com",
				Help:  "Asia Pacific Northeast 1 (Japan)",
			}, {
				Value: "oss-ap-south-1.aliyuncs.com",
				Help:  "Asia Pacific South 1 (Mumbai)",
			}, {
				Value: "oss-eu-central-1.aliyuncs.com",
				Help:  "Central Europe 1 (Frankfurt)",
			}, {
				Value: "oss-eu-west-1.aliyuncs.com",
				Help:  "West Europe (London)",
			}, {
				Value: "oss-me-east-1.aliyuncs.com",
				Help:  "Middle East 1 (Dubai)",
			}},
		}, {
			// obs endpoints: https://developer.huaweicloud.com/intl/en-us/endpoint?OBS
			Name:     "endpoint",
			Help:     "Endpoint for OBS API.",
			Provider: "HuaweiOBS",
			Examples: []fs.OptionExample{{
				Value: "obs.af-south-1.myhuaweicloud.com",
				Help:  "AF-Johannesburg",
			}, {
				Value: "obs.ap-southeast-2.myhuaweicloud.com",
				Help:  "AP-Bangkok",
			}, {
				Value: "obs.ap-southeast-3.myhuaweicloud.com",
				Help:  "AP-Singapore",
			}, {
				Value: "obs.cn-east-3.myhuaweicloud.com",
				Help:  "CN East-Shanghai1",
			}, {
				Value: "obs.cn-east-2.myhuaweicloud.com",
				Help:  "CN East-Shanghai2",
			}, {
				Value: "obs.cn-north-1.myhuaweicloud.com",
				Help:  "CN North-Beijing1",
			}, {
				Value: "obs.cn-north-4.myhuaweicloud.com",
				Help:  "CN North-Beijing4",
			}, {
				Value: "obs.cn-south-1.myhuaweicloud.com",
				Help:  "CN South-Guangzhou",
			}, {
				Value: "obs.ap-southeast-1.myhuaweicloud.com",
				Help:  "CN-Hong Kong",
			}, {
				Value: "obs.sa-argentina-1.myhuaweicloud.com",
				Help:  "LA-Buenos Aires1",
			}, {
				Value: "obs.sa-peru-1.myhuaweicloud.com",
				Help:  "LA-Lima1",
			}, {
				Value: "obs.na-mexico-1.myhuaweicloud.com",
				Help:  "LA-Mexico City1",
			}, {
				Value: "obs.sa-chile-1.myhuaweicloud.com",
				Help:  "LA-Santiago2",
			}, {
				Value: "obs.sa-brazil-1.myhuaweicloud.com",
				Help:  "LA-Sao Paulo1",
			}, {
				Value: "obs.ru-northwest-2.myhuaweicloud.com",
				Help:  "RU-Moscow2",
			}},
		}, {
			Name:     "endpoint",
			Help:     "Endpoint for Scaleway Object Storage.",
			Provider: "Scaleway",
			Examples: []fs.OptionExample{{
				Value: "s3.nl-ams.scw.cloud",
				Help:  "Amsterdam Endpoint",
			}, {
				Value: "s3.fr-par.scw.cloud",
				Help:  "Paris Endpoint",
			}, {
				Value: "s3.pl-waw.scw.cloud",
				Help:  "Warsaw Endpoint",
			}},
		}, {
			Name:     "endpoint",
			Help:     "Endpoint for StackPath Object Storage.",
			Provider: "StackPath",
			Examples: []fs.OptionExample{{
				Value: "s3.us-east-2.stackpathstorage.com",
				Help:  "US East Endpoint",
			}, {
				Value: "s3.us-west-1.stackpathstorage.com",
				Help:  "US West Endpoint",
			}, {
				Value: "s3.eu-central-1.stackpathstorage.com",
				Help:  "EU Endpoint",
			}},
		}, {
			Name:     "endpoint",
			Help:     "Endpoint of the Shared Gateway.",
			Provider: "Storj",
			Examples: []fs.OptionExample{{
				Value: "gateway.eu1.storjshare.io",
				Help:  "EU1 Shared Gateway",
			}, {
				Value: "gateway.us1.storjshare.io",
				Help:  "US1 Shared Gateway",
			}, {
				Value: "gateway.ap1.storjshare.io",
				Help:  "Asia-Pacific Shared Gateway",
			}},
		}, {
			// cos endpoints: https://intl.cloud.tencent.com/document/product/436/6224
			Name:     "endpoint",
			Help:     "Endpoint for Tencent COS API.",
			Provider: "TencentCOS",
			Examples: []fs.OptionExample{{
				Value: "cos.ap-beijing.myqcloud.com",
				Help:  "Beijing Region",
			}, {
				Value: "cos.ap-nanjing.myqcloud.com",
				Help:  "Nanjing Region",
			}, {
				Value: "cos.ap-shanghai.myqcloud.com",
				Help:  "Shanghai Region",
			}, {
				Value: "cos.ap-guangzhou.myqcloud.com",
				Help:  "Guangzhou Region",
			}, {
				Value: "cos.ap-nanjing.myqcloud.com",
				Help:  "Nanjing Region",
			}, {
				Value: "cos.ap-chengdu.myqcloud.com",
				Help:  "Chengdu Region",
			}, {
				Value: "cos.ap-chongqing.myqcloud.com",
				Help:  "Chongqing Region",
			}, {
				Value: "cos.ap-hongkong.myqcloud.com",
				Help:  "Hong Kong (China) Region",
			}, {
				Value: "cos.ap-singapore.myqcloud.com",
				Help:  "Singapore Region",
			}, {
				Value: "cos.ap-mumbai.myqcloud.com",
				Help:  "Mumbai Region",
			}, {
				Value: "cos.ap-seoul.myqcloud.com",
				Help:  "Seoul Region",
			}, {
				Value: "cos.ap-bangkok.myqcloud.com",
				Help:  "Bangkok Region",
			}, {
				Value: "cos.ap-tokyo.myqcloud.com",
				Help:  "Tokyo Region",
			}, {
				Value: "cos.na-siliconvalley.myqcloud.com",
				Help:  "Silicon Valley Region",
			}, {
				Value: "cos.na-ashburn.myqcloud.com",
				Help:  "Virginia Region",
			}, {
				Value: "cos.na-toronto.myqcloud.com",
				Help:  "Toronto Region",
			}, {
				Value: "cos.eu-frankfurt.myqcloud.com",
				Help:  "Frankfurt Region",
			}, {
				Value: "cos.eu-moscow.myqcloud.com",
				Help:  "Moscow Region",
			}, {
				Value: "cos.accelerate.myqcloud.com",
				Help:  "Use Tencent COS Accelerate Endpoint",
			}},
		}, {
			// RackCorp endpoints: https://www.rackcorp.com/storage/s3storage
			Name:     "endpoint",
			Help:     "Endpoint for RackCorp Object Storage.",
			Provider: "RackCorp",
			Examples: []fs.OptionExample{{
				Value: "s3.rackcorp.com",
				Help:  "Global (AnyCast) Endpoint",
			}, {
				Value: "au.s3.rackcorp.com",
				Help:  "Australia (Anycast) Endpoint",
			}, {
				Value: "au-nsw.s3.rackcorp.com",
				Help:  "Sydney (Australia) Endpoint",
			}, {
				Value: "au-qld.s3.rackcorp.com",
				Help:  "Brisbane (Australia) Endpoint",
			}, {
				Value: "au-vic.s3.rackcorp.com",
				Help:  "Melbourne (Australia) Endpoint",
			}, {
				Value: "au-wa.s3.rackcorp.com",
				Help:  "Perth (Australia) Endpoint",
			}, {
				Value: "ph.s3.rackcorp.com",
				Help:  "Manila (Philippines) Endpoint",
			}, {
				Value: "th.s3.rackcorp.com",
				Help:  "Bangkok (Thailand) Endpoint",
			}, {
				Value: "hk.s3.rackcorp.com",
				Help:  "HK (Hong Kong) Endpoint",
			}, {
				Value: "mn.s3.rackcorp.com",
				Help:  "Ulaanbaatar (Mongolia) Endpoint",
			}, {
				Value: "kg.s3.rackcorp.com",
				Help:  "Bishkek (Kyrgyzstan) Endpoint",
			}, {
				Value: "id.s3.rackcorp.com",
				Help:  "Jakarta (Indonesia) Endpoint",
			}, {
				Value: "jp.s3.rackcorp.com",
				Help:  "Tokyo (Japan) Endpoint",
			}, {
				Value: "sg.s3.rackcorp.com",
				Help:  "SG (Singapore) Endpoint",
			}, {
				Value: "de.s3.rackcorp.com",
				Help:  "Frankfurt (Germany) Endpoint",
			}, {
				Value: "us.s3.rackcorp.com",
				Help:  "USA (AnyCast) Endpoint",
			}, {
				Value: "us-east-1.s3.rackcorp.com",
				Help:  "New York (USA) Endpoint",
			}, {
				Value: "us-west-1.s3.rackcorp.com",
				Help:  "Freemont (USA) Endpoint",
			}, {
				Value: "nz.s3.rackcorp.com",
				Help:  "Auckland (New Zealand) Endpoint",
			}},
		}, {
			Name:     "endpoint",
			Help:     "Endpoint for S3 API.\n\nRequired when using an S3 clone.",
<<<<<<< HEAD
			Provider: "!AWS,IBMCOS,TencentCOS,Alibaba,ChinaMobile,Scaleway,StackPath,Storj,RackCorp",
=======
			Provider: "!AWS,IBMCOS,IDrive,TencentCOS,HuaweiOBS,Alibaba,ChinaMobile,ArvanCloud,Scaleway,StackPath,Storj,RackCorp",
>>>>>>> 00a684d8
			Examples: []fs.OptionExample{{
				Value:    "objects-us-east-1.dream.io",
				Help:     "Dream Objects endpoint",
				Provider: "Dreamhost",
			}, {
				Value:    "nyc3.digitaloceanspaces.com",
				Help:     "Digital Ocean Spaces New York 3",
				Provider: "DigitalOcean",
			}, {
				Value:    "ams3.digitaloceanspaces.com",
				Help:     "Digital Ocean Spaces Amsterdam 3",
				Provider: "DigitalOcean",
			}, {
				Value:    "sgp1.digitaloceanspaces.com",
				Help:     "Digital Ocean Spaces Singapore 1",
				Provider: "DigitalOcean",
			}, {
				Value:    "localhost:8333",
				Help:     "SeaweedFS S3 localhost",
				Provider: "SeaweedFS",
			}, {
				Value:    "s3.us-east-1.lyvecloud.seagate.com",
				Help:     "Seagate Lyve Cloud US East 1 (Virginia)",
				Provider: "LyveCloud",
			}, {
				Value:    "s3.us-west-1.lyvecloud.seagate.com",
				Help:     "Seagate Lyve Cloud US West 1 (California)",
				Provider: "LyveCloud",
			}, {
				Value:    "s3.ap-southeast-1.lyvecloud.seagate.com",
				Help:     "Seagate Lyve Cloud AP Southeast 1 (Singapore)",
				Provider: "LyveCloud",
			}, {
				Value:    "s3.wasabisys.com",
				Help:     "Wasabi US East endpoint",
				Provider: "Wasabi",
			}, {
				Value:    "s3.us-west-1.wasabisys.com",
				Help:     "Wasabi US West endpoint",
				Provider: "Wasabi",
			}, {
				Value:    "s3.eu-central-1.wasabisys.com",
				Help:     "Wasabi EU Central endpoint",
				Provider: "Wasabi",
			}, {
				Value:    "s3.ap-northeast-1.wasabisys.com",
				Help:     "Wasabi AP Northeast 1 (Tokyo) endpoint",
				Provider: "Wasabi",
			}, {
				Value:    "s3.ap-northeast-2.wasabisys.com",
				Help:     "Wasabi AP Northeast 2 (Osaka) endpoint",
				Provider: "Wasabi",
			}, {
				Value:    "s3.ir-thr-at1.arvanstorage.com",
				Help:     "ArvanCloud Tehran Iran (Asiatech) endpoint",
				Provider: "ArvanCloud",
			}},
		}, {
			Name:     "location_constraint",
			Help:     "Location constraint - must be set to match the Region.\n\nUsed when creating buckets only.",
			Provider: "AWS",
			Examples: []fs.OptionExample{{
				Value: "",
				Help:  "Empty for US Region, Northern Virginia, or Pacific Northwest",
			}, {
				Value: "us-east-2",
				Help:  "US East (Ohio) Region",
			}, {
				Value: "us-west-1",
				Help:  "US West (Northern California) Region",
			}, {
				Value: "us-west-2",
				Help:  "US West (Oregon) Region",
			}, {
				Value: "ca-central-1",
				Help:  "Canada (Central) Region",
			}, {
				Value: "eu-west-1",
				Help:  "EU (Ireland) Region",
			}, {
				Value: "eu-west-2",
				Help:  "EU (London) Region",
			}, {
				Value: "eu-west-3",
				Help:  "EU (Paris) Region",
			}, {
				Value: "eu-north-1",
				Help:  "EU (Stockholm) Region",
			}, {
				Value: "eu-south-1",
				Help:  "EU (Milan) Region",
			}, {
				Value: "EU",
				Help:  "EU Region",
			}, {
				Value: "ap-southeast-1",
				Help:  "Asia Pacific (Singapore) Region",
			}, {
				Value: "ap-southeast-2",
				Help:  "Asia Pacific (Sydney) Region",
			}, {
				Value: "ap-northeast-1",
				Help:  "Asia Pacific (Tokyo) Region",
			}, {
				Value: "ap-northeast-2",
				Help:  "Asia Pacific (Seoul) Region",
			}, {
				Value: "ap-northeast-3",
				Help:  "Asia Pacific (Osaka-Local) Region",
			}, {
				Value: "ap-south-1",
				Help:  "Asia Pacific (Mumbai) Region",
			}, {
				Value: "ap-east-1",
				Help:  "Asia Pacific (Hong Kong) Region",
			}, {
				Value: "sa-east-1",
				Help:  "South America (Sao Paulo) Region",
			}, {
				Value: "me-south-1",
				Help:  "Middle East (Bahrain) Region",
			}, {
				Value: "af-south-1",
				Help:  "Africa (Cape Town) Region",
			}, {
				Value: "cn-north-1",
				Help:  "China (Beijing) Region",
			}, {
				Value: "cn-northwest-1",
				Help:  "China (Ningxia) Region",
			}, {
				Value: "us-gov-east-1",
				Help:  "AWS GovCloud (US-East) Region",
			}, {
				Value: "us-gov-west-1",
				Help:  "AWS GovCloud (US) Region",
			}},
		}, {
			Name:     "location_constraint",
			Help:     "Location constraint - must match endpoint.\n\nUsed when creating buckets only.",
			Provider: "ChinaMobile",
			Examples: []fs.OptionExample{{
				Value: "wuxi1",
				Help:  "East China (Suzhou)",
			}, {
				Value: "jinan1",
				Help:  "East China (Jinan)",
			}, {
				Value: "ningbo1",
				Help:  "East China (Hangzhou)",
			}, {
				Value: "shanghai1",
				Help:  "East China (Shanghai-1)",
			}, {
				Value: "zhengzhou1",
				Help:  "Central China (Zhengzhou)",
			}, {
				Value: "hunan1",
				Help:  "Central China (Changsha-1)",
			}, {
				Value: "zhuzhou1",
				Help:  "Central China (Changsha-2)",
			}, {
				Value: "guangzhou1",
				Help:  "South China (Guangzhou-2)",
			}, {
				Value: "dongguan1",
				Help:  "South China (Guangzhou-3)",
			}, {
				Value: "beijing1",
				Help:  "North China (Beijing-1)",
			}, {
				Value: "beijing2",
				Help:  "North China (Beijing-2)",
			}, {
				Value: "beijing4",
				Help:  "North China (Beijing-3)",
			}, {
				Value: "huhehaote1",
				Help:  "North China (Huhehaote)",
			}, {
				Value: "chengdu1",
				Help:  "Southwest China (Chengdu)",
			}, {
				Value: "chongqing1",
				Help:  "Southwest China (Chongqing)",
			}, {
				Value: "guiyang1",
				Help:  "Southwest China (Guiyang)",
			}, {
				Value: "xian1",
				Help:  "Nouthwest China (Xian)",
			}, {
				Value: "yunnan",
				Help:  "Yunnan China (Kunming)",
			}, {
				Value: "yunnan2",
				Help:  "Yunnan China (Kunming-2)",
			}, {
				Value: "tianjin1",
				Help:  "Tianjin China (Tianjin)",
			}, {
				Value: "jilin1",
				Help:  "Jilin China (Changchun)",
			}, {
				Value: "hubei1",
				Help:  "Hubei China (Xiangyan)",
			}, {
				Value: "jiangxi1",
				Help:  "Jiangxi China (Nanchang)",
			}, {
				Value: "gansu1",
				Help:  "Gansu China (Lanzhou)",
			}, {
				Value: "shanxi1",
				Help:  "Shanxi China (Taiyuan)",
			}, {
				Value: "liaoning1",
				Help:  "Liaoning China (Shenyang)",
			}, {
				Value: "hebei1",
				Help:  "Hebei China (Shijiazhuang)",
			}, {
				Value: "fujian1",
				Help:  "Fujian China (Xiamen)",
			}, {
				Value: "guangxi1",
				Help:  "Guangxi China (Nanning)",
			}, {
				Value: "anhui1",
				Help:  "Anhui China (Huainan)",
			}},
		}, {
			Name:     "location_constraint",
<<<<<<< HEAD
=======
			Help:     "Location constraint - must match endpoint.\n\nUsed when creating buckets only.",
			Provider: "ArvanCloud",
			Examples: []fs.OptionExample{{
				Value: "ir-thr-at1",
				Help:  "Tehran Iran (Asiatech)",
			}, {
				Value: "ir-tbz-sh1",
				Help:  "Tabriz Iran (Shahriar)",
			}},
		}, {
			Name:     "location_constraint",
>>>>>>> 00a684d8
			Help:     "Location constraint - must match endpoint when using IBM Cloud Public.\n\nFor on-prem COS, do not make a selection from this list, hit enter.",
			Provider: "IBMCOS",
			Examples: []fs.OptionExample{{
				Value: "us-standard",
				Help:  "US Cross Region Standard",
			}, {
				Value: "us-vault",
				Help:  "US Cross Region Vault",
			}, {
				Value: "us-cold",
				Help:  "US Cross Region Cold",
			}, {
				Value: "us-flex",
				Help:  "US Cross Region Flex",
			}, {
				Value: "us-east-standard",
				Help:  "US East Region Standard",
			}, {
				Value: "us-east-vault",
				Help:  "US East Region Vault",
			}, {
				Value: "us-east-cold",
				Help:  "US East Region Cold",
			}, {
				Value: "us-east-flex",
				Help:  "US East Region Flex",
			}, {
				Value: "us-south-standard",
				Help:  "US South Region Standard",
			}, {
				Value: "us-south-vault",
				Help:  "US South Region Vault",
			}, {
				Value: "us-south-cold",
				Help:  "US South Region Cold",
			}, {
				Value: "us-south-flex",
				Help:  "US South Region Flex",
			}, {
				Value: "eu-standard",
				Help:  "EU Cross Region Standard",
			}, {
				Value: "eu-vault",
				Help:  "EU Cross Region Vault",
			}, {
				Value: "eu-cold",
				Help:  "EU Cross Region Cold",
			}, {
				Value: "eu-flex",
				Help:  "EU Cross Region Flex",
			}, {
				Value: "eu-gb-standard",
				Help:  "Great Britain Standard",
			}, {
				Value: "eu-gb-vault",
				Help:  "Great Britain Vault",
			}, {
				Value: "eu-gb-cold",
				Help:  "Great Britain Cold",
			}, {
				Value: "eu-gb-flex",
				Help:  "Great Britain Flex",
			}, {
				Value: "ap-standard",
				Help:  "APAC Standard",
			}, {
				Value: "ap-vault",
				Help:  "APAC Vault",
			}, {
				Value: "ap-cold",
				Help:  "APAC Cold",
			}, {
				Value: "ap-flex",
				Help:  "APAC Flex",
			}, {
				Value: "mel01-standard",
				Help:  "Melbourne Standard",
			}, {
				Value: "mel01-vault",
				Help:  "Melbourne Vault",
			}, {
				Value: "mel01-cold",
				Help:  "Melbourne Cold",
			}, {
				Value: "mel01-flex",
				Help:  "Melbourne Flex",
			}, {
				Value: "tor01-standard",
				Help:  "Toronto Standard",
			}, {
				Value: "tor01-vault",
				Help:  "Toronto Vault",
			}, {
				Value: "tor01-cold",
				Help:  "Toronto Cold",
			}, {
				Value: "tor01-flex",
				Help:  "Toronto Flex",
			}},
		}, {
			Name:     "location_constraint",
			Help:     "Location constraint - the location where your bucket will be located and your data stored.\n",
			Provider: "RackCorp",
			Examples: []fs.OptionExample{{
				Value: "global",
				Help:  "Global CDN Region",
			}, {
				Value: "au",
				Help:  "Australia (All locations)",
			}, {
				Value: "au-nsw",
				Help:  "NSW (Australia) Region",
			}, {
				Value: "au-qld",
				Help:  "QLD (Australia) Region",
			}, {
				Value: "au-vic",
				Help:  "VIC (Australia) Region",
			}, {
				Value: "au-wa",
				Help:  "Perth (Australia) Region",
			}, {
				Value: "ph",
				Help:  "Manila (Philippines) Region",
			}, {
				Value: "th",
				Help:  "Bangkok (Thailand) Region",
			}, {
				Value: "hk",
				Help:  "HK (Hong Kong) Region",
			}, {
				Value: "mn",
				Help:  "Ulaanbaatar (Mongolia) Region",
			}, {
				Value: "kg",
				Help:  "Bishkek (Kyrgyzstan) Region",
			}, {
				Value: "id",
				Help:  "Jakarta (Indonesia) Region",
			}, {
				Value: "jp",
				Help:  "Tokyo (Japan) Region",
			}, {
				Value: "sg",
				Help:  "SG (Singapore) Region",
			}, {
				Value: "de",
				Help:  "Frankfurt (Germany) Region",
			}, {
				Value: "us",
				Help:  "USA (AnyCast) Region",
			}, {
				Value: "us-east-1",
				Help:  "New York (USA) Region",
			}, {
				Value: "us-west-1",
				Help:  "Freemont (USA) Region",
			}, {
				Value: "nz",
				Help:  "Auckland (New Zealand) Region",
			}},
		}, {
			Name:     "location_constraint",
			Help:     "Location constraint - must be set to match the Region.\n\nLeave blank if not sure. Used when creating buckets only.",
<<<<<<< HEAD
			Provider: "!AWS,IBMCOS,Alibaba,ChinaMobile,RackCorp,Scaleway,StackPath,Storj,TencentCOS",
=======
			Provider: "!AWS,IBMCOS,IDrive,Alibaba,HuaweiOBS,ChinaMobile,Cloudflare,ArvanCloud,RackCorp,Scaleway,StackPath,Storj,TencentCOS",
>>>>>>> 00a684d8
		}, {
			Name: "acl",
			Help: `Canned ACL used when creating buckets and storing or copying objects.

This ACL is used for creating objects and if bucket_acl isn't set, for creating buckets too.

For more info visit https://docs.aws.amazon.com/AmazonS3/latest/dev/acl-overview.html#canned-acl

Note that this ACL is applied when server-side copying objects as S3
doesn't copy the ACL from the source but rather writes a fresh one.`,
			Provider: "!Storj,Cloudflare",
			Examples: []fs.OptionExample{{
				Value:    "default",
				Help:     "Owner gets Full_CONTROL.\nNo one else has access rights (default).",
				Provider: "TencentCOS",
			}, {
				Value:    "private",
				Help:     "Owner gets FULL_CONTROL.\nNo one else has access rights (default).",
				Provider: "!IBMCOS,TencentCOS",
			}, {
				Value:    "public-read",
				Help:     "Owner gets FULL_CONTROL.\nThe AllUsers group gets READ access.",
				Provider: "!IBMCOS",
			}, {
				Value:    "public-read-write",
				Help:     "Owner gets FULL_CONTROL.\nThe AllUsers group gets READ and WRITE access.\nGranting this on a bucket is generally not recommended.",
				Provider: "!IBMCOS",
			}, {
				Value:    "authenticated-read",
				Help:     "Owner gets FULL_CONTROL.\nThe AuthenticatedUsers group gets READ access.",
				Provider: "!IBMCOS",
			}, {
				Value:    "bucket-owner-read",
				Help:     "Object owner gets FULL_CONTROL.\nBucket owner gets READ access.\nIf you specify this canned ACL when creating a bucket, Amazon S3 ignores it.",
				Provider: "!IBMCOS,ChinaMobile",
			}, {
				Value:    "bucket-owner-full-control",
				Help:     "Both the object owner and the bucket owner get FULL_CONTROL over the object.\nIf you specify this canned ACL when creating a bucket, Amazon S3 ignores it.",
				Provider: "!IBMCOS,ChinaMobile",
			}, {
				Value:    "private",
				Help:     "Owner gets FULL_CONTROL.\nNo one else has access rights (default).\nThis acl is available on IBM Cloud (Infra), IBM Cloud (Storage), On-Premise COS.",
				Provider: "IBMCOS",
			}, {
				Value:    "public-read",
				Help:     "Owner gets FULL_CONTROL.\nThe AllUsers group gets READ access.\nThis acl is available on IBM Cloud (Infra), IBM Cloud (Storage), On-Premise IBM COS.",
				Provider: "IBMCOS",
			}, {
				Value:    "public-read-write",
				Help:     "Owner gets FULL_CONTROL.\nThe AllUsers group gets READ and WRITE access.\nThis acl is available on IBM Cloud (Infra), On-Premise IBM COS.",
				Provider: "IBMCOS",
			}, {
				Value:    "authenticated-read",
				Help:     "Owner gets FULL_CONTROL.\nThe AuthenticatedUsers group gets READ access.\nNot supported on Buckets.\nThis acl is available on IBM Cloud (Infra) and On-Premise IBM COS.",
				Provider: "IBMCOS",
			}},
		}, {
			Name: "bucket_acl",
			Help: `Canned ACL used when creating buckets.

For more info visit https://docs.aws.amazon.com/AmazonS3/latest/dev/acl-overview.html#canned-acl

Note that this ACL is applied when only when creating buckets.  If it
isn't set then "acl" is used instead.`,
			Advanced: true,
			Examples: []fs.OptionExample{{
				Value: "private",
				Help:  "Owner gets FULL_CONTROL.\nNo one else has access rights (default).",
			}, {
				Value: "public-read",
				Help:  "Owner gets FULL_CONTROL.\nThe AllUsers group gets READ access.",
			}, {
				Value: "public-read-write",
				Help:  "Owner gets FULL_CONTROL.\nThe AllUsers group gets READ and WRITE access.\nGranting this on a bucket is generally not recommended.",
			}, {
				Value: "authenticated-read",
				Help:  "Owner gets FULL_CONTROL.\nThe AuthenticatedUsers group gets READ access.",
			}},
		}, {
			Name:     "requester_pays",
			Help:     "Enables requester pays option when interacting with S3 bucket.",
			Provider: "AWS",
			Default:  false,
			Advanced: true,
		}, {
			Name:     "server_side_encryption",
			Help:     "The server-side encryption algorithm used when storing this object in S3.",
			Provider: "AWS,Ceph,ChinaMobile,Minio",
			Examples: []fs.OptionExample{{
				Value: "",
				Help:  "None",
			}, {
				Value: "AES256",
				Help:  "AES256",
			}, {
				Value:    "aws:kms",
				Help:     "aws:kms",
				Provider: "!ChinaMobile",
			}},
		}, {
			Name:     "sse_customer_algorithm",
			Help:     "If using SSE-C, the server-side encryption algorithm used when storing this object in S3.",
			Provider: "AWS,Ceph,ChinaMobile,Minio",
			Advanced: true,
			Examples: []fs.OptionExample{{
				Value: "",
				Help:  "None",
			}, {
				Value: "AES256",
				Help:  "AES256",
			}},
		}, {
			Name:     "sse_kms_key_id",
			Help:     "If using KMS ID you must provide the ARN of Key.",
			Provider: "AWS,Ceph,Minio",
			Examples: []fs.OptionExample{{
				Value: "",
				Help:  "None",
			}, {
				Value: "arn:aws:kms:us-east-1:*",
				Help:  "arn:aws:kms:*",
			}},
		}, {
			Name:     "sse_customer_key",
			Help:     "If using SSE-C you must provide the secret encryption key used to encrypt/decrypt your data.",
			Provider: "AWS,Ceph,ChinaMobile,Minio",
			Advanced: true,
			Examples: []fs.OptionExample{{
				Value: "",
				Help:  "None",
			}},
		}, {
			Name: "sse_customer_key_md5",
			Help: `If using SSE-C you may provide the secret encryption key MD5 checksum (optional).

If you leave it blank, this is calculated automatically from the sse_customer_key provided.
`,
			Provider: "AWS,Ceph,ChinaMobile,Minio",
			Advanced: true,
			Examples: []fs.OptionExample{{
				Value: "",
				Help:  "None",
			}},
		}, {
			Name:     "storage_class",
			Help:     "The storage class to use when storing new objects in S3.",
			Provider: "AWS",
			Examples: []fs.OptionExample{{
				Value: "",
				Help:  "Default",
			}, {
				Value: "STANDARD",
				Help:  "Standard storage class",
			}, {
				Value: "REDUCED_REDUNDANCY",
				Help:  "Reduced redundancy storage class",
			}, {
				Value: "STANDARD_IA",
				Help:  "Standard Infrequent Access storage class",
			}, {
				Value: "ONEZONE_IA",
				Help:  "One Zone Infrequent Access storage class",
			}, {
				Value: "GLACIER",
				Help:  "Glacier storage class",
			}, {
				Value: "DEEP_ARCHIVE",
				Help:  "Glacier Deep Archive storage class",
			}, {
				Value: "INTELLIGENT_TIERING",
				Help:  "Intelligent-Tiering storage class",
			}, {
				Value: "GLACIER_IR",
				Help:  "Glacier Instant Retrieval storage class",
			}},
		}, {
			// Mapping from here: https://www.alibabacloud.com/help/doc-detail/64919.htm
			Name:     "storage_class",
			Help:     "The storage class to use when storing new objects in OSS.",
			Provider: "Alibaba",
			Examples: []fs.OptionExample{{
				Value: "",
				Help:  "Default",
			}, {
				Value: "STANDARD",
				Help:  "Standard storage class",
			}, {
				Value: "GLACIER",
				Help:  "Archive storage mode",
			}, {
				Value: "STANDARD_IA",
				Help:  "Infrequent access storage mode",
			}},
		}, {
			// Mapping from here: https://ecloud.10086.cn/op-help-center/doc/article/24495
			Name:     "storage_class",
			Help:     "The storage class to use when storing new objects in ChinaMobile.",
			Provider: "ChinaMobile",
			Examples: []fs.OptionExample{{
				Value: "",
				Help:  "Default",
			}, {
				Value: "STANDARD",
				Help:  "Standard storage class",
			}, {
				Value: "GLACIER",
				Help:  "Archive storage mode",
			}, {
				Value: "STANDARD_IA",
				Help:  "Infrequent access storage mode",
			}},
		}, {
<<<<<<< HEAD
=======
			// Mapping from here: https://www.arvancloud.com/en/products/cloud-storage
			Name:     "storage_class",
			Help:     "The storage class to use when storing new objects in ArvanCloud.",
			Provider: "ArvanCloud",
			Examples: []fs.OptionExample{{
				Value: "STANDARD",
				Help:  "Standard storage class",
			}},
		}, {
>>>>>>> 00a684d8
			// Mapping from here: https://intl.cloud.tencent.com/document/product/436/30925
			Name:     "storage_class",
			Help:     "The storage class to use when storing new objects in Tencent COS.",
			Provider: "TencentCOS",
			Examples: []fs.OptionExample{{
				Value: "",
				Help:  "Default",
			}, {
				Value: "STANDARD",
				Help:  "Standard storage class",
			}, {
				Value: "ARCHIVE",
				Help:  "Archive storage mode",
			}, {
				Value: "STANDARD_IA",
				Help:  "Infrequent access storage mode",
			}},
		}, {
			// Mapping from here: https://www.scaleway.com/en/docs/object-storage-glacier/#-Scaleway-Storage-Classes
			Name:     "storage_class",
			Help:     "The storage class to use when storing new objects in S3.",
			Provider: "Scaleway",
			Examples: []fs.OptionExample{{
				Value: "",
				Help:  "Default.",
			}, {
				Value: "STANDARD",
				Help:  "The Standard class for any upload.\nSuitable for on-demand content like streaming or CDN.",
			}, {
				Value: "GLACIER",
				Help:  "Archived storage.\nPrices are lower, but it needs to be restored first to be accessed.",
			}},
		}, {
			Name: "upload_cutoff",
			Help: `Cutoff for switching to chunked upload.

Any files larger than this will be uploaded in chunks of chunk_size.
The minimum is 0 and the maximum is 5 GiB.`,
			Default:  defaultUploadCutoff,
			Advanced: true,
		}, {
			Name: "chunk_size",
			Help: `Chunk size to use for uploading.

When uploading files larger than upload_cutoff or files with unknown
size (e.g. from "rclone rcat" or uploaded with "rclone mount" or google
photos or google docs) they will be uploaded as multipart uploads
using this chunk size.

Note that "--s3-upload-concurrency" chunks of this size are buffered
in memory per transfer.

If you are transferring large files over high-speed links and you have
enough memory, then increasing this will speed up the transfers.

Rclone will automatically increase the chunk size when uploading a
large file of known size to stay below the 10,000 chunks limit.

Files of unknown size are uploaded with the configured
chunk_size. Since the default chunk size is 5 MiB and there can be at
most 10,000 chunks, this means that by default the maximum size of
a file you can stream upload is 48 GiB.  If you wish to stream upload
larger files then you will need to increase chunk_size.

Increasing the chunk size decreases the accuracy of the progress
statistics displayed with "-P" flag. Rclone treats chunk as sent when
it's buffered by the AWS SDK, when in fact it may still be uploading.
A bigger chunk size means a bigger AWS SDK buffer and progress
reporting more deviating from the truth.
`,
			Default:  minChunkSize,
			Advanced: true,
		}, {
			Name: "max_upload_parts",
			Help: `Maximum number of parts in a multipart upload.

This option defines the maximum number of multipart chunks to use
when doing a multipart upload.

This can be useful if a service does not support the AWS S3
specification of 10,000 chunks.

Rclone will automatically increase the chunk size when uploading a
large file of a known size to stay below this number of chunks limit.
`,
			Default:  maxUploadParts,
			Advanced: true,
		}, {
			Name: "copy_cutoff",
			Help: `Cutoff for switching to multipart copy.

Any files larger than this that need to be server-side copied will be
copied in chunks of this size.

The minimum is 0 and the maximum is 5 GiB.`,
			Default:  fs.SizeSuffix(maxSizeForCopy),
			Advanced: true,
		}, {
			Name: "disable_checksum",
			Help: `Don't store MD5 checksum with object metadata.

Normally rclone will calculate the MD5 checksum of the input before
uploading it so it can add it to metadata on the object. This is great
for data integrity checking but can cause long delays for large files
to start uploading.`,
			Default:  false,
			Advanced: true,
		}, {
			Name: "shared_credentials_file",
			Help: `Path to the shared credentials file.

If env_auth = true then rclone can use a shared credentials file.

If this variable is empty rclone will look for the
"AWS_SHARED_CREDENTIALS_FILE" env variable. If the env value is empty
it will default to the current user's home directory.

    Linux/OSX: "$HOME/.aws/credentials"
    Windows:   "%USERPROFILE%\.aws\credentials"
`,
			Advanced: true,
		}, {
			Name: "profile",
			Help: `Profile to use in the shared credentials file.

If env_auth = true then rclone can use a shared credentials file. This
variable controls which profile is used in that file.

If empty it will default to the environment variable "AWS_PROFILE" or
"default" if that environment variable is also not set.
`,
			Advanced: true,
		}, {
			Name:     "session_token",
			Help:     "An AWS session token.",
			Advanced: true,
		}, {
			Name: "upload_concurrency",
			Help: `Concurrency for multipart uploads.

This is the number of chunks of the same file that are uploaded
concurrently.

If you are uploading small numbers of large files over high-speed links
and these uploads do not fully utilize your bandwidth, then increasing
this may help to speed up the transfers.`,
			Default:  4,
			Advanced: true,
		}, {
			Name: "force_path_style",
			Help: `If true use path style access if false use virtual hosted style.

If this is true (the default) then rclone will use path style access,
if false then rclone will use virtual path style. See [the AWS S3
docs](https://docs.aws.amazon.com/AmazonS3/latest/dev/UsingBucket.html#access-bucket-intro)
for more info.

Some providers (e.g. AWS, Aliyun OSS, Netease COS, or Tencent COS) require this set to
false - rclone will do this automatically based on the provider
setting.`,
			Default:  true,
			Advanced: true,
		}, {
			Name: "v2_auth",
			Help: `If true use v2 authentication.

If this is false (the default) then rclone will use v4 authentication.
If it is set then rclone will use v2 authentication.

Use this only if v4 signatures don't work, e.g. pre Jewel/v10 CEPH.`,
			Default:  false,
			Advanced: true,
		}, {
			Name:     "use_accelerate_endpoint",
			Provider: "AWS",
			Help: `If true use the AWS S3 accelerated endpoint.

See: [AWS S3 Transfer acceleration](https://docs.aws.amazon.com/AmazonS3/latest/dev/transfer-acceleration-examples.html)`,
			Default:  false,
			Advanced: true,
		}, {
			Name:     "leave_parts_on_error",
			Provider: "AWS",
			Help: `If true avoid calling abort upload on a failure, leaving all successfully uploaded parts on S3 for manual recovery.

It should be set to true for resuming uploads across different sessions.

WARNING: Storing parts of an incomplete multipart upload counts towards space usage on S3 and will add additional costs if not cleaned up.
`,
			Default:  false,
			Advanced: true,
		}, {
			Name: "list_chunk",
			Help: `Size of listing chunk (response list for each ListObject S3 request).

This option is also known as "MaxKeys", "max-items", or "page-size" from the AWS S3 specification.
Most services truncate the response list to 1000 objects even if requested more than that.
In AWS S3 this is a global maximum and cannot be changed, see [AWS S3](https://docs.aws.amazon.com/cli/latest/reference/s3/ls.html).
In Ceph, this can be increased with the "rgw list buckets max chunk" option.
`,
			Default:  1000,
			Advanced: true,
		}, {
			Name: "list_version",
			Help: `Version of ListObjects to use: 1,2 or 0 for auto.

When S3 originally launched it only provided the ListObjects call to
enumerate objects in a bucket.

However in May 2016 the ListObjectsV2 call was introduced. This is
much higher performance and should be used if at all possible.

If set to the default, 0, rclone will guess according to the provider
set which list objects method to call. If it guesses wrong, then it
may be set manually here.
`,
			Default:  0,
			Advanced: true,
		}, {
			Name: "list_url_encode",
			Help: `Whether to url encode listings: true/false/unset

Some providers support URL encoding listings and where this is
available this is more reliable when using control characters in file
names. If this is set to unset (the default) then rclone will choose
according to the provider setting what to apply, but you can override
rclone's choice here.
`,
			Default:  fs.Tristate{},
			Advanced: true,
		}, {
			Name: "no_check_bucket",
			Help: `If set, don't attempt to check the bucket exists or create it.

This can be useful when trying to minimise the number of transactions
rclone does if you know the bucket exists already.

It can also be needed if the user you are using does not have bucket
creation permissions. Before v1.52.0 this would have passed silently
due to a bug.
`,
			Default:  false,
			Advanced: true,
		}, {
			Name: "no_head",
			Help: `If set, don't HEAD uploaded objects to check integrity.

This can be useful when trying to minimise the number of transactions
rclone does.

Setting it means that if rclone receives a 200 OK message after
uploading an object with PUT then it will assume that it got uploaded
properly.

In particular it will assume:

- the metadata, including modtime, storage class and content type was as uploaded
- the size was as uploaded

It reads the following items from the response for a single part PUT:

- the MD5SUM
- The uploaded date

For multipart uploads these items aren't read.

If an source object of unknown length is uploaded then rclone **will** do a
HEAD request.

Setting this flag increases the chance for undetected upload failures,
in particular an incorrect size, so it isn't recommended for normal
operation. In practice the chance of an undetected upload failure is
very small even with this flag.
`,
			Default:  false,
			Advanced: true,
		}, {
			Name:     "no_head_object",
			Help:     `If set, do not do HEAD before GET when getting objects.`,
			Default:  false,
			Advanced: true,
		}, {
			Name:     config.ConfigEncoding,
			Help:     config.ConfigEncodingHelp,
			Advanced: true,
			// Any UTF-8 character is valid in a key, however it can't handle
			// invalid UTF-8 and / have a special meaning.
			//
			// The SDK can't seem to handle uploading files called '.'
			//
			// FIXME would be nice to add
			// - initial / encoding
			// - doubled / encoding
			// - trailing / encoding
			// so that AWS keys are always valid file names
			Default: encoder.EncodeInvalidUtf8 |
				encoder.EncodeSlash |
				encoder.EncodeDot,
		}, {
			Name:     "memory_pool_flush_time",
			Default:  memoryPoolFlushTime,
			Advanced: true,
			Help: `How often internal memory buffer pools will be flushed.

Uploads which requires additional buffers (f.e multipart) will use memory pool for allocations.
This option controls how often unused buffers will be removed from the pool.`,
		}, {
			Name:     "memory_pool_use_mmap",
			Default:  memoryPoolUseMmap,
			Advanced: true,
			Help:     `Whether to use mmap buffers in internal memory pool.`,
		}, {
			Name:     "disable_http2",
			Default:  false,
			Advanced: true,
			Help: `Disable usage of http2 for S3 backends.

There is currently an unsolved issue with the s3 (specifically minio) backend
and HTTP/2.  HTTP/2 is enabled by default for the s3 backend but can be
disabled here.  When the issue is solved this flag will be removed.

See: https://github.com/rclone/rclone/issues/4673, https://github.com/rclone/rclone/issues/3631

`,
		}, {
			Name: "download_url",
			Help: `Custom endpoint for downloads.
This is usually set to a CloudFront CDN URL as AWS S3 offers
cheaper egress for data downloaded through the CloudFront network.`,
			Advanced: true,
		}, {
			Name: "use_multipart_etag",
			Help: `Whether to use ETag in multipart uploads for verification

This should be true, false or left unset to use the default for the provider.
`,
			Default:  fs.Tristate{},
			Advanced: true,
		}, {
			Name: "use_presigned_request",
			Help: `Whether to use a presigned request or PutObject for single part uploads

If this is false rclone will use PutObject from the AWS SDK to upload
an object.

Versions of rclone < 1.59 use presigned requests to upload a single
part object and setting this flag to true will re-enable that
functionality. This shouldn't be necessary except in exceptional
circumstances or for testing.
`,
			Default:  false,
			Advanced: true,
		},
		}})
}

// Constants
const (
	metaMtime   = "mtime"     // the meta key to store mtime in - e.g. X-Amz-Meta-Mtime
	metaMD5Hash = "md5chksum" // the meta key to store md5hash in
	// The maximum size of object we can COPY - this should be 5 GiB but is < 5 GB for b2 compatibility
	// See https://forum.rclone.org/t/copying-files-within-a-b2-bucket/16680/76
	maxSizeForCopy      = 4768 * 1024 * 1024
	maxUploadParts      = 10000 // maximum allowed number of parts in a multi-part upload
	minChunkSize        = fs.SizeSuffix(1024 * 1024 * 5)
	defaultUploadCutoff = fs.SizeSuffix(200 * 1024 * 1024)
	maxUploadCutoff     = fs.SizeSuffix(5 * 1024 * 1024 * 1024)
	minSleep            = 10 * time.Millisecond // In case of error, start at 10ms sleep.

	memoryPoolFlushTime = fs.Duration(time.Minute) // flush the cached buffers after this long
	memoryPoolUseMmap   = false
	maxExpireDuration   = fs.Duration(7 * 24 * time.Hour) // max expiry is 1 week
)

// system metadata keys which this backend owns
var systemMetadataInfo = map[string]fs.MetadataHelp{
	"cache-control": {
		Help:    "Cache-Control header",
		Type:    "string",
		Example: "no-cache",
	},
	"content-disposition": {
		Help:    "Content-Disposition header",
		Type:    "string",
		Example: "inline",
	},
	"content-encoding": {
		Help:    "Content-Encoding header",
		Type:    "string",
		Example: "gzip",
	},
	"content-language": {
		Help:    "Content-Language header",
		Type:    "string",
		Example: "en-US",
	},
	"content-type": {
		Help:    "Content-Type header",
		Type:    "string",
		Example: "text/plain",
	},
	// "tagging": {
	// 	Help:    "x-amz-tagging header",
	// 	Type:    "string",
	// 	Example: "tag1=value1&tag2=value2",
	// },
	"tier": {
		Help:     "Tier of the object",
		Type:     "string",
		Example:  "GLACIER",
		ReadOnly: true,
	},
	"mtime": {
		Help:    "Time of last modification, read from rclone metadata",
		Type:    "RFC 3339",
		Example: "2006-01-02T15:04:05.999999999Z07:00",
	},
	"btime": {
		Help:     "Time of file birth (creation) read from Last-Modified header",
		Type:     "RFC 3339",
		Example:  "2006-01-02T15:04:05.999999999Z07:00",
		ReadOnly: true,
	},
}

// Options defines the configuration for this backend
type Options struct {
	Provider              string               `config:"provider"`
	EnvAuth               bool                 `config:"env_auth"`
	AccessKeyID           string               `config:"access_key_id"`
	SecretAccessKey       string               `config:"secret_access_key"`
	Region                string               `config:"region"`
	Endpoint              string               `config:"endpoint"`
	LocationConstraint    string               `config:"location_constraint"`
	ACL                   string               `config:"acl"`
	BucketACL             string               `config:"bucket_acl"`
	RequesterPays         bool                 `config:"requester_pays"`
	ServerSideEncryption  string               `config:"server_side_encryption"`
	SSEKMSKeyID           string               `config:"sse_kms_key_id"`
	SSECustomerAlgorithm  string               `config:"sse_customer_algorithm"`
	SSECustomerKey        string               `config:"sse_customer_key"`
	SSECustomerKeyMD5     string               `config:"sse_customer_key_md5"`
	StorageClass          string               `config:"storage_class"`
	UploadCutoff          fs.SizeSuffix        `config:"upload_cutoff"`
	CopyCutoff            fs.SizeSuffix        `config:"copy_cutoff"`
	ChunkSize             fs.SizeSuffix        `config:"chunk_size"`
	MaxUploadParts        int64                `config:"max_upload_parts"`
	DisableChecksum       bool                 `config:"disable_checksum"`
	SharedCredentialsFile string               `config:"shared_credentials_file"`
	Profile               string               `config:"profile"`
	SessionToken          string               `config:"session_token"`
	UploadConcurrency     int                  `config:"upload_concurrency"`
	ForcePathStyle        bool                 `config:"force_path_style"`
	V2Auth                bool                 `config:"v2_auth"`
	UseAccelerateEndpoint bool                 `config:"use_accelerate_endpoint"`
	LeavePartsOnError     bool                 `config:"leave_parts_on_error"`
	ListChunk             int64                `config:"list_chunk"`
	ListVersion           int                  `config:"list_version"`
	ListURLEncode         fs.Tristate          `config:"list_url_encode"`
	NoCheckBucket         bool                 `config:"no_check_bucket"`
	NoHead                bool                 `config:"no_head"`
	NoHeadObject          bool                 `config:"no_head_object"`
	Enc                   encoder.MultiEncoder `config:"encoding"`
	MemoryPoolFlushTime   fs.Duration          `config:"memory_pool_flush_time"`
	MemoryPoolUseMmap     bool                 `config:"memory_pool_use_mmap"`
	DisableHTTP2          bool                 `config:"disable_http2"`
	DownloadURL           string               `config:"download_url"`
	UseMultipartEtag      fs.Tristate          `config:"use_multipart_etag"`
	UsePresignedRequest   bool                 `config:"use_presigned_request"`
}

// Fs represents a remote s3 server
type Fs struct {
	name          string           // the name of the remote
	root          string           // root of the bucket - ignore all objects above this
	opt           Options          // parsed options
	ci            *fs.ConfigInfo   // global config
	ctx           context.Context  // global context for reading config
	features      *fs.Features     // optional features
	c             *s3.S3           // the connection to the s3 server
	ses           *session.Session // the s3 session
	rootBucket    string           // bucket part of root (if any)
	rootDirectory string           // directory part of root (if any)
	cache         *bucket.Cache    // cache for bucket creation status
	pacer         *fs.Pacer        // To pace the API calls
	srv           *http.Client     // a plain http client
	srvRest       *rest.Client     // the rest connection to the server
	pool          *pool.Pool       // memory pool
	etagIsNotMD5  bool             // if set ETags are not MD5s
}

// Object describes a s3 object
type Object struct {
	// Will definitely have everything but meta which may be nil
	//
	// List will read everything but meta & mimeType - to fill
	// that in you need to call readMetaData
	fs           *Fs               // what this object is part of
	remote       string            // The remote path
	md5          string            // md5sum of the object
	bytes        int64             // size of the object
	lastModified time.Time         // Last modified
	meta         map[string]string // The object metadata if known - may be nil - with lower case keys
	mimeType     string            // MimeType of object - may be ""

	// Metadata as pointers to strings as they often won't be present
	storageClass       *string // e.g. GLACIER
	cacheControl       *string // Cache-Control: header
	contentDisposition *string // Content-Disposition: header
	contentEncoding    *string // Content-Encoding: header
	contentLanguage    *string // Content-Language: header
}

// ------------------------------------------------------------

// Name of the remote (as passed into NewFs)
func (f *Fs) Name() string {
	return f.name
}

// Root of the remote (as passed into NewFs)
func (f *Fs) Root() string {
	return f.root
}

// String converts this Fs to a string
func (f *Fs) String() string {
	if f.rootBucket == "" {
		return "S3 root"
	}
	if f.rootDirectory == "" {
		return fmt.Sprintf("S3 bucket %s", f.rootBucket)
	}
	return fmt.Sprintf("S3 bucket %s path %s", f.rootBucket, f.rootDirectory)
}

// Features returns the optional features of this Fs
func (f *Fs) Features() *fs.Features {
	return f.features
}

// retryErrorCodes is a slice of error codes that we will retry
// See: https://docs.aws.amazon.com/AmazonS3/latest/API/ErrorResponses.html
var retryErrorCodes = []int{
	429, // Too Many Requests
	500, // Internal Server Error - "We encountered an internal error. Please try again."
	503, // Service Unavailable/Slow Down - "Reduce your request rate"
}

//S3 is pretty resilient, and the built in retry handling is probably sufficient
// as it should notice closed connections and timeouts which are the most likely
// sort of failure modes
func (f *Fs) shouldRetry(ctx context.Context, err error) (bool, error) {
	if fserrors.ContextError(ctx, &err) {
		return false, err
	}
	// If this is an awserr object, try and extract more useful information to determine if we should retry
	if awsError, ok := err.(awserr.Error); ok {
		// Simple case, check the original embedded error in case it's generically retryable
		if fserrors.ShouldRetry(awsError.OrigErr()) {
			return true, err
		}
		// If it is a timeout then we want to retry that
		if awsError.Code() == "RequestTimeout" {
			return true, err
		}
		// Failing that, if it's a RequestFailure it's probably got an http status code we can check
		if reqErr, ok := err.(awserr.RequestFailure); ok {
			// 301 if wrong region for bucket - can only update if running from a bucket
			if f.rootBucket != "" {
				if reqErr.StatusCode() == http.StatusMovedPermanently {
					urfbErr := f.updateRegionForBucket(ctx, f.rootBucket)
					if urfbErr != nil {
						fs.Errorf(f, "Failed to update region for bucket: %v", urfbErr)
						return false, err
					}
					return true, err
				}
			}
			for _, e := range retryErrorCodes {
				if reqErr.StatusCode() == e {
					return true, err
				}
			}
		}
	}
	// Ok, not an awserr, check for generic failure conditions
	return fserrors.ShouldRetry(err), err
}

// parsePath parses a remote 'url'
func parsePath(path string) (root string) {
	root = strings.Trim(path, "/")
	return
}

// split returns bucket and bucketPath from the rootRelativePath
// relative to f.root
func (f *Fs) split(rootRelativePath string) (bucketName, bucketPath string) {
	bucketName, bucketPath = bucket.Split(path.Join(f.root, rootRelativePath))
	return f.opt.Enc.FromStandardName(bucketName), f.opt.Enc.FromStandardPath(bucketPath)
}

// split returns bucket and bucketPath from the object
func (o *Object) split() (bucket, bucketPath string) {
	return o.fs.split(o.remote)
}

// getClient makes an http client according to the options
func getClient(ctx context.Context, opt *Options) *http.Client {
	// TODO: Do we need cookies too?
	t := fshttp.NewTransportCustom(ctx, func(t *http.Transport) {
		if opt.DisableHTTP2 {
			t.TLSNextProto = map[string]func(string, *tls.Conn) http.RoundTripper{}
		}
	})
	return &http.Client{
		Transport: t,
	}
}

// s3Connection makes a connection to s3
func s3Connection(ctx context.Context, opt *Options, client *http.Client) (*s3.S3, *session.Session, error) {
	ci := fs.GetConfig(ctx)
	// Make the auth
	v := credentials.Value{
		AccessKeyID:     opt.AccessKeyID,
		SecretAccessKey: opt.SecretAccessKey,
		SessionToken:    opt.SessionToken,
	}

	lowTimeoutClient := &http.Client{Timeout: 1 * time.Second} // low timeout to ec2 metadata service

	def := defaults.Get()
	def.Config.HTTPClient = lowTimeoutClient

	// start a new AWS session
	awsSession, err := session.NewSession()
	if err != nil {
		return nil, nil, fmt.Errorf("NewSession: %w", err)
	}

	// first provider to supply a credential set "wins"
	providers := []credentials.Provider{
		// use static credentials if they're present (checked by provider)
		&credentials.StaticProvider{Value: v},

		// * Access Key ID:     AWS_ACCESS_KEY_ID or AWS_ACCESS_KEY
		// * Secret Access Key: AWS_SECRET_ACCESS_KEY or AWS_SECRET_KEY
		&credentials.EnvProvider{},

		// A SharedCredentialsProvider retrieves credentials
		// from the current user's home directory.  It checks
		// AWS_SHARED_CREDENTIALS_FILE and AWS_PROFILE too.
		&credentials.SharedCredentialsProvider{
			Filename: opt.SharedCredentialsFile, // If empty will look for "AWS_SHARED_CREDENTIALS_FILE" env variable.
			Profile:  opt.Profile,               // If empty will look gor "AWS_PROFILE" env var or "default" if not set.
		},

		// Pick up IAM role if we're in an ECS task
		defaults.RemoteCredProvider(*def.Config, def.Handlers),

		// Pick up IAM role in case we're on EC2
		&ec2rolecreds.EC2RoleProvider{
			Client: ec2metadata.New(awsSession, &aws.Config{
				HTTPClient: lowTimeoutClient,
			}),
			ExpiryWindow: 3 * time.Minute,
		},
	}
	cred := credentials.NewChainCredentials(providers)

	switch {
	case opt.EnvAuth:
		// No need for empty checks if "env_auth" is true
	case v.AccessKeyID == "" && v.SecretAccessKey == "":
		// if no access key/secret and iam is explicitly disabled then fall back to anon interaction
		cred = credentials.AnonymousCredentials
	case v.AccessKeyID == "":
		return nil, nil, errors.New("access_key_id not found")
	case v.SecretAccessKey == "":
		return nil, nil, errors.New("secret_access_key not found")
	}

	if opt.Region == "" {
		opt.Region = "us-east-1"
	}
	setQuirks(opt)
	awsConfig := aws.NewConfig().
		WithMaxRetries(ci.LowLevelRetries).
		WithCredentials(cred).
		WithHTTPClient(client).
		WithS3ForcePathStyle(opt.ForcePathStyle).
		WithS3UseAccelerate(opt.UseAccelerateEndpoint).
		WithS3UsEast1RegionalEndpoint(endpoints.RegionalS3UsEast1Endpoint)

	if opt.Region != "" {
		awsConfig.WithRegion(opt.Region)
	}
	if opt.Endpoint != "" {
		awsConfig.WithEndpoint(opt.Endpoint)
	}

	// awsConfig.WithLogLevel(aws.LogDebugWithSigning)
	awsSessionOpts := session.Options{
		Config: *awsConfig,
	}
	if opt.EnvAuth && opt.AccessKeyID == "" && opt.SecretAccessKey == "" {
		// Enable loading config options from ~/.aws/config (selected by AWS_PROFILE env)
		awsSessionOpts.SharedConfigState = session.SharedConfigEnable
		// Set the name of the profile if supplied
		awsSessionOpts.Profile = opt.Profile
		// Set the shared config file if supplied
		if opt.SharedCredentialsFile != "" {
			awsSessionOpts.SharedConfigFiles = []string{opt.SharedCredentialsFile}
		}
		// The session constructor (aws/session/mergeConfigSrcs) will only use the user's preferred credential source
		// (from the shared config file) if the passed-in Options.Config.Credentials is nil.
		awsSessionOpts.Config.Credentials = nil
	}
	ses, err := session.NewSessionWithOptions(awsSessionOpts)
	if err != nil {
		return nil, nil, err
	}
	c := s3.New(ses)
	if opt.V2Auth || opt.Region == "other-v2-signature" {
		fs.Debugf(nil, "Using v2 auth")
		signer := func(req *request.Request) {
			// Ignore AnonymousCredentials object
			if req.Config.Credentials == credentials.AnonymousCredentials {
				return
			}
			sign(v.AccessKeyID, v.SecretAccessKey, req.HTTPRequest)
		}
		c.Handlers.Sign.Clear()
		c.Handlers.Sign.PushBackNamed(corehandlers.BuildContentLengthHandler)
		c.Handlers.Sign.PushBack(signer)
	}
	return c, ses, nil
}

func checkUploadChunkSize(cs fs.SizeSuffix) error {
	if cs < minChunkSize {
		return fmt.Errorf("%s is less than %s", cs, minChunkSize)
	}
	return nil
}

func (f *Fs) setUploadChunkSize(cs fs.SizeSuffix) (old fs.SizeSuffix, err error) {
	err = checkUploadChunkSize(cs)
	if err == nil {
		old, f.opt.ChunkSize = f.opt.ChunkSize, cs
	}
	return
}

func checkUploadCutoff(cs fs.SizeSuffix) error {
	if cs > maxUploadCutoff {
		return fmt.Errorf("%s is greater than %s", cs, maxUploadCutoff)
	}
	return nil
}

func (f *Fs) setUploadCutoff(cs fs.SizeSuffix) (old fs.SizeSuffix, err error) {
	err = checkUploadCutoff(cs)
	if err == nil {
		old, f.opt.UploadCutoff = f.opt.UploadCutoff, cs
	}
	return
}

// setEndpointValueForIDriveE2 gets user region endpoint against the Access Key details by calling the API
func setEndpointValueForIDriveE2(m configmap.Mapper) (err error) {
	value, ok := m.Get(fs.ConfigProvider)
	if !ok || value != "IDrive" {
		return
	}
	value, ok = m.Get("access_key_id")
	if !ok || value == "" {
		return
	}
	client := &http.Client{Timeout: time.Second * 3}
	// API to get user region endpoint against the Access Key details: https://www.idrive.com/e2/guides/get_region_endpoint
	resp, err := client.Post("https://api.idrivee2.com/api/service/get_region_end_point",
		"application/json",
		strings.NewReader(`{"access_key": "`+value+`"}`))
	if err != nil {
		return
	}
	defer fs.CheckClose(resp.Body, &err)
	decoder := json.NewDecoder(resp.Body)
	var data = &struct {
		RespCode   int    `json:"resp_code"`
		RespMsg    string `json:"resp_msg"`
		DomainName string `json:"domain_name"`
	}{}
	if err = decoder.Decode(data); err == nil && data.RespCode == 0 {
		m.Set("endpoint", data.DomainName)
	}
	return
}

// Set the provider quirks
//
// There should be no testing against opt.Provider anywhere in the
// code except in here to localise the setting of the quirks.
//
// These should be differences from AWS S3
func setQuirks(opt *Options) {
	var (
		listObjectsV2     = true
		virtualHostStyle  = true
		urlEncodeListings = true
		useMultipartEtag  = true
	)
	switch opt.Provider {
	case "AWS":
		// No quirks
	case "Alibaba":
		useMultipartEtag = false // Alibaba seems to calculate multipart Etags differently from AWS
	case "HuaweiOBS":
		// Huawei OBS PFS is not support listObjectV2, and if turn on the urlEncodeListing, marker will not work and keep list same page forever.
		urlEncodeListings = false
		listObjectsV2 = false
	case "Ceph":
		listObjectsV2 = false
		virtualHostStyle = false
		urlEncodeListings = false
	case "ChinaMobile":
		listObjectsV2 = false
		virtualHostStyle = false
		urlEncodeListings = false
<<<<<<< HEAD
=======
	case "Cloudflare":
		virtualHostStyle = false
		useMultipartEtag = false // currently multipart Etags are random
	case "ArvanCloud":
		listObjectsV2 = false
		virtualHostStyle = false
		urlEncodeListings = false
>>>>>>> 00a684d8
	case "DigitalOcean":
		urlEncodeListings = false
	case "Dreamhost":
		urlEncodeListings = false
	case "IBMCOS":
		listObjectsV2 = false // untested
		virtualHostStyle = false
		urlEncodeListings = false
		useMultipartEtag = false // untested
	case "IDrive":
		virtualHostStyle = false
	case "LyveCloud":
		useMultipartEtag = false // LyveCloud seems to calculate multipart Etags differently from AWS
	case "Minio":
		virtualHostStyle = false
	case "Netease":
		listObjectsV2 = false // untested
		urlEncodeListings = false
		useMultipartEtag = false // untested
	case "RackCorp":
		// No quirks
		useMultipartEtag = false // untested
	case "Scaleway":
		// Scaleway can only have 1000 parts in an upload
		if opt.MaxUploadParts > 1000 {
			opt.MaxUploadParts = 1000
		}
		urlEncodeListings = false
	case "SeaweedFS":
		listObjectsV2 = false // untested
		virtualHostStyle = false
		urlEncodeListings = false
		useMultipartEtag = false // untested
	case "StackPath":
		listObjectsV2 = false // untested
		virtualHostStyle = false
		urlEncodeListings = false
	case "Storj":
		// Force chunk size to >= 64 MiB
		if opt.ChunkSize < 64*fs.Mebi {
			opt.ChunkSize = 64 * fs.Mebi
		}
	case "TencentCOS":
		listObjectsV2 = false    // untested
		useMultipartEtag = false // untested
	case "Wasabi":
		// No quirks
	case "Other":
		listObjectsV2 = false
		virtualHostStyle = false
		urlEncodeListings = false
		useMultipartEtag = false
	default:
		fs.Logf("s3", "s3 provider %q not known - please set correctly", opt.Provider)
		listObjectsV2 = false
		virtualHostStyle = false
		urlEncodeListings = false
		useMultipartEtag = false
	}

	// Path Style vs Virtual Host style
	if virtualHostStyle || opt.UseAccelerateEndpoint {
		opt.ForcePathStyle = false
	}

	// Set to see if we need to URL encode listings
	if !opt.ListURLEncode.Valid {
		opt.ListURLEncode.Valid = true
		opt.ListURLEncode.Value = urlEncodeListings
	}

	// Set the correct list version if not manually set
	if opt.ListVersion == 0 {
		if listObjectsV2 {
			opt.ListVersion = 2
		} else {
			opt.ListVersion = 1
		}
	}

	// Set the correct use multipart Etag for error checking if not manually set
	if !opt.UseMultipartEtag.Valid {
		opt.UseMultipartEtag.Valid = true
		opt.UseMultipartEtag.Value = useMultipartEtag
	}
}

// setRoot changes the root of the Fs
func (f *Fs) setRoot(root string) {
	f.root = parsePath(root)
	f.rootBucket, f.rootDirectory = bucket.Split(f.root)
}

// NewFs constructs an Fs from the path, bucket:path
func NewFs(ctx context.Context, name, root string, m configmap.Mapper) (fs.Fs, error) {
	// Parse config into Options struct
	opt := new(Options)
	err := configstruct.Set(m, opt)
	if err != nil {
		return nil, err
	}
	err = checkUploadChunkSize(opt.ChunkSize)
	if err != nil {
		return nil, fmt.Errorf("s3: chunk size: %w", err)
	}
	err = checkUploadCutoff(opt.UploadCutoff)
	if err != nil {
		return nil, fmt.Errorf("s3: upload cutoff: %w", err)
	}
	if opt.ACL == "" {
		opt.ACL = "private"
	}
	if opt.BucketACL == "" {
		opt.BucketACL = opt.ACL
	}
	if opt.SSECustomerKey != "" && opt.SSECustomerKeyMD5 == "" {
		// calculate CustomerKeyMD5 if not supplied
		md5sumBinary := md5.Sum([]byte(opt.SSECustomerKey))
		opt.SSECustomerKeyMD5 = base64.StdEncoding.EncodeToString(md5sumBinary[:])
	}
	srv := getClient(ctx, opt)
	c, ses, err := s3Connection(ctx, opt, srv)
	if err != nil {
		return nil, err
	}

	ci := fs.GetConfig(ctx)
	pc := fs.NewPacer(ctx, pacer.NewS3(pacer.MinSleep(minSleep)))
	// Set pacer retries to 2 (1 try and 1 retry) because we are
	// relying on SDK retry mechanism, but we allow 2 attempts to
	// retry directory listings after XMLSyntaxError
	pc.SetRetries(2)

	f := &Fs{
		name:    name,
		opt:     *opt,
		ci:      ci,
		ctx:     ctx,
		c:       c,
		ses:     ses,
		pacer:   pc,
		cache:   bucket.NewCache(),
		srv:     srv,
		srvRest: rest.NewClient(fshttp.NewClient(ctx)),
		pool: pool.New(
			time.Duration(opt.MemoryPoolFlushTime),
			int(opt.ChunkSize),
			opt.UploadConcurrency*ci.Transfers,
			opt.MemoryPoolUseMmap,
		),
	}
	if opt.ServerSideEncryption == "aws:kms" || opt.SSECustomerAlgorithm != "" {
		// From: https://docs.aws.amazon.com/AmazonS3/latest/API/RESTCommonResponseHeaders.html
		//
		// Objects encrypted by SSE-S3 or plaintext have ETags that are an MD5
		// digest of their data.
		//
		// Objects encrypted by SSE-C or SSE-KMS have ETags that are not an
		// MD5 digest of their object data.
		f.etagIsNotMD5 = true
	}
	f.setRoot(root)
	f.features = (&fs.Features{
		ReadMimeType:      true,
		WriteMimeType:     true,
		ReadMetadata:      true,
		WriteMetadata:     true,
		UserMetadata:      true,
		BucketBased:       true,
		BucketBasedRootOK: true,
		SetTier:           true,
		GetTier:           true,
		SlowModTime:       true,
	}).Fill(ctx, f)
	if f.rootBucket != "" && f.rootDirectory != "" && !opt.NoHeadObject && !strings.HasSuffix(root, "/") {
		// Check to see if the (bucket,directory) is actually an existing file
		oldRoot := f.root
		newRoot, leaf := path.Split(oldRoot)
		f.setRoot(newRoot)
		_, err := f.NewObject(ctx, leaf)
		if err != nil {
			// File doesn't exist or is a directory so return old f
			f.setRoot(oldRoot)
			return f, nil
		}
		// return an error with an fs which points to the parent
		return f, fs.ErrorIsFile
	}
	if opt.Provider == "Storj" {
		f.features.Copy = nil
		f.features.SetTier = false
		f.features.GetTier = false
	}
	if opt.Provider == "IDrive" {
		f.features.SetTier = false
	}
	// f.listMultipartUploads()
	return f, nil
}

// Return an Object from a path
//
//If it can't be found it returns the error ErrorObjectNotFound.
func (f *Fs) newObjectWithInfo(ctx context.Context, remote string, info *s3.Object) (fs.Object, error) {
	o := &Object{
		fs:     f,
		remote: remote,
	}
	if info != nil {
		// Set info but not meta
		if info.LastModified == nil {
			fs.Logf(o, "Failed to read last modified")
			o.lastModified = time.Now()
		} else {
			o.lastModified = *info.LastModified
		}
		o.setMD5FromEtag(aws.StringValue(info.ETag))
		o.bytes = aws.Int64Value(info.Size)
		o.storageClass = info.StorageClass
	} else if !o.fs.opt.NoHeadObject {
		err := o.readMetaData(ctx) // reads info and meta, returning an error
		if err != nil {
			return nil, err
		}
	}
	return o, nil
}

// NewObject finds the Object at remote.  If it can't be found
// it returns the error fs.ErrorObjectNotFound.
func (f *Fs) NewObject(ctx context.Context, remote string) (fs.Object, error) {
	return f.newObjectWithInfo(ctx, remote, nil)
}

// Gets the bucket location
func (f *Fs) getBucketLocation(ctx context.Context, bucket string) (string, error) {
	req := s3.GetBucketLocationInput{
		Bucket: &bucket,
	}
	var resp *s3.GetBucketLocationOutput
	var err error
	err = f.pacer.Call(func() (bool, error) {
		resp, err = f.c.GetBucketLocation(&req)
		return f.shouldRetry(ctx, err)
	})
	if err != nil {
		return "", err
	}
	return s3.NormalizeBucketLocation(aws.StringValue(resp.LocationConstraint)), nil
}

// Updates the region for the bucket by reading the region from the
// bucket then updating the session.
func (f *Fs) updateRegionForBucket(ctx context.Context, bucket string) error {
	region, err := f.getBucketLocation(ctx, bucket)
	if err != nil {
		return fmt.Errorf("reading bucket location failed: %w", err)
	}
	if aws.StringValue(f.c.Config.Endpoint) != "" {
		return fmt.Errorf("can't set region to %q as endpoint is set", region)
	}
	if aws.StringValue(f.c.Config.Region) == region {
		return fmt.Errorf("region is already %q - not updating", region)
	}

	// Make a new session with the new region
	oldRegion := f.opt.Region
	f.opt.Region = region
	c, ses, err := s3Connection(f.ctx, &f.opt, f.srv)
	if err != nil {
		return fmt.Errorf("creating new session failed: %w", err)
	}
	f.c = c
	f.ses = ses

	fs.Logf(f, "Switched region to %q from %q", region, oldRegion)
	return nil
}

// listFn is called from list to handle an object.
type listFn func(remote string, object *s3.Object, isDirectory bool) error

// list lists the objects into the function supplied from
// the bucket and directory supplied.  The remote has prefix
// removed from it and if addBucket is set then it adds the
// bucket to the start.
//
// Set recurse to read sub directories
func (f *Fs) list(ctx context.Context, bucket, directory, prefix string, addBucket bool, recurse bool, fn listFn) error {
	v1 := f.opt.ListVersion == 1
	if prefix != "" {
		prefix += "/"
	}
	if directory != "" {
		directory += "/"
	}
	delimiter := ""
	if !recurse {
		delimiter = "/"
	}
	var continuationToken, startAfter *string
	// URL encode the listings so we can use control characters in object names
	// See: https://github.com/aws/aws-sdk-go/issues/1914
	//
	// However this doesn't work perfectly under Ceph (and hence DigitalOcean/Dreamhost) because
	// it doesn't encode CommonPrefixes.
	// See: https://tracker.ceph.com/issues/41870
	//
	// This does not work under IBM COS also: See https://github.com/rclone/rclone/issues/3345
	// though maybe it does on some versions.
	//
	// This does work with minio but was only added relatively recently
	// https://github.com/minio/minio/pull/7265
	//
	// So we enable only on providers we know supports it properly, all others can retry when a
	// XML Syntax error is detected.
	urlEncodeListings := f.opt.ListURLEncode.Value
	for {
		// FIXME need to implement ALL loop
		req := s3.ListObjectsV2Input{
			Bucket:            &bucket,
			ContinuationToken: continuationToken,
			Delimiter:         &delimiter,
			Prefix:            &directory,
			MaxKeys:           &f.opt.ListChunk,
			StartAfter:        startAfter,
		}
		if urlEncodeListings {
			req.EncodingType = aws.String(s3.EncodingTypeUrl)
		}
		if f.opt.RequesterPays {
			req.RequestPayer = aws.String(s3.RequestPayerRequester)
		}
		var resp *s3.ListObjectsV2Output
		var err error
		err = f.pacer.Call(func() (bool, error) {
			if v1 {
				// Convert v2 req into v1 req
				var reqv1 s3.ListObjectsInput
				structs.SetFrom(&reqv1, &req)
				reqv1.Marker = continuationToken
				if startAfter != nil {
					reqv1.Marker = startAfter
				}
				var respv1 *s3.ListObjectsOutput
				respv1, err = f.c.ListObjectsWithContext(ctx, &reqv1)
				if err == nil && respv1 != nil {
					// convert v1 resp into v2 resp
					resp = new(s3.ListObjectsV2Output)
					structs.SetFrom(resp, respv1)
					resp.NextContinuationToken = respv1.NextMarker
				}
			} else {
				resp, err = f.c.ListObjectsV2WithContext(ctx, &req)
			}
			if err != nil && !urlEncodeListings {
				if awsErr, ok := err.(awserr.RequestFailure); ok {
					if origErr := awsErr.OrigErr(); origErr != nil {
						if _, ok := origErr.(*xml.SyntaxError); ok {
							// Retry the listing with URL encoding as there were characters that XML can't encode
							urlEncodeListings = true
							req.EncodingType = aws.String(s3.EncodingTypeUrl)
							fs.Debugf(f, "Retrying listing because of characters which can't be XML encoded")
							return true, err
						}
					}
				}
			}
			return f.shouldRetry(ctx, err)
		})
		if err != nil {
			if awsErr, ok := err.(awserr.RequestFailure); ok {
				if awsErr.StatusCode() == http.StatusNotFound {
					err = fs.ErrorDirNotFound
				}
			}
			if f.rootBucket == "" {
				// if listing from the root ignore wrong region requests returning
				// empty directory
				if reqErr, ok := err.(awserr.RequestFailure); ok {
					// 301 if wrong region for bucket
					if reqErr.StatusCode() == http.StatusMovedPermanently {
						fs.Errorf(f, "Can't change region for bucket %q with no bucket specified", bucket)
						return nil
					}
				}
			}
			return err
		}
		if !recurse {
			for _, commonPrefix := range resp.CommonPrefixes {
				if commonPrefix.Prefix == nil {
					fs.Logf(f, "Nil common prefix received")
					continue
				}
				remote := *commonPrefix.Prefix
				if urlEncodeListings {
					remote, err = url.QueryUnescape(remote)
					if err != nil {
						fs.Logf(f, "failed to URL decode %q in listing common prefix: %v", *commonPrefix.Prefix, err)
						continue
					}
				}
				remote = f.opt.Enc.ToStandardPath(remote)
				if !strings.HasPrefix(remote, prefix) {
					fs.Logf(f, "Odd name received %q", remote)
					continue
				}
				remote = remote[len(prefix):]
				if addBucket {
					remote = path.Join(bucket, remote)
				}
				remote = strings.TrimSuffix(remote, "/")
				err = fn(remote, &s3.Object{Key: &remote}, true)
				if err != nil {
					return err
				}
			}
		}
		for _, object := range resp.Contents {
			remote := aws.StringValue(object.Key)
			if urlEncodeListings {
				remote, err = url.QueryUnescape(remote)
				if err != nil {
					fs.Logf(f, "failed to URL decode %q in listing: %v", aws.StringValue(object.Key), err)
					continue
				}
			}
			remote = f.opt.Enc.ToStandardPath(remote)
			if !strings.HasPrefix(remote, prefix) {
				fs.Logf(f, "Odd name received %q", remote)
				continue
			}
			remote = remote[len(prefix):]
			isDirectory := remote == "" || strings.HasSuffix(remote, "/")
			if addBucket {
				remote = path.Join(bucket, remote)
			}
			// is this a directory marker?
			if isDirectory && object.Size != nil && *object.Size == 0 {
				continue // skip directory marker
			}
			err = fn(remote, object, false)
			if err != nil {
				return err
			}
		}
		if !aws.BoolValue(resp.IsTruncated) {
			break
		}
		// Use NextContinuationToken if set, otherwise use last Key for StartAfter
		if resp.NextContinuationToken == nil || *resp.NextContinuationToken == "" {
			if len(resp.Contents) == 0 {
				return errors.New("s3 protocol error: received listing with IsTruncated set, no NextContinuationToken/NextMarker and no Contents")
			}
			continuationToken = nil
			startAfter = resp.Contents[len(resp.Contents)-1].Key
		} else {
			continuationToken = resp.NextContinuationToken
			startAfter = nil
		}
		if startAfter != nil && urlEncodeListings {
			*startAfter, err = url.QueryUnescape(*startAfter)
			if err != nil {
				return fmt.Errorf("failed to URL decode StartAfter/NextMarker %q: %w", *continuationToken, err)
			}
		}
	}
	return nil
}

// Convert a list item into a DirEntry
func (f *Fs) itemToDirEntry(ctx context.Context, remote string, object *s3.Object, isDirectory bool) (fs.DirEntry, error) {
	if isDirectory {
		size := int64(0)
		if object.Size != nil {
			size = *object.Size
		}
		d := fs.NewDir(remote, time.Time{}).SetSize(size)
		return d, nil
	}
	o, err := f.newObjectWithInfo(ctx, remote, object)
	if err != nil {
		return nil, err
	}
	return o, nil
}

// listDir lists files and directories to out
func (f *Fs) listDir(ctx context.Context, bucket, directory, prefix string, addBucket bool) (entries fs.DirEntries, err error) {
	// List the objects and directories
	err = f.list(ctx, bucket, directory, prefix, addBucket, false, func(remote string, object *s3.Object, isDirectory bool) error {
		entry, err := f.itemToDirEntry(ctx, remote, object, isDirectory)
		if err != nil {
			return err
		}
		if entry != nil {
			entries = append(entries, entry)
		}
		return nil
	})
	if err != nil {
		return nil, err
	}
	// bucket must be present if listing succeeded
	f.cache.MarkOK(bucket)
	return entries, nil
}

// listBuckets lists the buckets to out
func (f *Fs) listBuckets(ctx context.Context) (entries fs.DirEntries, err error) {
	req := s3.ListBucketsInput{}
	var resp *s3.ListBucketsOutput
	err = f.pacer.Call(func() (bool, error) {
		resp, err = f.c.ListBucketsWithContext(ctx, &req)
		return f.shouldRetry(ctx, err)
	})
	if err != nil {
		return nil, err
	}
	for _, bucket := range resp.Buckets {
		bucketName := f.opt.Enc.ToStandardName(aws.StringValue(bucket.Name))
		f.cache.MarkOK(bucketName)
		d := fs.NewDir(bucketName, aws.TimeValue(bucket.CreationDate))
		entries = append(entries, d)
	}
	return entries, nil
}

// List the objects and directories in dir into entries.  The
// entries can be returned in any order but should be for a
// complete directory.
//
// dir should be "" to list the root, and should not have
// trailing slashes.
//
// This should return ErrDirNotFound if the directory isn't
// found.
func (f *Fs) List(ctx context.Context, dir string) (entries fs.DirEntries, err error) {
	bucket, directory := f.split(dir)
	if bucket == "" {
		if directory != "" {
			return nil, fs.ErrorListBucketRequired
		}
		return f.listBuckets(ctx)
	}
	return f.listDir(ctx, bucket, directory, f.rootDirectory, f.rootBucket == "")
}

// ListR lists the objects and directories of the Fs starting
// from dir recursively into out.
//
// dir should be "" to start from the root, and should not
// have trailing slashes.
//
// This should return ErrDirNotFound if the directory isn't
// found.
//
// It should call callback for each tranche of entries read.
// These need not be returned in any particular order.  If
// callback returns an error then the listing will stop
// immediately.
//
// Don't implement this unless you have a more efficient way
// of listing recursively than doing a directory traversal.
func (f *Fs) ListR(ctx context.Context, dir string, callback fs.ListRCallback) (err error) {
	bucket, directory := f.split(dir)
	list := walk.NewListRHelper(callback)
	listR := func(bucket, directory, prefix string, addBucket bool) error {
		return f.list(ctx, bucket, directory, prefix, addBucket, true, func(remote string, object *s3.Object, isDirectory bool) error {
			entry, err := f.itemToDirEntry(ctx, remote, object, isDirectory)
			if err != nil {
				return err
			}
			return list.Add(entry)
		})
	}
	if bucket == "" {
		entries, err := f.listBuckets(ctx)
		if err != nil {
			return err
		}
		for _, entry := range entries {
			err = list.Add(entry)
			if err != nil {
				return err
			}
			bucket := entry.Remote()
			err = listR(bucket, "", f.rootDirectory, true)
			if err != nil {
				return err
			}
			// bucket must be present if listing succeeded
			f.cache.MarkOK(bucket)
		}
	} else {
		err = listR(bucket, directory, f.rootDirectory, f.rootBucket == "")
		if err != nil {
			return err
		}
		// bucket must be present if listing succeeded
		f.cache.MarkOK(bucket)
	}
	return list.Flush()
}

// Put the Object into the bucket
func (f *Fs) Put(ctx context.Context, in io.Reader, src fs.ObjectInfo, options ...fs.OpenOption) (fs.Object, error) {
	// Temporary Object under construction
	fs := &Object{
		fs:     f,
		remote: src.Remote(),
	}
	return fs, fs.Update(ctx, in, src, options...)
}

// PutStream uploads to the remote path with the modTime given of indeterminate size
func (f *Fs) PutStream(ctx context.Context, in io.Reader, src fs.ObjectInfo, options ...fs.OpenOption) (fs.Object, error) {
	return f.Put(ctx, in, src, options...)
}

// Check if the bucket exists
//
// NB this can return incorrect results if called immediately after bucket deletion
func (f *Fs) bucketExists(ctx context.Context, bucket string) (bool, error) {
	req := s3.HeadBucketInput{
		Bucket: &bucket,
	}
	err := f.pacer.Call(func() (bool, error) {
		_, err := f.c.HeadBucketWithContext(ctx, &req)
		return f.shouldRetry(ctx, err)
	})
	if err == nil {
		return true, nil
	}
	if err, ok := err.(awserr.RequestFailure); ok {
		if err.StatusCode() == http.StatusNotFound {
			return false, nil
		}
	}
	return false, err
}

// Mkdir creates the bucket if it doesn't exist
func (f *Fs) Mkdir(ctx context.Context, dir string) error {
	bucket, _ := f.split(dir)
	return f.makeBucket(ctx, bucket)
}

// makeBucket creates the bucket if it doesn't exist
func (f *Fs) makeBucket(ctx context.Context, bucket string) error {
	if f.opt.NoCheckBucket {
		return nil
	}
	return f.cache.Create(bucket, func() error {
		req := s3.CreateBucketInput{
			Bucket: &bucket,
			ACL:    &f.opt.BucketACL,
		}
		if f.opt.LocationConstraint != "" {
			req.CreateBucketConfiguration = &s3.CreateBucketConfiguration{
				LocationConstraint: &f.opt.LocationConstraint,
			}
		}
		err := f.pacer.Call(func() (bool, error) {
			_, err := f.c.CreateBucketWithContext(ctx, &req)
			return f.shouldRetry(ctx, err)
		})
		if err == nil {
			fs.Infof(f, "Bucket %q created with ACL %q", bucket, f.opt.BucketACL)
		}
		if awsErr, ok := err.(awserr.Error); ok {
			if code := awsErr.Code(); code == "BucketAlreadyOwnedByYou" || code == "BucketAlreadyExists" {
				err = nil
			}
		}
		return err
	}, func() (bool, error) {
		return f.bucketExists(ctx, bucket)
	})
}

// Rmdir deletes the bucket if the fs is at the root
//
// Returns an error if it isn't empty
func (f *Fs) Rmdir(ctx context.Context, dir string) error {
	bucket, directory := f.split(dir)
	if bucket == "" || directory != "" {
		return nil
	}
	return f.cache.Remove(bucket, func() error {
		req := s3.DeleteBucketInput{
			Bucket: &bucket,
		}
		err := f.pacer.Call(func() (bool, error) {
			_, err := f.c.DeleteBucketWithContext(ctx, &req)
			return f.shouldRetry(ctx, err)
		})
		if err == nil {
			fs.Infof(f, "Bucket %q deleted", bucket)
		}
		return err
	})
}

// Precision of the remote
func (f *Fs) Precision() time.Duration {
	return time.Nanosecond
}

// pathEscape escapes s as for a URL path.  It uses rest.URLPathEscape
// but also escapes '+' for S3 and Digital Ocean spaces compatibility
func pathEscape(s string) string {
	return strings.ReplaceAll(rest.URLPathEscape(s), "+", "%2B")
}

// copy does a server-side copy
//
// It adds the boiler plate to the req passed in and calls the s3
// method
func (f *Fs) copy(ctx context.Context, req *s3.CopyObjectInput, dstBucket, dstPath, srcBucket, srcPath string, src *Object) error {
	req.Bucket = &dstBucket
	req.ACL = &f.opt.ACL
	req.Key = &dstPath
	source := pathEscape(path.Join(srcBucket, srcPath))
	req.CopySource = &source
	if f.opt.RequesterPays {
		req.RequestPayer = aws.String(s3.RequestPayerRequester)
	}
	if f.opt.ServerSideEncryption != "" {
		req.ServerSideEncryption = &f.opt.ServerSideEncryption
	}
	if f.opt.SSECustomerAlgorithm != "" {
		req.SSECustomerAlgorithm = &f.opt.SSECustomerAlgorithm
		req.CopySourceSSECustomerAlgorithm = &f.opt.SSECustomerAlgorithm
	}
	if f.opt.SSECustomerKey != "" {
		req.SSECustomerKey = &f.opt.SSECustomerKey
		req.CopySourceSSECustomerKey = &f.opt.SSECustomerKey
	}
	if f.opt.SSECustomerKeyMD5 != "" {
		req.SSECustomerKeyMD5 = &f.opt.SSECustomerKeyMD5
		req.CopySourceSSECustomerKeyMD5 = &f.opt.SSECustomerKeyMD5
	}
	if f.opt.SSEKMSKeyID != "" {
		req.SSEKMSKeyId = &f.opt.SSEKMSKeyID
	}
	if req.StorageClass == nil && f.opt.StorageClass != "" {
		req.StorageClass = &f.opt.StorageClass
	}

	if src.bytes >= int64(f.opt.CopyCutoff) {
		return f.copyMultipart(ctx, req, dstBucket, dstPath, srcBucket, srcPath, src)
	}
	return f.pacer.Call(func() (bool, error) {
		_, err := f.c.CopyObjectWithContext(ctx, req)
		return f.shouldRetry(ctx, err)
	})
}

func calculateRange(partSize, partIndex, numParts, totalSize int64) string {
	start := partIndex * partSize
	var ends string
	if partIndex == numParts-1 {
		if totalSize >= 1 {
			ends = strconv.FormatInt(totalSize-1, 10)
		}
	} else {
		ends = strconv.FormatInt(start+partSize-1, 10)
	}
	return fmt.Sprintf("bytes=%v-%v", start, ends)
}

func (f *Fs) copyMultipart(ctx context.Context, copyReq *s3.CopyObjectInput, dstBucket, dstPath, srcBucket, srcPath string, src *Object) (err error) {
	info, err := src.headObject(ctx)
	if err != nil {
		return err
	}

	req := &s3.CreateMultipartUploadInput{}

	// Fill in the request from the head info
	structs.SetFrom(req, info)

	// If copy metadata was set then set the Metadata to that read
	// from the head request
	if aws.StringValue(copyReq.MetadataDirective) == s3.MetadataDirectiveCopy {
		copyReq.Metadata = info.Metadata
	}

	// Overwrite any from the copyReq
	structs.SetFrom(req, copyReq)

	req.Bucket = &dstBucket
	req.Key = &dstPath

	var cout *s3.CreateMultipartUploadOutput
	if err := f.pacer.Call(func() (bool, error) {
		var err error
		cout, err = f.c.CreateMultipartUploadWithContext(ctx, req)
		return f.shouldRetry(ctx, err)
	}); err != nil {
		return err
	}
	uid := cout.UploadId

	defer atexit.OnError(&err, func() {
		// Try to abort the upload, but ignore the error.
		fs.Debugf(src, "Cancelling multipart copy")
		_ = f.pacer.Call(func() (bool, error) {
			_, err := f.c.AbortMultipartUploadWithContext(context.Background(), &s3.AbortMultipartUploadInput{
				Bucket:       &dstBucket,
				Key:          &dstPath,
				UploadId:     uid,
				RequestPayer: req.RequestPayer,
			})
			return f.shouldRetry(ctx, err)
		})
	})()

	srcSize := src.bytes
	partSize := int64(f.opt.CopyCutoff)
	numParts := (srcSize-1)/partSize + 1

	fs.Debugf(src, "Starting  multipart copy with %d parts", numParts)

	var parts []*s3.CompletedPart
	for partNum := int64(1); partNum <= numParts; partNum++ {
		if err := f.pacer.Call(func() (bool, error) {
			partNum := partNum
			uploadPartReq := &s3.UploadPartCopyInput{}
			structs.SetFrom(uploadPartReq, copyReq)
			uploadPartReq.Bucket = &dstBucket
			uploadPartReq.Key = &dstPath
			uploadPartReq.PartNumber = &partNum
			uploadPartReq.UploadId = uid
			uploadPartReq.CopySourceRange = aws.String(calculateRange(partSize, partNum-1, numParts, srcSize))
			uout, err := f.c.UploadPartCopyWithContext(ctx, uploadPartReq)
			if err != nil {
				return f.shouldRetry(ctx, err)
			}
			parts = append(parts, &s3.CompletedPart{
				PartNumber: &partNum,
				ETag:       uout.CopyPartResult.ETag,
			})
			return false, nil
		}); err != nil {
			return err
		}
	}

	return f.pacer.Call(func() (bool, error) {
		_, err := f.c.CompleteMultipartUploadWithContext(ctx, &s3.CompleteMultipartUploadInput{
			Bucket: &dstBucket,
			Key:    &dstPath,
			MultipartUpload: &s3.CompletedMultipartUpload{
				Parts: parts,
			},
			RequestPayer: req.RequestPayer,
			UploadId:     uid,
		})
		return f.shouldRetry(ctx, err)
	})
}

// Copy src to this remote using server-side copy operations.
//
// This is stored with the remote path given
//
// It returns the destination Object and a possible error
//
// Will only be called if src.Fs().Name() == f.Name()
//
// If it isn't possible then return fs.ErrorCantCopy
func (f *Fs) Copy(ctx context.Context, src fs.Object, remote string) (fs.Object, error) {
	dstBucket, dstPath := f.split(remote)
	err := f.makeBucket(ctx, dstBucket)
	if err != nil {
		return nil, err
	}
	srcObj, ok := src.(*Object)
	if !ok {
		fs.Debugf(src, "Can't copy - not same remote type")
		return nil, fs.ErrorCantCopy
	}
	srcBucket, srcPath := srcObj.split()
	req := s3.CopyObjectInput{
		MetadataDirective: aws.String(s3.MetadataDirectiveCopy),
	}
	err = f.copy(ctx, &req, dstBucket, dstPath, srcBucket, srcPath, srcObj)
	if err != nil {
		return nil, err
	}
	return f.NewObject(ctx, remote)
}

// Hashes returns the supported hash sets.
func (f *Fs) Hashes() hash.Set {
	return hash.Set(hash.MD5)
}

func (f *Fs) getMemoryPool(size int64) *pool.Pool {
	if size == int64(f.opt.ChunkSize) {
		return f.pool
	}

	return pool.New(
		time.Duration(f.opt.MemoryPoolFlushTime),
		int(size),
		f.opt.UploadConcurrency*f.ci.Transfers,
		f.opt.MemoryPoolUseMmap,
	)
}

// PublicLink generates a public link to the remote path (usually readable by anyone)
func (f *Fs) PublicLink(ctx context.Context, remote string, expire fs.Duration, unlink bool) (link string, err error) {
	if strings.HasSuffix(remote, "/") {
		return "", fs.ErrorCantShareDirectories
	}
	if _, err := f.NewObject(ctx, remote); err != nil {
		return "", err
	}
	if expire > maxExpireDuration {
		fs.Logf(f, "Public Link: Reducing expiry to %v as %v is greater than the max time allowed", maxExpireDuration, expire)
		expire = maxExpireDuration
	}
	bucket, bucketPath := f.split(remote)
	httpReq, _ := f.c.GetObjectRequest(&s3.GetObjectInput{
		Bucket: &bucket,
		Key:    &bucketPath,
	})

	return httpReq.Presign(time.Duration(expire))
}

var commandHelp = []fs.CommandHelp{{
	Name:  "restore",
	Short: "Restore objects from GLACIER to normal storage",
	Long: `This command can be used to restore one or more objects from GLACIER
to normal storage.

Usage Examples:

    rclone backend restore s3:bucket/path/to/object [-o priority=PRIORITY] [-o lifetime=DAYS]
    rclone backend restore s3:bucket/path/to/directory [-o priority=PRIORITY] [-o lifetime=DAYS]
    rclone backend restore s3:bucket [-o priority=PRIORITY] [-o lifetime=DAYS]

This flag also obeys the filters. Test first with -i/--interactive or --dry-run flags

    rclone -i backend restore --include "*.txt" s3:bucket/path -o priority=Standard

All the objects shown will be marked for restore, then

    rclone backend restore --include "*.txt" s3:bucket/path -o priority=Standard

It returns a list of status dictionaries with Remote and Status
keys. The Status will be OK if it was successful or an error message
if not.

    [
        {
            "Status": "OK",
            "Path": "test.txt"
        },
        {
            "Status": "OK",
            "Path": "test/file4.txt"
        }
    ]

`,
	Opts: map[string]string{
		"priority":    "Priority of restore: Standard|Expedited|Bulk",
		"lifetime":    "Lifetime of the active copy in days",
		"description": "The optional description for the job.",
	},
}, {
	Name:  "list-multipart-uploads",
	Short: "List the unfinished multipart uploads",
	Long: `This command lists the unfinished multipart uploads in JSON format.

    rclone backend list-multipart s3:bucket/path/to/object

It returns a dictionary of buckets with values as lists of unfinished
multipart uploads.

You can call it with no bucket in which case it lists all bucket, with
a bucket or with a bucket and path.

    {
      "rclone": [
        {
          "Initiated": "2020-06-26T14:20:36Z",
          "Initiator": {
            "DisplayName": "XXX",
            "ID": "arn:aws:iam::XXX:user/XXX"
          },
          "Key": "KEY",
          "Owner": {
            "DisplayName": null,
            "ID": "XXX"
          },
          "StorageClass": "STANDARD",
          "UploadId": "XXX"
        }
      ],
      "rclone-1000files": [],
      "rclone-dst": []
    }

`,
}, {
	Name:  "cleanup",
	Short: "Remove unfinished multipart uploads.",
	Long: `This command removes unfinished multipart uploads of age greater than
max-age which defaults to 24 hours.

Note that you can use -i/--dry-run with this command to see what it
would do.

    rclone backend cleanup s3:bucket/path/to/object
    rclone backend cleanup -o max-age=7w s3:bucket/path/to/object

Durations are parsed as per the rest of rclone, 2h, 7d, 7w etc.
`,
	Opts: map[string]string{
		"max-age": "Max age of upload to delete",
	},
}}

// Command the backend to run a named command
//
// The command run is name
// args may be used to read arguments from
// opts may be used to read optional arguments from
//
// The result should be capable of being JSON encoded
// If it is a string or a []string it will be shown to the user
// otherwise it will be JSON encoded and shown to the user like that
func (f *Fs) Command(ctx context.Context, name string, arg []string, opt map[string]string) (out interface{}, err error) {
	switch name {
	case "restore":
		req := s3.RestoreObjectInput{
			//Bucket:         &f.rootBucket,
			//Key:            &encodedDirectory,
			RestoreRequest: &s3.RestoreRequest{},
		}
		if lifetime := opt["lifetime"]; lifetime != "" {
			ilifetime, err := strconv.ParseInt(lifetime, 10, 64)
			if err != nil {
				return nil, fmt.Errorf("bad lifetime: %w", err)
			}
			req.RestoreRequest.Days = &ilifetime
		}
		if priority := opt["priority"]; priority != "" {
			req.RestoreRequest.GlacierJobParameters = &s3.GlacierJobParameters{
				Tier: &priority,
			}
		}
		if description := opt["description"]; description != "" {
			req.RestoreRequest.Description = &description
		}
		type status struct {
			Status string
			Remote string
		}
		var (
			outMu sync.Mutex
			out   = []status{}
		)
		err = operations.ListFn(ctx, f, func(obj fs.Object) {
			// Remember this is run --checkers times concurrently
			o, ok := obj.(*Object)
			st := status{Status: "OK", Remote: obj.Remote()}
			defer func() {
				outMu.Lock()
				out = append(out, st)
				outMu.Unlock()
			}()
			if operations.SkipDestructive(ctx, obj, "restore") {
				return
			}
			if !ok {
				st.Status = "Not an S3 object"
				return
			}
			if o.storageClass == nil || (*o.storageClass != "GLACIER" && *o.storageClass != "DEEP_ARCHIVE") {
				st.Status = "Not GLACIER or DEEP_ARCHIVE storage class"
				return
			}
			bucket, bucketPath := o.split()
			reqCopy := req
			reqCopy.Bucket = &bucket
			reqCopy.Key = &bucketPath
			err = f.pacer.Call(func() (bool, error) {
				_, err = f.c.RestoreObject(&reqCopy)
				return f.shouldRetry(ctx, err)
			})
			if err != nil {
				st.Status = err.Error()
			}
		})
		if err != nil {
			return out, err
		}
		return out, nil
	case "list-multipart-uploads":
		return f.listMultipartUploadsAll(ctx)
	case "cleanup":
		maxAge := 24 * time.Hour
		if opt["max-age"] != "" {
			maxAge, err = fs.ParseDuration(opt["max-age"])
			if err != nil {
				return nil, fmt.Errorf("bad max-age: %w", err)
			}
		}
		return nil, f.cleanUp(ctx, maxAge)
	default:
		return nil, fs.ErrorCommandNotFound
	}
}

// listMultipartUploads lists all outstanding multipart uploads for (bucket, key)
//
// Note that rather lazily we treat key as a prefix so it matches
// directories and objects. This could surprise the user if they ask
// for "dir" and it returns "dirKey"
func (f *Fs) listMultipartUploads(ctx context.Context, bucket, key string) (uploads []*s3.MultipartUpload, err error) {
	var (
		keyMarker      *string
		uploadIDMarker *string
	)
	uploads = []*s3.MultipartUpload{}
	for {
		req := s3.ListMultipartUploadsInput{
			Bucket:         &bucket,
			MaxUploads:     &f.opt.ListChunk,
			KeyMarker:      keyMarker,
			UploadIdMarker: uploadIDMarker,
			Prefix:         &key,
		}
		var resp *s3.ListMultipartUploadsOutput
		err = f.pacer.Call(func() (bool, error) {
			resp, err = f.c.ListMultipartUploads(&req)
			return f.shouldRetry(ctx, err)
		})
		if err != nil {
			return nil, fmt.Errorf("list multipart uploads bucket %q key %q: %w", bucket, key, err)
		}
		uploads = append(uploads, resp.Uploads...)
		if !aws.BoolValue(resp.IsTruncated) {
			break
		}
		keyMarker = resp.NextKeyMarker
		uploadIDMarker = resp.NextUploadIdMarker
	}
	return uploads, nil
}

func (f *Fs) listMultipartUploadsAll(ctx context.Context) (uploadsMap map[string][]*s3.MultipartUpload, err error) {
	uploadsMap = make(map[string][]*s3.MultipartUpload)
	bucket, directory := f.split("")
	if bucket != "" {
		uploads, err := f.listMultipartUploads(ctx, bucket, directory)
		if err != nil {
			return uploadsMap, err
		}
		uploadsMap[bucket] = uploads
		return uploadsMap, nil
	}
	entries, err := f.listBuckets(ctx)
	if err != nil {
		return uploadsMap, err
	}
	for _, entry := range entries {
		bucket := entry.Remote()
		uploads, listErr := f.listMultipartUploads(ctx, bucket, "")
		if listErr != nil {
			err = listErr
			fs.Errorf(f, "%v", err)
		}
		uploadsMap[bucket] = uploads
	}
	return uploadsMap, err
}

// cleanUpBucket removes all pending multipart uploads for a given bucket over the age of maxAge
func (f *Fs) cleanUpBucket(ctx context.Context, bucket string, maxAge time.Duration, uploads []*s3.MultipartUpload) (err error) {
	fs.Infof(f, "cleaning bucket %q of pending multipart uploads older than %v", bucket, maxAge)
	for _, upload := range uploads {
		if upload.Initiated != nil && upload.Key != nil && upload.UploadId != nil {
			age := time.Since(*upload.Initiated)
			what := fmt.Sprintf("pending multipart upload for bucket %q key %q dated %v (%v ago)", bucket, *upload.Key, upload.Initiated, age)
			if age > maxAge {
				fs.Infof(f, "removing %s", what)
				if operations.SkipDestructive(ctx, what, "remove pending upload") {
					continue
				}
				req := s3.AbortMultipartUploadInput{
					Bucket:   &bucket,
					UploadId: upload.UploadId,
					Key:      upload.Key,
				}
				_, abortErr := f.c.AbortMultipartUpload(&req)
				if abortErr != nil {
					err = fmt.Errorf("failed to remove %s: %w", what, abortErr)
					fs.Errorf(f, "%v", err)
				}
			} else {
				fs.Debugf(f, "ignoring %s", what)
			}
		}
	}
	return err
}

// CleanUp removes all pending multipart uploads
func (f *Fs) cleanUp(ctx context.Context, maxAge time.Duration) (err error) {
	uploadsMap, err := f.listMultipartUploadsAll(ctx)
	if err != nil {
		return err
	}
	for bucket, uploads := range uploadsMap {
		cleanErr := f.cleanUpBucket(ctx, bucket, maxAge, uploads)
		if err != nil {
			fs.Errorf(f, "Failed to cleanup bucket %q: %v", bucket, cleanErr)
			err = cleanErr
		}
	}
	return err
}

// CleanUp removes all pending multipart uploads older than 24 hours
func (f *Fs) CleanUp(ctx context.Context) (err error) {
	return f.cleanUp(ctx, 24*time.Hour)
}

// ------------------------------------------------------------

// Fs returns the parent Fs
func (o *Object) Fs() fs.Info {
	return o.fs
}

// Return a string version
func (o *Object) String() string {
	if o == nil {
		return "<nil>"
	}
	return o.remote
}

// Remote returns the remote path
func (o *Object) Remote() string {
	return o.remote
}

var matchMd5 = regexp.MustCompile(`^[0-9a-f]{32}$`)

// Set the MD5 from the etag
func (o *Object) setMD5FromEtag(etag string) {
	if o.fs.etagIsNotMD5 {
		o.md5 = ""
		return
	}
	if etag == "" {
		o.md5 = ""
		return
	}
	hash := strings.Trim(strings.ToLower(etag), `"`)
	// Check the etag is a valid md5sum
	if !matchMd5.MatchString(hash) {
		o.md5 = ""
		return
	}
	o.md5 = hash
}

// Hash returns the Md5sum of an object returning a lowercase hex string
func (o *Object) Hash(ctx context.Context, t hash.Type) (string, error) {
	if t != hash.MD5 {
		return "", hash.ErrUnsupported
	}
	// If we haven't got an MD5, then check the metadata
	if o.md5 == "" {
		err := o.readMetaData(ctx)
		if err != nil {
			return "", err
		}
	}
	return o.md5, nil
}

// Size returns the size of an object in bytes
func (o *Object) Size() int64 {
	return o.bytes
}

func (o *Object) headObject(ctx context.Context) (resp *s3.HeadObjectOutput, err error) {
	bucket, bucketPath := o.split()
	req := s3.HeadObjectInput{
		Bucket: &bucket,
		Key:    &bucketPath,
	}
	if o.fs.opt.RequesterPays {
		req.RequestPayer = aws.String(s3.RequestPayerRequester)
	}
	if o.fs.opt.SSECustomerAlgorithm != "" {
		req.SSECustomerAlgorithm = &o.fs.opt.SSECustomerAlgorithm
	}
	if o.fs.opt.SSECustomerKey != "" {
		req.SSECustomerKey = &o.fs.opt.SSECustomerKey
	}
	if o.fs.opt.SSECustomerKeyMD5 != "" {
		req.SSECustomerKeyMD5 = &o.fs.opt.SSECustomerKeyMD5
	}
	err = o.fs.pacer.Call(func() (bool, error) {
		var err error
		resp, err = o.fs.c.HeadObjectWithContext(ctx, &req)
		return o.fs.shouldRetry(ctx, err)
	})
	if err != nil {
		if awsErr, ok := err.(awserr.RequestFailure); ok {
			if awsErr.StatusCode() == http.StatusNotFound {
				return nil, fs.ErrorObjectNotFound
			}
		}
		return nil, err
	}
	o.fs.cache.MarkOK(bucket)
	return resp, nil
}

// readMetaData gets the metadata if it hasn't already been fetched
//
// it also sets the info
func (o *Object) readMetaData(ctx context.Context) (err error) {
	if o.meta != nil {
		return nil
	}
	resp, err := o.headObject(ctx)
	if err != nil {
		return err
	}
	o.setMetaData(resp)
	// resp.ETag, resp.ContentLength, resp.LastModified, resp.Metadata, resp.ContentType, resp.StorageClass)
	return nil
}

// Convert S3 metadata with pointers into a map[string]string
// while lowercasing the keys
func s3MetadataToMap(s3Meta map[string]*string) map[string]string {
	meta := make(map[string]string, len(s3Meta))
	for k, v := range s3Meta {
		if v != nil {
			meta[strings.ToLower(k)] = *v
		}
	}
	return meta
}

// Convert our metadata back into S3 metadata
func mapToS3Metadata(meta map[string]string) map[string]*string {
	s3Meta := make(map[string]*string, len(meta))
	for k, v := range meta {
		s3Meta[k] = aws.String(v)
	}
	return s3Meta
}

func (o *Object) setMetaData(resp *s3.HeadObjectOutput) {
	// Ignore missing Content-Length assuming it is 0
	// Some versions of ceph do this due their apache proxies
	if resp.ContentLength != nil {
		o.bytes = *resp.ContentLength
	}
	o.setMD5FromEtag(aws.StringValue(resp.ETag))
	o.meta = s3MetadataToMap(resp.Metadata)
	// Read MD5 from metadata if present
	if md5sumBase64, ok := o.meta[metaMD5Hash]; ok {
		md5sumBytes, err := base64.StdEncoding.DecodeString(md5sumBase64)
		if err != nil {
			fs.Debugf(o, "Failed to read md5sum from metadata %q: %v", md5sumBase64, err)
		} else if len(md5sumBytes) != 16 {
			fs.Debugf(o, "Failed to read md5sum from metadata %q: wrong length", md5sumBase64)
		} else {
			o.md5 = hex.EncodeToString(md5sumBytes)
		}
	}
	if resp.LastModified == nil {
		o.lastModified = time.Now()
		fs.Logf(o, "Failed to read last modified")
	} else {
		o.lastModified = *resp.LastModified
	}
	o.mimeType = aws.StringValue(resp.ContentType)

	// Set system metadata
	o.storageClass = resp.StorageClass
	o.cacheControl = resp.CacheControl
	o.contentDisposition = resp.ContentDisposition
	o.contentEncoding = resp.ContentEncoding
	o.contentLanguage = resp.ContentLanguage
}

// ModTime returns the modification time of the object
//
// It attempts to read the objects mtime and if that isn't present the
// LastModified returned in the http headers
func (o *Object) ModTime(ctx context.Context) time.Time {
	if o.fs.ci.UseServerModTime {
		return o.lastModified
	}
	err := o.readMetaData(ctx)
	if err != nil {
		fs.Logf(o, "Failed to read metadata: %v", err)
		return time.Now()
	}
	// read mtime out of metadata if available
	d, ok := o.meta[metaMtime]
	if !ok {
		// fs.Debugf(o, "No metadata")
		return o.lastModified
	}
	modTime, err := swift.FloatStringToTime(d)
	if err != nil {
		fs.Logf(o, "Failed to read mtime from object: %v", err)
		return o.lastModified
	}
	return modTime
}

// SetModTime sets the modification time of the local fs object
func (o *Object) SetModTime(ctx context.Context, modTime time.Time) error {
	err := o.readMetaData(ctx)
	if err != nil {
		return err
	}
	o.meta[metaMtime] = swift.TimeToFloatString(modTime)

	// Can't update metadata here, so return this error to force a recopy
	if o.storageClass != nil && (*o.storageClass == "GLACIER" || *o.storageClass == "DEEP_ARCHIVE") {
		return fs.ErrorCantSetModTime
	}

	// Copy the object to itself to update the metadata
	bucket, bucketPath := o.split()
	req := s3.CopyObjectInput{
		ContentType:       aws.String(fs.MimeType(ctx, o)), // Guess the content type
		Metadata:          mapToS3Metadata(o.meta),
		MetadataDirective: aws.String(s3.MetadataDirectiveReplace), // replace metadata with that passed in
	}
	if o.fs.opt.RequesterPays {
		req.RequestPayer = aws.String(s3.RequestPayerRequester)
	}
	return o.fs.copy(ctx, &req, bucket, bucketPath, bucket, bucketPath, o)
}

// Storable raturns a boolean indicating if this object is storable
func (o *Object) Storable() bool {
	return true
}

func (o *Object) downloadFromURL(ctx context.Context, bucketPath string, options ...fs.OpenOption) (in io.ReadCloser, err error) {
	url := o.fs.opt.DownloadURL + bucketPath
	var resp *http.Response
	opts := rest.Opts{
		Method:  "GET",
		RootURL: url,
		Options: options,
	}
	err = o.fs.pacer.Call(func() (bool, error) {
		resp, err = o.fs.srvRest.Call(ctx, &opts)
		return o.fs.shouldRetry(ctx, err)
	})
	if err != nil {
		return nil, err
	}

	contentLength := &resp.ContentLength
	if resp.Header.Get("Content-Range") != "" {
		var contentRange = resp.Header.Get("Content-Range")
		slash := strings.IndexRune(contentRange, '/')
		if slash >= 0 {
			i, err := strconv.ParseInt(contentRange[slash+1:], 10, 64)
			if err == nil {
				contentLength = &i
			} else {
				fs.Debugf(o, "Failed to find parse integer from in %q: %v", contentRange, err)
			}
		} else {
			fs.Debugf(o, "Failed to find length in %q", contentRange)
		}
	}

	lastModified, err := time.Parse(time.RFC1123, resp.Header.Get("Last-Modified"))
	if err != nil {
		fs.Debugf(o, "Failed to parse last modified from string %s, %v", resp.Header.Get("Last-Modified"), err)
	}

	metaData := make(map[string]*string)
	for key, value := range resp.Header {
		key = strings.ToLower(key)
		if strings.HasPrefix(key, "x-amz-meta-") {
			metaKey := strings.TrimPrefix(key, "x-amz-meta-")
			metaData[metaKey] = &value[0]
		}
	}

	header := func(k string) *string {
		v := resp.Header.Get(k)
		if v == "" {
			return nil
		}
		return &v
	}

	var head = s3.HeadObjectOutput{
		ETag:               header("Etag"),
		ContentLength:      contentLength,
		LastModified:       &lastModified,
		Metadata:           metaData,
		CacheControl:       header("Cache-Control"),
		ContentDisposition: header("Content-Disposition"),
		ContentEncoding:    header("Content-Encoding"),
		ContentLanguage:    header("Content-Language"),
		ContentType:        header("Content-Type"),
		StorageClass:       header("X-Amz-Storage-Class"),
	}
	o.setMetaData(&head)
	return resp.Body, err
}

// Open an object for read
func (o *Object) Open(ctx context.Context, options ...fs.OpenOption) (in io.ReadCloser, err error) {
	bucket, bucketPath := o.split()

	if o.fs.opt.DownloadURL != "" {
		return o.downloadFromURL(ctx, bucketPath, options...)
	}

	req := s3.GetObjectInput{
		Bucket: &bucket,
		Key:    &bucketPath,
	}
	if o.fs.opt.RequesterPays {
		req.RequestPayer = aws.String(s3.RequestPayerRequester)
	}
	if o.fs.opt.SSECustomerAlgorithm != "" {
		req.SSECustomerAlgorithm = &o.fs.opt.SSECustomerAlgorithm
	}
	if o.fs.opt.SSECustomerKey != "" {
		req.SSECustomerKey = &o.fs.opt.SSECustomerKey
	}
	if o.fs.opt.SSECustomerKeyMD5 != "" {
		req.SSECustomerKeyMD5 = &o.fs.opt.SSECustomerKeyMD5
	}
	httpReq, resp := o.fs.c.GetObjectRequest(&req)
	fs.FixRangeOption(options, o.bytes)
	for _, option := range options {
		switch option.(type) {
		case *fs.RangeOption, *fs.SeekOption:
			_, value := option.Header()
			req.Range = &value
		case *fs.HTTPOption:
			key, value := option.Header()
			httpReq.HTTPRequest.Header.Add(key, value)
		default:
			if option.Mandatory() {
				fs.Logf(o, "Unsupported mandatory option: %v", option)
			}
		}
	}
	err = o.fs.pacer.Call(func() (bool, error) {
		var err error
		httpReq.HTTPRequest = httpReq.HTTPRequest.WithContext(ctx)
		err = httpReq.Send()
		return o.fs.shouldRetry(ctx, err)
	})
	if err, ok := err.(awserr.RequestFailure); ok {
		if err.Code() == "InvalidObjectState" {
			return nil, fmt.Errorf("Object in GLACIER, restore first: bucket=%q, key=%q", bucket, bucketPath)
		}
	}
	if err != nil {
		return nil, err
	}

	// read size from ContentLength or ContentRange
	size := resp.ContentLength
	if resp.ContentRange != nil {
		var contentRange = *resp.ContentRange
		slash := strings.IndexRune(contentRange, '/')
		if slash >= 0 {
			i, err := strconv.ParseInt(contentRange[slash+1:], 10, 64)
			if err == nil {
				size = &i
			} else {
				fs.Debugf(o, "Failed to find parse integer from in %q: %v", contentRange, err)
			}
		} else {
			fs.Debugf(o, "Failed to find length in %q", contentRange)
		}
	}
	var head s3.HeadObjectOutput
	structs.SetFrom(&head, resp)
	head.ContentLength = size
	o.setMetaData(&head)
	return resp.Body, nil
}

var warnStreamUpload sync.Once

func (o *Object) uploadMultipart(ctx context.Context, req *s3.PutObjectInput, size int64, in io.Reader) (etag string, err error) {
	f := o.fs

	// make concurrency machinery
	concurrency := f.opt.UploadConcurrency
	if concurrency < 1 {
		concurrency = 1
	}
	tokens := pacer.NewTokenDispenser(concurrency)

	uploadParts := f.opt.MaxUploadParts
	if uploadParts < 1 {
		uploadParts = 1
	} else if uploadParts > maxUploadParts {
		uploadParts = maxUploadParts
	}

	// calculate size of parts
	partSize := f.opt.ChunkSize

	// size can be -1 here meaning we don't know the size of the incoming file. We use ChunkSize
	// buffers here (default 5 MiB). With a maximum number of parts (10,000) this will be a file of
	// 48 GiB which seems like a not too unreasonable limit.
	if size == -1 {
		warnStreamUpload.Do(func() {
			fs.Logf(f, "Streaming uploads using chunk size %v will have maximum file size of %v",
				f.opt.ChunkSize, fs.SizeSuffix(int64(partSize)*uploadParts))
		})
	} else {
		partSize = chunksize.Calculator(o, int(uploadParts), f.opt.ChunkSize)
	}

	memPool := f.getMemoryPool(int64(partSize))

	var mReq s3.CreateMultipartUploadInput
	structs.SetFrom(&mReq, req)
	var cout *s3.CreateMultipartUploadOutput
	err = f.pacer.Call(func() (bool, error) {
		var err error
		cout, err = f.c.CreateMultipartUploadWithContext(ctx, &mReq)
		return f.shouldRetry(ctx, err)
	})
	if err != nil {
		return etag, fmt.Errorf("multipart upload failed to initialise: %w", err)
	}
	uid := cout.UploadId

	defer atexit.OnError(&err, func() {
		if o.fs.opt.LeavePartsOnError {
			return
		}
		fs.Debugf(o, "Cancelling multipart upload")
		errCancel := f.pacer.Call(func() (bool, error) {
			_, err := f.c.AbortMultipartUploadWithContext(context.Background(), &s3.AbortMultipartUploadInput{
				Bucket:       req.Bucket,
				Key:          req.Key,
				UploadId:     uid,
				RequestPayer: req.RequestPayer,
			})
			return f.shouldRetry(ctx, err)
		})
		if errCancel != nil {
			fs.Debugf(o, "Failed to cancel multipart upload: %v", errCancel)
		}
	})()

	var (
		g, gCtx  = errgroup.WithContext(ctx)
		finished = false
		partsMu  sync.Mutex // to protect parts
		parts    []*s3.CompletedPart
		off      int64
		md5sMu   sync.Mutex
		md5s     []byte
	)

	addMd5 := func(md5binary *[md5.Size]byte, partNum int64) {
		md5sMu.Lock()
		defer md5sMu.Unlock()
		start := partNum * md5.Size
		end := start + md5.Size
		if extend := end - int64(len(md5s)); extend > 0 {
			md5s = append(md5s, make([]byte, extend)...)
		}
		copy(md5s[start:end], (*md5binary)[:])
	}

	for partNum := int64(1); !finished; partNum++ {
		// Get a block of memory from the pool and token which limits concurrency.
		tokens.Get()
		buf := memPool.Get()

		free := func() {
			// return the memory and token
			memPool.Put(buf)
			tokens.Put()
		}

		// Fail fast, in case an errgroup managed function returns an error
		// gCtx is cancelled. There is no point in uploading all the other parts.
		if gCtx.Err() != nil {
			free()
			break
		}

		// Read the chunk
		var n int
		n, err = readers.ReadFill(in, buf) // this can never return 0, nil
		if err == io.EOF {
			if n == 0 && partNum != 1 { // end if no data and if not first chunk
				free()
				break
			}
			finished = true
		} else if err != nil {
			free()
			return etag, fmt.Errorf("multipart upload failed to read source: %w", err)
		}
		buf = buf[:n]

		partNum := partNum
		fs.Debugf(o, "multipart upload starting chunk %d size %v offset %v/%v", partNum, fs.SizeSuffix(n), fs.SizeSuffix(off), fs.SizeSuffix(size))
		off += int64(n)
		g.Go(func() (err error) {
			defer free()
			partLength := int64(len(buf))

			// create checksum of buffer for integrity checking
			md5sumBinary := md5.Sum(buf)
			addMd5(&md5sumBinary, partNum-1)
			md5sum := base64.StdEncoding.EncodeToString(md5sumBinary[:])

			err = f.pacer.Call(func() (bool, error) {
				uploadPartReq := &s3.UploadPartInput{
					Body:                 bytes.NewReader(buf),
					Bucket:               req.Bucket,
					Key:                  req.Key,
					PartNumber:           &partNum,
					UploadId:             uid,
					ContentMD5:           &md5sum,
					ContentLength:        &partLength,
					RequestPayer:         req.RequestPayer,
					SSECustomerAlgorithm: req.SSECustomerAlgorithm,
					SSECustomerKey:       req.SSECustomerKey,
					SSECustomerKeyMD5:    req.SSECustomerKeyMD5,
				}
				uout, err := f.c.UploadPartWithContext(gCtx, uploadPartReq)
				if err != nil {
					if partNum <= int64(concurrency) {
						return f.shouldRetry(ctx, err)
					}
					// retry all chunks once have done the first batch
					return true, err
				}
				partsMu.Lock()
				parts = append(parts, &s3.CompletedPart{
					PartNumber: &partNum,
					ETag:       uout.ETag,
				})
				partsMu.Unlock()

				return false, nil
			})
			if err != nil {
				return fmt.Errorf("multipart upload failed to upload part: %w", err)
			}
			return nil
		})
	}
	err = g.Wait()
	if err != nil {
		return etag, err
	}

	// sort the completed parts by part number
	sort.Slice(parts, func(i, j int) bool {
		return *parts[i].PartNumber < *parts[j].PartNumber
	})

	err = f.pacer.Call(func() (bool, error) {
		_, err := f.c.CompleteMultipartUploadWithContext(ctx, &s3.CompleteMultipartUploadInput{
			Bucket: req.Bucket,
			Key:    req.Key,
			MultipartUpload: &s3.CompletedMultipartUpload{
				Parts: parts,
			},
			RequestPayer: req.RequestPayer,
			UploadId:     uid,
		})
		return f.shouldRetry(ctx, err)
	})
	if err != nil {
		return etag, fmt.Errorf("multipart upload failed to finalise: %w", err)
	}
	hashOfHashes := md5.Sum(md5s)
	etag = fmt.Sprintf("%s-%d", hex.EncodeToString(hashOfHashes[:]), len(parts))
	return etag, nil
}

// unWrapAwsError unwraps AWS errors, looking for a non AWS error
//
// It returns true if one was found and the error, or false and the
// error passed in.
func unWrapAwsError(err error) (found bool, outErr error) {
	if awsErr, ok := err.(awserr.Error); ok {
		var origErrs []error
		if batchErr, ok := awsErr.(awserr.BatchedErrors); ok {
			origErrs = batchErr.OrigErrs()
		} else {
			origErrs = []error{awsErr.OrigErr()}
		}
		for _, origErr := range origErrs {
			found, newErr := unWrapAwsError(origErr)
			if found {
				return found, newErr
			}
		}
		return false, err
	}
	return true, err
}

// Upload a single part using PutObject
func (o *Object) uploadSinglepartPutObject(ctx context.Context, req *s3.PutObjectInput, size int64, in io.Reader) (etag string, lastModified time.Time, err error) {
	r, resp := o.fs.c.PutObjectRequest(req)
	if req.ContentLength != nil && *req.ContentLength == 0 {
		// Can't upload zero length files like this for some reason
		r.Body = bytes.NewReader([]byte{})
	} else {
		r.SetStreamingBody(ioutil.NopCloser(in))
	}
	r.SetContext(ctx)
	r.HTTPRequest.Header.Set("X-Amz-Content-Sha256", "UNSIGNED-PAYLOAD")

	err = o.fs.pacer.CallNoRetry(func() (bool, error) {
		err := r.Send()
		return o.fs.shouldRetry(ctx, err)
	})
	if err != nil {
		// Return the underlying error if we have a
		// Serialization or RequestError error if possible
		//
		// These errors are synthesized locally in the SDK
		// (not returned from the server) and we'd rather have
		// the underlying error if there is one.
		if do, ok := err.(awserr.Error); ok && (do.Code() == request.ErrCodeSerialization || do.Code() == request.ErrCodeRequestError) {
			if found, newErr := unWrapAwsError(err); found {
				err = newErr
			}
		}
		return etag, lastModified, err
	}
	lastModified = time.Now()
	etag = aws.StringValue(resp.ETag)
	return etag, lastModified, nil
}

// Upload a single part using a presigned request
func (o *Object) uploadSinglepartPresignedRequest(ctx context.Context, req *s3.PutObjectInput, size int64, in io.Reader) (etag string, lastModified time.Time, err error) {
	// Create the request
	putObj, _ := o.fs.c.PutObjectRequest(req)

	// Sign it so we can upload using a presigned request.
	//
	// Note the SDK didn't used to support streaming to
	// PutObject so we used this work-around.
	url, headers, err := putObj.PresignRequest(15 * time.Minute)
	if err != nil {
		return etag, lastModified, fmt.Errorf("s3 upload: sign request: %w", err)
	}

	if o.fs.opt.V2Auth && headers == nil {
		headers = putObj.HTTPRequest.Header
	}

	// Set request to nil if empty so as not to make chunked encoding
	if size == 0 {
		in = nil
	}

	// create the vanilla http request
	httpReq, err := http.NewRequestWithContext(ctx, "PUT", url, in)
	if err != nil {
		return etag, lastModified, fmt.Errorf("s3 upload: new request: %w", err)
	}

	// set the headers we signed and the length
	httpReq.Header = headers
	httpReq.ContentLength = size

	var resp *http.Response
	err = o.fs.pacer.CallNoRetry(func() (bool, error) {
		var err error
		resp, err = o.fs.srv.Do(httpReq)
		if err != nil {
			return o.fs.shouldRetry(ctx, err)
		}
		body, err := rest.ReadBody(resp)
		if err != nil {
			return o.fs.shouldRetry(ctx, err)
		}
		if resp.StatusCode >= 200 && resp.StatusCode < 299 {
			return false, nil
		}
		err = fmt.Errorf("s3 upload: %s: %s", resp.Status, body)
		return fserrors.ShouldRetryHTTP(resp, retryErrorCodes), err
	})
	if err != nil {
		return etag, lastModified, err
	}
	if resp != nil {
		if date, err := http.ParseTime(resp.Header.Get("Date")); err != nil {
			lastModified = date
		}
		etag = resp.Header.Get("Etag")
	}
	return etag, lastModified, nil
}

// Update the Object from in with modTime and size
func (o *Object) Update(ctx context.Context, in io.Reader, src fs.ObjectInfo, options ...fs.OpenOption) error {
	bucket, bucketPath := o.split()
	err := o.fs.makeBucket(ctx, bucket)
	if err != nil {
		return err
	}
	modTime := src.ModTime(ctx)
	size := src.Size()

	multipart := size < 0 || size >= int64(o.fs.opt.UploadCutoff)

	req := s3.PutObjectInput{
		Bucket: &bucket,
		ACL:    &o.fs.opt.ACL,
		Key:    &bucketPath,
	}

	// Fetch metadata if --metadata is in use
	meta, err := fs.GetMetadataOptions(ctx, src, options)
	if err != nil {
		return fmt.Errorf("failed to read metadata from source object: %w", err)
	}
	req.Metadata = make(map[string]*string, len(meta)+2)
	// merge metadata into request and user metadata
	for k, v := range meta {
		pv := aws.String(v)
		k = strings.ToLower(k)
		switch k {
		case "cache-control":
			req.CacheControl = pv
		case "content-disposition":
			req.ContentDisposition = pv
		case "content-encoding":
			req.ContentEncoding = pv
		case "content-language":
			req.ContentLanguage = pv
		case "content-type":
			req.ContentType = pv
		case "x-amz-tagging":
			req.Tagging = pv
		case "tier":
			// ignore
		case "mtime":
			// mtime in meta overrides source ModTime
			metaModTime, err := time.Parse(time.RFC3339Nano, v)
			if err != nil {
				fs.Debugf(o, "failed to parse metadata %s: %q: %v", k, v, err)
			} else {
				modTime = metaModTime
			}
		case "btime":
			// write as metadata since we can't set it
			req.Metadata[k] = pv
		default:
			req.Metadata[k] = pv
		}
	}

	// Set the mtime in the meta data
	req.Metadata[metaMtime] = aws.String(swift.TimeToFloatString(modTime))

	// read the md5sum if available
	// - for non multipart
	//    - so we can add a ContentMD5
	//    - so we can add the md5sum in the metadata as metaMD5Hash if using SSE/SSE-C
	// - for multipart provided checksums aren't disabled
	//    - so we can add the md5sum in the metadata as metaMD5Hash
	var md5sumBase64 string
	var md5sumHex string
	if !multipart || !o.fs.opt.DisableChecksum {
		md5sumHex, err = src.Hash(ctx, hash.MD5)
		if err == nil && matchMd5.MatchString(md5sumHex) {
			hashBytes, err := hex.DecodeString(md5sumHex)
			if err == nil {
				md5sumBase64 = base64.StdEncoding.EncodeToString(hashBytes)
				if (multipart || o.fs.etagIsNotMD5) && !o.fs.opt.DisableChecksum {
					// Set the md5sum as metadata on the object if
					// - a multipart upload
					// - the Etag is not an MD5, eg when using SSE/SSE-C
					// provided checksums aren't disabled
					req.Metadata[metaMD5Hash] = &md5sumBase64
				}
			}
		}
	}

	// Set the content type it it isn't set already
	if req.ContentType == nil {
		req.ContentType = aws.String(fs.MimeType(ctx, src))
	}
	if size >= 0 {
		req.ContentLength = &size
	}
	if md5sumBase64 != "" {
		req.ContentMD5 = &md5sumBase64
	}
	if o.fs.opt.RequesterPays {
		req.RequestPayer = aws.String(s3.RequestPayerRequester)
	}
	if o.fs.opt.ServerSideEncryption != "" {
		req.ServerSideEncryption = &o.fs.opt.ServerSideEncryption
	}
	if o.fs.opt.SSECustomerAlgorithm != "" {
		req.SSECustomerAlgorithm = &o.fs.opt.SSECustomerAlgorithm
	}
	if o.fs.opt.SSECustomerKey != "" {
		req.SSECustomerKey = &o.fs.opt.SSECustomerKey
	}
	if o.fs.opt.SSECustomerKeyMD5 != "" {
		req.SSECustomerKeyMD5 = &o.fs.opt.SSECustomerKeyMD5
	}
	if o.fs.opt.SSEKMSKeyID != "" {
		req.SSEKMSKeyId = &o.fs.opt.SSEKMSKeyID
	}
	if o.fs.opt.StorageClass != "" {
		req.StorageClass = &o.fs.opt.StorageClass
	}
	// Apply upload options
	for _, option := range options {
		key, value := option.Header()
		lowerKey := strings.ToLower(key)
		switch lowerKey {
		case "":
			// ignore
		case "cache-control":
			req.CacheControl = aws.String(value)
		case "content-disposition":
			req.ContentDisposition = aws.String(value)
		case "content-encoding":
			req.ContentEncoding = aws.String(value)
		case "content-language":
			req.ContentLanguage = aws.String(value)
		case "content-type":
			req.ContentType = aws.String(value)
		case "x-amz-tagging":
			req.Tagging = aws.String(value)
		default:
			const amzMetaPrefix = "x-amz-meta-"
			if strings.HasPrefix(lowerKey, amzMetaPrefix) {
				metaKey := lowerKey[len(amzMetaPrefix):]
				req.Metadata[metaKey] = aws.String(value)
			} else {
				fs.Errorf(o, "Don't know how to set key %q on upload", key)
			}
		}
	}

	var wantETag string        // Multipart upload Etag to check
	var gotEtag string         // Etag we got from the upload
	var lastModified time.Time // Time we got from the upload
	if multipart {
		wantETag, err = o.uploadMultipart(ctx, &req, size, in)
	} else {
		if o.fs.opt.UsePresignedRequest {
			gotEtag, lastModified, err = o.uploadSinglepartPresignedRequest(ctx, &req, size, in)
		} else {
			gotEtag, lastModified, err = o.uploadSinglepartPutObject(ctx, &req, size, in)
		}
	}
	if err != nil {
		return err
	}

	// User requested we don't HEAD the object after uploading it
	// so make up the object as best we can assuming it got
	// uploaded properly. If size < 0 then we need to do the HEAD.
	if o.fs.opt.NoHead && size >= 0 {
		var head s3.HeadObjectOutput
		structs.SetFrom(&head, req)
		head.ETag = &md5sumHex // doesn't matter quotes are misssing
		head.ContentLength = &size
		// If we have done a single part PUT request then we can read these
		if gotEtag != "" {
			head.ETag = &gotEtag
		}
		if lastModified.IsZero() {
			lastModified = time.Now()
		}
		head.LastModified = &lastModified
		o.setMetaData(&head)
		return nil
	}

	// Read the metadata from the newly created object
	o.meta = nil // wipe old metadata
	head, err := o.headObject(ctx)
	if err != nil {
		return err
	}
	o.setMetaData(head)
	if o.fs.opt.UseMultipartEtag.Value && !o.fs.etagIsNotMD5 && wantETag != "" && head.ETag != nil && *head.ETag != "" {
		gotETag := strings.Trim(strings.ToLower(*head.ETag), `"`)
		if wantETag != gotETag {
			return fmt.Errorf("multipart upload corrupted: Etag differ: expecting %s but got %s", wantETag, gotETag)
		}
		fs.Debugf(o, "Multipart upload Etag: %s OK", wantETag)
	}
	return err
}

// Remove an object
func (o *Object) Remove(ctx context.Context) error {
	bucket, bucketPath := o.split()
	req := s3.DeleteObjectInput{
		Bucket: &bucket,
		Key:    &bucketPath,
	}
	if o.fs.opt.RequesterPays {
		req.RequestPayer = aws.String(s3.RequestPayerRequester)
	}
	err := o.fs.pacer.Call(func() (bool, error) {
		_, err := o.fs.c.DeleteObjectWithContext(ctx, &req)
		return o.fs.shouldRetry(ctx, err)
	})
	return err
}

// MimeType of an Object if known, "" otherwise
func (o *Object) MimeType(ctx context.Context) string {
	err := o.readMetaData(ctx)
	if err != nil {
		fs.Logf(o, "Failed to read metadata: %v", err)
		return ""
	}
	return o.mimeType
}

// SetTier performs changing storage class
func (o *Object) SetTier(tier string) (err error) {
	ctx := context.TODO()
	tier = strings.ToUpper(tier)
	bucket, bucketPath := o.split()
	req := s3.CopyObjectInput{
		MetadataDirective: aws.String(s3.MetadataDirectiveCopy),
		StorageClass:      aws.String(tier),
	}
	err = o.fs.copy(ctx, &req, bucket, bucketPath, bucket, bucketPath, o)
	if err != nil {
		return err
	}
	o.storageClass = &tier
	return err
}

// GetTier returns storage class as string
func (o *Object) GetTier() string {
	if o.storageClass == nil || *o.storageClass == "" {
		return "STANDARD"
	}
	return *o.storageClass
}

// Metadata returns metadata for an object
//
// It should return nil if there is no Metadata
func (o *Object) Metadata(ctx context.Context) (metadata fs.Metadata, err error) {
	err = o.readMetaData(ctx)
	if err != nil {
		return nil, err
	}
	metadata = make(fs.Metadata, len(o.meta)+7)
	for k, v := range o.meta {
		switch k {
		case metaMtime:
			if modTime, err := swift.FloatStringToTime(v); err == nil {
				metadata["mtime"] = modTime.Format(time.RFC3339Nano)
			}
		case metaMD5Hash:
			// don't write hash metadata
		default:
			metadata[k] = v
		}
	}
	if o.mimeType != "" {
		metadata["content-type"] = o.mimeType
	}
	// metadata["x-amz-tagging"] = ""
	if !o.lastModified.IsZero() {
		metadata["btime"] = o.lastModified.Format(time.RFC3339Nano)
	}

	// Set system metadata
	setMetadata := func(k string, v *string) {
		if v == nil || *v == "" {
			return
		}
		metadata[k] = *v
	}
	setMetadata("cache-control", o.cacheControl)
	setMetadata("content-disposition", o.contentDisposition)
	setMetadata("content-encoding", o.contentEncoding)
	setMetadata("content-language", o.contentLanguage)
	setMetadata("tier", o.storageClass)

	return metadata, nil
}

// Check the interfaces are satisfied
var (
	_ fs.Fs          = &Fs{}
	_ fs.Copier      = &Fs{}
	_ fs.PutStreamer = &Fs{}
	_ fs.ListRer     = &Fs{}
	_ fs.Commander   = &Fs{}
	_ fs.CleanUpper  = &Fs{}
	_ fs.Object      = &Object{}
	_ fs.MimeTyper   = &Object{}
	_ fs.GetTierer   = &Object{}
	_ fs.SetTierer   = &Object{}
	_ fs.Metadataer  = &Object{}
)<|MERGE_RESOLUTION|>--- conflicted
+++ resolved
@@ -61,11 +61,7 @@
 func init() {
 	fs.Register(&fs.RegInfo{
 		Name:        "s3",
-<<<<<<< HEAD
-		Description: "Amazon S3 Compliant Storage Providers including AWS, Alibaba, Ceph, China Mobile, Digital Ocean, Dreamhost, IBM COS, Lyve Cloud, Minio, Netease, RackCorp, Scaleway, SeaweedFS, StackPath, Storj, Tencent COS and Wasabi",
-=======
 		Description: "Amazon S3 Compliant Storage Providers including AWS, Alibaba, Ceph, China Mobile, Cloudflare, ArvanCloud, Digital Ocean, Dreamhost, Huawei OBS, IBM COS, IDrive e2, Lyve Cloud, Minio, Netease, RackCorp, Scaleway, SeaweedFS, StackPath, Storj, Tencent COS and Wasabi",
->>>>>>> 00a684d8
 		NewFs:       NewFs,
 		CommandHelp: commandHelp,
 		Config: func(ctx context.Context, name string, m configmap.Mapper, config fs.ConfigIn) (*fs.ConfigOut, error) {
@@ -97,15 +93,12 @@
 				Value: "ChinaMobile",
 				Help:  "China Mobile Ecloud Elastic Object Storage (EOS)",
 			}, {
-<<<<<<< HEAD
-=======
 				Value: "Cloudflare",
 				Help:  "Cloudflare R2 Storage",
 			}, {
 				Value: "ArvanCloud",
 				Help:  "Arvan Cloud Object Storage (AOS)",
 			}, {
->>>>>>> 00a684d8
 				Value: "DigitalOcean",
 				Help:  "Digital Ocean Spaces",
 			}, {
@@ -391,11 +384,7 @@
 		}, {
 			Name:     "region",
 			Help:     "Region to connect to.\n\nLeave blank if you are using an S3 clone and you don't have a region.",
-<<<<<<< HEAD
-			Provider: "!AWS,Alibaba,ChinaMobile,RackCorp,Scaleway,Storj,TencentCOS",
-=======
 			Provider: "!AWS,Alibaba,ChinaMobile,Cloudflare,ArvanCloud,RackCorp,Scaleway,Storj,TencentCOS,HuaweiOBS,IDrive",
->>>>>>> 00a684d8
 			Examples: []fs.OptionExample{{
 				Value: "",
 				Help:  "Use this if unsure.\nWill use v4 signatures and an empty region.",
@@ -504,8 +493,6 @@
 				Help:  "Anhui China (Huainan)",
 			}},
 		}, {
-<<<<<<< HEAD
-=======
 			// ArvanCloud endpoints: https://www.arvancloud.com/en/products/cloud-storage
 			Name:     "endpoint",
 			Help:     "Endpoint for Arvan Cloud Object Storage (AOS) API.",
@@ -518,7 +505,6 @@
 				Help:  "Tabriz Iran (Shahriar)",
 			}},
 		}, {
->>>>>>> 00a684d8
 			Name:     "endpoint",
 			Help:     "Endpoint for IBM COS S3 API.\n\nSpecify if using an IBM COS On Premise.",
 			Provider: "IBMCOS",
@@ -1012,11 +998,7 @@
 		}, {
 			Name:     "endpoint",
 			Help:     "Endpoint for S3 API.\n\nRequired when using an S3 clone.",
-<<<<<<< HEAD
-			Provider: "!AWS,IBMCOS,TencentCOS,Alibaba,ChinaMobile,Scaleway,StackPath,Storj,RackCorp",
-=======
 			Provider: "!AWS,IBMCOS,IDrive,TencentCOS,HuaweiOBS,Alibaba,ChinaMobile,ArvanCloud,Scaleway,StackPath,Storj,RackCorp",
->>>>>>> 00a684d8
 			Examples: []fs.OptionExample{{
 				Value:    "objects-us-east-1.dream.io",
 				Help:     "Dream Objects endpoint",
@@ -1251,8 +1233,6 @@
 			}},
 		}, {
 			Name:     "location_constraint",
-<<<<<<< HEAD
-=======
 			Help:     "Location constraint - must match endpoint.\n\nUsed when creating buckets only.",
 			Provider: "ArvanCloud",
 			Examples: []fs.OptionExample{{
@@ -1264,7 +1244,6 @@
 			}},
 		}, {
 			Name:     "location_constraint",
->>>>>>> 00a684d8
 			Help:     "Location constraint - must match endpoint when using IBM Cloud Public.\n\nFor on-prem COS, do not make a selection from this list, hit enter.",
 			Provider: "IBMCOS",
 			Examples: []fs.OptionExample{{
@@ -1429,11 +1408,7 @@
 		}, {
 			Name:     "location_constraint",
 			Help:     "Location constraint - must be set to match the Region.\n\nLeave blank if not sure. Used when creating buckets only.",
-<<<<<<< HEAD
-			Provider: "!AWS,IBMCOS,Alibaba,ChinaMobile,RackCorp,Scaleway,StackPath,Storj,TencentCOS",
-=======
 			Provider: "!AWS,IBMCOS,IDrive,Alibaba,HuaweiOBS,ChinaMobile,Cloudflare,ArvanCloud,RackCorp,Scaleway,StackPath,Storj,TencentCOS",
->>>>>>> 00a684d8
 		}, {
 			Name: "acl",
 			Help: `Canned ACL used when creating buckets and storing or copying objects.
@@ -1646,8 +1621,6 @@
 				Help:  "Infrequent access storage mode",
 			}},
 		}, {
-<<<<<<< HEAD
-=======
 			// Mapping from here: https://www.arvancloud.com/en/products/cloud-storage
 			Name:     "storage_class",
 			Help:     "The storage class to use when storing new objects in ArvanCloud.",
@@ -1657,7 +1630,6 @@
 				Help:  "Standard storage class",
 			}},
 		}, {
->>>>>>> 00a684d8
 			// Mapping from here: https://intl.cloud.tencent.com/document/product/436/30925
 			Name:     "storage_class",
 			Help:     "The storage class to use when storing new objects in Tencent COS.",
@@ -2490,8 +2462,6 @@
 		listObjectsV2 = false
 		virtualHostStyle = false
 		urlEncodeListings = false
-<<<<<<< HEAD
-=======
 	case "Cloudflare":
 		virtualHostStyle = false
 		useMultipartEtag = false // currently multipart Etags are random
@@ -2499,7 +2469,6 @@
 		listObjectsV2 = false
 		virtualHostStyle = false
 		urlEncodeListings = false
->>>>>>> 00a684d8
 	case "DigitalOcean":
 		urlEncodeListings = false
 	case "Dreamhost":
