--- conflicted
+++ resolved
@@ -25,24 +25,18 @@
 	"strings"
 	"time"
 
-<<<<<<< HEAD
+	"github.com/artpar/rclone/lib/encoder"
 	"github.com/artpar/rclone/lib/jwtutil"
-=======
-	"github.com/rclone/rclone/lib/encoder"
-	"github.com/rclone/rclone/lib/jwtutil"
->>>>>>> da5cbc19
 
 	"github.com/youmark/pkcs8"
 
 	"github.com/pkg/errors"
-<<<<<<< HEAD
 	"github.com/artpar/rclone/backend/box/api"
 	"github.com/artpar/rclone/fs"
 	"github.com/artpar/rclone/fs/config"
 	"github.com/artpar/rclone/fs/config/configmap"
 	"github.com/artpar/rclone/fs/config/configstruct"
 	"github.com/artpar/rclone/fs/config/obscure"
-	"github.com/artpar/rclone/fs/encodings"
 	"github.com/artpar/rclone/fs/fserrors"
 	"github.com/artpar/rclone/fs/fshttp"
 	"github.com/artpar/rclone/fs/hash"
@@ -50,21 +44,6 @@
 	"github.com/artpar/rclone/lib/oauthutil"
 	"github.com/artpar/rclone/lib/pacer"
 	"github.com/artpar/rclone/lib/rest"
-=======
-	"github.com/rclone/rclone/backend/box/api"
-	"github.com/rclone/rclone/fs"
-	"github.com/rclone/rclone/fs/config"
-	"github.com/rclone/rclone/fs/config/configmap"
-	"github.com/rclone/rclone/fs/config/configstruct"
-	"github.com/rclone/rclone/fs/config/obscure"
-	"github.com/rclone/rclone/fs/fserrors"
-	"github.com/rclone/rclone/fs/fshttp"
-	"github.com/rclone/rclone/fs/hash"
-	"github.com/rclone/rclone/lib/dircache"
-	"github.com/rclone/rclone/lib/oauthutil"
-	"github.com/rclone/rclone/lib/pacer"
-	"github.com/rclone/rclone/lib/rest"
->>>>>>> da5cbc19
 	"golang.org/x/oauth2"
 	"golang.org/x/oauth2/jws"
 )
@@ -112,27 +91,27 @@
 			if ok && boxSubTypeOk && jsonFile != "" && boxSubType != "" {
 				boxConfig, err := getBoxConfig(jsonFile)
 				if err != nil {
-					log.Fatalf("Failed to configure token: %v", err)
+					log.Printf("Failed to configure token: %v", err)
 				}
 				privateKey, err := getDecryptedPrivateKey(boxConfig)
 				if err != nil {
-					log.Fatalf("Failed to configure token: %v", err)
+					log.Printf("Failed to configure token: %v", err)
 				}
 				claims, err := getClaims(boxConfig, boxSubType)
 				if err != nil {
-					log.Fatalf("Failed to configure token: %v", err)
+					log.Printf("Failed to configure token: %v", err)
 				}
 				signingHeaders := getSigningHeaders(boxConfig)
 				queryParams := getQueryParams(boxConfig)
 				client := fshttp.NewClient(fs.Config)
 				err = jwtutil.Config("box", name, claims, signingHeaders, queryParams, privateKey, m, client)
 				if err != nil {
-					log.Fatalf("Failed to configure token with jwt authentication: %v", err)
+					log.Printf("Failed to configure token with jwt authentication: %v", err)
 				}
 			} else {
 				err = oauthutil.Config("box", name, m, oauthConfig)
 				if err != nil {
-					log.Fatalf("Failed to configure token with oauth authentication: %v", err)
+					log.Printf("Failed to configure token with oauth authentication: %v", err)
 				}
 			}
 		},
