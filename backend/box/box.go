// Package box provides an interface to the Box
// object storage system.
package box

// FIXME Box only supports file names of 255 characters or less. Names
// that will not be supported are those that contain non-printable
// ascii, / or \, names with trailing spaces, and the special names
// “.” and “..”.

// FIXME box can copy a directory

import (
	"fmt"
	"io"
	"log"
	"net/http"
	"net/url"
	"path"
	"strconv"
	"strings"
	"time"

	"github.com/artpar/rclone/backend/box/api"
	"github.com/artpar/rclone/fs"
	"github.com/artpar/rclone/fs/config/configmap"
	"github.com/artpar/rclone/fs/config/configstruct"
	"github.com/artpar/rclone/fs/config/obscure"
	"github.com/artpar/rclone/fs/fserrors"
	"github.com/artpar/rclone/fs/hash"
	"github.com/artpar/rclone/lib/dircache"
	"github.com/artpar/rclone/lib/oauthutil"
	"github.com/artpar/rclone/lib/pacer"
	"github.com/artpar/rclone/lib/rest"
	"github.com/pkg/errors"
	"golang.org/x/oauth2"
	//"golang.org/x/oauth2/google"
)

const (
	rcloneClientID              = "d0374ba6pgmaguie02ge15sv1mllndho"
	rcloneEncryptedClientSecret = "sYbJYm99WB8jzeaLPU0OPDMJKIkZvD2qOn3SyEMfiJr03RdtDt3xcZEIudRhbIDL"
	minSleep                    = 10 * time.Millisecond
	maxSleep                    = 2 * time.Second
	decayConstant               = 2   // bigger for slower decay, exponential
	rootID                      = "0" // ID of root folder is always this
	rootURL                     = "https://api.box.com/2.0"
	uploadURL                   = "https://upload.box.com/api/2.0"
	listChunks                  = 1000     // chunk size to read directory listings
	minUploadCutoff             = 50000000 // upload cutoff can be no lower than this
	defaultUploadCutoff         = 50 * 1024 * 1024
)

// Globals
var (
	// Description of how to auth for this app
	oauthConfig = &oauth2.Config{
		Scopes: nil,
		Endpoint: oauth2.Endpoint{
			AuthURL:  "https://app.box.com/api/oauth2/authorize",
			TokenURL: "https://app.box.com/api/oauth2/token",
		},
		ClientID:     rcloneClientID,
		ClientSecret: obscure.MustReveal(rcloneEncryptedClientSecret),
		RedirectURL:  oauthutil.RedirectURL,
	}
)

// Register with Fs
func init() {
<<<<<<< HEAD
	//fs.Register(&fs.RegInfo{
	//	Name:        "box",
	//	Description: "Box",
	//	NewFs:       NewFs,
	//	Config: func(name string, m configmap.Mapper) {
	//		err := oauthutil.Config("box", name, m, oauthConfig)
	//		if err != nil {
	//			log.Printf("Failed to configure token: %v", err)
	//		}
	//	},
	//	Options: []fs.Option{{
	//		Name: config.ConfigClientID,
	//		Help: "Box App Client Id.\nLeave blank normally.",
	//	}, {
	//		Name: config.ConfigClientSecret,
	//		Help: "Box App Client Secret\nLeave blank normally.",
	//	}, {
	//		Name:     "upload_cutoff",
	//		Help:     "Cutoff for switching to multipart upload.",
	//		Default:  fs.SizeSuffix(defaultUploadCutoff),
	//		Advanced: true,
	//	}},
	//})
=======
	fs.Register(&fs.RegInfo{
		Name:        "box",
		Description: "Box",
		NewFs:       NewFs,
		Config: func(name string, m configmap.Mapper) {
			err := oauthutil.Config("box", name, m, oauthConfig)
			if err != nil {
				log.Fatalf("Failed to configure token: %v", err)
			}
		},
		Options: []fs.Option{{
			Name: config.ConfigClientID,
			Help: "Box App Client Id.\nLeave blank normally.",
		}, {
			Name: config.ConfigClientSecret,
			Help: "Box App Client Secret\nLeave blank normally.",
		}, {
			Name:     "upload_cutoff",
			Help:     "Cutoff for switching to multipart upload.",
			Default:  fs.SizeSuffix(defaultUploadCutoff),
			Advanced: true,
		}, {
			Name:     "commit_retries",
			Help:     "Max number of times to try committing a multipart file.",
			Default:  100,
			Advanced: true,
		}},
	})
>>>>>>> 751bfd45
}

// Options defines the configuration for this backend
type Options struct {
	UploadCutoff  fs.SizeSuffix `config:"upload_cutoff"`
	CommitRetries int           `config:"commit_retries"`
}

// Fs represents a remote box
type Fs struct {
	name         string                // name of this remote
	root         string                // the path we are working on
	opt          Options               // parsed options
	features     *fs.Features          // optional features
	srv          *rest.Client          // the connection to the one drive server
	dirCache     *dircache.DirCache    // Map of directory path to directory id
	pacer        *pacer.Pacer          // pacer for API calls
	tokenRenewer *oauthutil.Renew      // renew the token on expiry
	uploadToken  *pacer.TokenDispenser // control concurrency
}

// Object describes a box object
//
// Will definitely have info but maybe not meta
type Object struct {
	fs          *Fs       // what this object is part of
	remote      string    // The remote path
	hasMetaData bool      // whether info below has been set
	size        int64     // size of the object
	modTime     time.Time // modification time of the object
	id          string    // ID of the object
	sha1        string    // SHA-1 of the object content
}

// ------------------------------------------------------------

// Name of the remote (as passed into NewFs)
func (f *Fs) Name() string {
	return f.name
}

// Root of the remote (as passed into NewFs)
func (f *Fs) Root() string {
	return f.root
}

// String converts this Fs to a string
func (f *Fs) String() string {
	return fmt.Sprintf("box root '%s'", f.root)
}

// Features returns the optional features of this Fs
func (f *Fs) Features() *fs.Features {
	return f.features
}

// parsePath parses an box 'url'
func parsePath(path string) (root string) {
	root = strings.Trim(path, "/")
	return
}

// retryErrorCodes is a slice of error codes that we will retry
var retryErrorCodes = []int{
	429, // Too Many Requests.
	500, // Internal Server Error
	502, // Bad Gateway
	503, // Service Unavailable
	504, // Gateway Timeout
	509, // Bandwidth Limit Exceeded
}

// shouldRetry returns a boolean as to whether this resp and err
// deserve to be retried.  It returns the err as a convenience
func shouldRetry(resp *http.Response, err error) (bool, error) {
	authRety := false

	if resp != nil && resp.StatusCode == 401 && len(resp.Header["Www-Authenticate"]) == 1 && strings.Index(resp.Header["Www-Authenticate"][0], "expired_token") >= 0 {
		authRety = true
		fs.Debugf(nil, "Should retry: %v", err)
	}
	return authRety || fserrors.ShouldRetry(err) || fserrors.ShouldRetryHTTP(resp, retryErrorCodes), err
}

// substitute reserved characters for box
func replaceReservedChars(x string) string {
	// Backslash for FULLWIDTH REVERSE SOLIDUS
	return strings.Replace(x, "\\", "＼", -1)
}

// restore reserved characters for box
func restoreReservedChars(x string) string {
	// FULLWIDTH REVERSE SOLIDUS for Backslash
	return strings.Replace(x, "＼", "\\", -1)
}

// readMetaDataForPath reads the metadata from the path
func (f *Fs) readMetaDataForPath(path string) (info *api.Item, err error) {
	// defer fs.Trace(f, "path=%q", path)("info=%+v, err=%v", &info, &err)
	leaf, directoryID, err := f.dirCache.FindRootAndPath(path, false)
	if err != nil {
		if err == fs.ErrorDirNotFound {
			return nil, fs.ErrorObjectNotFound
		}
		return nil, err
	}

	found, err := f.listAll(directoryID, false, true, func(item *api.Item) bool {
		if item.Name == leaf {
			info = item
			return true
		}
		return false
	})
	if err != nil {
		return nil, err
	}
	if !found {
		return nil, fs.ErrorObjectNotFound
	}
	return info, nil
}

// errorHandler parses a non 2xx error response into an error
func errorHandler(resp *http.Response) error {
	// Decode error response
	errResponse := new(api.Error)
	err := rest.DecodeJSON(resp, &errResponse)
	if err != nil {
		fs.Debugf(nil, "Couldn't decode error response: %v", err)
	}
	if errResponse.Code == "" {
		errResponse.Code = resp.Status
	}
	if errResponse.Status == 0 {
		errResponse.Status = resp.StatusCode
	}
	return errResponse
}

// NewFs constructs an Fs from the path, container:path
func NewFs(name, root string, m configmap.Mapper) (fs.Fs, error) {
	// Parse config into Options struct
	opt := new(Options)
	err := configstruct.Set(m, opt)
	if err != nil {
		return nil, err
	}

	if opt.UploadCutoff < minUploadCutoff {
		return nil, errors.Errorf("box: upload cutoff (%v) must be greater than equal to %v", opt.UploadCutoff, fs.SizeSuffix(minUploadCutoff))
	}

	root = parsePath(root)

	client_id, ok := fs.ConfigFileGet(name, "client_id")
	if !ok {
		return nil, errors.Wrap(nil, "failed to configure google cloud storage")
	}
	client_secret, ok := fs.ConfigFileGet(name, "client_secret")
	if !ok {
		return nil, errors.Wrap(nil, "failed to configure google cloud storage")
	}
	scopes, ok := fs.ConfigFileGet(name, "client_scopes")
	redirect_url, ok := fs.ConfigFileGet(name, "redirect_url")

	oauthConf1 := oauth2.Config{
		ClientID:     client_id,
		ClientSecret: client_secret,
		Scopes:       strings.Split(scopes, ","),
		Endpoint: oauth2.Endpoint{
			AuthURL:  "https://app.box.com/api/oauth2/authorize",
			TokenURL: "https://app.box.com/api/oauth2/token",
		},
		RedirectURL: redirect_url,
	}

	oAuthClient, ts, err := oauthutil.NewClient(name, m, &oauthConf1)
	if err != nil {
		log.Printf("Failed to configure Box: %v", err)
	}

	f := &Fs{
		name:        name,
		root:        root,
		opt:         *opt,
		srv:         rest.NewClient(oAuthClient).SetRoot(rootURL),
		pacer:       pacer.New().SetMinSleep(minSleep).SetMaxSleep(maxSleep).SetDecayConstant(decayConstant),
		uploadToken: pacer.NewTokenDispenser(fs.Config.Transfers),
	}
	f.features = (&fs.Features{
		CaseInsensitive:         true,
		CanHaveEmptyDirectories: true,
	}).Fill(f)
	f.srv.SetErrorHandler(errorHandler)

	// Renew the token in the background
	f.tokenRenewer = oauthutil.NewRenew(f.String(), ts, func() error {
		_, err := f.readMetaDataForPath("")
		return err
	})

	// Get rootID
	f.dirCache = dircache.New(root, rootID, f)

	// Find the current root
	err = f.dirCache.FindRoot(false)
	if err != nil {
		// Assume it is a file
		newRoot, remote := dircache.SplitPath(root)
		newF := *f
		newF.dirCache = dircache.New(newRoot, rootID, &newF)
		newF.root = newRoot
		// Make new Fs which is the parent
		err = newF.dirCache.FindRoot(false)
		if err != nil {
			// No root so return old f
			return f, nil
		}
		_, err := newF.newObjectWithInfo(remote, nil)
		if err != nil {
			if err == fs.ErrorObjectNotFound {
				// File doesn't exist so return old f
				return f, nil
			}
			return nil, err
		}
		// return an error with an fs which points to the parent
		return &newF, fs.ErrorIsFile
	}
	return f, nil
}

// rootSlash returns root with a slash on if it is empty, otherwise empty string
func (f *Fs) rootSlash() string {
	if f.root == "" {
		return f.root
	}
	return f.root + "/"
}

// Return an Object from a path
//
// If it can't be found it returns the error fs.ErrorObjectNotFound.
func (f *Fs) newObjectWithInfo(remote string, info *api.Item) (fs.Object, error) {
	o := &Object{
		fs:     f,
		remote: remote,
	}
	var err error
	if info != nil {
		// Set info
		err = o.setMetaData(info)
	} else {
		err = o.readMetaData() // reads info and meta, returning an error
	}
	if err != nil {
		return nil, err
	}
	return o, nil
}

// NewObject finds the Object at remote.  If it can't be found
// it returns the error fs.ErrorObjectNotFound.
func (f *Fs) NewObject(remote string) (fs.Object, error) {
	return f.newObjectWithInfo(remote, nil)
}

// FindLeaf finds a directory of name leaf in the folder with ID pathID
func (f *Fs) FindLeaf(pathID, leaf string) (pathIDOut string, found bool, err error) {
	// Find the leaf in pathID
	found, err = f.listAll(pathID, true, false, func(item *api.Item) bool {
		if item.Name == leaf {
			pathIDOut = item.ID
			return true
		}
		return false
	})
	return pathIDOut, found, err
}

// fieldsValue creates a url.Values with fields set to those in api.Item
func fieldsValue() url.Values {
	values := url.Values{}
	values.Set("fields", api.ItemFields)
	return values
}

// CreateDir makes a directory with pathID as parent and name leaf
func (f *Fs) CreateDir(pathID, leaf string) (newID string, err error) {
	// fs.Debugf(f, "CreateDir(%q, %q)\n", pathID, leaf)
	var resp *http.Response
	var info *api.Item
	opts := rest.Opts{
		Method:     "POST",
		Path:       "/folders",
		Parameters: fieldsValue(),
	}
	mkdir := api.CreateFolder{
		Name: replaceReservedChars(leaf),
		Parent: api.Parent{
			ID: pathID,
		},
	}
	err = f.pacer.Call(func() (bool, error) {
		resp, err = f.srv.CallJSON(&opts, &mkdir, &info)
		return shouldRetry(resp, err)
	})
	if err != nil {
		//fmt.Printf("...Error %v\n", err)
		return "", err
	}
	// fmt.Printf("...Id %q\n", *info.Id)
	return info.ID, nil
}

// list the objects into the function supplied
//
// If directories is set it only sends directories
// User function to process a File item from listAll
//
// Should return true to finish processing
type listAllFn func(*api.Item) bool

// Lists the directory required calling the user function on each item found
//
// If the user fn ever returns true then it early exits with found = true
func (f *Fs) listAll(dirID string, directoriesOnly bool, filesOnly bool, fn listAllFn) (found bool, err error) {
	opts := rest.Opts{
		Method:     "GET",
		Path:       "/folders/" + dirID + "/items",
		Parameters: fieldsValue(),
	}
	opts.Parameters.Set("limit", strconv.Itoa(listChunks))
	offset := 0
OUTER:
	for {
		opts.Parameters.Set("offset", strconv.Itoa(offset))

		var result api.FolderItems
		var resp *http.Response
		err = f.pacer.Call(func() (bool, error) {
			resp, err = f.srv.CallJSON(&opts, nil, &result)
			return shouldRetry(resp, err)
		})
		if err != nil {
			return found, errors.Wrap(err, "couldn't list files")
		}
		for i := range result.Entries {
			item := &result.Entries[i]
			if item.Type == api.ItemTypeFolder {
				if filesOnly {
					continue
				}
			} else if item.Type == api.ItemTypeFile {
				if directoriesOnly {
					continue
				}
			} else {
				fs.Debugf(f, "Ignoring %q - unknown type %q", item.Name, item.Type)
				continue
			}
			if item.ItemStatus != api.ItemStatusActive {
				continue
			}
			item.Name = restoreReservedChars(item.Name)
			if fn(item) {
				found = true
				break OUTER
			}
		}
		offset += result.Limit
		if offset >= result.TotalCount {
			break
		}
	}
	return
}

// List the objects and directories in dir into entries.  The
// entries can be returned in any order but should be for a
// complete directory.
//
// dir should be "" to list the root, and should not have
// trailing slashes.
//
// This should return ErrDirNotFound if the directory isn't
// found.
func (f *Fs) List(dir string) (entries fs.DirEntries, err error) {
	err = f.dirCache.FindRoot(false)
	if err != nil {
		return nil, err
	}
	directoryID, err := f.dirCache.FindDir(dir, false)
	if err != nil {
		return nil, err
	}
	var iErr error
	_, err = f.listAll(directoryID, false, false, func(info *api.Item) bool {
		remote := path.Join(dir, info.Name)
		if info.Type == api.ItemTypeFolder {
			// cache the directory ID for later lookups
			f.dirCache.Put(remote, info.ID)
			d := fs.NewDir(remote, info.ModTime()).SetID(info.ID)
			// FIXME more info from dir?
			entries = append(entries, d)
		} else if info.Type == api.ItemTypeFile {
			o, err := f.newObjectWithInfo(remote, info)
			if err != nil {
				iErr = err
				return true
			}
			entries = append(entries, o)
		}
		return false
	})
	if err != nil {
		return nil, err
	}
	if iErr != nil {
		return nil, iErr
	}
	return entries, nil
}

// Creates from the parameters passed in a half finished Object which
// must have setMetaData called on it
//
// Returns the object, leaf, directoryID and error
//
// Used to create new objects
func (f *Fs) createObject(remote string, modTime time.Time, size int64) (o *Object, leaf string, directoryID string, err error) {
	// Create the directory for the object if it doesn't exist
	leaf, directoryID, err = f.dirCache.FindRootAndPath(remote, true)
	if err != nil {
		return
	}
	// Temporary Object under construction
	o = &Object{
		fs:     f,
		remote: remote,
	}
	return o, leaf, directoryID, nil
}

// Put the object
//
// Copy the reader in to the new object which is returned
//
// The new object may have been created if an error is returned
func (f *Fs) Put(in io.Reader, src fs.ObjectInfo, options ...fs.OpenOption) (fs.Object, error) {
	exisitingObj, err := f.newObjectWithInfo(src.Remote(), nil)
	switch err {
	case nil:
		return exisitingObj, exisitingObj.Update(in, src, options...)
	case fs.ErrorObjectNotFound:
		// Not found so create it
		return f.PutUnchecked(in, src)
	default:
		return nil, err
	}
}

// PutStream uploads to the remote path with the modTime given of indeterminate size
func (f *Fs) PutStream(in io.Reader, src fs.ObjectInfo, options ...fs.OpenOption) (fs.Object, error) {
	return f.Put(in, src, options...)
}

// PutUnchecked the object into the container
//
// This will produce an error if the object already exists
//
// Copy the reader in to the new object which is returned
//
// The new object may have been created if an error is returned
func (f *Fs) PutUnchecked(in io.Reader, src fs.ObjectInfo, options ...fs.OpenOption) (fs.Object, error) {
	remote := src.Remote()
	size := src.Size()
	modTime := src.ModTime()

	o, _, _, err := f.createObject(remote, modTime, size)
	if err != nil {
		return nil, err
	}
	return o, o.Update(in, src, options...)
}

// Mkdir creates the container if it doesn't exist
func (f *Fs) Mkdir(dir string) error {
	err := f.dirCache.FindRoot(true)
	if err != nil {
		return err
	}
	if dir != "" {
		_, err = f.dirCache.FindDir(dir, true)
	}
	return err
}

// deleteObject removes an object by ID
func (f *Fs) deleteObject(id string) error {
	opts := rest.Opts{
		Method:     "DELETE",
		Path:       "/files/" + id,
		NoResponse: true,
	}
	return f.pacer.Call(func() (bool, error) {
		resp, err := f.srv.Call(&opts)
		return shouldRetry(resp, err)
	})
}

// purgeCheck removes the root directory, if check is set then it
// refuses to do so if it has anything in
func (f *Fs) purgeCheck(dir string, check bool) error {
	root := path.Join(f.root, dir)
	if root == "" {
		return errors.New("can't purge root directory")
	}
	dc := f.dirCache
	err := dc.FindRoot(false)
	if err != nil {
		return err
	}
	rootID, err := dc.FindDir(dir, false)
	if err != nil {
		return err
	}

	opts := rest.Opts{
		Method:     "DELETE",
		Path:       "/folders/" + rootID,
		Parameters: url.Values{},
		NoResponse: true,
	}
	opts.Parameters.Set("recursive", strconv.FormatBool(!check))
	var resp *http.Response
	err = f.pacer.Call(func() (bool, error) {
		resp, err = f.srv.Call(&opts)
		return shouldRetry(resp, err)
	})
	if err != nil {
		return errors.Wrap(err, "rmdir failed")
	}
	f.dirCache.FlushDir(dir)
	if err != nil {
		return err
	}
	return nil
}

// Rmdir deletes the root folder
//
// Returns an error if it isn't empty
func (f *Fs) Rmdir(dir string) error {
	return f.purgeCheck(dir, true)
}

// Precision return the precision of this Fs
func (f *Fs) Precision() time.Duration {
	return time.Second
}

// Copy src to this remote using server side copy operations.
//
// This is stored with the remote path given
//
// It returns the destination Object and a possible error
//
// Will only be called if src.Fs().Name() == f.Name()
//
// If it isn't possible then return fs.ErrorCantCopy
func (f *Fs) Copy(src fs.Object, remote string) (fs.Object, error) {
	srcObj, ok := src.(*Object)
	if !ok {
		fs.Debugf(src, "Can't copy - not same remote type")
		return nil, fs.ErrorCantCopy
	}
	err := srcObj.readMetaData()
	if err != nil {
		return nil, err
	}

	srcPath := srcObj.fs.rootSlash() + srcObj.remote
	dstPath := f.rootSlash() + remote
	if strings.ToLower(srcPath) == strings.ToLower(dstPath) {
		return nil, errors.Errorf("can't copy %q -> %q as are same name when lowercase", srcPath, dstPath)
	}

	// Create temporary object
	dstObj, leaf, directoryID, err := f.createObject(remote, srcObj.modTime, srcObj.size)
	if err != nil {
		return nil, err
	}

	// Copy the object
	opts := rest.Opts{
		Method:     "POST",
		Path:       "/files/" + srcObj.id + "/copy",
		Parameters: fieldsValue(),
	}
	replacedLeaf := replaceReservedChars(leaf)
	copyFile := api.CopyFile{
		Name: replacedLeaf,
		Parent: api.Parent{
			ID: directoryID,
		},
	}
	var resp *http.Response
	var info *api.Item
	err = f.pacer.Call(func() (bool, error) {
		resp, err = f.srv.CallJSON(&opts, &copyFile, &info)
		return shouldRetry(resp, err)
	})
	if err != nil {
		return nil, err
	}
	err = dstObj.setMetaData(info)
	if err != nil {
		return nil, err
	}
	return dstObj, nil
}

// Purge deletes all the files and the container
//
// Optional interface: Only implement this if you have a way of
// deleting all the files quicker than just running Remove() on the
// result of List()
func (f *Fs) Purge() error {
	return f.purgeCheck("", false)
}

// move a file or folder
func (f *Fs) move(endpoint, id, leaf, directoryID string) (info *api.Item, err error) {
	// Move the object
	opts := rest.Opts{
		Method:     "PUT",
		Path:       endpoint + id,
		Parameters: fieldsValue(),
	}
	move := api.UpdateFileMove{
		Name: replaceReservedChars(leaf),
		Parent: api.Parent{
			ID: directoryID,
		},
	}
	var resp *http.Response
	err = f.pacer.Call(func() (bool, error) {
		resp, err = f.srv.CallJSON(&opts, &move, &info)
		return shouldRetry(resp, err)
	})
	if err != nil {
		return nil, err
	}
	return info, nil
}

// Move src to this remote using server side move operations.
//
// This is stored with the remote path given
//
// It returns the destination Object and a possible error
//
// Will only be called if src.Fs().Name() == f.Name()
//
// If it isn't possible then return fs.ErrorCantMove
func (f *Fs) Move(src fs.Object, remote string) (fs.Object, error) {
	srcObj, ok := src.(*Object)
	if !ok {
		fs.Debugf(src, "Can't move - not same remote type")
		return nil, fs.ErrorCantMove
	}

	// Create temporary object
	dstObj, leaf, directoryID, err := f.createObject(remote, srcObj.modTime, srcObj.size)
	if err != nil {
		return nil, err
	}

	// Do the move
	info, err := f.move("/files/", srcObj.id, leaf, directoryID)
	if err != nil {
		return nil, err
	}

	err = dstObj.setMetaData(info)
	if err != nil {
		return nil, err
	}
	return dstObj, nil
}

// DirMove moves src, srcRemote to this remote at dstRemote
// using server side move operations.
//
// Will only be called if src.Fs().Name() == f.Name()
//
// If it isn't possible then return fs.ErrorCantDirMove
//
// If destination exists then return fs.ErrorDirExists
func (f *Fs) DirMove(src fs.Fs, srcRemote, dstRemote string) error {
	srcFs, ok := src.(*Fs)
	if !ok {
		fs.Debugf(srcFs, "Can't move directory - not same remote type")
		return fs.ErrorCantDirMove
	}
	srcPath := path.Join(srcFs.root, srcRemote)
	dstPath := path.Join(f.root, dstRemote)

	// Refuse to move to or from the root
	if srcPath == "" || dstPath == "" {
		fs.Debugf(src, "DirMove error: Can't move root")
		return errors.New("can't move root directory")
	}

	// find the root src directory
	err := srcFs.dirCache.FindRoot(false)
	if err != nil {
		return err
	}

	// find the root dst directory
	if dstRemote != "" {
		err = f.dirCache.FindRoot(true)
		if err != nil {
			return err
		}
	} else {
		if f.dirCache.FoundRoot() {
			return fs.ErrorDirExists
		}
	}

	// Find ID of dst parent, creating subdirs if necessary
	var leaf, directoryID string
	findPath := dstRemote
	if dstRemote == "" {
		findPath = f.root
	}
	leaf, directoryID, err = f.dirCache.FindPath(findPath, true)
	if err != nil {
		return err
	}

	// Check destination does not exist
	if dstRemote != "" {
		_, err = f.dirCache.FindDir(dstRemote, false)
		if err == fs.ErrorDirNotFound {
			// OK
		} else if err != nil {
			return err
		} else {
			return fs.ErrorDirExists
		}
	}

	// Find ID of src
	srcID, err := srcFs.dirCache.FindDir(srcRemote, false)
	if err != nil {
		return err
	}

	// Do the move
	_, err = f.move("/folders/", srcID, leaf, directoryID)
	if err != nil {
		return err
	}
	srcFs.dirCache.FlushDir(srcRemote)
	return nil
}

// DirCacheFlush resets the directory cache - used in testing as an
// optional interface
func (f *Fs) DirCacheFlush() {
	f.dirCache.ResetRoot()
}

// Hashes returns the supported hash sets.
func (f *Fs) Hashes() hash.Set {
	return hash.Set(hash.SHA1)
}

// ------------------------------------------------------------

// Fs returns the parent Fs
func (o *Object) Fs() fs.Info {
	return o.fs
}

// Return a string version
func (o *Object) String() string {
	if o == nil {
		return "<nil>"
	}
	return o.remote
}

// Remote returns the remote path
func (o *Object) Remote() string {
	return o.remote
}

// srvPath returns a path for use in server
func (o *Object) srvPath() string {
	return replaceReservedChars(o.fs.rootSlash() + o.remote)
}

// Hash returns the SHA-1 of an object returning a lowercase hex string
func (o *Object) Hash(t hash.Type) (string, error) {
	if t != hash.SHA1 {
		return "", hash.ErrUnsupported
	}
	return o.sha1, nil
}

// Size returns the size of an object in bytes
func (o *Object) Size() int64 {
	err := o.readMetaData()
	if err != nil {
		fs.Logf(o, "Failed to read metadata: %v", err)
		return 0
	}
	return o.size
}

// setMetaData sets the metadata from info
func (o *Object) setMetaData(info *api.Item) (err error) {
	if info.Type != api.ItemTypeFile {
		return errors.Wrapf(fs.ErrorNotAFile, "%q is %q", o.remote, info.Type)
	}
	o.hasMetaData = true
	o.size = int64(info.Size)
	o.sha1 = info.SHA1
	o.modTime = info.ModTime()
	o.id = info.ID
	return nil
}

// readMetaData gets the metadata if it hasn't already been fetched
//
// it also sets the info
func (o *Object) readMetaData() (err error) {
	if o.hasMetaData {
		return nil
	}
	info, err := o.fs.readMetaDataForPath(o.remote)
	if err != nil {
		if apiErr, ok := err.(*api.Error); ok {
			if apiErr.Code == "not_found" || apiErr.Code == "trashed" {
				return fs.ErrorObjectNotFound
			}
		}
		return err
	}
	return o.setMetaData(info)
}

// ModTime returns the modification time of the object
//
//
// It attempts to read the objects mtime and if that isn't present the
// LastModified returned in the http headers
func (o *Object) ModTime() time.Time {
	err := o.readMetaData()
	if err != nil {
		fs.Logf(o, "Failed to read metadata: %v", err)
		return time.Now()
	}
	return o.modTime
}

// setModTime sets the modification time of the local fs object
func (o *Object) setModTime(modTime time.Time) (*api.Item, error) {
	opts := rest.Opts{
		Method:     "PUT",
		Path:       "/files/" + o.id,
		Parameters: fieldsValue(),
	}
	update := api.UpdateFileModTime{
		ContentModifiedAt: api.Time(modTime),
	}
	var info *api.Item
	err := o.fs.pacer.Call(func() (bool, error) {
		resp, err := o.fs.srv.CallJSON(&opts, &update, &info)
		return shouldRetry(resp, err)
	})
	return info, err
}

// SetModTime sets the modification time of the local fs object
func (o *Object) SetModTime(modTime time.Time) error {
	info, err := o.setModTime(modTime)
	if err != nil {
		return err
	}
	return o.setMetaData(info)
}

// Storable returns a boolean showing whether this object storable
func (o *Object) Storable() bool {
	return true
}

// Open an object for read
func (o *Object) Open(options ...fs.OpenOption) (in io.ReadCloser, err error) {
	if o.id == "" {
		return nil, errors.New("can't download - no id")
	}
	fs.FixRangeOption(options, o.size)
	var resp *http.Response
	opts := rest.Opts{
		Method:  "GET",
		Path:    "/files/" + o.id + "/content",
		Options: options,
	}
	err = o.fs.pacer.Call(func() (bool, error) {
		resp, err = o.fs.srv.Call(&opts)
		return shouldRetry(resp, err)
	})
	if err != nil {
		return nil, err
	}
	return resp.Body, err
}

// upload does a single non-multipart upload
//
// This is recommended for less than 50 MB of content
func (o *Object) upload(in io.Reader, leaf, directoryID string, modTime time.Time) (err error) {
	upload := api.UploadFile{
		Name:              replaceReservedChars(leaf),
		ContentModifiedAt: api.Time(modTime),
		ContentCreatedAt:  api.Time(modTime),
		Parent: api.Parent{
			ID: directoryID,
		},
	}

	var resp *http.Response
	var result api.FolderItems
	opts := rest.Opts{
		Method:                "POST",
		Body:                  in,
		MultipartMetadataName: "attributes",
		MultipartContentName:  "contents",
		MultipartFileName:     upload.Name,
		RootURL:               uploadURL,
	}
	// If object has an ID then it is existing so create a new version
	if o.id != "" {
		opts.Path = "/files/" + o.id + "/content"
	} else {
		opts.Path = "/files/content"
	}
	err = o.fs.pacer.CallNoRetry(func() (bool, error) {
		resp, err = o.fs.srv.CallJSON(&opts, &upload, &result)
		return shouldRetry(resp, err)
	})
	if err != nil {
		return err
	}
	if result.TotalCount != 1 || len(result.Entries) != 1 {
		return errors.Errorf("failed to upload %v - not sure why", o)
	}
	return o.setMetaData(&result.Entries[0])
}

// Update the object with the contents of the io.Reader, modTime and size
//
// If existing is set then it updates the object rather than creating a new one
//
// The new object may have been created if an error is returned
func (o *Object) Update(in io.Reader, src fs.ObjectInfo, options ...fs.OpenOption) (err error) {
	o.fs.tokenRenewer.Start()
	defer o.fs.tokenRenewer.Stop()

	size := src.Size()
	modTime := src.ModTime()
	remote := o.Remote()

	// Create the directory for the object if it doesn't exist
	leaf, directoryID, err := o.fs.dirCache.FindRootAndPath(remote, true)
	if err != nil {
		return err
	}

	// Upload with simple or multipart
	if size <= int64(o.fs.opt.UploadCutoff) {
		err = o.upload(in, leaf, directoryID, modTime)
	} else {
		err = o.uploadMultipart(in, leaf, directoryID, size, modTime)
	}
	return err
}

// Remove an object
func (o *Object) Remove() error {
	return o.fs.deleteObject(o.id)
}

// ID returns the ID of the Object if known, or "" if not
func (o *Object) ID() string {
	return o.id
}

// Check the interfaces are satisfied
var (
	_ fs.Fs              = (*Fs)(nil)
	_ fs.Purger          = (*Fs)(nil)
	_ fs.PutStreamer     = (*Fs)(nil)
	_ fs.Copier          = (*Fs)(nil)
	_ fs.Mover           = (*Fs)(nil)
	_ fs.DirMover        = (*Fs)(nil)
	_ fs.DirCacheFlusher = (*Fs)(nil)
	_ fs.Object          = (*Object)(nil)
	_ fs.IDer            = (*Object)(nil)
)<|MERGE_RESOLUTION|>--- conflicted
+++ resolved
@@ -67,7 +67,6 @@
 
 // Register with Fs
 func init() {
-<<<<<<< HEAD
 	//fs.Register(&fs.RegInfo{
 	//	Name:        "box",
 	//	Description: "Box",
@@ -75,7 +74,7 @@
 	//	Config: func(name string, m configmap.Mapper) {
 	//		err := oauthutil.Config("box", name, m, oauthConfig)
 	//		if err != nil {
-	//			log.Printf("Failed to configure token: %v", err)
+	//			log.Fatalf("Failed to configure token: %v", err)
 	//		}
 	//	},
 	//	Options: []fs.Option{{
@@ -89,38 +88,13 @@
 	//		Help:     "Cutoff for switching to multipart upload.",
 	//		Default:  fs.SizeSuffix(defaultUploadCutoff),
 	//		Advanced: true,
+	//	}, {
+	//		Name:     "commit_retries",
+	//		Help:     "Max number of times to try committing a multipart file.",
+	//		Default:  100,
+	//		Advanced: true,
 	//	}},
 	//})
-=======
-	fs.Register(&fs.RegInfo{
-		Name:        "box",
-		Description: "Box",
-		NewFs:       NewFs,
-		Config: func(name string, m configmap.Mapper) {
-			err := oauthutil.Config("box", name, m, oauthConfig)
-			if err != nil {
-				log.Fatalf("Failed to configure token: %v", err)
-			}
-		},
-		Options: []fs.Option{{
-			Name: config.ConfigClientID,
-			Help: "Box App Client Id.\nLeave blank normally.",
-		}, {
-			Name: config.ConfigClientSecret,
-			Help: "Box App Client Secret\nLeave blank normally.",
-		}, {
-			Name:     "upload_cutoff",
-			Help:     "Cutoff for switching to multipart upload.",
-			Default:  fs.SizeSuffix(defaultUploadCutoff),
-			Advanced: true,
-		}, {
-			Name:     "commit_retries",
-			Help:     "Max number of times to try committing a multipart file.",
-			Default:  100,
-			Advanced: true,
-		}},
-	})
->>>>>>> 751bfd45
 }
 
 // Options defines the configuration for this backend
