--- conflicted
+++ resolved
@@ -25,14 +25,9 @@
 	"strings"
 	"time"
 
-<<<<<<< HEAD
 	"github.com/artpar/rclone/lib/encoder"
+	"github.com/artpar/rclone/lib/env"
 	"github.com/artpar/rclone/lib/jwtutil"
-=======
-	"github.com/rclone/rclone/lib/encoder"
-	"github.com/rclone/rclone/lib/env"
-	"github.com/rclone/rclone/lib/jwtutil"
->>>>>>> 30eb094f
 
 	"github.com/youmark/pkcs8"
 
@@ -96,34 +91,15 @@
 			var err error
 			// If using box config.json, use JWT auth
 			if ok && boxSubTypeOk && jsonFile != "" && boxSubType != "" {
-<<<<<<< HEAD
-				boxConfig, err := getBoxConfig(jsonFile)
+				err = refreshJWTToken(jsonFile, boxSubType, name, m)
 				if err != nil {
-					log.Printf("Failed to configure token: %v", err)
-				}
-				privateKey, err := getDecryptedPrivateKey(boxConfig)
-				if err != nil {
-					log.Printf("Failed to configure token: %v", err)
-				}
-				claims, err := getClaims(boxConfig, boxSubType)
-				if err != nil {
-					log.Printf("Failed to configure token: %v", err)
-				}
-				signingHeaders := getSigningHeaders(boxConfig)
-				queryParams := getQueryParams(boxConfig)
-				client := fshttp.NewClient(fs.Config)
-				err = jwtutil.Config("box", name, claims, signingHeaders, queryParams, privateKey, m, client)
-=======
-				err = refreshJWTToken(jsonFile, boxSubType, name, m)
->>>>>>> 30eb094f
-				if err != nil {
-					log.Printf("Failed to configure token with jwt authentication: %v", err)
+					log.Fatalf("Failed to configure token with jwt authentication: %v", err)
 				}
 				// Else, if not using an access token, use oauth2
 			} else if boxAccessToken == "" || !boxAccessTokenOk {
 				err = oauthutil.Config("box", name, m, oauthConfig, nil)
 				if err != nil {
-					log.Printf("Failed to configure token with oauth authentication: %v", err)
+					log.Fatalf("Failed to configure token with oauth authentication: %v", err)
 				}
 			}
 		},
