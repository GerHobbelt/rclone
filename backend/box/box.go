--- conflicted
+++ resolved
@@ -13,6 +13,7 @@
 	"context"
 	"fmt"
 	"io"
+	"log"
 	"net/http"
 	"net/url"
 	"path"
@@ -20,20 +21,6 @@
 	"strings"
 	"time"
 
-<<<<<<< HEAD
-	"github.com/artpar/rclone/backend/box/api"
-	"github.com/artpar/rclone/fs"
-	"github.com/artpar/rclone/fs/config/configmap"
-	"github.com/artpar/rclone/fs/config/configstruct"
-	"github.com/artpar/rclone/fs/config/obscure"
-	"github.com/artpar/rclone/fs/fserrors"
-	"github.com/artpar/rclone/fs/hash"
-	"github.com/artpar/rclone/lib/dircache"
-	"github.com/artpar/rclone/lib/oauthutil"
-	"github.com/artpar/rclone/lib/pacer"
-	"github.com/artpar/rclone/lib/rest"
-=======
->>>>>>> c2635e39
 	"github.com/pkg/errors"
 	"github.com/rclone/rclone/backend/box/api"
 	"github.com/rclone/rclone/fs"
@@ -48,7 +35,6 @@
 	"github.com/rclone/rclone/lib/pacer"
 	"github.com/rclone/rclone/lib/rest"
 	"golang.org/x/oauth2"
-	//"golang.org/x/oauth2/google"
 )
 
 const (
@@ -82,34 +68,34 @@
 
 // Register with Fs
 func init() {
-	//fs.Register(&fs.RegInfo{
-	//	Name:        "box",
-	//	Description: "Box",
-	//	NewFs:       NewFs,
-	//	Config: func(name string, m configmap.Mapper) {
-	//		err := oauthutil.Config("box", name, m, oauthConfig)
-	//		if err != nil {
-	//			log.Fatalf("Failed to configure token: %v", err)
-	//		}
-	//	},
-	//	Options: []fs.Option{{
-	//		Name: config.ConfigClientID,
-	//		Help: "Box App Client Id.\nLeave blank normally.",
-	//	}, {
-	//		Name: config.ConfigClientSecret,
-	//		Help: "Box App Client Secret\nLeave blank normally.",
-	//	}, {
-	//		Name:     "upload_cutoff",
-	//		Help:     "Cutoff for switching to multipart upload.",
-	//		Default:  fs.SizeSuffix(defaultUploadCutoff),
-	//		Advanced: true,
-	//	}, {
-	//		Name:     "commit_retries",
-	//		Help:     "Max number of times to try committing a multipart file.",
-	//		Default:  100,
-	//		Advanced: true,
-	//	}},
-	//})
+	fs.Register(&fs.RegInfo{
+		Name:        "box",
+		Description: "Box",
+		NewFs:       NewFs,
+		Config: func(name string, m configmap.Mapper) {
+			err := oauthutil.Config("box", name, m, oauthConfig)
+			if err != nil {
+				log.Fatalf("Failed to configure token: %v", err)
+			}
+		},
+		Options: []fs.Option{{
+			Name: config.ConfigClientID,
+			Help: "Box App Client Id.\nLeave blank normally.",
+		}, {
+			Name: config.ConfigClientSecret,
+			Help: "Box App Client Secret\nLeave blank normally.",
+		}, {
+			Name:     "upload_cutoff",
+			Help:     "Cutoff for switching to multipart upload (>= 50MB).",
+			Default:  fs.SizeSuffix(defaultUploadCutoff),
+			Advanced: true,
+		}, {
+			Name:     "commit_retries",
+			Help:     "Max number of times to try committing a multipart file.",
+			Default:  100,
+			Advanced: true,
+		}},
+	})
 }
 
 // Options defines the configuration for this backend
@@ -266,30 +252,7 @@
 	}
 
 	root = parsePath(root)
-
-	client_id, ok := fs.ConfigFileGet(name, "client_id")
-	if !ok {
-		return nil, errors.Wrap(nil, "failed to configure google cloud storage")
-	}
-	client_secret, ok := fs.ConfigFileGet(name, "client_secret")
-	if !ok {
-		return nil, errors.Wrap(nil, "failed to configure google cloud storage")
-	}
-	scopes, ok := fs.ConfigFileGet(name, "client_scopes")
-	redirect_url, ok := fs.ConfigFileGet(name, "redirect_url")
-
-	oauthConf1 := oauth2.Config{
-		ClientID:     client_id,
-		ClientSecret: client_secret,
-		Scopes:       strings.Split(scopes, ","),
-		Endpoint: oauth2.Endpoint{
-			AuthURL:  "https://app.box.com/api/oauth2/authorize",
-			TokenURL: "https://app.box.com/api/oauth2/token",
-		},
-		RedirectURL: redirect_url,
-	}
-
-	oAuthClient, ts, err := oauthutil.NewClient(name, m, &oauthConf1)
+	oAuthClient, ts, err := oauthutil.NewClient(name, m, oauthConfig)
 	if err != nil {
 		return nil, errors.Wrap(err, "failed to configure Box")
 	}
@@ -342,11 +305,7 @@
 		f.features.Fill(&tempF)
 		// XXX: update the old f here instead of returning tempF, since
 		// `features` were already filled with functions having *f as a receiver.
-<<<<<<< HEAD
-		// See https://github.com/artpar/rclone/issues/2182
-=======
 		// See https://github.com/rclone/rclone/issues/2182
->>>>>>> c2635e39
 		f.dirCache = tempF.dirCache
 		f.root = tempF.root
 		// return an error with an fs which points to the parent
