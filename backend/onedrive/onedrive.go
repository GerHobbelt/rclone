--- conflicted
+++ resolved
@@ -109,7 +109,7 @@
 			ci := fs.GetConfig(ctx)
 			err := oauthutil.Config(ctx, "onedrive", name, m, oauthConfig, nil)
 			if err != nil {
-				log.Printf("Failed to configure token: %v", err)
+				log.Fatalf("Failed to configure token: %v", err)
 				return
 			}
 
@@ -138,8 +138,7 @@
 
 			oAuthClient, _, err := oauthutil.NewClient(ctx, name, m, oauthConfig)
 			if err != nil {
-				log.Printf("Failed to configure OneDrive: %v", err)
-				return
+				log.Fatalf("Failed to configure OneDrive: %v", err)
 			}
 			srv := rest.NewClient(oAuthClient)
 
@@ -204,13 +203,11 @@
 				sites := siteResponse{}
 				_, err := srv.CallJSON(ctx, &opts, nil, &sites)
 				if err != nil {
-					log.Printf("Failed to query available sites: %v", err)
-					return
+					log.Fatalf("Failed to query available sites: %v", err)
 				}
 
 				if len(sites.Sites) == 0 {
-					log.Printf("Search for '%s' returned no results", searchTerm)
-					return
+					log.Fatalf("Search for '%s' returned no results", searchTerm)
 				} else {
 					fmt.Printf("Found %d sites, please select the one you want to use:\n", len(sites.Sites))
 					for index, site := range sites.Sites {
@@ -250,8 +247,7 @@
 				drives := drivesResponse{}
 				_, err := srv.CallJSON(ctx, &opts, nil, &drives)
 				if err != nil {
-					log.Printf("Failed to query available drives: %v", err)
-					return
+					log.Fatalf("Failed to query available drives: %v", err)
 				}
 
 				// Also call /me/drive as sometimes /me/drives doesn't return it #4068
@@ -260,8 +256,7 @@
 					meDrive := driveResource{}
 					_, err := srv.CallJSON(ctx, &opts, nil, &meDrive)
 					if err != nil {
-						log.Printf("Failed to query available drives: %v", err)
-						return
+						log.Fatalf("Failed to query available drives: %v", err)
 					}
 					found := false
 					for _, drive := range drives.Drives {
@@ -278,8 +273,7 @@
 				}
 
 				if len(drives.Drives) == 0 {
-					log.Printf("No drives found")
-					return
+					log.Fatalf("No drives found")
 				} else {
 					fmt.Printf("Found %d drives, please select the one you want to use:\n", len(drives.Drives))
 					for index, drive := range drives.Drives {
@@ -297,20 +291,13 @@
 			var rootItem api.Item
 			_, err = srv.CallJSON(ctx, &opts, nil, &rootItem)
 			if err != nil {
-				log.Printf("Failed to query root for drive %s: %v", finalDriveID, err)
-				return
+				log.Fatalf("Failed to query root for drive %s: %v", finalDriveID, err)
 			}
 
 			fmt.Printf("Found drive '%s' of type '%s', URL: %s\nIs that okay?\n", rootItem.Name, rootItem.ParentReference.DriveType, rootItem.WebURL)
 			// This does not work, YET :)
-<<<<<<< HEAD
-			if !config.ConfirmWithConfig(m, "config_drive_ok", true) {
-				log.Printf("Cancelled by user")
-				return
-=======
 			if !config.ConfirmWithConfig(ctx, m, "config_drive_ok", true) {
 				log.Fatalf("Cancelled by user")
->>>>>>> 54771e44
 			}
 
 			m.Set(configDriveID, finalDriveID)
