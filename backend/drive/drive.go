// Package drive interfaces with the Google Drive object storage system
package drive

// FIXME need to deal with some corner cases
// * multiple files with the same name
// * files can be in multiple directories
// * can have directory loops
// * files with / in name

import (
	"bytes"
	"context"
	"fmt"
	"io"
	"io/ioutil"
	"log"
	"mime"
	"net/http"
	"net/url"
	"os"
	"path"
	"sort"
	"strconv"
	"strings"
	"sync"
	"text/template"
	"time"

<<<<<<< HEAD
	"github.com/artpar/rclone/fs"
	"github.com/artpar/rclone/fs/config"
	"github.com/artpar/rclone/fs/config/configmap"
	"github.com/artpar/rclone/fs/config/configstruct"
	"github.com/artpar/rclone/fs/config/obscure"
	"github.com/artpar/rclone/fs/fserrors"
	"github.com/artpar/rclone/fs/fshttp"
	"github.com/artpar/rclone/fs/hash"
	"github.com/artpar/rclone/fs/walk"
	"github.com/artpar/rclone/lib/dircache"
	"github.com/artpar/rclone/lib/oauthutil"
	"github.com/artpar/rclone/lib/pacer"
	"github.com/artpar/rclone/lib/readers"
=======
>>>>>>> c2635e39
	"github.com/pkg/errors"
	"github.com/rclone/rclone/fs"
	"github.com/rclone/rclone/fs/config"
	"github.com/rclone/rclone/fs/config/configmap"
	"github.com/rclone/rclone/fs/config/configstruct"
	"github.com/rclone/rclone/fs/config/obscure"
	"github.com/rclone/rclone/fs/fserrors"
	"github.com/rclone/rclone/fs/fshttp"
	"github.com/rclone/rclone/fs/hash"
	"github.com/rclone/rclone/fs/walk"
	"github.com/rclone/rclone/lib/dircache"
	"github.com/rclone/rclone/lib/oauthutil"
	"github.com/rclone/rclone/lib/pacer"
	"github.com/rclone/rclone/lib/readers"
	"golang.org/x/oauth2"
	"golang.org/x/oauth2/google"
	drive_v2 "google.golang.org/api/drive/v2"
	drive "google.golang.org/api/drive/v3"
	"google.golang.org/api/googleapi"
)

// Constants
const (
	rcloneClientID              = "202264815644.apps.googleusercontent.com"
	rcloneEncryptedClientSecret = "eX8GpZTVx3vxMWVkuuBdDWmAUE6rGhTwVrvG9GhllYccSdj2-mvHVg"
	driveFolderType             = "application/vnd.google-apps.folder"
	timeFormatIn                = time.RFC3339
	timeFormatOut               = "2006-01-02T15:04:05.000000000Z07:00"
	defaultMinSleep             = fs.Duration(100 * time.Millisecond)
	defaultBurst                = 100
	defaultExportExtensions     = "docx,xlsx,pptx,svg"
	scopePrefix                 = "https://www.googleapis.com/auth/"
	defaultScope                = "drive"
	// chunkSize is the size of the chunks created during a resumable upload and should be a power of two.
	// 1<<18 is the minimum size supported by the Google uploader, and there is no maximum.
	minChunkSize     = 256 * fs.KibiByte
	defaultChunkSize = 8 * fs.MebiByte
	partialFields    = "id,name,size,md5Checksum,trashed,modifiedTime,createdTime,mimeType,parents,webViewLink"
)

// Globals
var (
	// Description of how to auth for this app
	driveConfig = &oauth2.Config{
		Scopes:       []string{scopePrefix + "drive"},
		Endpoint:     google.Endpoint,
		ClientID:     rcloneClientID,
		ClientSecret: obscure.MustReveal(rcloneEncryptedClientSecret),
		RedirectURL:  oauthutil.TitleBarRedirectURL,
	}
	_mimeTypeToExtensionDuplicates = map[string]string{
		"application/x-vnd.oasis.opendocument.presentation": ".odp",
		"application/x-vnd.oasis.opendocument.spreadsheet":  ".ods",
		"application/x-vnd.oasis.opendocument.text":         ".odt",
		"image/jpg":   ".jpg",
		"image/x-bmp": ".bmp",
		"image/x-png": ".png",
		"text/rtf":    ".rtf",
	}
	_mimeTypeToExtension = map[string]string{
		"application/epub+zip":                            ".epub",
		"application/json":                                ".json",
		"application/msword":                              ".doc",
		"application/pdf":                                 ".pdf",
		"application/rtf":                                 ".rtf",
		"application/vnd.ms-excel":                        ".xls",
		"application/vnd.oasis.opendocument.presentation": ".odp",
		"application/vnd.oasis.opendocument.spreadsheet":  ".ods",
		"application/vnd.oasis.opendocument.text":         ".odt",
		"application/vnd.openxmlformats-officedocument.presentationml.presentation": ".pptx",
		"application/vnd.openxmlformats-officedocument.spreadsheetml.sheet":         ".xlsx",
		"application/vnd.openxmlformats-officedocument.wordprocessingml.document":   ".docx",
		"application/x-msmetafile":  ".wmf",
		"application/zip":           ".zip",
		"image/bmp":                 ".bmp",
		"image/jpeg":                ".jpg",
		"image/pjpeg":               ".pjpeg",
		"image/png":                 ".png",
		"image/svg+xml":             ".svg",
		"text/csv":                  ".csv",
		"text/html":                 ".html",
		"text/plain":                ".txt",
		"text/tab-separated-values": ".tsv",
	}
	_mimeTypeToExtensionLinks = map[string]string{
		"application/x-link-desktop": ".desktop",
		"application/x-link-html":    ".link.html",
		"application/x-link-url":     ".url",
		"application/x-link-webloc":  ".webloc",
	}
	_mimeTypeCustomTransform = map[string]string{
		"application/vnd.google-apps.script+json": "application/json",
	}
	fetchFormatsOnce sync.Once                     // make sure we fetch the export/import formats only once
	_exportFormats   map[string][]string           // allowed export MIME type conversions
	_importFormats   map[string][]string           // allowed import MIME type conversions
	templatesOnce    sync.Once                     // parse link templates only once
	_linkTemplates   map[string]*template.Template // available link types
)

// Parse the scopes option returning a slice of scopes
func driveScopes(scopesString string) (scopes []string) {
	if scopesString == "" {
		scopesString = defaultScope
	}
	for _, scope := range strings.Split(scopesString, ",") {
		scope = strings.TrimSpace(scope)
		scopes = append(scopes, scopePrefix+scope)
	}
	return scopes
}

// Returns true if one of the scopes was "drive.appfolder"
func driveScopesContainsAppFolder(scopes []string) bool {
	for _, scope := range scopes {
		if scope == scopePrefix+"drive.appfolder" {
			return true
		}

	}
	return false
}

// Register with Fs
func init() {
	fs.Register(&fs.RegInfo{
		Name:        "drive",
		Description: "Google Drive",
		NewFs:       NewFs,
		Config: func(name string, m configmap.Mapper) {
			// Parse config into Options struct
			opt := new(Options)
			err := configstruct.Set(m, opt)
			if err != nil {
				fs.Errorf(nil, "Couldn't parse config into struct: %v", err)
				return
			}

			// Fill in the scopes
			driveConfig.Scopes = driveScopes(opt.Scope)
			// Set the root_folder_id if using drive.appfolder
			if driveScopesContainsAppFolder(driveConfig.Scopes) {
				m.Set("root_folder_id", "appDataFolder")
			}

			if opt.ServiceAccountFile == "" {
				err = oauthutil.Config("drive", name, m, driveConfig)
				if err != nil {
					log.Printf("Failed to configure token: %v", err)
				}
			}
			err = configTeamDrive(opt, m, name)
			if err != nil {
				log.Printf("Failed to configure team drive: %v", err)
			}
		},
		Options: []fs.Option{{
			Name: config.ConfigClientID,
			Help: "Google Application Client Id\nSetting your own is recommended.\nSee https://rclone.org/drive/#making-your-own-client-id for how to create your own.\nIf you leave this blank, it will use an internal key which is low performance.",
		}, {
			Name: config.ConfigClientSecret,
			Help: "Google Application Client Secret\nSetting your own is recommended.",
		}, {
			Name: "scope",
			Help: "Scope that rclone should use when requesting access from drive.",
			Examples: []fs.OptionExample{{
				Value: "drive",
				Help:  "Full access all files, excluding Application Data Folder.",
			}, {
				Value: "drive.readonly",
				Help:  "Read-only access to file metadata and file contents.",
			}, {
				Value: "drive.file",
				Help:  "Access to files created by rclone only.\nThese are visible in the drive website.\nFile authorization is revoked when the user deauthorizes the app.",
			}, {
				Value: "drive.appfolder",
				Help:  "Allows read and write access to the Application Data folder.\nThis is not visible in the drive website.",
			}, {
				Value: "drive.metadata.readonly",
				Help:  "Allows read-only access to file metadata but\ndoes not allow any access to read or download file content.",
			}},
		}, {
			Name: "root_folder_id",
			Help: "ID of the root folder\nLeave blank normally.\nFill in to access \"Computers\" folders. (see docs).",
		}, {
			Name: "service_account_file",
			Help: "Service Account Credentials JSON file path \nLeave blank normally.\nNeeded only if you want use SA instead of interactive login.",
		}, {
			Name:     "service_account_credentials",
			Help:     "Service Account Credentials JSON blob\nLeave blank normally.\nNeeded only if you want use SA instead of interactive login.",
			Hide:     fs.OptionHideConfigurator,
			Advanced: true,
		}, {
			Name:     "team_drive",
			Help:     "ID of the Team Drive",
			Hide:     fs.OptionHideConfigurator,
			Advanced: true,
		}, {
			Name:     "auth_owner_only",
			Default:  false,
			Help:     "Only consider files owned by the authenticated user.",
			Advanced: true,
		}, {
			Name:     "use_trash",
			Default:  true,
			Help:     "Send files to the trash instead of deleting permanently.\nDefaults to true, namely sending files to the trash.\nUse `--drive-use-trash=false` to delete files permanently instead.",
			Advanced: true,
		}, {
			Name:     "skip_gdocs",
			Default:  false,
			Help:     "Skip google documents in all listings.\nIf given, gdocs practically become invisible to rclone.",
			Advanced: true,
		}, {
			Name:    "skip_checksum_gphotos",
			Default: false,
			Help: `Skip MD5 checksum on Google photos and videos only.

Use this if you get checksum errors when transferring Google photos or
videos.

Setting this flag will cause Google photos and videos to return a
blank MD5 checksum.

Google photos are identifed by being in the "photos" space.

Corrupted checksums are caused by Google modifying the image/video but
not updating the checksum.`,
			Advanced: true,
		}, {
			Name:    "shared_with_me",
			Default: false,
			Help: `Only show files that are shared with me.

Instructs rclone to operate on your "Shared with me" folder (where
Google Drive lets you access the files and folders others have shared
with you).

This works both with the "list" (lsd, lsl, etc) and the "copy"
commands (copy, sync, etc), and with all other commands too.`,
			Advanced: true,
		}, {
			Name:     "trashed_only",
			Default:  false,
			Help:     "Only show files that are in the trash.\nThis will show trashed files in their original directory structure.",
			Advanced: true,
		}, {
			Name:     "formats",
			Default:  "",
			Help:     "Deprecated: see export_formats",
			Advanced: true,
			Hide:     fs.OptionHideConfigurator,
		}, {
			Name:     "export_formats",
			Default:  defaultExportExtensions,
			Help:     "Comma separated list of preferred formats for downloading Google docs.",
			Advanced: true,
		}, {
			Name:     "import_formats",
			Default:  "",
			Help:     "Comma separated list of preferred formats for uploading Google docs.",
			Advanced: true,
		}, {
			Name:     "allow_import_name_change",
			Default:  false,
			Help:     "Allow the filetype to change when uploading Google docs (e.g. file.doc to file.docx). This will confuse sync and reupload every time.",
			Advanced: true,
		}, {
			Name:    "use_created_date",
			Default: false,
			Help: `Use file created date instead of modified date.,

Useful when downloading data and you want the creation date used in
place of the last modified date.

**WARNING**: This flag may have some unexpected consequences.

When uploading to your drive all files will be overwritten unless they
haven't been modified since their creation. And the inverse will occur
while downloading.  This side effect can be avoided by using the
"--checksum" flag.

This feature was implemented to retain photos capture date as recorded
by google photos. You will first need to check the "Create a Google
Photos folder" option in your google drive settings. You can then copy
or move the photos locally and use the date the image was taken
(created) set as the modification date.`,
			Advanced: true,
		}, {
			Name:     "list_chunk",
			Default:  1000,
			Help:     "Size of listing chunk 100-1000. 0 to disable.",
			Advanced: true,
		}, {
			Name:     "impersonate",
			Default:  "",
			Help:     "Impersonate this user when using a service account.",
			Advanced: true,
		}, {
			Name:    "alternate_export",
			Default: false,
			Help: `Use alternate export URLs for google documents export.,

If this option is set this instructs rclone to use an alternate set of
export URLs for drive documents.  Users have reported that the
official export URLs can't export large documents, whereas these
unofficial ones can.

<<<<<<< HEAD
See rclone issue [#2243](https://github.com/artpar/rclone/issues/2243) for background,
=======
See rclone issue [#2243](https://github.com/rclone/rclone/issues/2243) for background,
>>>>>>> c2635e39
[this google drive issue](https://issuetracker.google.com/issues/36761333) and
[this helpful post](https://www.labnol.org/internet/direct-links-for-google-drive/28356/).`,
			Advanced: true,
		}, {
			Name:     "upload_cutoff",
			Default:  defaultChunkSize,
			Help:     "Cutoff for switching to chunked upload",
			Advanced: true,
		}, {
			Name:    "chunk_size",
			Default: defaultChunkSize,
			Help: `Upload chunk size. Must a power of 2 >= 256k.

Making this larger will improve performance, but note that each chunk
is buffered in memory one per transfer.

Reducing this will reduce memory usage but decrease performance.`,
			Advanced: true,
		}, {
			Name:    "acknowledge_abuse",
			Default: false,
			Help: `Set to allow files which return cannotDownloadAbusiveFile to be downloaded.

If downloading a file returns the error "This file has been identified
as malware or spam and cannot be downloaded" with the error code
"cannotDownloadAbusiveFile" then supply this flag to rclone to
indicate you acknowledge the risks of downloading the file and rclone
will download it anyway.`,
			Advanced: true,
		}, {
			Name:     "keep_revision_forever",
			Default:  false,
			Help:     "Keep new head revision of each file forever.",
			Advanced: true,
		}, {
			Name:    "size_as_quota",
			Default: false,
			Help: `Show storage quota usage for file size.

The storage used by a file is the size of the current version plus any
older versions that have been set to keep forever.`,
			Advanced: true,
		}, {
			Name:     "v2_download_min_size",
			Default:  fs.SizeSuffix(-1),
			Help:     "If Object's are greater, use drive v2 API to download.",
			Advanced: true,
		}, {
			Name:     "pacer_min_sleep",
			Default:  defaultMinSleep,
			Help:     "Minimum time to sleep between API calls.",
			Advanced: true,
		}, {
			Name:     "pacer_burst",
			Default:  defaultBurst,
			Help:     "Number of API calls to allow without sleeping.",
			Advanced: true,
		}, {
			Name:    "server_side_across_configs",
			Default: false,
			Help: `Allow server side operations (eg copy) to work across different drive configs.

This can be useful if you wish to do a server side copy between two
different Google drives.  Note that this isn't enabled by default
because it isn't easy to tell if it will work beween any two
configurations.`,
			Advanced: true,
		}},
	})

	// register duplicate MIME types first
	// this allows them to be used with mime.ExtensionsByType() but
	// mime.TypeByExtension() will return the later registered MIME type
	for _, m := range []map[string]string{
		_mimeTypeToExtensionDuplicates, _mimeTypeToExtension, _mimeTypeToExtensionLinks,
	} {
		for mimeType, extension := range m {
			if err := mime.AddExtensionType(extension, mimeType); err != nil {
				log.Fatalf("Failed to register MIME type %q: %v", mimeType, err)
			}
		}
	}
}

// Options defines the configuration for this backend
type Options struct {
	Scope                     string        `config:"scope"`
	RootFolderID              string        `config:"root_folder_id"`
	ServiceAccountFile        string        `config:"service_account_file"`
	ServiceAccountCredentials string        `config:"service_account_credentials"`
	TeamDriveID               string        `config:"team_drive"`
	AuthOwnerOnly             bool          `config:"auth_owner_only"`
	UseTrash                  bool          `config:"use_trash"`
	SkipGdocs                 bool          `config:"skip_gdocs"`
	SkipChecksumGphotos       bool          `config:"skip_checksum_gphotos"`
	SharedWithMe              bool          `config:"shared_with_me"`
	TrashedOnly               bool          `config:"trashed_only"`
	Extensions                string        `config:"formats"`
	ExportExtensions          string        `config:"export_formats"`
	ImportExtensions          string        `config:"import_formats"`
	AllowImportNameChange     bool          `config:"allow_import_name_change"`
	UseCreatedDate            bool          `config:"use_created_date"`
	ListChunk                 int64         `config:"list_chunk"`
	Impersonate               string        `config:"impersonate"`
	AlternateExport           bool          `config:"alternate_export"`
	UploadCutoff              fs.SizeSuffix `config:"upload_cutoff"`
	ChunkSize                 fs.SizeSuffix `config:"chunk_size"`
	AcknowledgeAbuse          bool          `config:"acknowledge_abuse"`
	KeepRevisionForever       bool          `config:"keep_revision_forever"`
	SizeAsQuota               bool          `config:"size_as_quota"`
	V2DownloadMinSize         fs.SizeSuffix `config:"v2_download_min_size"`
	PacerMinSleep             fs.Duration   `config:"pacer_min_sleep"`
	PacerBurst                int           `config:"pacer_burst"`
	ServerSideAcrossConfigs   bool          `config:"server_side_across_configs"`
}

// Fs represents a remote drive server
type Fs struct {
	name             string             // name of this remote
	root             string             // the path we are working on
	opt              Options            // parsed options
	features         *fs.Features       // optional features
	svc              *drive.Service     // the connection to the drive server
	v2Svc            *drive_v2.Service  // used to create download links for the v2 api
	client           *http.Client       // authorized client
	rootFolderID     string             // the id of the root folder
	dirCache         *dircache.DirCache // Map of directory path to directory id
	pacer            *fs.Pacer          // To pace the API calls
	exportExtensions []string           // preferred extensions to download docs
	importMimeTypes  []string           // MIME types to convert to docs
	isTeamDrive      bool               // true if this is a team drive
}

type baseObject struct {
	fs           *Fs    // what this object is part of
	remote       string // The remote path
	id           string // Drive Id of this object
	modifiedDate string // RFC3339 time it was last modified
	mimeType     string // The object MIME type
	bytes        int64  // size of the object
}
type documentObject struct {
	baseObject
	url              string // Download URL of this object
	documentMimeType string // the original document MIME type
	extLen           int    // The length of the added export extension
}
type linkObject struct {
	baseObject
	content []byte // The file content generated by a link template
	extLen  int    // The length of the added export extension
}

// Object describes a drive object
type Object struct {
	baseObject
	url        string // Download URL of this object
	md5sum     string // md5sum of the object
	v2Download bool   // generate v2 download link ondemand
}

// ------------------------------------------------------------

// Name of the remote (as passed into NewFs)
func (f *Fs) Name() string {
	return f.name
}

// Root of the remote (as passed into NewFs)
func (f *Fs) Root() string {
	return f.root
}

// String converts this Fs to a string
func (f *Fs) String() string {
	return fmt.Sprintf("Google drive root '%s'", f.root)
}

// Features returns the optional features of this Fs
func (f *Fs) Features() *fs.Features {
	return f.features
}

// shouldRetry determines whether a given err rates being retried
func shouldRetry(err error) (bool, error) {
	if err == nil {
		return false, nil
	}
	if fserrors.ShouldRetry(err) {
		return true, err
	}
	switch gerr := err.(type) {
	case *googleapi.Error:
		if gerr.Code >= 500 && gerr.Code < 600 {
			// All 5xx errors should be retried
			return true, err
		}
		if len(gerr.Errors) > 0 {
			reason := gerr.Errors[0].Reason
			if reason == "rateLimitExceeded" || reason == "userRateLimitExceeded" {
				return true, err
			}
		}
	}
	return false, err
}

// parseParse parses a drive 'url'
func parseDrivePath(path string) (root string, err error) {
	root = strings.Trim(path, "/")
	return
}

// User function to process a File item from list
//
// Should return true to finish processing
type listFn func(*drive.File) bool

func containsString(slice []string, s string) bool {
	for _, e := range slice {
		if e == s {
			return true
		}
	}
	return false
}

// Lists the directory required calling the user function on each item found
//
// If the user fn ever returns true then it early exits with found = true
//
// Search params: https://developers.google.com/drive/search-parameters
func (f *Fs) list(ctx context.Context, dirIDs []string, title string, directoriesOnly, filesOnly, includeAll bool, fn listFn) (found bool, err error) {
	var query []string
	if !includeAll {
		q := "trashed=" + strconv.FormatBool(f.opt.TrashedOnly)
		if f.opt.TrashedOnly {
			q = fmt.Sprintf("(mimeType='%s' or %s)", driveFolderType, q)
		}
		query = append(query, q)
	}
	// Search with sharedWithMe will always return things listed in "Shared With Me" (without any parents)
	// We must not filter with parent when we try list "ROOT" with drive-shared-with-me
	// If we need to list file inside those shared folders, we must search it without sharedWithMe
	parentsQuery := bytes.NewBufferString("(")
	for _, dirID := range dirIDs {
		if dirID == "" {
			continue
		}
		if parentsQuery.Len() > 1 {
			_, _ = parentsQuery.WriteString(" or ")
		}
		if f.opt.SharedWithMe && dirID == f.rootFolderID {
			_, _ = parentsQuery.WriteString("sharedWithMe=true")
		} else {
			_, _ = fmt.Fprintf(parentsQuery, "'%s' in parents", dirID)
		}
	}
	if parentsQuery.Len() > 1 {
		_ = parentsQuery.WriteByte(')')
		query = append(query, parentsQuery.String())
	}
	var stems []string
	if title != "" {
		// Escaping the backslash isn't documented but seems to work
		searchTitle := strings.Replace(title, `\`, `\\`, -1)
		searchTitle = strings.Replace(searchTitle, `'`, `\'`, -1)
		// Convert ／ to / for search
		searchTitle = strings.Replace(searchTitle, "／", "/", -1)

		var titleQuery bytes.Buffer
		_, _ = fmt.Fprintf(&titleQuery, "(name='%s'", searchTitle)
		if !directoriesOnly && !f.opt.SkipGdocs {
			// If the search title has an extension that is in the export extensions add a search
			// for the filename without the extension.
			// Assume that export extensions don't contain escape sequences.
			for _, ext := range f.exportExtensions {
				if strings.HasSuffix(searchTitle, ext) {
					stems = append(stems, title[:len(title)-len(ext)])
					_, _ = fmt.Fprintf(&titleQuery, " or name='%s'", searchTitle[:len(searchTitle)-len(ext)])
				}
			}
		}
		_ = titleQuery.WriteByte(')')
		query = append(query, titleQuery.String())
	}
	if directoriesOnly {
		query = append(query, fmt.Sprintf("mimeType='%s'", driveFolderType))
	}
	if filesOnly {
		query = append(query, fmt.Sprintf("mimeType!='%s'", driveFolderType))
	}
	list := f.svc.Files.List()
	if len(query) > 0 {
		list.Q(strings.Join(query, " and "))
		// fmt.Printf("list Query = %q\n", query)
	}
	if f.opt.ListChunk > 0 {
		list.PageSize(f.opt.ListChunk)
	}
	if f.isTeamDrive {
		list.TeamDriveId(f.opt.TeamDriveID)
		list.SupportsTeamDrives(true)
		list.IncludeTeamDriveItems(true)
		list.Corpora("teamDrive")
	}
	// If using appDataFolder then need to add Spaces
	if f.rootFolderID == "appDataFolder" {
		list.Spaces("appDataFolder")
	}

	var fields = partialFields

	if f.opt.AuthOwnerOnly {
		fields += ",owners"
	}
	if f.opt.SkipChecksumGphotos {
		fields += ",spaces"
	}
	if f.opt.SizeAsQuota {
		fields += ",quotaBytesUsed"
	}

	fields = fmt.Sprintf("files(%s),nextPageToken", fields)

OUTER:
	for {
		var files *drive.FileList
		err = f.pacer.Call(func() (bool, error) {
			files, err = list.Fields(googleapi.Field(fields)).Do()
			return shouldRetry(err)
		})
		if err != nil {
			return false, errors.Wrap(err, "couldn't list directory")
		}
		for _, item := range files.Files {
			// Convert / to ／ for listing purposes
			item.Name = strings.Replace(item.Name, "/", "／", -1)
			// Check the case of items is correct since
			// the `=` operator is case insensitive.

			if title != "" && title != item.Name {
				found := false
				for _, stem := range stems {
					if stem == item.Name {
						found = true
						break
					}
				}
				if !found {
					continue
				}
				_, exportName, _, _ := f.findExportFormat(item)
				if exportName == "" || exportName != title {
					continue
				}
			}
			if fn(item) {
				found = true
				break OUTER
			}
		}
		if files.NextPageToken == "" {
			break
		}
		list.PageToken(files.NextPageToken)
	}
	return
}

// Returns true of x is a power of 2 or zero
func isPowerOfTwo(x int64) bool {
	switch {
	case x == 0:
		return true
	case x < 0:
		return false
	default:
		return (x & (x - 1)) == 0
	}
}

// add a charset parameter to all text/* MIME types
func fixMimeType(mimeTypeIn string) string {
	if mimeTypeIn == "" {
		return ""
	}
	mediaType, param, err := mime.ParseMediaType(mimeTypeIn)
	if err != nil {
		return mimeTypeIn
	}
	mimeTypeOut := mimeTypeIn
	if strings.HasPrefix(mediaType, "text/") && param["charset"] == "" {
		param["charset"] = "utf-8"
		mimeTypeOut = mime.FormatMediaType(mediaType, param)
	}
	if mimeTypeOut == "" {
		panic(errors.Errorf("unable to fix MIME type %q", mimeTypeIn))
	}
	return mimeTypeOut
}
func fixMimeTypeMap(in map[string][]string) (out map[string][]string) {
	out = make(map[string][]string, len(in))
	for k, v := range in {
		for i, mt := range v {
			v[i] = fixMimeType(mt)
		}
		out[fixMimeType(k)] = v
	}
	return out
}
func isInternalMimeType(mimeType string) bool {
	return strings.HasPrefix(mimeType, "application/vnd.google-apps.")
}
func isLinkMimeType(mimeType string) bool {
	return strings.HasPrefix(mimeType, "application/x-link-")
}

// parseExtensions parses a list of comma separated extensions
// into a list of unique extensions with leading "." and a list of associated MIME types
func parseExtensions(extensionsIn ...string) (extensions, mimeTypes []string, err error) {
	for _, extensionText := range extensionsIn {
		for _, extension := range strings.Split(extensionText, ",") {
			extension = strings.ToLower(strings.TrimSpace(extension))
			if extension == "" {
				continue
			}
			if len(extension) > 0 && extension[0] != '.' {
				extension = "." + extension
			}
			mt := mime.TypeByExtension(extension)
			if mt == "" {
				return extensions, mimeTypes, errors.Errorf("couldn't find MIME type for extension %q", extension)
			}
			if !containsString(extensions, extension) {
				extensions = append(extensions, extension)
				mimeTypes = append(mimeTypes, mt)
			}
		}
	}
	return
}

// Figure out if the user wants to use a team drive
func configTeamDrive(opt *Options, m configmap.Mapper, name string) error {
	// Stop if we are running non-interactive config
	if fs.Config.AutoConfirm {
		return nil
	}
	if opt.TeamDriveID == "" {
		fmt.Printf("Configure this as a team drive?\n")
	} else {
		fmt.Printf("Change current team drive ID %q?\n", opt.TeamDriveID)
	}
	if !config.Confirm() {
		return nil
	}
	client, err := createOAuthClient(opt, name, m)
	if err != nil {
		return errors.Wrap(err, "config team drive failed to create oauth client")
	}
	svc, err := drive.New(client)
	if err != nil {
		return errors.Wrap(err, "config team drive failed to make drive client")
	}
	fmt.Printf("Fetching team drive list...\n")
	var driveIDs, driveNames []string
	listTeamDrives := svc.Teamdrives.List().PageSize(100)
	listFailed := false
	for {
		var teamDrives *drive.TeamDriveList
		err = newPacer(opt).Call(func() (bool, error) {
			teamDrives, err = listTeamDrives.Do()
			return shouldRetry(err)
		})
		if err != nil {
			fmt.Printf("Listing team drives failed: %v\n", err)
			listFailed = true
			break
		}
		for _, drive := range teamDrives.TeamDrives {
			driveIDs = append(driveIDs, drive.Id)
			driveNames = append(driveNames, drive.Name)
		}
		if teamDrives.NextPageToken == "" {
			break
		}
		listTeamDrives.PageToken(teamDrives.NextPageToken)
	}
	var driveID string
	if !listFailed && len(driveIDs) == 0 {
		fmt.Printf("No team drives found in your account")
	} else {
		driveID = config.Choose("Enter a Team Drive ID", driveIDs, driveNames, true)
	}
	m.Set("team_drive", driveID)
	opt.TeamDriveID = driveID
	return nil
}

// newPacer makes a pacer configured for drive
func newPacer(opt *Options) *fs.Pacer {
	return fs.NewPacer(pacer.NewGoogleDrive(pacer.MinSleep(opt.PacerMinSleep), pacer.Burst(opt.PacerBurst)))
}

func getServiceAccountClient(opt *Options, credentialsData []byte) (*http.Client, error) {
	scopes := driveScopes(opt.Scope)
	conf, err := google.JWTConfigFromJSON(credentialsData, scopes...)
	if err != nil {
		return nil, errors.Wrap(err, "error processing credentials")
	}
	if opt.Impersonate != "" {
		conf.Subject = opt.Impersonate
	}
	ctxWithSpecialClient := oauthutil.Context(fshttp.NewClient(fs.Config))
	return oauth2.NewClient(ctxWithSpecialClient, conf.TokenSource(ctxWithSpecialClient)), nil
}

func createOAuthClient(opt *Options, name string, m configmap.Mapper) (*http.Client, error) {
	var oAuthClient *http.Client
	var err error

	// try loading service account credentials from env variable, then from a file
	if len(opt.ServiceAccountCredentials) == 0 && opt.ServiceAccountFile != "" {
		loadedCreds, err := ioutil.ReadFile(os.ExpandEnv(opt.ServiceAccountFile))
		if err != nil {
			return nil, errors.Wrap(err, "error opening service account credentials file")
		}
		opt.ServiceAccountCredentials = string(loadedCreds)
	}
	if opt.ServiceAccountCredentials != "" {
		oAuthClient, err = getServiceAccountClient(opt, []byte(opt.ServiceAccountCredentials))
		if err != nil {
			return nil, errors.Wrap(err, "failed to create oauth client from service account")
		}
	} else {
		oAuthClient, _, err = oauthutil.NewClient(name, m, driveConfig)
		if err != nil {
			return nil, errors.Wrap(err, "failed to create oauth client")
		}
	}

	return oAuthClient, nil
}

func checkUploadChunkSize(cs fs.SizeSuffix) error {
	if !isPowerOfTwo(int64(cs)) {
		return errors.Errorf("%v isn't a power of two", cs)
	}
	if cs < minChunkSize {
		return errors.Errorf("%s is less than %s", cs, minChunkSize)
	}
	return nil
}

func (f *Fs) setUploadChunkSize(cs fs.SizeSuffix) (old fs.SizeSuffix, err error) {
	err = checkUploadChunkSize(cs)
	if err == nil {
		old, f.opt.ChunkSize = f.opt.ChunkSize, cs
	}
	return
}

func checkUploadCutoff(cs fs.SizeSuffix) error {
	return nil
}

func (f *Fs) setUploadCutoff(cs fs.SizeSuffix) (old fs.SizeSuffix, err error) {
	err = checkUploadCutoff(cs)
	if err == nil {
		old, f.opt.UploadCutoff = f.opt.UploadCutoff, cs
	}
	return
}

// NewFs constructs an Fs from the path, container:path
func NewFs(name, path string, m configmap.Mapper) (fs.Fs, error) {
	ctx := context.Background()
	// Parse config into Options struct
	opt := new(Options)
	err := configstruct.Set(m, opt)
	if err != nil {
		return nil, err
	}
	err = checkUploadCutoff(opt.UploadCutoff)
	if err != nil {
		return nil, errors.Wrap(err, "drive: upload cutoff")
	}
	err = checkUploadChunkSize(opt.ChunkSize)
	if err != nil {
		return nil, errors.Wrap(err, "drive: chunk size")
	}

	oAuthClient, err := createOAuthClient(opt, name, m)
	if err != nil {
		return nil, errors.Wrap(err, "drive: failed when making oauth client")
	}

	root, err := parseDrivePath(path)
	if err != nil {
		return nil, err
	}

	f := &Fs{
		name:  name,
		root:  root,
		opt:   *opt,
		pacer: newPacer(opt),
	}
	f.isTeamDrive = opt.TeamDriveID != ""
	f.features = (&fs.Features{
		DuplicateFiles:          true,
		ReadMimeType:            true,
		WriteMimeType:           true,
		CanHaveEmptyDirectories: true,
		ServerSideAcrossConfigs: opt.ServerSideAcrossConfigs,
	}).Fill(f)

	// Create a new authorized Drive client.
	f.client = oAuthClient
	f.svc, err = drive.New(f.client)
	if err != nil {
		return nil, errors.Wrap(err, "couldn't create Drive client")
	}

	if f.opt.V2DownloadMinSize >= 0 {
		f.v2Svc, err = drive_v2.New(f.client)
		if err != nil {
			return nil, errors.Wrap(err, "couldn't create Drive v2 client")
		}
	}

	// set root folder for a team drive or query the user root folder
	if f.isTeamDrive {
		f.rootFolderID = f.opt.TeamDriveID
	} else {
		f.rootFolderID = "root"
	}

	// override root folder if set in the config
	if opt.RootFolderID != "" {
		f.rootFolderID = opt.RootFolderID
	}

	f.dirCache = dircache.New(root, f.rootFolderID, f)

	// Parse extensions
	if opt.Extensions != "" {
		if opt.ExportExtensions != defaultExportExtensions {
			return nil, errors.New("only one of 'formats' and 'export_formats' can be specified")
		}
		opt.Extensions, opt.ExportExtensions = "", opt.Extensions
	}
	f.exportExtensions, _, err = parseExtensions(opt.ExportExtensions, defaultExportExtensions)
	if err != nil {
		return nil, err
	}

	_, f.importMimeTypes, err = parseExtensions(opt.ImportExtensions)
	if err != nil {
		return nil, err
	}

	// Find the current root
	err = f.dirCache.FindRoot(ctx, false)
	if err != nil {
		// Assume it is a file
		newRoot, remote := dircache.SplitPath(root)
		tempF := *f
		tempF.dirCache = dircache.New(newRoot, f.rootFolderID, &tempF)
		tempF.root = newRoot
		// Make new Fs which is the parent
		err = tempF.dirCache.FindRoot(ctx, false)
		if err != nil {
			// No root so return old f
			return f, nil
		}
		_, err := tempF.NewObject(ctx, remote)
		if err != nil {
			// unable to list folder so return old f
			return f, nil
		}
		// XXX: update the old f here instead of returning tempF, since
		// `features` were already filled with functions having *f as a receiver.
<<<<<<< HEAD
		// See https://github.com/artpar/rclone/issues/2182
=======
		// See https://github.com/rclone/rclone/issues/2182
>>>>>>> c2635e39
		f.dirCache = tempF.dirCache
		f.root = tempF.root
		return f, fs.ErrorIsFile
	}
	// fmt.Printf("Root id %s", f.dirCache.RootID())
	return f, nil
}

func (f *Fs) newBaseObject(remote string, info *drive.File) baseObject {
	modifiedDate := info.ModifiedTime
	if f.opt.UseCreatedDate {
		modifiedDate = info.CreatedTime
	}
	size := info.Size
	if f.opt.SizeAsQuota {
		size = info.QuotaBytesUsed
	}
	return baseObject{
		fs:           f,
		remote:       remote,
		id:           info.Id,
		modifiedDate: modifiedDate,
		mimeType:     info.MimeType,
		bytes:        size,
	}
}

// newRegularObject creates a fs.Object for a normal drive.File
func (f *Fs) newRegularObject(remote string, info *drive.File) fs.Object {
	// wipe checksum if SkipChecksumGphotos and file is type Photo or Video
	if f.opt.SkipChecksumGphotos {
		for _, space := range info.Spaces {
			if space == "photos" {
				info.Md5Checksum = ""
				break
			}
		}
	}
	return &Object{
		baseObject: f.newBaseObject(remote, info),
		url:        fmt.Sprintf("%sfiles/%s?alt=media", f.svc.BasePath, info.Id),
		md5sum:     strings.ToLower(info.Md5Checksum),
		v2Download: f.opt.V2DownloadMinSize != -1 && info.Size >= int64(f.opt.V2DownloadMinSize),
	}
}

// newDocumentObject creates a fs.Object for a google docs drive.File
func (f *Fs) newDocumentObject(remote string, info *drive.File, extension, exportMimeType string) (fs.Object, error) {
	mediaType, _, err := mime.ParseMediaType(exportMimeType)
	if err != nil {
		return nil, err
	}
	url := fmt.Sprintf("%sfiles/%s/export?mimeType=%s", f.svc.BasePath, info.Id, url.QueryEscape(mediaType))
	if f.opt.AlternateExport {
		switch info.MimeType {
		case "application/vnd.google-apps.drawing":
			url = fmt.Sprintf("https://docs.google.com/drawings/d/%s/export/%s", info.Id, extension[1:])
		case "application/vnd.google-apps.document":
			url = fmt.Sprintf("https://docs.google.com/document/d/%s/export?format=%s", info.Id, extension[1:])
		case "application/vnd.google-apps.spreadsheet":
			url = fmt.Sprintf("https://docs.google.com/spreadsheets/d/%s/export?format=%s", info.Id, extension[1:])
		case "application/vnd.google-apps.presentation":
			url = fmt.Sprintf("https://docs.google.com/presentation/d/%s/export/%s", info.Id, extension[1:])
		}
	}
	baseObject := f.newBaseObject(remote+extension, info)
	baseObject.bytes = -1
	baseObject.mimeType = exportMimeType
	return &documentObject{
		baseObject:       baseObject,
		url:              url,
		documentMimeType: info.MimeType,
		extLen:           len(extension),
	}, nil
}

// newLinkObject creates a fs.Object that represents a link a google docs drive.File
func (f *Fs) newLinkObject(remote string, info *drive.File, extension, exportMimeType string) (fs.Object, error) {
	t := linkTemplate(exportMimeType)
	if t == nil {
		return nil, errors.Errorf("unsupported link type %s", exportMimeType)
	}
	var buf bytes.Buffer
	err := t.Execute(&buf, struct {
		URL, Title string
	}{
		info.WebViewLink, info.Name,
	})
	if err != nil {
		return nil, errors.Wrap(err, "executing template failed")
	}

	baseObject := f.newBaseObject(remote+extension, info)
	baseObject.bytes = int64(buf.Len())
	baseObject.mimeType = exportMimeType
	return &linkObject{
		baseObject: baseObject,
		content:    buf.Bytes(),
		extLen:     len(extension),
	}, nil
}

// newObjectWithInfo creates a fs.Object for any drive.File
//
// When the drive.File cannot be represented as a fs.Object it will return (nil, nil).
func (f *Fs) newObjectWithInfo(remote string, info *drive.File) (fs.Object, error) {
	// If item has MD5 sum or a length it is a file stored on drive
	if info.Md5Checksum != "" || info.Size > 0 {
		return f.newRegularObject(remote, info), nil
	}

	extension, exportName, exportMimeType, isDocument := f.findExportFormat(info)
	return f.newObjectWithExportInfo(remote, info, extension, exportName, exportMimeType, isDocument)
}

// newObjectWithExportInfo creates a fs.Object for any drive.File and the result of findExportFormat
//
// When the drive.File cannot be represented as a fs.Object it will return (nil, nil).
func (f *Fs) newObjectWithExportInfo(
	remote string, info *drive.File,
	extension, exportName, exportMimeType string, isDocument bool) (fs.Object, error) {
	switch {
	case info.Md5Checksum != "" || info.Size > 0:
		// If item has MD5 sum or a length it is a file stored on drive
		return f.newRegularObject(remote, info), nil
	case f.opt.SkipGdocs:
		fs.Debugf(remote, "Skipping google document type %q", info.MimeType)
		return nil, nil
	default:
		// If item MimeType is in the ExportFormats then it is a google doc
		if !isDocument {
			fs.Debugf(remote, "Ignoring unknown document type %q", info.MimeType)
			return nil, nil
		}
		if extension == "" {
			fs.Debugf(remote, "No export formats found for %q", info.MimeType)
			return nil, nil
		}
		if isLinkMimeType(exportMimeType) {
			return f.newLinkObject(remote, info, extension, exportMimeType)
		}
		return f.newDocumentObject(remote, info, extension, exportMimeType)
	}
}

// NewObject finds the Object at remote.  If it can't be found
// it returns the error fs.ErrorObjectNotFound.
func (f *Fs) NewObject(ctx context.Context, remote string) (fs.Object, error) {
	info, extension, exportName, exportMimeType, isDocument, err := f.getRemoteInfoWithExport(ctx, remote)
	if err != nil {
		return nil, err
	}

	remote = remote[:len(remote)-len(extension)]
	obj, err := f.newObjectWithExportInfo(remote, info, extension, exportName, exportMimeType, isDocument)
	switch {
	case err != nil:
		return nil, err
	case obj == nil:
		return nil, fs.ErrorObjectNotFound
	default:
		return obj, nil
	}
}

// FindLeaf finds a directory of name leaf in the folder with ID pathID
func (f *Fs) FindLeaf(ctx context.Context, pathID, leaf string) (pathIDOut string, found bool, err error) {
	// Find the leaf in pathID
	found, err = f.list(ctx, []string{pathID}, leaf, true, false, false, func(item *drive.File) bool {
		if !f.opt.SkipGdocs {
			_, exportName, _, isDocument := f.findExportFormat(item)
			if exportName == leaf {
				pathIDOut = item.Id
				return true
			}
			if isDocument {
				return false
			}
		}
		if item.Name == leaf {
			pathIDOut = item.Id
			return true
		}
		return false
	})
	return pathIDOut, found, err
}

// CreateDir makes a directory with pathID as parent and name leaf
func (f *Fs) CreateDir(ctx context.Context, pathID, leaf string) (newID string, err error) {
	// fmt.Println("Making", path)
	// Define the metadata for the directory we are going to create.
	createInfo := &drive.File{
		Name:        leaf,
		Description: leaf,
		MimeType:    driveFolderType,
		Parents:     []string{pathID},
	}
	var info *drive.File
	err = f.pacer.Call(func() (bool, error) {
		info, err = f.svc.Files.Create(createInfo).
			Fields("id").
			SupportsTeamDrives(f.isTeamDrive).
			Do()
		return shouldRetry(err)
	})
	if err != nil {
		return "", err
	}
	return info.Id, nil
}

// isAuthOwned checks if any of the item owners is the authenticated owner
func isAuthOwned(item *drive.File) bool {
	for _, owner := range item.Owners {
		if owner.Me {
			return true
		}
	}
	return false
}

// linkTemplate returns the Template for a MIME type or nil if the
// MIME type does not represent a link
func linkTemplate(mt string) *template.Template {
	templatesOnce.Do(func() {
		_linkTemplates = map[string]*template.Template{
			"application/x-link-desktop": template.Must(
				template.New("application/x-link-desktop").Parse(desktopTemplate)),
			"application/x-link-html": template.Must(
				template.New("application/x-link-html").Parse(htmlTemplate)),
			"application/x-link-url": template.Must(
				template.New("application/x-link-url").Parse(urlTemplate)),
			"application/x-link-webloc": template.Must(
				template.New("application/x-link-webloc").Parse(weblocTemplate)),
		}
	})
	return _linkTemplates[mt]
}
func (f *Fs) fetchFormats() {
	fetchFormatsOnce.Do(func() {
		var about *drive.About
		var err error
		err = f.pacer.Call(func() (bool, error) {
			about, err = f.svc.About.Get().
				Fields("exportFormats,importFormats").
				Do()
			return shouldRetry(err)
		})
		if err != nil {
			fs.Errorf(f, "Failed to get Drive exportFormats and importFormats: %v", err)
			_exportFormats = map[string][]string{}
			_importFormats = map[string][]string{}
			return
		}
		_exportFormats = fixMimeTypeMap(about.ExportFormats)
		_importFormats = fixMimeTypeMap(about.ImportFormats)
	})
}

// exportFormats returns the export formats from drive, fetching them
// if necessary.
//
// if the fetch fails then it will not export any drive formats
func (f *Fs) exportFormats() map[string][]string {
	f.fetchFormats()
	return _exportFormats
}

// importFormats returns the import formats from drive, fetching them
// if necessary.
//
// if the fetch fails then it will not import any drive formats
func (f *Fs) importFormats() map[string][]string {
	f.fetchFormats()
	return _importFormats
}

// findExportFormatByMimeType works out the optimum export settings
// for the given MIME type.
//
// Look through the exportExtensions and find the first format that can be
// converted.  If none found then return ("", "", false)
func (f *Fs) findExportFormatByMimeType(itemMimeType string) (
	extension, mimeType string, isDocument bool) {
	exportMimeTypes, isDocument := f.exportFormats()[itemMimeType]
	if isDocument {
		for _, _extension := range f.exportExtensions {
			_mimeType := mime.TypeByExtension(_extension)
			if isLinkMimeType(_mimeType) {
				return _extension, _mimeType, true
			}
			for _, emt := range exportMimeTypes {
				if emt == _mimeType {
					return _extension, emt, true
				}
				if _mimeType == _mimeTypeCustomTransform[emt] {
					return _extension, emt, true
				}
			}
		}
	}

	// else return empty
	return "", "", isDocument
}

// findExportFormatByMimeType works out the optimum export settings
// for the given drive.File.
//
// Look through the exportExtensions and find the first format that can be
// converted.  If none found then return ("", "", "", false)
func (f *Fs) findExportFormat(item *drive.File) (extension, filename, mimeType string, isDocument bool) {
	extension, mimeType, isDocument = f.findExportFormatByMimeType(item.MimeType)
	if extension != "" {
		filename = item.Name + extension
	}
	return
}

// findImportFormat finds the matching upload MIME type for a file
// If the given MIME type is in importMimeTypes, the matching upload
// MIME type is returned
//
// When no match is found "" is returned.
func (f *Fs) findImportFormat(mimeType string) string {
	mimeType = fixMimeType(mimeType)
	ifs := f.importFormats()
	for _, mt := range f.importMimeTypes {
		if mt == mimeType {
			importMimeTypes := ifs[mimeType]
			if l := len(importMimeTypes); l > 0 {
				if l > 1 {
					fs.Infof(f, "found %d import formats for %q: %q", l, mimeType, importMimeTypes)
				}
				return importMimeTypes[0]
			}
		}
	}
	return ""
}

// List the objects and directories in dir into entries.  The
// entries can be returned in any order but should be for a
// complete directory.
//
// dir should be "" to list the root, and should not have
// trailing slashes.
//
// This should return ErrDirNotFound if the directory isn't
// found.
func (f *Fs) List(ctx context.Context, dir string) (entries fs.DirEntries, err error) {
	err = f.dirCache.FindRoot(ctx, false)
	if err != nil {
		return nil, err
	}
	directoryID, err := f.dirCache.FindDir(ctx, dir, false)
	if err != nil {
		return nil, err
	}

	var iErr error
	_, err = f.list(ctx, []string{directoryID}, "", false, false, false, func(item *drive.File) bool {
		entry, err := f.itemToDirEntry(path.Join(dir, item.Name), item)
		if err != nil {
			iErr = err
			return true
		}
		if entry != nil {
			entries = append(entries, entry)
		}
		return false
	})
	if err != nil {
		return nil, err
	}
	if iErr != nil {
		return nil, iErr
	}
	return entries, nil
}

// listREntry is a task to be executed by a litRRunner
type listREntry struct {
	id, path string
}

// listRSlices is a helper struct to sort two slices at once
type listRSlices struct {
	dirs  []string
	paths []string
}

func (s listRSlices) Sort() {
	sort.Sort(s)
}

func (s listRSlices) Len() int {
	return len(s.dirs)
}

func (s listRSlices) Swap(i, j int) {
	s.dirs[i], s.dirs[j] = s.dirs[j], s.dirs[i]
	s.paths[i], s.paths[j] = s.paths[j], s.paths[i]
}

func (s listRSlices) Less(i, j int) bool {
	return s.dirs[i] < s.dirs[j]
}

// listRRunner will read dirIDs from the in channel, perform the file listing an call cb with each DirEntry.
//
// In each cycle it will read up to grouping entries from the in channel without blocking.
// If an error occurs it will be send to the out channel and then return. Once the in channel is closed,
// nil is send to the out channel and the function returns.
func (f *Fs) listRRunner(ctx context.Context, wg *sync.WaitGroup, in <-chan listREntry, out chan<- error, cb func(fs.DirEntry) error, grouping int) {
	var dirs []string
	var paths []string

	for dir := range in {
		dirs = append(dirs[:0], dir.id)
		paths = append(paths[:0], dir.path)
	waitloop:
		for i := 1; i < grouping; i++ {
			select {
			case d, ok := <-in:
				if !ok {
					break waitloop
				}
				dirs = append(dirs, d.id)
				paths = append(paths, d.path)
			default:
			}
		}
		listRSlices{dirs, paths}.Sort()
		var iErr error
		_, err := f.list(ctx, dirs, "", false, false, false, func(item *drive.File) bool {
			for _, parent := range item.Parents {
				// only handle parents that are in the requested dirs list
				i := sort.SearchStrings(dirs, parent)
				if i == len(dirs) || dirs[i] != parent {
					continue
				}
				remote := path.Join(paths[i], item.Name)
				entry, err := f.itemToDirEntry(remote, item)
				if err != nil {
					iErr = err
					return true
				}

				err = cb(entry)
				if err != nil {
					iErr = err
					return true
				}
			}
			return false
		})
		for range dirs {
			wg.Done()
		}

		if iErr != nil {
			out <- iErr
			return
		}

		if err != nil {
			out <- err
			return
		}
	}
	out <- nil
}

// ListR lists the objects and directories of the Fs starting
// from dir recursively into out.
//
// dir should be "" to start from the root, and should not
// have trailing slashes.
//
// This should return ErrDirNotFound if the directory isn't
// found.
//
// It should call callback for each tranche of entries read.
// These need not be returned in any particular order.  If
// callback returns an error then the listing will stop
// immediately.
//
// Don't implement this unless you have a more efficient way
// of listing recursively that doing a directory traversal.
func (f *Fs) ListR(ctx context.Context, dir string, callback fs.ListRCallback) (err error) {
	const (
		grouping    = 50
		inputBuffer = 1000
	)

	err = f.dirCache.FindRoot(ctx, false)
	if err != nil {
		return err
	}
	directoryID, err := f.dirCache.FindDir(ctx, dir, false)
	if err != nil {
		return err
	}
	if directoryID == "root" {
		var info *drive.File
		err = f.pacer.CallNoRetry(func() (bool, error) {
			info, err = f.svc.Files.Get("root").
				Fields("id").
				SupportsTeamDrives(f.isTeamDrive).
				Do()
			return shouldRetry(err)
		})
		if err != nil {
			return err
		}
		directoryID = info.Id
	}

	mu := sync.Mutex{} // protects in and overflow
	wg := sync.WaitGroup{}
	in := make(chan listREntry, inputBuffer)
	out := make(chan error, fs.Config.Checkers)
	list := walk.NewListRHelper(callback)
	overflow := []listREntry{}

	cb := func(entry fs.DirEntry) error {
		mu.Lock()
		defer mu.Unlock()
		if d, isDir := entry.(*fs.Dir); isDir && in != nil {
			select {
			case in <- listREntry{d.ID(), d.Remote()}:
				wg.Add(1)
			default:
				overflow = append(overflow, listREntry{d.ID(), d.Remote()})
			}
		}
		return list.Add(entry)
	}

	wg.Add(1)
	in <- listREntry{directoryID, dir}

	for i := 0; i < fs.Config.Checkers; i++ {
		go f.listRRunner(ctx, &wg, in, out, cb, grouping)
	}
	go func() {
		// wait until the all directories are processed
		wg.Wait()
		// if the input channel overflowed add the collected entries to the channel now
		for len(overflow) > 0 {
			mu.Lock()
			l := len(overflow)
			// only fill half of the channel to prevent entries beeing put into overflow again
			if l > inputBuffer/2 {
				l = inputBuffer / 2
			}
			wg.Add(l)
			for _, d := range overflow[:l] {
				in <- d
			}
			overflow = overflow[l:]
			mu.Unlock()

			// wait again for the completion of all directories
			wg.Wait()
		}
		mu.Lock()
		if in != nil {
			// notify all workers to exit
			close(in)
			in = nil
		}
		mu.Unlock()
	}()
	// wait until the all workers to finish
	for i := 0; i < fs.Config.Checkers; i++ {
		e := <-out
		mu.Lock()
		// if one worker returns an error early, close the input so all other workers exit
		if e != nil && in != nil {
			err = e
			close(in)
			in = nil
		}
		mu.Unlock()
	}

	close(out)
	if err != nil {
		return err
	}

	return list.Flush()
}

// itemToDirEntry converts a drive.File to a fs.DirEntry.
// When the drive.File cannot be represented as a fs.DirEntry
// (nil, nil) is returned.
func (f *Fs) itemToDirEntry(remote string, item *drive.File) (fs.DirEntry, error) {
	switch {
	case item.MimeType == driveFolderType:
		// cache the directory ID for later lookups
		f.dirCache.Put(remote, item.Id)
		when, _ := time.Parse(timeFormatIn, item.ModifiedTime)
		d := fs.NewDir(remote, when).SetID(item.Id)
		return d, nil
	case f.opt.AuthOwnerOnly && !isAuthOwned(item):
		// ignore object
	default:
		return f.newObjectWithInfo(remote, item)
	}
	return nil, nil
}

// Creates a drive.File info from the parameters passed in.
//
// Used to create new objects
func (f *Fs) createFileInfo(ctx context.Context, remote string, modTime time.Time) (*drive.File, error) {
	leaf, directoryID, err := f.dirCache.FindRootAndPath(ctx, remote, true)
	if err != nil {
		return nil, err
	}

	// Define the metadata for the file we are going to create.
	createInfo := &drive.File{
		Name:         leaf,
		Description:  leaf,
		Parents:      []string{directoryID},
		ModifiedTime: modTime.Format(timeFormatOut),
	}
	return createInfo, nil
}

// Put the object
//
// Copy the reader in to the new object which is returned
//
// The new object may have been created if an error is returned
func (f *Fs) Put(ctx context.Context, in io.Reader, src fs.ObjectInfo, options ...fs.OpenOption) (fs.Object, error) {
	exisitingObj, err := f.NewObject(ctx, src.Remote())
	switch err {
	case nil:
		return exisitingObj, exisitingObj.Update(ctx, in, src, options...)
	case fs.ErrorObjectNotFound:
		// Not found so create it
		return f.PutUnchecked(ctx, in, src, options...)
	default:
		return nil, err
	}
}

// PutStream uploads to the remote path with the modTime given of indeterminate size
func (f *Fs) PutStream(ctx context.Context, in io.Reader, src fs.ObjectInfo, options ...fs.OpenOption) (fs.Object, error) {
	return f.Put(ctx, in, src, options...)
}

// PutUnchecked uploads the object
//
// This will create a duplicate if we upload a new file without
// checking to see if there is one already - use Put() for that.
func (f *Fs) PutUnchecked(ctx context.Context, in io.Reader, src fs.ObjectInfo, options ...fs.OpenOption) (fs.Object, error) {
	remote := src.Remote()
	size := src.Size()
	modTime := src.ModTime(ctx)
	srcMimeType := fs.MimeTypeFromName(remote)
	srcExt := path.Ext(remote)
	exportExt := ""
	importMimeType := ""

	if f.importMimeTypes != nil && !f.opt.SkipGdocs {
		importMimeType = f.findImportFormat(srcMimeType)

		if isInternalMimeType(importMimeType) {
			remote = remote[:len(remote)-len(srcExt)]

			exportExt, _, _ = f.findExportFormatByMimeType(importMimeType)
			if exportExt == "" {
				return nil, errors.Errorf("No export format found for %q", importMimeType)
			}
			if exportExt != srcExt && !f.opt.AllowImportNameChange {
				return nil, errors.Errorf("Can't convert %q to a document with a different export filetype (%q)", srcExt, exportExt)
			}
		}
	}

	createInfo, err := f.createFileInfo(ctx, remote, modTime)
	if err != nil {
		return nil, err
	}
	if importMimeType != "" {
		createInfo.MimeType = importMimeType
	} else {
		createInfo.MimeType = fs.MimeTypeFromName(remote)
	}

	var info *drive.File
	if size == 0 || size < int64(f.opt.UploadCutoff) {
		// Make the API request to upload metadata and file data.
		// Don't retry, return a retry error instead
		err = f.pacer.CallNoRetry(func() (bool, error) {
			info, err = f.svc.Files.Create(createInfo).
				Media(in, googleapi.ContentType(srcMimeType)).
				Fields(partialFields).
				SupportsTeamDrives(f.isTeamDrive).
				KeepRevisionForever(f.opt.KeepRevisionForever).
				Do()
			return shouldRetry(err)
		})
		if err != nil {
			return nil, err
		}
	} else {
		// Upload the file in chunks
		info, err = f.Upload(in, size, srcMimeType, "", remote, createInfo)
		if err != nil {
			return nil, err
		}
	}
	return f.newObjectWithInfo(remote, info)
}

// MergeDirs merges the contents of all the directories passed
// in into the first one and rmdirs the other directories.
func (f *Fs) MergeDirs(ctx context.Context, dirs []fs.Directory) error {
	if len(dirs) < 2 {
		return nil
	}
	dstDir := dirs[0]
	for _, srcDir := range dirs[1:] {
		// list the the objects
		infos := []*drive.File{}
		_, err := f.list(ctx, []string{srcDir.ID()}, "", false, false, true, func(info *drive.File) bool {
			infos = append(infos, info)
			return false
		})
		if err != nil {
			return errors.Wrapf(err, "MergeDirs list failed on %v", srcDir)
		}
		// move them into place
		for _, info := range infos {
			fs.Infof(srcDir, "merging %q", info.Name)
			// Move the file into the destination
			err = f.pacer.Call(func() (bool, error) {
				_, err = f.svc.Files.Update(info.Id, nil).
					RemoveParents(srcDir.ID()).
					AddParents(dstDir.ID()).
					Fields("").
					SupportsTeamDrives(f.isTeamDrive).
					Do()
				return shouldRetry(err)
			})
			if err != nil {
				return errors.Wrapf(err, "MergeDirs move failed on %q in %v", info.Name, srcDir)
			}
		}
		// rmdir (into trash) the now empty source directory
		fs.Infof(srcDir, "removing empty directory")
		err = f.rmdir(ctx, srcDir.ID(), true)
		if err != nil {
			return errors.Wrapf(err, "MergeDirs move failed to rmdir %q", srcDir)
		}
	}
	return nil
}

// Mkdir creates the container if it doesn't exist
func (f *Fs) Mkdir(ctx context.Context, dir string) error {
	err := f.dirCache.FindRoot(ctx, true)
	if err != nil {
		return err
	}
	if dir != "" {
		_, err = f.dirCache.FindDir(ctx, dir, true)
	}
	return err
}

// Rmdir deletes a directory unconditionally by ID
func (f *Fs) rmdir(ctx context.Context, directoryID string, useTrash bool) error {
	return f.pacer.Call(func() (bool, error) {
		var err error
		if useTrash {
			info := drive.File{
				Trashed: true,
			}
			_, err = f.svc.Files.Update(directoryID, &info).
				Fields("").
				SupportsTeamDrives(f.isTeamDrive).
				Do()
		} else {
			err = f.svc.Files.Delete(directoryID).
				Fields("").
				SupportsTeamDrives(f.isTeamDrive).
				Do()
		}
		return shouldRetry(err)
	})
}

// Rmdir deletes a directory
//
// Returns an error if it isn't empty
func (f *Fs) Rmdir(ctx context.Context, dir string) error {
	root := path.Join(f.root, dir)
	dc := f.dirCache
	directoryID, err := dc.FindDir(ctx, dir, false)
	if err != nil {
		return err
	}
	var trashedFiles = false
	found, err := f.list(ctx, []string{directoryID}, "", false, false, true, func(item *drive.File) bool {
		if !item.Trashed {
			fs.Debugf(dir, "Rmdir: contains file: %q", item.Name)
			return true
		}
		fs.Debugf(dir, "Rmdir: contains trashed file: %q", item.Name)
		trashedFiles = true
		return false
	})
	if err != nil {
		return err
	}
	if found {
		return errors.Errorf("directory not empty")
	}
	if root != "" {
		// trash the directory if it had trashed files
		// in or the user wants to trash, otherwise
		// delete it.
		err = f.rmdir(ctx, directoryID, trashedFiles || f.opt.UseTrash)
		if err != nil {
			return err
		}
	}
	f.dirCache.FlushDir(dir)
	if err != nil {
		return err
	}
	return nil
}

// Precision of the object storage system
func (f *Fs) Precision() time.Duration {
	return time.Millisecond
}

// Copy src to this remote using server side copy operations.
//
// This is stored with the remote path given
//
// It returns the destination Object and a possible error
//
// Will only be called if src.Fs().Name() == f.Name()
//
// If it isn't possible then return fs.ErrorCantCopy
func (f *Fs) Copy(ctx context.Context, src fs.Object, remote string) (fs.Object, error) {
	var srcObj *baseObject
	ext := ""
	switch src := src.(type) {
	case *Object:
		srcObj = &src.baseObject
	case *documentObject:
		srcObj, ext = &src.baseObject, src.ext()
	case *linkObject:
		srcObj, ext = &src.baseObject, src.ext()
	default:
		fs.Debugf(src, "Can't copy - not same remote type")
		return nil, fs.ErrorCantCopy
	}

	if ext != "" {
		if !strings.HasSuffix(remote, ext) {
			fs.Debugf(src, "Can't copy - not same document type")
			return nil, fs.ErrorCantCopy
		}
		remote = remote[:len(remote)-len(ext)]
	}

	// Look to see if there is an existing object
	existingObject, _ := f.NewObject(ctx, remote)

	createInfo, err := f.createFileInfo(ctx, remote, src.ModTime(ctx))
	if err != nil {
		return nil, err
	}

	supportTeamDrives, err := f.ShouldSupportTeamDrives(src)
	if err != nil {
		return nil, err
	}

	var info *drive.File
	err = f.pacer.Call(func() (bool, error) {
		info, err = f.svc.Files.Copy(srcObj.id, createInfo).
			Fields(partialFields).
			SupportsTeamDrives(supportTeamDrives).
			KeepRevisionForever(f.opt.KeepRevisionForever).
			Do()
		return shouldRetry(err)
	})
	if err != nil {
		return nil, err
	}
	newObject, err := f.newObjectWithInfo(remote, info)
	if err != nil {
		return nil, err
	}
	if existingObject != nil {
		err = existingObject.Remove(ctx)
		if err != nil {
			fs.Errorf(existingObject, "Failed to remove existing object after copy: %v", err)
		}
	}
	return newObject, nil
}

// Purge deletes all the files and the container
//
// Optional interface: Only implement this if you have a way of
// deleting all the files quicker than just running Remove() on the
// result of List()
func (f *Fs) Purge(ctx context.Context) error {
	if f.root == "" {
		return errors.New("can't purge root directory")
	}
	err := f.dirCache.FindRoot(ctx, false)
	if err != nil {
		return err
	}
	err = f.pacer.Call(func() (bool, error) {
		if f.opt.UseTrash {
			info := drive.File{
				Trashed: true,
			}
			_, err = f.svc.Files.Update(f.dirCache.RootID(), &info).
				Fields("").
				SupportsTeamDrives(f.isTeamDrive).
				Do()
		} else {
			err = f.svc.Files.Delete(f.dirCache.RootID()).
				Fields("").
				SupportsTeamDrives(f.isTeamDrive).
				Do()
		}
		return shouldRetry(err)
	})
	f.dirCache.ResetRoot()
	if err != nil {
		return err
	}
	return nil
}

// CleanUp empties the trash
func (f *Fs) CleanUp(ctx context.Context) error {
	err := f.pacer.Call(func() (bool, error) {
		err := f.svc.Files.EmptyTrash().Do()
		return shouldRetry(err)
	})

	if err != nil {
		return err
	}
	return nil
}

// About gets quota information
func (f *Fs) About(ctx context.Context) (*fs.Usage, error) {
	if f.isTeamDrive {
		// Teamdrives don't appear to have a usage API so just return empty
		return &fs.Usage{}, nil
	}
	var about *drive.About
	var err error
	err = f.pacer.Call(func() (bool, error) {
		about, err = f.svc.About.Get().Fields("storageQuota").Do()
		return shouldRetry(err)
	})
	if err != nil {
		return nil, errors.Wrap(err, "failed to get Drive storageQuota")
	}
	q := about.StorageQuota
	usage := &fs.Usage{
		Used:    fs.NewUsageValue(q.UsageInDrive),           // bytes in use
		Trashed: fs.NewUsageValue(q.UsageInDriveTrash),      // bytes in trash
		Other:   fs.NewUsageValue(q.Usage - q.UsageInDrive), // other usage eg gmail in drive
	}
	if q.Limit > 0 {
		usage.Total = fs.NewUsageValue(q.Limit)          // quota of bytes that can be used
		usage.Free = fs.NewUsageValue(q.Limit - q.Usage) // bytes which can be uploaded before reaching the quota
	}
	return usage, nil
}

// Move src to this remote using server side move operations.
//
// This is stored with the remote path given
//
// It returns the destination Object and a possible error
//
// Will only be called if src.Fs().Name() == f.Name()
//
// If it isn't possible then return fs.ErrorCantMove
func (f *Fs) Move(ctx context.Context, src fs.Object, remote string) (fs.Object, error) {
	var srcObj *baseObject
	ext := ""
	switch src := src.(type) {
	case *Object:
		srcObj = &src.baseObject
	case *documentObject:
		srcObj, ext = &src.baseObject, src.ext()
	case *linkObject:
		srcObj, ext = &src.baseObject, src.ext()
	default:
		fs.Debugf(src, "Can't move - not same remote type")
		return nil, fs.ErrorCantMove
	}

	if ext != "" {
		if !strings.HasSuffix(remote, ext) {
			fs.Debugf(src, "Can't move - not same document type")
			return nil, fs.ErrorCantMove
		}
		remote = remote[:len(remote)-len(ext)]
	}

	_, srcParentID, err := srcObj.fs.dirCache.FindPath(ctx, src.Remote(), false)
	if err != nil {
		return nil, err
	}

	// Temporary Object under construction
	dstInfo, err := f.createFileInfo(ctx, remote, src.ModTime(ctx))
	if err != nil {
		return nil, err
	}
	dstParents := strings.Join(dstInfo.Parents, ",")
	dstInfo.Parents = nil

	supportTeamDrives, err := f.ShouldSupportTeamDrives(src)
	if err != nil {
		return nil, err
	}

	// Do the move
	var info *drive.File
	err = f.pacer.Call(func() (bool, error) {
		info, err = f.svc.Files.Update(srcObj.id, dstInfo).
			RemoveParents(srcParentID).
			AddParents(dstParents).
			Fields(partialFields).
			SupportsTeamDrives(supportTeamDrives).
			Do()
		return shouldRetry(err)
	})
	if err != nil {
		return nil, err
	}

	return f.newObjectWithInfo(remote, info)
}

// ShouldSupportTeamDrives returns the request should support TeamDrives
func (f *Fs) ShouldSupportTeamDrives(src fs.Object) (bool, error) {
	srcIsTeamDrive := false
	if srcFs, ok := src.Fs().(*Fs); ok {
		srcIsTeamDrive = srcFs.isTeamDrive
	}

	if f.isTeamDrive {
		return true, nil
	}

	return srcIsTeamDrive, nil
}

// PublicLink adds a "readable by anyone with link" permission on the given file or folder.
func (f *Fs) PublicLink(ctx context.Context, remote string) (link string, err error) {
	id, err := f.dirCache.FindDir(ctx, remote, false)
	if err == nil {
		fs.Debugf(f, "attempting to share directory '%s'", remote)
	} else {
		fs.Debugf(f, "attempting to share single file '%s'", remote)
		o, err := f.NewObject(ctx, remote)
		if err != nil {
			return "", err
		}
		id = o.(fs.IDer).ID()
	}

	permission := &drive.Permission{
		AllowFileDiscovery: false,
		Role:               "reader",
		Type:               "anyone",
	}

	err = f.pacer.Call(func() (bool, error) {
		// TODO: On TeamDrives this might fail if lacking permissions to change ACLs.
		// Need to either check `canShare` attribute on the object or see if a sufficient permission is already present.
		_, err = f.svc.Permissions.Create(id, permission).
			Fields("").
			SupportsTeamDrives(f.isTeamDrive).
			Do()
		return shouldRetry(err)
	})
	if err != nil {
		return "", err
	}
	return fmt.Sprintf("https://drive.google.com/open?id=%s", id), nil
}

// DirMove moves src, srcRemote to this remote at dstRemote
// using server side move operations.
//
// Will only be called if src.Fs().Name() == f.Name()
//
// If it isn't possible then return fs.ErrorCantDirMove
//
// If destination exists then return fs.ErrorDirExists
func (f *Fs) DirMove(ctx context.Context, src fs.Fs, srcRemote, dstRemote string) error {
	srcFs, ok := src.(*Fs)
	if !ok {
		fs.Debugf(srcFs, "Can't move directory - not same remote type")
		return fs.ErrorCantDirMove
	}
	srcPath := path.Join(srcFs.root, srcRemote)
	dstPath := path.Join(f.root, dstRemote)

	// Refuse to move to or from the root
	if srcPath == "" || dstPath == "" {
		fs.Debugf(src, "DirMove error: Can't move root")
		return errors.New("can't move root directory")
	}

	// find the root src directory
	err := srcFs.dirCache.FindRoot(ctx, false)
	if err != nil {
		return err
	}

	// find the root dst directory
	if dstRemote != "" {
		err = f.dirCache.FindRoot(ctx, true)
		if err != nil {
			return err
		}
	} else {
		if f.dirCache.FoundRoot() {
			return fs.ErrorDirExists
		}
	}

	// Find ID of dst parent, creating subdirs if necessary
	var leaf, dstDirectoryID string
	findPath := dstRemote
	if dstRemote == "" {
		findPath = f.root
	}
	leaf, dstDirectoryID, err = f.dirCache.FindPath(ctx, findPath, true)
	if err != nil {
		return err
	}

	// Check destination does not exist
	if dstRemote != "" {
		_, err = f.dirCache.FindDir(ctx, dstRemote, false)
		if err == fs.ErrorDirNotFound {
			// OK
		} else if err != nil {
			return err
		} else {
			return fs.ErrorDirExists
		}
	}

	// Find ID of src parent
	var srcDirectoryID string
	if srcRemote == "" {
		srcDirectoryID, err = srcFs.dirCache.RootParentID()
	} else {
		_, srcDirectoryID, err = srcFs.dirCache.FindPath(ctx, srcRemote, false)
	}
	if err != nil {
		return err
	}

	// Find ID of src
	srcID, err := srcFs.dirCache.FindDir(ctx, srcRemote, false)
	if err != nil {
		return err
	}

	// Do the move
	patch := drive.File{
		Name: leaf,
	}
	err = f.pacer.Call(func() (bool, error) {
		_, err = f.svc.Files.Update(srcID, &patch).
			RemoveParents(srcDirectoryID).
			AddParents(dstDirectoryID).
			Fields("").
			SupportsTeamDrives(f.isTeamDrive).
			Do()
		return shouldRetry(err)
	})
	if err != nil {
		return err
	}
	srcFs.dirCache.FlushDir(srcRemote)
	return nil
}

// ChangeNotify calls the passed function with a path that has had changes.
// If the implementation uses polling, it should adhere to the given interval.
//
// Automatically restarts itself in case of unexpected behavior of the remote.
//
// Close the returned channel to stop being notified.
func (f *Fs) ChangeNotify(ctx context.Context, notifyFunc func(string, fs.EntryType), pollIntervalChan <-chan time.Duration) {
	go func() {
		// get the StartPageToken early so all changes from now on get processed
		startPageToken, err := f.changeNotifyStartPageToken()
		if err != nil {
			fs.Infof(f, "Failed to get StartPageToken: %s", err)
		}
		var ticker *time.Ticker
		var tickerC <-chan time.Time
		for {
			select {
			case pollInterval, ok := <-pollIntervalChan:
				if !ok {
					if ticker != nil {
						ticker.Stop()
					}
					return
				}
				if ticker != nil {
					ticker.Stop()
					ticker, tickerC = nil, nil
				}
				if pollInterval != 0 {
					ticker = time.NewTicker(pollInterval)
					tickerC = ticker.C
				}
			case <-tickerC:
				if startPageToken == "" {
					startPageToken, err = f.changeNotifyStartPageToken()
					if err != nil {
						fs.Infof(f, "Failed to get StartPageToken: %s", err)
						continue
					}
				}
				fs.Debugf(f, "Checking for changes on remote")
				startPageToken, err = f.changeNotifyRunner(notifyFunc, startPageToken)
				if err != nil {
					fs.Infof(f, "Change notify listener failure: %s", err)
				}
			}
		}
	}()
}
func (f *Fs) changeNotifyStartPageToken() (pageToken string, err error) {
	var startPageToken *drive.StartPageToken
	err = f.pacer.Call(func() (bool, error) {
		startPageToken, err = f.svc.Changes.GetStartPageToken().
			SupportsTeamDrives(f.isTeamDrive).
			Do()
		return shouldRetry(err)
	})
	if err != nil {
		return
	}
	return startPageToken.StartPageToken, nil
}

func (f *Fs) changeNotifyRunner(notifyFunc func(string, fs.EntryType), startPageToken string) (newStartPageToken string, err error) {
	pageToken := startPageToken
	for {
		var changeList *drive.ChangeList

		err = f.pacer.Call(func() (bool, error) {
			changesCall := f.svc.Changes.List(pageToken).
				Fields("nextPageToken,newStartPageToken,changes(fileId,file(name,parents,mimeType))")
			if f.opt.ListChunk > 0 {
				changesCall.PageSize(f.opt.ListChunk)
			}
			if f.isTeamDrive {
				changesCall.TeamDriveId(f.opt.TeamDriveID)
				changesCall.SupportsTeamDrives(true)
				changesCall.IncludeTeamDriveItems(true)
			}
			changeList, err = changesCall.Do()
			return shouldRetry(err)
		})
		if err != nil {
			return
		}

		type entryType struct {
			path      string
			entryType fs.EntryType
		}
		var pathsToClear []entryType
		for _, change := range changeList.Changes {
			// find the previous path
			if path, ok := f.dirCache.GetInv(change.FileId); ok {
				if change.File != nil && change.File.MimeType != driveFolderType {
					pathsToClear = append(pathsToClear, entryType{path: path, entryType: fs.EntryObject})
				} else {
					pathsToClear = append(pathsToClear, entryType{path: path, entryType: fs.EntryDirectory})
				}
			}

			// find the new path
			if change.File != nil {
				changeType := fs.EntryDirectory
				if change.File.MimeType != driveFolderType {
					changeType = fs.EntryObject
				}

				// translate the parent dir of this object
				if len(change.File.Parents) > 0 {
					for _, parent := range change.File.Parents {
						if parentPath, ok := f.dirCache.GetInv(parent); ok {
							// and append the drive file name to compute the full file name
							newPath := path.Join(parentPath, change.File.Name)
							// this will now clear the actual file too
							pathsToClear = append(pathsToClear, entryType{path: newPath, entryType: changeType})
						}
					}
				} else { // a true root object that is changed
					pathsToClear = append(pathsToClear, entryType{path: change.File.Name, entryType: changeType})
				}
			}
		}

		visitedPaths := make(map[string]struct{})
		for _, entry := range pathsToClear {
			if _, ok := visitedPaths[entry.path]; ok {
				continue
			}
			visitedPaths[entry.path] = struct{}{}
			notifyFunc(entry.path, entry.entryType)
		}

		switch {
		case changeList.NewStartPageToken != "":
			return changeList.NewStartPageToken, nil
		case changeList.NextPageToken != "":
			pageToken = changeList.NextPageToken
		default:
			return
		}
	}
}

// DirCacheFlush resets the directory cache - used in testing as an
// optional interface
func (f *Fs) DirCacheFlush() {
	f.dirCache.ResetRoot()
}

// Hashes returns the supported hash sets.
func (f *Fs) Hashes() hash.Set {
	return hash.Set(hash.MD5)
}

// ------------------------------------------------------------

// Fs returns the parent Fs
func (o *baseObject) Fs() fs.Info {
	return o.fs
}

// Return a string version
func (o *baseObject) String() string {
	return o.remote
}

// Return a string version
func (o *Object) String() string {
	if o == nil {
		return "<nil>"
	}
	return o.remote
}

// Remote returns the remote path
func (o *baseObject) Remote() string {
	return o.remote
}

// Hash returns the Md5sum of an object returning a lowercase hex string
func (o *Object) Hash(ctx context.Context, t hash.Type) (string, error) {
	if t != hash.MD5 {
		return "", hash.ErrUnsupported
	}
	return o.md5sum, nil
}
func (o *baseObject) Hash(ctx context.Context, t hash.Type) (string, error) {
	if t != hash.MD5 {
		return "", hash.ErrUnsupported
	}
	return "", nil
}

// Size returns the size of an object in bytes
func (o *baseObject) Size() int64 {
	return o.bytes
}

// getRemoteInfo returns a drive.File for the remote
func (f *Fs) getRemoteInfo(ctx context.Context, remote string) (info *drive.File, err error) {
	info, _, _, _, _, err = f.getRemoteInfoWithExport(ctx, remote)
	return
}

// getRemoteInfoWithExport returns a drive.File and the export settings for the remote
func (f *Fs) getRemoteInfoWithExport(ctx context.Context, remote string) (
	info *drive.File, extension, exportName, exportMimeType string, isDocument bool, err error) {
	leaf, directoryID, err := f.dirCache.FindRootAndPath(ctx, remote, false)
	if err != nil {
		if err == fs.ErrorDirNotFound {
			return nil, "", "", "", false, fs.ErrorObjectNotFound
		}
		return nil, "", "", "", false, err
	}

	found, err := f.list(ctx, []string{directoryID}, leaf, false, true, false, func(item *drive.File) bool {
		if !f.opt.SkipGdocs {
			extension, exportName, exportMimeType, isDocument = f.findExportFormat(item)
			if exportName == leaf {
				info = item
				return true
			}
			if isDocument {
				return false
			}
		}
		if item.Name == leaf {
			info = item
			return true
		}
		return false
	})
	if err != nil {
		return nil, "", "", "", false, err
	}
	if !found {
		return nil, "", "", "", false, fs.ErrorObjectNotFound
	}
	return
}

// ModTime returns the modification time of the object
//
//
// It attempts to read the objects mtime and if that isn't present the
// LastModified returned in the http headers
func (o *baseObject) ModTime(ctx context.Context) time.Time {
	modTime, err := time.Parse(timeFormatIn, o.modifiedDate)
	if err != nil {
		fs.Debugf(o, "Failed to read mtime from object: %v", err)
		return time.Now()
	}
	return modTime
}

// SetModTime sets the modification time of the drive fs object
func (o *baseObject) SetModTime(ctx context.Context, modTime time.Time) error {
	// New metadata
	updateInfo := &drive.File{
		ModifiedTime: modTime.Format(timeFormatOut),
	}
	// Set modified date
	var info *drive.File
	err := o.fs.pacer.Call(func() (bool, error) {
		var err error
		info, err = o.fs.svc.Files.Update(o.id, updateInfo).
			Fields(partialFields).
			SupportsTeamDrives(o.fs.isTeamDrive).
			Do()
		return shouldRetry(err)
	})
	if err != nil {
		return err
	}
	// Update info from read data
	o.modifiedDate = info.ModifiedTime
	return nil
}

// Storable returns a boolean as to whether this object is storable
func (o *baseObject) Storable() bool {
	return true
}

// httpResponse gets an http.Response object for the object
// using the url and method passed in
func (o *baseObject) httpResponse(url, method string, options []fs.OpenOption) (req *http.Request, res *http.Response, err error) {
	if url == "" {
		return nil, nil, errors.New("forbidden to download - check sharing permission")
	}
	req, err = http.NewRequest(method, url, nil)
	if err != nil {
		return req, nil, err
	}
	fs.OpenOptionAddHTTPHeaders(req.Header, options)
	if o.bytes == 0 {
		// Don't supply range requests for 0 length objects as they always fail
		delete(req.Header, "Range")
	}
	err = o.fs.pacer.Call(func() (bool, error) {
		res, err = o.fs.client.Do(req)
		if err == nil {
			err = googleapi.CheckResponse(res)
			if err != nil {
				_ = res.Body.Close() // ignore error
			}
		}
		return shouldRetry(err)
	})
	if err != nil {
		return req, nil, err
	}
	return req, res, nil
}

// openDocumentFile represents an documentObject open for reading.
// Updates the object size after read successfully.
type openDocumentFile struct {
	o       *documentObject // Object we are reading for
	in      io.ReadCloser   // reading from here
	bytes   int64           // number of bytes read on this connection
	eof     bool            // whether we have read end of file
	errored bool            // whether we have encountered an error during reading
}

// Read bytes from the object - see io.Reader
func (file *openDocumentFile) Read(p []byte) (n int, err error) {
	n, err = file.in.Read(p)
	file.bytes += int64(n)
	if err != nil && err != io.EOF {
		file.errored = true
	}
	if err == io.EOF {
		file.eof = true
	}
	return
}

// Close the object and update bytes read
func (file *openDocumentFile) Close() (err error) {
	// If end of file, update bytes read
	if file.eof && !file.errored {
		fs.Debugf(file.o, "Updating size of doc after download to %v", file.bytes)
		file.o.bytes = file.bytes
	}
	return file.in.Close()
}

// Check it satisfies the interfaces
var _ io.ReadCloser = (*openDocumentFile)(nil)

// Checks to see if err is a googleapi.Error with of type what
func isGoogleError(err error, what string) bool {
	if gerr, ok := err.(*googleapi.Error); ok {
		for _, error := range gerr.Errors {
			if error.Reason == what {
				return true
			}
		}
	}
	return false
}

// open a url for reading
func (o *baseObject) open(url string, options ...fs.OpenOption) (in io.ReadCloser, err error) {
	_, res, err := o.httpResponse(url, "GET", options)
	if err != nil {
		if isGoogleError(err, "cannotDownloadAbusiveFile") {
			if o.fs.opt.AcknowledgeAbuse {
				// Retry acknowledging abuse
				if strings.ContainsRune(url, '?') {
					url += "&"
				} else {
					url += "?"
				}
				url += "acknowledgeAbuse=true"
				_, res, err = o.httpResponse(url, "GET", options)
			} else {
				err = errors.Wrap(err, "Use the --drive-acknowledge-abuse flag to download this file")
			}
		}
		if err != nil {
			return nil, errors.Wrap(err, "open file failed")
		}
	}
	return res.Body, nil
}

// Open an object for read
func (o *Object) Open(ctx context.Context, options ...fs.OpenOption) (in io.ReadCloser, err error) {
	if o.v2Download {
		var v2File *drive_v2.File
		err = o.fs.pacer.Call(func() (bool, error) {
			v2File, err = o.fs.v2Svc.Files.Get(o.id).
				Fields("downloadUrl").
				SupportsTeamDrives(o.fs.isTeamDrive).
				Do()
			return shouldRetry(err)
		})
		if err == nil {
			fs.Debugf(o, "Using v2 download: %v", v2File.DownloadUrl)
			o.url = v2File.DownloadUrl
			o.v2Download = false
		}
	}
	return o.baseObject.open(o.url, options...)
}
func (o *documentObject) Open(ctx context.Context, options ...fs.OpenOption) (in io.ReadCloser, err error) {
	// Update the size with what we are reading as it can change from
	// the HEAD in the listing to this GET. This stops rclone marking
	// the transfer as corrupted.
	var offset, end int64 = 0, -1
	var newOptions = options[:0]
	for _, o := range options {
		// Note that Range requests don't work on Google docs:
		// https://developers.google.com/drive/v3/web/manage-downloads#partial_download
		// So do a subset of them manually
		switch x := o.(type) {
		case *fs.RangeOption:
			offset, end = x.Start, x.End
		case *fs.SeekOption:
			offset, end = x.Offset, -1
		default:
			newOptions = append(newOptions, o)
		}
	}
	options = newOptions
	if offset != 0 {
		return nil, errors.New("partial downloads are not supported while exporting Google Documents")
	}
	in, err = o.baseObject.open(o.url, options...)
	if in != nil {
		in = &openDocumentFile{o: o, in: in}
	}
	if end >= 0 {
		in = readers.NewLimitedReadCloser(in, end-offset+1)
	}
	return
}
func (o *linkObject) Open(ctx context.Context, options ...fs.OpenOption) (in io.ReadCloser, err error) {
	var offset, limit int64 = 0, -1
	var data = o.content
	for _, option := range options {
		switch x := option.(type) {
		case *fs.SeekOption:
			offset = x.Offset
		case *fs.RangeOption:
			offset, limit = x.Decode(int64(len(data)))
		default:
			if option.Mandatory() {
				fs.Logf(o, "Unsupported mandatory option: %v", option)
			}
		}
	}
	if l := int64(len(data)); offset > l {
		offset = l
	}
	data = data[offset:]
	if limit != -1 && limit < int64(len(data)) {
		data = data[:limit]
	}

	return ioutil.NopCloser(bytes.NewReader(data)), nil
}

func (o *baseObject) update(updateInfo *drive.File, uploadMimeType string, in io.Reader,
	src fs.ObjectInfo) (info *drive.File, err error) {
	// Make the API request to upload metadata and file data.
	size := src.Size()
	if size == 0 || size < int64(o.fs.opt.UploadCutoff) {
		// Don't retry, return a retry error instead
		err = o.fs.pacer.CallNoRetry(func() (bool, error) {
			info, err = o.fs.svc.Files.Update(o.id, updateInfo).
				Media(in, googleapi.ContentType(uploadMimeType)).
				Fields(partialFields).
				SupportsTeamDrives(o.fs.isTeamDrive).
				KeepRevisionForever(o.fs.opt.KeepRevisionForever).
				Do()
			return shouldRetry(err)
		})
		return
	}
	// Upload the file in chunks
	return o.fs.Upload(in, size, uploadMimeType, o.id, o.remote, updateInfo)
}

// Update the already existing object
//
// Copy the reader into the object updating modTime and size
//
// The new object may have been created if an error is returned
func (o *Object) Update(ctx context.Context, in io.Reader, src fs.ObjectInfo, options ...fs.OpenOption) error {
	srcMimeType := fs.MimeType(ctx, src)
	updateInfo := &drive.File{
		MimeType:     srcMimeType,
		ModifiedTime: src.ModTime(ctx).Format(timeFormatOut),
	}
	info, err := o.baseObject.update(updateInfo, srcMimeType, in, src)
	if err != nil {
		return err
	}
	newO, err := o.fs.newObjectWithInfo(src.Remote(), info)
	if err != nil {
		return err
	}
	switch newO := newO.(type) {
	case *Object:
		*o = *newO
	default:
		return errors.New("object type changed by update")
	}

	return nil
}
func (o *documentObject) Update(ctx context.Context, in io.Reader, src fs.ObjectInfo, options ...fs.OpenOption) error {
	srcMimeType := fs.MimeType(ctx, src)
	importMimeType := ""
	updateInfo := &drive.File{
		MimeType:     srcMimeType,
		ModifiedTime: src.ModTime(ctx).Format(timeFormatOut),
	}

	if o.fs.importMimeTypes == nil || o.fs.opt.SkipGdocs {
		return errors.Errorf("can't update google document type without --drive-import-formats")
	}
	importMimeType = o.fs.findImportFormat(updateInfo.MimeType)
	if importMimeType == "" {
		return errors.Errorf("no import format found for %q", srcMimeType)
	}
	if importMimeType != o.documentMimeType {
		return errors.Errorf("can't change google document type (o: %q, src: %q, import: %q)", o.documentMimeType, srcMimeType, importMimeType)
	}
	updateInfo.MimeType = importMimeType

	info, err := o.baseObject.update(updateInfo, srcMimeType, in, src)
	if err != nil {
		return err
	}

	remote := src.Remote()
	remote = remote[:len(remote)-o.extLen]

	newO, err := o.fs.newObjectWithInfo(remote, info)
	if err != nil {
		return err
	}
	switch newO := newO.(type) {
	case *documentObject:
		*o = *newO
	default:
		return errors.New("object type changed by update")
	}

	return nil
}

func (o *linkObject) Update(ctx context.Context, in io.Reader, src fs.ObjectInfo, options ...fs.OpenOption) error {
	return errors.New("cannot update link files")
}

// Remove an object
func (o *baseObject) Remove(ctx context.Context) error {
	var err error
	err = o.fs.pacer.Call(func() (bool, error) {
		if o.fs.opt.UseTrash {
			info := drive.File{
				Trashed: true,
			}
			_, err = o.fs.svc.Files.Update(o.id, &info).
				Fields("").
				SupportsTeamDrives(o.fs.isTeamDrive).
				Do()
		} else {
			err = o.fs.svc.Files.Delete(o.id).
				Fields("").
				SupportsTeamDrives(o.fs.isTeamDrive).
				Do()
		}
		return shouldRetry(err)
	})
	return err
}

// MimeType of an Object if known, "" otherwise
func (o *baseObject) MimeType(ctx context.Context) string {
	return o.mimeType
}

// ID returns the ID of the Object if known, or "" if not
func (o *baseObject) ID() string {
	return o.id
}

func (o *documentObject) ext() string {
	return o.baseObject.remote[len(o.baseObject.remote)-o.extLen:]
}
func (o *linkObject) ext() string {
	return o.baseObject.remote[len(o.baseObject.remote)-o.extLen:]
}

// templates for document link files
const (
	urlTemplate = `[InternetShortcut]{{"\r"}}
URL={{ .URL }}{{"\r"}}
`
	weblocTemplate = `<?xml version="1.0" encoding="UTF-8"?>
<!DOCTYPE plist PUBLIC "-//Apple//DTD PLIST 1.0//EN" "http://www.apple.com/DTDs/PropertyList-1.0.dtd">
<plist version="1.0">
  <dict>
    <key>URL</key>
    <string>{{ .URL }}</string>
  </dict>
</plist>
`
	desktopTemplate = `[Desktop Entry]
Encoding=UTF-8
Name={{ .Title }}
URL={{ .URL }}
Icon=text-html
Type=Link
`
	htmlTemplate = `<html>
<head>
  <meta http-equiv="refresh" content="0; url={{ .URL }}" />
  <title>{{ .Title }}</title>
</head>
<body>
  Loading <a href="{{ .URL }}">{{ .Title }}</a>
</body>
</html>
`
)

// Check the interfaces are satisfied
var (
	_ fs.Fs              = (*Fs)(nil)
	_ fs.Purger          = (*Fs)(nil)
	_ fs.CleanUpper      = (*Fs)(nil)
	_ fs.PutStreamer     = (*Fs)(nil)
	_ fs.Copier          = (*Fs)(nil)
	_ fs.Mover           = (*Fs)(nil)
	_ fs.DirMover        = (*Fs)(nil)
	_ fs.DirCacheFlusher = (*Fs)(nil)
	_ fs.ChangeNotifier  = (*Fs)(nil)
	_ fs.PutUncheckeder  = (*Fs)(nil)
	_ fs.PublicLinker    = (*Fs)(nil)
	_ fs.ListRer         = (*Fs)(nil)
	_ fs.MergeDirser     = (*Fs)(nil)
	_ fs.Abouter         = (*Fs)(nil)
	_ fs.Object          = (*Object)(nil)
	_ fs.MimeTyper       = (*Object)(nil)
	_ fs.IDer            = (*Object)(nil)
	_ fs.Object          = (*documentObject)(nil)
	_ fs.MimeTyper       = (*documentObject)(nil)
	_ fs.IDer            = (*documentObject)(nil)
	_ fs.Object          = (*linkObject)(nil)
	_ fs.MimeTyper       = (*linkObject)(nil)
	_ fs.IDer            = (*linkObject)(nil)
)<|MERGE_RESOLUTION|>--- conflicted
+++ resolved
@@ -26,22 +26,6 @@
 	"text/template"
 	"time"
 
-<<<<<<< HEAD
-	"github.com/artpar/rclone/fs"
-	"github.com/artpar/rclone/fs/config"
-	"github.com/artpar/rclone/fs/config/configmap"
-	"github.com/artpar/rclone/fs/config/configstruct"
-	"github.com/artpar/rclone/fs/config/obscure"
-	"github.com/artpar/rclone/fs/fserrors"
-	"github.com/artpar/rclone/fs/fshttp"
-	"github.com/artpar/rclone/fs/hash"
-	"github.com/artpar/rclone/fs/walk"
-	"github.com/artpar/rclone/lib/dircache"
-	"github.com/artpar/rclone/lib/oauthutil"
-	"github.com/artpar/rclone/lib/pacer"
-	"github.com/artpar/rclone/lib/readers"
-=======
->>>>>>> c2635e39
 	"github.com/pkg/errors"
 	"github.com/rclone/rclone/fs"
 	"github.com/rclone/rclone/fs/config"
@@ -190,12 +174,12 @@
 			if opt.ServiceAccountFile == "" {
 				err = oauthutil.Config("drive", name, m, driveConfig)
 				if err != nil {
-					log.Printf("Failed to configure token: %v", err)
+					log.Fatalf("Failed to configure token: %v", err)
 				}
 			}
 			err = configTeamDrive(opt, m, name)
 			if err != nil {
-				log.Printf("Failed to configure team drive: %v", err)
+				log.Fatalf("Failed to configure team drive: %v", err)
 			}
 		},
 		Options: []fs.Option{{
@@ -349,11 +333,7 @@
 official export URLs can't export large documents, whereas these
 unofficial ones can.
 
-<<<<<<< HEAD
-See rclone issue [#2243](https://github.com/artpar/rclone/issues/2243) for background,
-=======
 See rclone issue [#2243](https://github.com/rclone/rclone/issues/2243) for background,
->>>>>>> c2635e39
 [this google drive issue](https://issuetracker.google.com/issues/36761333) and
 [this helpful post](https://www.labnol.org/internet/direct-links-for-google-drive/28356/).`,
 			Advanced: true,
@@ -1038,11 +1018,7 @@
 		}
 		// XXX: update the old f here instead of returning tempF, since
 		// `features` were already filled with functions having *f as a receiver.
-<<<<<<< HEAD
-		// See https://github.com/artpar/rclone/issues/2182
-=======
 		// See https://github.com/rclone/rclone/issues/2182
->>>>>>> c2635e39
 		f.dirCache = tempF.dirCache
 		f.root = tempF.root
 		return f, fs.ErrorIsFile
