// Package pcloud provides an interface to the Pcloud
// object storage system.
package pcloud

// FIXME implement ListR? /listfolder can do recursive lists

// FIXME cleanup returns login required?

// FIXME mime type? Fix overview if implement.

import (
	"context"
	"fmt"
	"io"
	"log"
	"net/http"
	"net/url"
	"path"
	"strings"
	"time"

<<<<<<< HEAD
	"github.com/artpar/rclone/backend/pcloud/api"
	"github.com/artpar/rclone/fs"
	"github.com/artpar/rclone/fs/config"
	"github.com/artpar/rclone/fs/config/configmap"
	"github.com/artpar/rclone/fs/config/configstruct"
	"github.com/artpar/rclone/fs/config/obscure"
	"github.com/artpar/rclone/fs/fserrors"
	"github.com/artpar/rclone/fs/hash"
	"github.com/artpar/rclone/lib/dircache"
	"github.com/artpar/rclone/lib/oauthutil"
	"github.com/artpar/rclone/lib/pacer"
	"github.com/artpar/rclone/lib/rest"
=======
>>>>>>> c2635e39
	"github.com/pkg/errors"
	"github.com/rclone/rclone/backend/pcloud/api"
	"github.com/rclone/rclone/fs"
	"github.com/rclone/rclone/fs/config"
	"github.com/rclone/rclone/fs/config/configmap"
	"github.com/rclone/rclone/fs/config/configstruct"
	"github.com/rclone/rclone/fs/config/obscure"
	"github.com/rclone/rclone/fs/fserrors"
	"github.com/rclone/rclone/fs/hash"
	"github.com/rclone/rclone/lib/dircache"
	"github.com/rclone/rclone/lib/oauthutil"
	"github.com/rclone/rclone/lib/pacer"
	"github.com/rclone/rclone/lib/rest"
	"golang.org/x/oauth2"
)

const (
	rcloneClientID              = "DnONSzyJXpm"
	rcloneEncryptedClientSecret = "ej1OIF39VOQQ0PXaSdK9ztkLw3tdLNscW2157TKNQdQKkICR4uU7aFg4eFM"
	minSleep                    = 10 * time.Millisecond
	maxSleep                    = 2 * time.Second
	decayConstant               = 2    // bigger for slower decay, exponential
	rootID                      = "d0" // ID of root folder is always this
	rootURL                     = "https://api.pcloud.com"
)

// Globals
var (
	// Description of how to auth for this app
	oauthConfig = &oauth2.Config{
		Scopes: nil,
		Endpoint: oauth2.Endpoint{
			AuthURL:  "https://my.pcloud.com/oauth2/authorize",
			TokenURL: "https://api.pcloud.com/oauth2_token",
		},
		ClientID:     rcloneClientID,
		ClientSecret: obscure.MustReveal(rcloneEncryptedClientSecret),
		RedirectURL:  oauthutil.RedirectLocalhostURL,
	}
)

// Register with Fs
func init() {
	fs.Register(&fs.RegInfo{
		Name:        "pcloud",
		Description: "Pcloud",
		NewFs:       NewFs,
		Config: func(name string, m configmap.Mapper) {
			err := oauthutil.Config("pcloud", name, m, oauthConfig)
			if err != nil {
				log.Fatalf("Failed to configure token: %v", err)
			}
		},
		Options: []fs.Option{{
			Name: config.ConfigClientID,
			Help: "Pcloud App Client Id\nLeave blank normally.",
		}, {
			Name: config.ConfigClientSecret,
			Help: "Pcloud App Client Secret\nLeave blank normally.",
		}},
	})
}

// Options defines the configuration for this backend
type Options struct {
}

// Fs represents a remote pcloud
type Fs struct {
	name         string             // name of this remote
	root         string             // the path we are working on
	opt          Options            // parsed options
	features     *fs.Features       // optional features
	srv          *rest.Client       // the connection to the server
	dirCache     *dircache.DirCache // Map of directory path to directory id
	pacer        *fs.Pacer          // pacer for API calls
	tokenRenewer *oauthutil.Renew   // renew the token on expiry
}

// Object describes a pcloud object
//
// Will definitely have info but maybe not meta
type Object struct {
	fs          *Fs       // what this object is part of
	remote      string    // The remote path
	hasMetaData bool      // whether info below has been set
	size        int64     // size of the object
	modTime     time.Time // modification time of the object
	id          string    // ID of the object
	md5         string    // MD5 if known
	sha1        string    // SHA1 if known
	link        *api.GetFileLinkResult
}

// ------------------------------------------------------------

// Name of the remote (as passed into NewFs)
func (f *Fs) Name() string {
	return f.name
}

// Root of the remote (as passed into NewFs)
func (f *Fs) Root() string {
	return f.root
}

// String converts this Fs to a string
func (f *Fs) String() string {
	return fmt.Sprintf("pcloud root '%s'", f.root)
}

// Features returns the optional features of this Fs
func (f *Fs) Features() *fs.Features {
	return f.features
}

// parsePath parses an pcloud 'url'
func parsePath(path string) (root string) {
	root = strings.Trim(path, "/")
	return
}

// retryErrorCodes is a slice of error codes that we will retry
var retryErrorCodes = []int{
	429, // Too Many Requests.
	500, // Internal Server Error
	502, // Bad Gateway
	503, // Service Unavailable
	504, // Gateway Timeout
	509, // Bandwidth Limit Exceeded
}

// shouldRetry returns a boolean as to whether this resp and err
// deserve to be retried.  It returns the err as a convenience
func shouldRetry(resp *http.Response, err error) (bool, error) {
	doRetry := false

	// Check if it is an api.Error
	if apiErr, ok := err.(*api.Error); ok {
		// See https://docs.pcloud.com/errors/ for error treatment
		// Errors are classified as 1xxx, 2xxx etc
		switch apiErr.Result / 1000 {
		case 4: // 4xxx: rate limiting
			doRetry = true
		case 5: // 5xxx: internal errors
			doRetry = true
		}
	}

	if resp != nil && resp.StatusCode == 401 && len(resp.Header["Www-Authenticate"]) == 1 && strings.Index(resp.Header["Www-Authenticate"][0], "expired_token") >= 0 {
		doRetry = true
		fs.Debugf(nil, "Should retry: %v", err)
	}
	return doRetry || fserrors.ShouldRetry(err) || fserrors.ShouldRetryHTTP(resp, retryErrorCodes), err
}

// substitute reserved characters for pcloud
//
// Generally all characters are allowed in filenames, except the NULL
// byte, forward and backslash (/,\ and \0)
func replaceReservedChars(x string) string {
	// Backslash for FULLWIDTH REVERSE SOLIDUS
	return strings.Replace(x, "\\", "＼", -1)
}

// restore reserved characters for pcloud
func restoreReservedChars(x string) string {
	// FULLWIDTH REVERSE SOLIDUS for Backslash
	return strings.Replace(x, "＼", "\\", -1)
}

// readMetaDataForPath reads the metadata from the path
func (f *Fs) readMetaDataForPath(ctx context.Context, path string) (info *api.Item, err error) {
	// defer fs.Trace(f, "path=%q", path)("info=%+v, err=%v", &info, &err)
	leaf, directoryID, err := f.dirCache.FindRootAndPath(ctx, path, false)
	if err != nil {
		if err == fs.ErrorDirNotFound {
			return nil, fs.ErrorObjectNotFound
		}
		return nil, err
	}

	found, err := f.listAll(directoryID, false, true, func(item *api.Item) bool {
		if item.Name == leaf {
			info = item
			return true
		}
		return false
	})
	if err != nil {
		return nil, err
	}
	if !found {
		return nil, fs.ErrorObjectNotFound
	}
	return info, nil
}

// errorHandler parses a non 2xx error response into an error
func errorHandler(resp *http.Response) error {
	// Decode error response
	errResponse := new(api.Error)
	err := rest.DecodeJSON(resp, &errResponse)
	if err != nil {
		fs.Debugf(nil, "Couldn't decode error response: %v", err)
	}
	if errResponse.ErrorString == "" {
		errResponse.ErrorString = resp.Status
	}
	if errResponse.Result == 0 {
		errResponse.Result = resp.StatusCode
	}
	return errResponse
}

// NewFs constructs an Fs from the path, container:path
func NewFs(name, root string, m configmap.Mapper) (fs.Fs, error) {
	ctx := context.Background()
	// Parse config into Options struct
	opt := new(Options)
	err := configstruct.Set(m, opt)
	if err != nil {
		return nil, err
	}
	root = parsePath(root)

	client_id, ok := fs.ConfigFileGet(name, "client_id")
	if !ok {
		return nil, errors.Wrap(nil, "failed to configure google cloud storage")
	}
	client_secret, ok := fs.ConfigFileGet(name, "client_secret")
	if !ok {
		return nil, errors.Wrap(nil, "failed to configure google cloud storage")
	}
	scopes, ok := fs.ConfigFileGet(name, "client_scopes")
	redirect_url, ok := fs.ConfigFileGet(name, "redirect_url")

	oauthConfig1 := &oauth2.Config{
		ClientID:     client_id,
		ClientSecret: client_secret,
		Scopes:       strings.Split(scopes, ","),
		Endpoint: oauth2.Endpoint{
			AuthURL:  "https://my.pcloud.com/oauth2/authorize",
			TokenURL: "https://api.pcloud.com/oauth2_token",
		},
		RedirectURL: redirect_url,
	}

	oAuthClient, ts, err := oauthutil.NewClient(name, m, oauthConfig1)
	if err != nil {
		return nil, errors.Wrap(err, "failed to configure Pcloud")
	}

	f := &Fs{
		name:  name,
		root:  root,
		opt:   *opt,
		srv:   rest.NewClient(oAuthClient).SetRoot(rootURL),
		pacer: fs.NewPacer(pacer.NewDefault(pacer.MinSleep(minSleep), pacer.MaxSleep(maxSleep), pacer.DecayConstant(decayConstant))),
	}
	f.features = (&fs.Features{
		CaseInsensitive:         false,
		CanHaveEmptyDirectories: true,
	}).Fill(f)
	f.srv.SetErrorHandler(errorHandler)

	// Renew the token in the background
	f.tokenRenewer = oauthutil.NewRenew(f.String(), ts, func() error {
		_, err := f.readMetaDataForPath(ctx, "")
		return err
	})

	// Get rootID
	f.dirCache = dircache.New(root, rootID, f)

	// Find the current root
	err = f.dirCache.FindRoot(ctx, false)
	if err != nil {
		// Assume it is a file
		newRoot, remote := dircache.SplitPath(root)
		tempF := *f
		tempF.dirCache = dircache.New(newRoot, rootID, &tempF)
		tempF.root = newRoot
		// Make new Fs which is the parent
		err = tempF.dirCache.FindRoot(ctx, false)
		if err != nil {
			// No root so return old f
			return f, nil
		}
		_, err := tempF.newObjectWithInfo(ctx, remote, nil)
		if err != nil {
			if err == fs.ErrorObjectNotFound {
				// File doesn't exist so return old f
				return f, nil
			}
			return nil, err
		}
		// XXX: update the old f here instead of returning tempF, since
		// `features` were already filled with functions having *f as a receiver.
<<<<<<< HEAD
		// See https://github.com/artpar/rclone/issues/2182
=======
		// See https://github.com/rclone/rclone/issues/2182
>>>>>>> c2635e39
		f.dirCache = tempF.dirCache
		f.root = tempF.root
		// return an error with an fs which points to the parent
		return f, fs.ErrorIsFile
	}
	return f, nil
}

// Return an Object from a path
//
// If it can't be found it returns the error fs.ErrorObjectNotFound.
func (f *Fs) newObjectWithInfo(ctx context.Context, remote string, info *api.Item) (fs.Object, error) {
	o := &Object{
		fs:     f,
		remote: remote,
	}
	var err error
	if info != nil {
		// Set info
		err = o.setMetaData(info)
	} else {
		err = o.readMetaData(ctx) // reads info and meta, returning an error
	}
	if err != nil {
		return nil, err
	}
	return o, nil
}

// NewObject finds the Object at remote.  If it can't be found
// it returns the error fs.ErrorObjectNotFound.
func (f *Fs) NewObject(ctx context.Context, remote string) (fs.Object, error) {
	return f.newObjectWithInfo(ctx, remote, nil)
}

// FindLeaf finds a directory of name leaf in the folder with ID pathID
func (f *Fs) FindLeaf(ctx context.Context, pathID, leaf string) (pathIDOut string, found bool, err error) {
	// Find the leaf in pathID
	found, err = f.listAll(pathID, true, false, func(item *api.Item) bool {
		if item.Name == leaf {
			pathIDOut = item.ID
			return true
		}
		return false
	})
	return pathIDOut, found, err
}

// CreateDir makes a directory with pathID as parent and name leaf
func (f *Fs) CreateDir(ctx context.Context, pathID, leaf string) (newID string, err error) {
	// fs.Debugf(f, "CreateDir(%q, %q)\n", pathID, leaf)
	var resp *http.Response
	var result api.ItemResult
	opts := rest.Opts{
		Method:     "POST",
		Path:       "/createfolder",
		Parameters: url.Values{},
	}
	opts.Parameters.Set("name", replaceReservedChars(leaf))
	opts.Parameters.Set("folderid", dirIDtoNumber(pathID))
	err = f.pacer.Call(func() (bool, error) {
		resp, err = f.srv.CallJSON(&opts, nil, &result)
		err = result.Error.Update(err)
		return shouldRetry(resp, err)
	})
	if err != nil {
		//fmt.Printf("...Error %v\n", err)
		return "", err
	}
	// fmt.Printf("...Id %q\n", *info.Id)
	return result.Metadata.ID, nil
}

// Converts a dirID which is usually 'd' followed by digits into just
// the digits
func dirIDtoNumber(dirID string) string {
	if len(dirID) > 0 && dirID[0] == 'd' {
		return dirID[1:]
	}
	fs.Debugf(nil, "Invalid directory id %q", dirID)
	return dirID
}

// Converts a fileID which is usually 'f' followed by digits into just
// the digits
func fileIDtoNumber(fileID string) string {
	if len(fileID) > 0 && fileID[0] == 'f' {
		return fileID[1:]
	}
	fs.Debugf(nil, "Invalid file id %q", fileID)
	return fileID
}

// list the objects into the function supplied
//
// If directories is set it only sends directories
// User function to process a File item from listAll
//
// Should return true to finish processing
type listAllFn func(*api.Item) bool

// Lists the directory required calling the user function on each item found
//
// If the user fn ever returns true then it early exits with found = true
func (f *Fs) listAll(dirID string, directoriesOnly bool, filesOnly bool, fn listAllFn) (found bool, err error) {
	opts := rest.Opts{
		Method:     "GET",
		Path:       "/listfolder",
		Parameters: url.Values{},
	}
	opts.Parameters.Set("folderid", dirIDtoNumber(dirID))
	// FIXME can do recursive

	var result api.ItemResult
	var resp *http.Response
	err = f.pacer.Call(func() (bool, error) {
		resp, err = f.srv.CallJSON(&opts, nil, &result)
		err = result.Error.Update(err)
		return shouldRetry(resp, err)
	})
	if err != nil {
		return found, errors.Wrap(err, "couldn't list files")
	}
	for i := range result.Metadata.Contents {
		item := &result.Metadata.Contents[i]
		if item.IsFolder {
			if filesOnly {
				continue
			}
		} else {
			if directoriesOnly {
				continue
			}
		}
		item.Name = restoreReservedChars(item.Name)
		if fn(item) {
			found = true
			break
		}
	}
	return
}

// List the objects and directories in dir into entries.  The
// entries can be returned in any order but should be for a
// complete directory.
//
// dir should be "" to list the root, and should not have
// trailing slashes.
//
// This should return ErrDirNotFound if the directory isn't
// found.
func (f *Fs) List(ctx context.Context, dir string) (entries fs.DirEntries, err error) {
	err = f.dirCache.FindRoot(ctx, false)
	if err != nil {
		return nil, err
	}
	directoryID, err := f.dirCache.FindDir(ctx, dir, false)
	if err != nil {
		return nil, err
	}
	var iErr error
	_, err = f.listAll(directoryID, false, false, func(info *api.Item) bool {
		remote := path.Join(dir, info.Name)
		if info.IsFolder {
			// cache the directory ID for later lookups
			f.dirCache.Put(remote, info.ID)
			d := fs.NewDir(remote, info.ModTime()).SetID(info.ID)
			// FIXME more info from dir?
			entries = append(entries, d)
		} else {
			o, err := f.newObjectWithInfo(ctx, remote, info)
			if err != nil {
				iErr = err
				return true
			}
			entries = append(entries, o)
		}
		return false
	})
	if err != nil {
		return nil, err
	}
	if iErr != nil {
		return nil, iErr
	}
	return entries, nil
}

// Creates from the parameters passed in a half finished Object which
// must have setMetaData called on it
//
// Returns the object, leaf, directoryID and error
//
// Used to create new objects
func (f *Fs) createObject(ctx context.Context, remote string, modTime time.Time, size int64) (o *Object, leaf string, directoryID string, err error) {
	// Create the directory for the object if it doesn't exist
	leaf, directoryID, err = f.dirCache.FindRootAndPath(ctx, remote, true)
	if err != nil {
		return
	}
	// Temporary Object under construction
	o = &Object{
		fs:     f,
		remote: remote,
	}
	return o, leaf, directoryID, nil
}

// Put the object into the container
//
// Copy the reader in to the new object which is returned
//
// The new object may have been created if an error is returned
func (f *Fs) Put(ctx context.Context, in io.Reader, src fs.ObjectInfo, options ...fs.OpenOption) (fs.Object, error) {
	remote := src.Remote()
	size := src.Size()
	modTime := src.ModTime(ctx)

	o, _, _, err := f.createObject(ctx, remote, modTime, size)
	if err != nil {
		return nil, err
	}
	return o, o.Update(ctx, in, src, options...)
}

// Mkdir creates the container if it doesn't exist
func (f *Fs) Mkdir(ctx context.Context, dir string) error {
	err := f.dirCache.FindRoot(ctx, true)
	if err != nil {
		return err
	}
	if dir != "" {
		_, err = f.dirCache.FindDir(ctx, dir, true)
	}
	return err
}

// purgeCheck removes the root directory, if check is set then it
// refuses to do so if it has anything in
func (f *Fs) purgeCheck(ctx context.Context, dir string, check bool) error {
	root := path.Join(f.root, dir)
	if root == "" {
		return errors.New("can't purge root directory")
	}
	dc := f.dirCache
	err := dc.FindRoot(ctx, false)
	if err != nil {
		return err
	}
	rootID, err := dc.FindDir(ctx, dir, false)
	if err != nil {
		return err
	}

	opts := rest.Opts{
		Method:     "POST",
		Path:       "/deletefolder",
		Parameters: url.Values{},
	}
	opts.Parameters.Set("folderid", dirIDtoNumber(rootID))
	if !check {
		opts.Path = "/deletefolderrecursive"
	}
	var resp *http.Response
	var result api.ItemResult
	err = f.pacer.Call(func() (bool, error) {
		resp, err = f.srv.CallJSON(&opts, nil, &result)
		err = result.Error.Update(err)
		return shouldRetry(resp, err)
	})
	if err != nil {
		return errors.Wrap(err, "rmdir failed")
	}
	f.dirCache.FlushDir(dir)
	if err != nil {
		return err
	}
	return nil
}

// Rmdir deletes the root folder
//
// Returns an error if it isn't empty
func (f *Fs) Rmdir(ctx context.Context, dir string) error {
	return f.purgeCheck(ctx, dir, true)
}

// Precision return the precision of this Fs
func (f *Fs) Precision() time.Duration {
	return time.Second
}

// Copy src to this remote using server side copy operations.
//
// This is stored with the remote path given
//
// It returns the destination Object and a possible error
//
// Will only be called if src.Fs().Name() == f.Name()
//
// If it isn't possible then return fs.ErrorCantCopy
func (f *Fs) Copy(ctx context.Context, src fs.Object, remote string) (fs.Object, error) {
	srcObj, ok := src.(*Object)
	if !ok {
		fs.Debugf(src, "Can't copy - not same remote type")
		return nil, fs.ErrorCantCopy
	}
	err := srcObj.readMetaData(ctx)
	if err != nil {
		return nil, err
	}

	// Create temporary object
	dstObj, leaf, directoryID, err := f.createObject(ctx, remote, srcObj.modTime, srcObj.size)
	if err != nil {
		return nil, err
	}

	// Copy the object
	opts := rest.Opts{
		Method:     "POST",
		Path:       "/copyfile",
		Parameters: url.Values{},
	}
	opts.Parameters.Set("fileid", fileIDtoNumber(srcObj.id))
	opts.Parameters.Set("toname", replaceReservedChars(leaf))
	opts.Parameters.Set("tofolderid", dirIDtoNumber(directoryID))
	opts.Parameters.Set("mtime", fmt.Sprintf("%d", srcObj.modTime.Unix()))
	var resp *http.Response
	var result api.ItemResult
	err = f.pacer.Call(func() (bool, error) {
		resp, err = f.srv.CallJSON(&opts, nil, &result)
		err = result.Error.Update(err)
		return shouldRetry(resp, err)
	})
	if err != nil {
		return nil, err
	}
	err = dstObj.setMetaData(&result.Metadata)
	if err != nil {
		return nil, err
	}
	return dstObj, nil
}

// Purge deletes all the files and the container
//
// Optional interface: Only implement this if you have a way of
// deleting all the files quicker than just running Remove() on the
// result of List()
func (f *Fs) Purge(ctx context.Context) error {
	return f.purgeCheck(ctx, "", false)
}

// CleanUp empties the trash
func (f *Fs) CleanUp(ctx context.Context) error {
	err := f.dirCache.FindRoot(ctx, false)
	if err != nil {
		return err
	}
	opts := rest.Opts{
		Method:     "POST",
		Path:       "/trash_clear",
		Parameters: url.Values{},
	}
	opts.Parameters.Set("folderid", dirIDtoNumber(f.dirCache.RootID()))
	var resp *http.Response
	var result api.Error
	return f.pacer.Call(func() (bool, error) {
		resp, err = f.srv.CallJSON(&opts, nil, &result)
		err = result.Update(err)
		return shouldRetry(resp, err)
	})
}

// Move src to this remote using server side move operations.
//
// This is stored with the remote path given
//
// It returns the destination Object and a possible error
//
// Will only be called if src.Fs().Name() == f.Name()
//
// If it isn't possible then return fs.ErrorCantMove
func (f *Fs) Move(ctx context.Context, src fs.Object, remote string) (fs.Object, error) {
	srcObj, ok := src.(*Object)
	if !ok {
		fs.Debugf(src, "Can't move - not same remote type")
		return nil, fs.ErrorCantMove
	}

	// Create temporary object
	dstObj, leaf, directoryID, err := f.createObject(ctx, remote, srcObj.modTime, srcObj.size)
	if err != nil {
		return nil, err
	}

	// Do the move
	opts := rest.Opts{
		Method:     "POST",
		Path:       "/renamefile",
		Parameters: url.Values{},
	}
	opts.Parameters.Set("fileid", fileIDtoNumber(srcObj.id))
	opts.Parameters.Set("toname", replaceReservedChars(leaf))
	opts.Parameters.Set("tofolderid", dirIDtoNumber(directoryID))
	var resp *http.Response
	var result api.ItemResult
	err = f.pacer.Call(func() (bool, error) {
		resp, err = f.srv.CallJSON(&opts, nil, &result)
		err = result.Error.Update(err)
		return shouldRetry(resp, err)
	})
	if err != nil {
		return nil, err
	}

	err = dstObj.setMetaData(&result.Metadata)
	if err != nil {
		return nil, err
	}
	return dstObj, nil
}

// DirMove moves src, srcRemote to this remote at dstRemote
// using server side move operations.
//
// Will only be called if src.Fs().Name() == f.Name()
//
// If it isn't possible then return fs.ErrorCantDirMove
//
// If destination exists then return fs.ErrorDirExists
func (f *Fs) DirMove(ctx context.Context, src fs.Fs, srcRemote, dstRemote string) error {
	srcFs, ok := src.(*Fs)
	if !ok {
		fs.Debugf(srcFs, "Can't move directory - not same remote type")
		return fs.ErrorCantDirMove
	}
	srcPath := path.Join(srcFs.root, srcRemote)
	dstPath := path.Join(f.root, dstRemote)

	// Refuse to move to or from the root
	if srcPath == "" || dstPath == "" {
		fs.Debugf(src, "DirMove error: Can't move root")
		return errors.New("can't move root directory")
	}

	// find the root src directory
	err := srcFs.dirCache.FindRoot(ctx, false)
	if err != nil {
		return err
	}

	// find the root dst directory
	if dstRemote != "" {
		err = f.dirCache.FindRoot(ctx, true)
		if err != nil {
			return err
		}
	} else {
		if f.dirCache.FoundRoot() {
			return fs.ErrorDirExists
		}
	}

	// Find ID of dst parent, creating subdirs if necessary
	var leaf, directoryID string
	findPath := dstRemote
	if dstRemote == "" {
		findPath = f.root
	}
	leaf, directoryID, err = f.dirCache.FindPath(ctx, findPath, true)
	if err != nil {
		return err
	}

	// Check destination does not exist
	if dstRemote != "" {
		_, err = f.dirCache.FindDir(ctx, dstRemote, false)
		if err == fs.ErrorDirNotFound {
			// OK
		} else if err != nil {
			return err
		} else {
			return fs.ErrorDirExists
		}
	}

	// Find ID of src
	srcID, err := srcFs.dirCache.FindDir(ctx, srcRemote, false)
	if err != nil {
		return err
	}

	// Do the move
	opts := rest.Opts{
		Method:     "POST",
		Path:       "/renamefolder",
		Parameters: url.Values{},
	}
	opts.Parameters.Set("folderid", dirIDtoNumber(srcID))
	opts.Parameters.Set("toname", replaceReservedChars(leaf))
	opts.Parameters.Set("tofolderid", dirIDtoNumber(directoryID))
	var resp *http.Response
	var result api.ItemResult
	err = f.pacer.Call(func() (bool, error) {
		resp, err = f.srv.CallJSON(&opts, nil, &result)
		err = result.Error.Update(err)
		return shouldRetry(resp, err)
	})
	if err != nil {
		return err
	}

	srcFs.dirCache.FlushDir(srcRemote)
	return nil
}

// DirCacheFlush resets the directory cache - used in testing as an
// optional interface
func (f *Fs) DirCacheFlush() {
	f.dirCache.ResetRoot()
}

// About gets quota information
func (f *Fs) About(ctx context.Context) (usage *fs.Usage, err error) {
	opts := rest.Opts{
		Method: "POST",
		Path:   "/userinfo",
	}
	var resp *http.Response
	var q api.UserInfo
	err = f.pacer.Call(func() (bool, error) {
		resp, err = f.srv.CallJSON(&opts, nil, &q)
		err = q.Error.Update(err)
		return shouldRetry(resp, err)
	})
	if err != nil {
		return nil, errors.Wrap(err, "about failed")
	}
	usage = &fs.Usage{
		Total: fs.NewUsageValue(q.Quota),               // quota of bytes that can be used
		Used:  fs.NewUsageValue(q.UsedQuota),           // bytes in use
		Free:  fs.NewUsageValue(q.Quota - q.UsedQuota), // bytes which can be uploaded before reaching the quota
	}
	return usage, nil
}

// Hashes returns the supported hash sets.
func (f *Fs) Hashes() hash.Set {
	return hash.Set(hash.MD5 | hash.SHA1)
}

// ------------------------------------------------------------

// Fs returns the parent Fs
func (o *Object) Fs() fs.Info {
	return o.fs
}

// Return a string version
func (o *Object) String() string {
	if o == nil {
		return "<nil>"
	}
	return o.remote
}

// Remote returns the remote path
func (o *Object) Remote() string {
	return o.remote
}

// getHashes fetches the hashes into the object
func (o *Object) getHashes(ctx context.Context) (err error) {
	var resp *http.Response
	var result api.ChecksumFileResult
	opts := rest.Opts{
		Method:     "GET",
		Path:       "/checksumfile",
		Parameters: url.Values{},
	}
	opts.Parameters.Set("fileid", fileIDtoNumber(o.id))
	err = o.fs.pacer.Call(func() (bool, error) {
		resp, err = o.fs.srv.CallJSON(&opts, nil, &result)
		err = result.Error.Update(err)
		return shouldRetry(resp, err)
	})
	if err != nil {
		return err
	}
	o.setHashes(&result.Hashes)
	return o.setMetaData(&result.Metadata)
}

// Hash returns the SHA-1 of an object returning a lowercase hex string
func (o *Object) Hash(ctx context.Context, t hash.Type) (string, error) {
	if t != hash.MD5 && t != hash.SHA1 {
		return "", hash.ErrUnsupported
	}
	if o.md5 == "" && o.sha1 == "" {
		err := o.getHashes(ctx)
		if err != nil {
			return "", errors.Wrap(err, "failed to get hash")
		}
	}
	if t == hash.MD5 {
		return o.md5, nil
	}
	return o.sha1, nil
}

// Size returns the size of an object in bytes
func (o *Object) Size() int64 {
	err := o.readMetaData(context.TODO())
	if err != nil {
		fs.Logf(o, "Failed to read metadata: %v", err)
		return 0
	}
	return o.size
}

// setMetaData sets the metadata from info
func (o *Object) setMetaData(info *api.Item) (err error) {
	if info.IsFolder {
		return errors.Wrapf(fs.ErrorNotAFile, "%q is a folder", o.remote)
	}
	o.hasMetaData = true
	o.size = info.Size
	o.modTime = info.ModTime()
	o.id = info.ID
	return nil
}

// setHashes sets the hashes from that passed in
func (o *Object) setHashes(hashes *api.Hashes) {
	o.sha1 = hashes.SHA1
	o.md5 = hashes.MD5
}

// readMetaData gets the metadata if it hasn't already been fetched
//
// it also sets the info
func (o *Object) readMetaData(ctx context.Context) (err error) {
	if o.hasMetaData {
		return nil
	}
	info, err := o.fs.readMetaDataForPath(ctx, o.remote)
	if err != nil {
		//if apiErr, ok := err.(*api.Error); ok {
		// FIXME
		// if apiErr.Code == "not_found" || apiErr.Code == "trashed" {
		// 	return fs.ErrorObjectNotFound
		// }
		//}
		return err
	}
	return o.setMetaData(info)
}

// ModTime returns the modification time of the object
//
//
// It attempts to read the objects mtime and if that isn't present the
// LastModified returned in the http headers
func (o *Object) ModTime(ctx context.Context) time.Time {
	err := o.readMetaData(ctx)
	if err != nil {
		fs.Logf(o, "Failed to read metadata: %v", err)
		return time.Now()
	}
	return o.modTime
}

// SetModTime sets the modification time of the local fs object
func (o *Object) SetModTime(ctx context.Context, modTime time.Time) error {
	// Pcloud doesn't have a way of doing this so returning this
	// error will cause the file to be re-uploaded to set the time.
	return fs.ErrorCantSetModTime
}

// Storable returns a boolean showing whether this object storable
func (o *Object) Storable() bool {
	return true
}

// downloadURL fetches the download link
func (o *Object) downloadURL() (URL string, err error) {
	if o.id == "" {
		return "", errors.New("can't download - no id")
	}
	if o.link.IsValid() {
		return o.link.URL(), nil
	}
	var resp *http.Response
	var result api.GetFileLinkResult
	opts := rest.Opts{
		Method:     "GET",
		Path:       "/getfilelink",
		Parameters: url.Values{},
	}
	opts.Parameters.Set("fileid", fileIDtoNumber(o.id))
	err = o.fs.pacer.Call(func() (bool, error) {
		resp, err = o.fs.srv.CallJSON(&opts, nil, &result)
		err = result.Error.Update(err)
		return shouldRetry(resp, err)
	})
	if err != nil {
		return "", err
	}
	if !result.IsValid() {
		return "", errors.Errorf("fetched invalid link %+v", result)
	}
	o.link = &result
	return o.link.URL(), nil
}

// Open an object for read
func (o *Object) Open(ctx context.Context, options ...fs.OpenOption) (in io.ReadCloser, err error) {
	url, err := o.downloadURL()
	if err != nil {
		return nil, err
	}
	var resp *http.Response
	opts := rest.Opts{
		Method:  "GET",
		RootURL: url,
		Options: options,
	}
	err = o.fs.pacer.Call(func() (bool, error) {
		resp, err = o.fs.srv.Call(&opts)
		return shouldRetry(resp, err)
	})
	if err != nil {
		return nil, err
	}
	return resp.Body, err
}

// Update the object with the contents of the io.Reader, modTime and size
//
// If existing is set then it updates the object rather than creating a new one
//
// The new object may have been created if an error is returned
func (o *Object) Update(ctx context.Context, in io.Reader, src fs.ObjectInfo, options ...fs.OpenOption) (err error) {
	o.fs.tokenRenewer.Start()
	defer o.fs.tokenRenewer.Stop()

	size := src.Size() // NB can upload without size
	modTime := src.ModTime(ctx)
	remote := o.Remote()

	// Create the directory for the object if it doesn't exist
	leaf, directoryID, err := o.fs.dirCache.FindRootAndPath(ctx, remote, true)
	if err != nil {
		return err
	}

	// Experiments with pcloud indicate that it doesn't like any
	// form of request which doesn't have a Content-Length.
	// According to the docs if you close the connection at the
	// end then it should work without Content-Length, but I
	// couldn't get this to work using opts.Close (which sets
	// http.Request.Close).
	//
	// This means that chunked transfer encoding needs to be
	// disabled and a Content-Length needs to be supplied.  This
	// also rules out streaming.
	//
	// Docs: https://docs.pcloud.com/methods/file/uploadfile.html
	var resp *http.Response
	var result api.UploadFileResponse
	opts := rest.Opts{
		Method:           "PUT",
		Path:             "/uploadfile",
		Body:             in,
		ContentType:      fs.MimeType(ctx, o),
		ContentLength:    &size,
		Parameters:       url.Values{},
		TransferEncoding: []string{"identity"}, // pcloud doesn't like chunked encoding
	}
	leaf = replaceReservedChars(leaf)
	opts.Parameters.Set("filename", leaf)
	opts.Parameters.Set("folderid", dirIDtoNumber(directoryID))
	opts.Parameters.Set("nopartial", "1")
	opts.Parameters.Set("mtime", fmt.Sprintf("%d", modTime.Unix()))

	// Special treatment for a 0 length upload.  This doesn't work
	// with PUT even with Content-Length set (by setting
	// opts.Body=0), so upload it as a multpart form POST with
	// Content-Length set.
	if size == 0 {
		formReader, contentType, overhead, err := rest.MultipartUpload(in, opts.Parameters, "content", leaf)
		if err != nil {
			return errors.Wrap(err, "failed to make multipart upload for 0 length file")
		}

		contentLength := overhead + size

		opts.ContentType = contentType
		opts.Body = formReader
		opts.Method = "POST"
		opts.Parameters = nil
		opts.ContentLength = &contentLength
	}

	err = o.fs.pacer.CallNoRetry(func() (bool, error) {
		resp, err = o.fs.srv.CallJSON(&opts, nil, &result)
		err = result.Error.Update(err)
		return shouldRetry(resp, err)
	})
	if err != nil {
		// sometimes pcloud leaves a half complete file on
		// error, so delete it if it exists
		delObj, delErr := o.fs.NewObject(ctx, o.remote)
		if delErr == nil && delObj != nil {
			_ = delObj.Remove(ctx)
		}
		return err
	}
	if len(result.Items) != 1 {
		return errors.Errorf("failed to upload %v - not sure why", o)
	}
	o.setHashes(&result.Checksums[0])
	return o.setMetaData(&result.Items[0])
}

// Remove an object
func (o *Object) Remove(ctx context.Context) error {
	opts := rest.Opts{
		Method:     "POST",
		Path:       "/deletefile",
		Parameters: url.Values{},
	}
	var result api.ItemResult
	opts.Parameters.Set("fileid", fileIDtoNumber(o.id))
	return o.fs.pacer.Call(func() (bool, error) {
		resp, err := o.fs.srv.CallJSON(&opts, nil, &result)
		err = result.Error.Update(err)
		return shouldRetry(resp, err)
	})
}

// ID returns the ID of the Object if known, or "" if not
func (o *Object) ID() string {
	return o.id
}

// Check the interfaces are satisfied
var (
	_ fs.Fs              = (*Fs)(nil)
	_ fs.Purger          = (*Fs)(nil)
	_ fs.CleanUpper      = (*Fs)(nil)
	_ fs.Copier          = (*Fs)(nil)
	_ fs.Mover           = (*Fs)(nil)
	_ fs.DirMover        = (*Fs)(nil)
	_ fs.DirCacheFlusher = (*Fs)(nil)
	_ fs.Abouter         = (*Fs)(nil)
	_ fs.Object          = (*Object)(nil)
	_ fs.IDer            = (*Object)(nil)
)<|MERGE_RESOLUTION|>--- conflicted
+++ resolved
@@ -19,21 +19,6 @@
 	"strings"
 	"time"
 
-<<<<<<< HEAD
-	"github.com/artpar/rclone/backend/pcloud/api"
-	"github.com/artpar/rclone/fs"
-	"github.com/artpar/rclone/fs/config"
-	"github.com/artpar/rclone/fs/config/configmap"
-	"github.com/artpar/rclone/fs/config/configstruct"
-	"github.com/artpar/rclone/fs/config/obscure"
-	"github.com/artpar/rclone/fs/fserrors"
-	"github.com/artpar/rclone/fs/hash"
-	"github.com/artpar/rclone/lib/dircache"
-	"github.com/artpar/rclone/lib/oauthutil"
-	"github.com/artpar/rclone/lib/pacer"
-	"github.com/artpar/rclone/lib/rest"
-=======
->>>>>>> c2635e39
 	"github.com/pkg/errors"
 	"github.com/rclone/rclone/backend/pcloud/api"
 	"github.com/rclone/rclone/fs"
@@ -259,30 +244,7 @@
 		return nil, err
 	}
 	root = parsePath(root)
-
-	client_id, ok := fs.ConfigFileGet(name, "client_id")
-	if !ok {
-		return nil, errors.Wrap(nil, "failed to configure google cloud storage")
-	}
-	client_secret, ok := fs.ConfigFileGet(name, "client_secret")
-	if !ok {
-		return nil, errors.Wrap(nil, "failed to configure google cloud storage")
-	}
-	scopes, ok := fs.ConfigFileGet(name, "client_scopes")
-	redirect_url, ok := fs.ConfigFileGet(name, "redirect_url")
-
-	oauthConfig1 := &oauth2.Config{
-		ClientID:     client_id,
-		ClientSecret: client_secret,
-		Scopes:       strings.Split(scopes, ","),
-		Endpoint: oauth2.Endpoint{
-			AuthURL:  "https://my.pcloud.com/oauth2/authorize",
-			TokenURL: "https://api.pcloud.com/oauth2_token",
-		},
-		RedirectURL: redirect_url,
-	}
-
-	oAuthClient, ts, err := oauthutil.NewClient(name, m, oauthConfig1)
+	oAuthClient, ts, err := oauthutil.NewClient(name, m, oauthConfig)
 	if err != nil {
 		return nil, errors.Wrap(err, "failed to configure Pcloud")
 	}
@@ -333,11 +295,7 @@
 		}
 		// XXX: update the old f here instead of returning tempF, since
 		// `features` were already filled with functions having *f as a receiver.
-<<<<<<< HEAD
-		// See https://github.com/artpar/rclone/issues/2182
-=======
 		// See https://github.com/rclone/rclone/issues/2182
->>>>>>> c2635e39
 		f.dirCache = tempF.dirCache
 		f.root = tempF.root
 		// return an error with an fs which points to the parent
