// Package pcloud provides an interface to the Pcloud
// object storage system.
package pcloud

// FIXME implement ListR? /listfolder can do recursive lists

// FIXME cleanup returns login required?

// FIXME mime type? Fix overview if implement.

import (
	"context"
	"fmt"
	"io"
	"net/http"
	"net/url"
	"path"
	"strings"
	"time"

	"github.com/pkg/errors"
	"github.com/artpar/rclone/backend/pcloud/api"
	"github.com/artpar/rclone/fs"
	"github.com/artpar/rclone/fs/config"
	"github.com/artpar/rclone/fs/config/configmap"
	"github.com/artpar/rclone/fs/config/configstruct"
	"github.com/artpar/rclone/fs/config/obscure"
	"github.com/artpar/rclone/fs/fserrors"
	"github.com/artpar/rclone/fs/hash"
	"github.com/artpar/rclone/lib/dircache"
	"github.com/artpar/rclone/lib/encoder"
	"github.com/artpar/rclone/lib/oauthutil"
	"github.com/artpar/rclone/lib/pacer"
	"github.com/artpar/rclone/lib/rest"
	"golang.org/x/oauth2"
)

const (
	rcloneClientID              = "DnONSzyJXpm"
	rcloneEncryptedClientSecret = "ej1OIF39VOQQ0PXaSdK9ztkLw3tdLNscW2157TKNQdQKkICR4uU7aFg4eFM"
	minSleep                    = 10 * time.Millisecond
	maxSleep                    = 2 * time.Second
	decayConstant               = 2 // bigger for slower decay, exponential
	defaultHostname             = "api.pcloud.com"
)

// Globals
var (
	// Description of how to auth for this app
	oauthConfig = &oauth2.Config{
		Scopes: nil,
		Endpoint: oauth2.Endpoint{
			AuthURL: "https://my.pcloud.com/oauth2/authorize",
			// TokenURL: "https://api.pcloud.com/oauth2_token", set by updateTokenURL
		},
		ClientID:     rcloneClientID,
		ClientSecret: obscure.MustReveal(rcloneEncryptedClientSecret),
		RedirectURL:  oauthutil.RedirectLocalhostURL,
	}
)

// Update the TokenURL with the actual hostname
func updateTokenURL(oauthConfig *oauth2.Config, hostname string) {
	oauthConfig.Endpoint.TokenURL = "https://" + hostname + "/oauth2_token"
}

// Register with Fs
func init() {
	updateTokenURL(oauthConfig, defaultHostname)
	fs.Register(&fs.RegInfo{
		Name:        "pcloud",
		Description: "Pcloud",
		NewFs:       NewFs,
		Config: func(ctx context.Context, name string, m configmap.Mapper, config fs.ConfigIn) (*fs.ConfigOut, error) {
			optc := new(Options)
			err := configstruct.Set(m, optc)
			if err != nil {
				fs.Errorf(nil, "Failed to read config: %v", err)
			}
			updateTokenURL(oauthConfig, optc.Hostname)
			checkAuth := func(oauthConfig *oauth2.Config, auth *oauthutil.AuthResult) error {
				if auth == nil || auth.Form == nil {
					return errors.New("form not found in response")
				}
				hostname := auth.Form.Get("hostname")
				if hostname == "" {
					hostname = defaultHostname
				}
				// Save the hostname in the config
				m.Set("hostname", hostname)
				// Update the token URL
				updateTokenURL(oauthConfig, hostname)
				fs.Debugf(nil, "pcloud: got hostname %q", hostname)
				return nil
			}
			return oauthutil.ConfigOut("", &oauthutil.Options{
				OAuth2Config: oauthConfig,
				CheckAuth:    checkAuth,
				StateBlankOK: true, // pCloud seems to drop the state parameter now - see #4210
<<<<<<< HEAD
			}
			err = oauthutil.Config(ctx, "pcloud", name, m, oauthConfig, &opt)
			if err != nil {
				log.Printf("Failed to configure token: %v", err)
			}
=======
			})
>>>>>>> fbc7f2e6
		},
		Options: append(oauthutil.SharedOptions, []fs.Option{{
			Name:     config.ConfigEncoding,
			Help:     config.ConfigEncodingHelp,
			Advanced: true,
			// Encode invalid UTF-8 bytes as json doesn't handle them properly.
			//
			// TODO: Investigate Unicode simplification (＼ gets converted to \ server-side)
			Default: (encoder.Display |
				encoder.EncodeBackSlash |
				encoder.EncodeInvalidUtf8),
		}, {
			Name:     "root_folder_id",
			Help:     "Fill in for rclone to use a non root folder as its starting point.",
			Default:  "d0",
			Advanced: true,
		}, {
			Name: "hostname",
			Help: `Hostname to connect to.

This is normally set when rclone initially does the oauth connection,
however you will need to set it by hand if you are using remote config
with rclone authorize.
`,
			Default:  defaultHostname,
			Advanced: true,
			Examples: []fs.OptionExample{{
				Value: defaultHostname,
				Help:  "Original/US region",
			}, {
				Value: "eapi.pcloud.com",
				Help:  "EU region",
			}},
		}}...),
	})
}

// Options defines the configuration for this backend
type Options struct {
	Enc          encoder.MultiEncoder `config:"encoding"`
	RootFolderID string               `config:"root_folder_id"`
	Hostname     string               `config:"hostname"`
}

// Fs represents a remote pcloud
type Fs struct {
	name         string             // name of this remote
	root         string             // the path we are working on
	opt          Options            // parsed options
	features     *fs.Features       // optional features
	srv          *rest.Client       // the connection to the server
	dirCache     *dircache.DirCache // Map of directory path to directory id
	pacer        *fs.Pacer          // pacer for API calls
	tokenRenewer *oauthutil.Renew   // renew the token on expiry
}

// Object describes a pcloud object
//
// Will definitely have info but maybe not meta
type Object struct {
	fs          *Fs       // what this object is part of
	remote      string    // The remote path
	hasMetaData bool      // whether info below has been set
	size        int64     // size of the object
	modTime     time.Time // modification time of the object
	id          string    // ID of the object
	md5         string    // MD5 if known
	sha1        string    // SHA1 if known
	sha256      string    // SHA256 if known
	link        *api.GetFileLinkResult
}

// ------------------------------------------------------------

// Name of the remote (as passed into NewFs)
func (f *Fs) Name() string {
	return f.name
}

// Root of the remote (as passed into NewFs)
func (f *Fs) Root() string {
	return f.root
}

// String converts this Fs to a string
func (f *Fs) String() string {
	return fmt.Sprintf("pcloud root '%s'", f.root)
}

// Features returns the optional features of this Fs
func (f *Fs) Features() *fs.Features {
	return f.features
}

// parsePath parses a pcloud 'url'
func parsePath(path string) (root string) {
	root = strings.Trim(path, "/")
	return
}

// retryErrorCodes is a slice of error codes that we will retry
var retryErrorCodes = []int{
	429, // Too Many Requests.
	500, // Internal Server Error
	502, // Bad Gateway
	503, // Service Unavailable
	504, // Gateway Timeout
	509, // Bandwidth Limit Exceeded
}

// shouldRetry returns a boolean as to whether this resp and err
// deserve to be retried.  It returns the err as a convenience
func shouldRetry(ctx context.Context, resp *http.Response, err error) (bool, error) {
	if fserrors.ContextError(ctx, &err) {
		return false, err
	}
	doRetry := false

	// Check if it is an api.Error
	if apiErr, ok := err.(*api.Error); ok {
		// See https://docs.pcloud.com/errors/ for error treatment
		// Errors are classified as 1xxx, 2xxx, etc.
		switch apiErr.Result / 1000 {
		case 4: // 4xxx: rate limiting
			doRetry = true
		case 5: // 5xxx: internal errors
			doRetry = true
		}
	}

	if resp != nil && resp.StatusCode == 401 && len(resp.Header["Www-Authenticate"]) == 1 && strings.Index(resp.Header["Www-Authenticate"][0], "expired_token") >= 0 {
		doRetry = true
		fs.Debugf(nil, "Should retry: %v", err)
	}
	return doRetry || fserrors.ShouldRetry(err) || fserrors.ShouldRetryHTTP(resp, retryErrorCodes), err
}

// readMetaDataForPath reads the metadata from the path
func (f *Fs) readMetaDataForPath(ctx context.Context, path string) (info *api.Item, err error) {
	// defer fs.Trace(f, "path=%q", path)("info=%+v, err=%v", &info, &err)
	leaf, directoryID, err := f.dirCache.FindPath(ctx, path, false)
	if err != nil {
		if err == fs.ErrorDirNotFound {
			return nil, fs.ErrorObjectNotFound
		}
		return nil, err
	}

	found, err := f.listAll(ctx, directoryID, false, true, func(item *api.Item) bool {
		if item.Name == leaf {
			info = item
			return true
		}
		return false
	})
	if err != nil {
		return nil, err
	}
	if !found {
		return nil, fs.ErrorObjectNotFound
	}
	return info, nil
}

// errorHandler parses a non 2xx error response into an error
func errorHandler(resp *http.Response) error {
	// Decode error response
	errResponse := new(api.Error)
	err := rest.DecodeJSON(resp, &errResponse)
	if err != nil {
		fs.Debugf(nil, "Couldn't decode error response: %v", err)
	}
	if errResponse.ErrorString == "" {
		errResponse.ErrorString = resp.Status
	}
	if errResponse.Result == 0 {
		errResponse.Result = resp.StatusCode
	}
	return errResponse
}

// NewFs constructs an Fs from the path, container:path
func NewFs(ctx context.Context, name, root string, m configmap.Mapper) (fs.Fs, error) {
	// Parse config into Options struct
	opt := new(Options)
	err := configstruct.Set(m, opt)
	if err != nil {
		return nil, err
	}
	root = parsePath(root)
	oAuthClient, ts, err := oauthutil.NewClient(ctx, name, m, oauthConfig)
	if err != nil {
		return nil, errors.Wrap(err, "failed to configure Pcloud")
	}
	updateTokenURL(oauthConfig, opt.Hostname)

	f := &Fs{
		name:  name,
		root:  root,
		opt:   *opt,
		srv:   rest.NewClient(oAuthClient).SetRoot("https://" + opt.Hostname),
		pacer: fs.NewPacer(ctx, pacer.NewDefault(pacer.MinSleep(minSleep), pacer.MaxSleep(maxSleep), pacer.DecayConstant(decayConstant))),
	}
	f.features = (&fs.Features{
		CaseInsensitive:         false,
		CanHaveEmptyDirectories: true,
	}).Fill(ctx, f)
	f.srv.SetErrorHandler(errorHandler)

	// Renew the token in the background
	f.tokenRenewer = oauthutil.NewRenew(f.String(), ts, func() error {
		_, err := f.readMetaDataForPath(ctx, "")
		return err
	})

	// Get rootFolderID
	rootID := f.opt.RootFolderID
	f.dirCache = dircache.New(root, rootID, f)

	// Find the current root
	err = f.dirCache.FindRoot(ctx, false)
	if err != nil {
		// Assume it is a file
		newRoot, remote := dircache.SplitPath(root)
		tempF := *f
		tempF.dirCache = dircache.New(newRoot, rootID, &tempF)
		tempF.root = newRoot
		// Make new Fs which is the parent
		err = tempF.dirCache.FindRoot(ctx, false)
		if err != nil {
			// No root so return old f
			return f, nil
		}
		_, err := tempF.newObjectWithInfo(ctx, remote, nil)
		if err != nil {
			if err == fs.ErrorObjectNotFound {
				// File doesn't exist so return old f
				return f, nil
			}
			return nil, err
		}
		// XXX: update the old f here instead of returning tempF, since
		// `features` were already filled with functions having *f as a receiver.
		// See https://github.com/artpar/rclone/issues/2182
		f.dirCache = tempF.dirCache
		f.root = tempF.root
		// return an error with an fs which points to the parent
		return f, fs.ErrorIsFile
	}
	return f, nil
}

// Return an Object from a path
//
// If it can't be found it returns the error fs.ErrorObjectNotFound.
func (f *Fs) newObjectWithInfo(ctx context.Context, remote string, info *api.Item) (fs.Object, error) {
	o := &Object{
		fs:     f,
		remote: remote,
	}
	var err error
	if info != nil {
		// Set info
		err = o.setMetaData(info)
	} else {
		err = o.readMetaData(ctx) // reads info and meta, returning an error
	}
	if err != nil {
		return nil, err
	}
	return o, nil
}

// NewObject finds the Object at remote.  If it can't be found
// it returns the error fs.ErrorObjectNotFound.
func (f *Fs) NewObject(ctx context.Context, remote string) (fs.Object, error) {
	return f.newObjectWithInfo(ctx, remote, nil)
}

// FindLeaf finds a directory of name leaf in the folder with ID pathID
func (f *Fs) FindLeaf(ctx context.Context, pathID, leaf string) (pathIDOut string, found bool, err error) {
	// Find the leaf in pathID
	found, err = f.listAll(ctx, pathID, true, false, func(item *api.Item) bool {
		if item.Name == leaf {
			pathIDOut = item.ID
			return true
		}
		return false
	})
	return pathIDOut, found, err
}

// CreateDir makes a directory with pathID as parent and name leaf
func (f *Fs) CreateDir(ctx context.Context, pathID, leaf string) (newID string, err error) {
	// fs.Debugf(f, "CreateDir(%q, %q)\n", pathID, leaf)
	var resp *http.Response
	var result api.ItemResult
	opts := rest.Opts{
		Method:     "POST",
		Path:       "/createfolder",
		Parameters: url.Values{},
	}
	opts.Parameters.Set("name", f.opt.Enc.FromStandardName(leaf))
	opts.Parameters.Set("folderid", dirIDtoNumber(pathID))
	err = f.pacer.Call(func() (bool, error) {
		resp, err = f.srv.CallJSON(ctx, &opts, nil, &result)
		err = result.Error.Update(err)
		return shouldRetry(ctx, resp, err)
	})
	if err != nil {
		//fmt.Printf("...Error %v\n", err)
		return "", err
	}
	// fmt.Printf("...Id %q\n", *info.Id)
	return result.Metadata.ID, nil
}

// Converts a dirID which is usually 'd' followed by digits into just
// the digits
func dirIDtoNumber(dirID string) string {
	if len(dirID) > 0 && dirID[0] == 'd' {
		return dirID[1:]
	}
	fs.Debugf(nil, "Invalid directory id %q", dirID)
	return dirID
}

// Converts a fileID which is usually 'f' followed by digits into just
// the digits
func fileIDtoNumber(fileID string) string {
	if len(fileID) > 0 && fileID[0] == 'f' {
		return fileID[1:]
	}
	fs.Debugf(nil, "Invalid file id %q", fileID)
	return fileID
}

// list the objects into the function supplied
//
// If directories is set it only sends directories
// User function to process a File item from listAll
//
// Should return true to finish processing
type listAllFn func(*api.Item) bool

// Lists the directory required calling the user function on each item found
//
// If the user fn ever returns true then it early exits with found = true
func (f *Fs) listAll(ctx context.Context, dirID string, directoriesOnly bool, filesOnly bool, fn listAllFn) (found bool, err error) {
	opts := rest.Opts{
		Method:     "GET",
		Path:       "/listfolder",
		Parameters: url.Values{},
	}
	opts.Parameters.Set("folderid", dirIDtoNumber(dirID))
	// FIXME can do recursive

	var result api.ItemResult
	var resp *http.Response
	err = f.pacer.Call(func() (bool, error) {
		resp, err = f.srv.CallJSON(ctx, &opts, nil, &result)
		err = result.Error.Update(err)
		return shouldRetry(ctx, resp, err)
	})
	if err != nil {
		return found, errors.Wrap(err, "couldn't list files")
	}
	for i := range result.Metadata.Contents {
		item := &result.Metadata.Contents[i]
		if item.IsFolder {
			if filesOnly {
				continue
			}
		} else {
			if directoriesOnly {
				continue
			}
		}
		item.Name = f.opt.Enc.ToStandardName(item.Name)
		if fn(item) {
			found = true
			break
		}
	}
	return
}

// List the objects and directories in dir into entries.  The
// entries can be returned in any order but should be for a
// complete directory.
//
// dir should be "" to list the root, and should not have
// trailing slashes.
//
// This should return ErrDirNotFound if the directory isn't
// found.
func (f *Fs) List(ctx context.Context, dir string) (entries fs.DirEntries, err error) {
	directoryID, err := f.dirCache.FindDir(ctx, dir, false)
	if err != nil {
		return nil, err
	}
	var iErr error
	_, err = f.listAll(ctx, directoryID, false, false, func(info *api.Item) bool {
		remote := path.Join(dir, info.Name)
		if info.IsFolder {
			// cache the directory ID for later lookups
			f.dirCache.Put(remote, info.ID)
			d := fs.NewDir(remote, info.ModTime()).SetID(info.ID)
			// FIXME more info from dir?
			entries = append(entries, d)
		} else {
			o, err := f.newObjectWithInfo(ctx, remote, info)
			if err != nil {
				iErr = err
				return true
			}
			entries = append(entries, o)
		}
		return false
	})
	if err != nil {
		return nil, err
	}
	if iErr != nil {
		return nil, iErr
	}
	return entries, nil
}

// Creates from the parameters passed in a half finished Object which
// must have setMetaData called on it
//
// Returns the object, leaf, directoryID and error
//
// Used to create new objects
func (f *Fs) createObject(ctx context.Context, remote string, modTime time.Time, size int64) (o *Object, leaf string, directoryID string, err error) {
	// Create the directory for the object if it doesn't exist
	leaf, directoryID, err = f.dirCache.FindPath(ctx, remote, true)
	if err != nil {
		return
	}
	// Temporary Object under construction
	o = &Object{
		fs:     f,
		remote: remote,
	}
	return o, leaf, directoryID, nil
}

// Put the object into the container
//
// Copy the reader in to the new object which is returned
//
// The new object may have been created if an error is returned
func (f *Fs) Put(ctx context.Context, in io.Reader, src fs.ObjectInfo, options ...fs.OpenOption) (fs.Object, error) {
	remote := src.Remote()
	size := src.Size()
	modTime := src.ModTime(ctx)

	o, _, _, err := f.createObject(ctx, remote, modTime, size)
	if err != nil {
		return nil, err
	}
	return o, o.Update(ctx, in, src, options...)
}

// Mkdir creates the container if it doesn't exist
func (f *Fs) Mkdir(ctx context.Context, dir string) error {
	_, err := f.dirCache.FindDir(ctx, dir, true)
	return err
}

// purgeCheck removes the root directory, if check is set then it
// refuses to do so if it has anything in
func (f *Fs) purgeCheck(ctx context.Context, dir string, check bool) error {
	root := path.Join(f.root, dir)
	if root == "" {
		return errors.New("can't purge root directory")
	}
	dc := f.dirCache
	rootID, err := dc.FindDir(ctx, dir, false)
	if err != nil {
		return err
	}

	opts := rest.Opts{
		Method:     "POST",
		Path:       "/deletefolder",
		Parameters: url.Values{},
	}
	opts.Parameters.Set("folderid", dirIDtoNumber(rootID))
	if !check {
		opts.Path = "/deletefolderrecursive"
	}
	var resp *http.Response
	var result api.ItemResult
	err = f.pacer.Call(func() (bool, error) {
		resp, err = f.srv.CallJSON(ctx, &opts, nil, &result)
		err = result.Error.Update(err)
		return shouldRetry(ctx, resp, err)
	})
	if err != nil {
		return errors.Wrap(err, "rmdir failed")
	}
	f.dirCache.FlushDir(dir)
	if err != nil {
		return err
	}
	return nil
}

// Rmdir deletes the root folder
//
// Returns an error if it isn't empty
func (f *Fs) Rmdir(ctx context.Context, dir string) error {
	return f.purgeCheck(ctx, dir, true)
}

// Precision return the precision of this Fs
func (f *Fs) Precision() time.Duration {
	return time.Second
}

// Copy src to this remote using server-side copy operations.
//
// This is stored with the remote path given
//
// It returns the destination Object and a possible error
//
// Will only be called if src.Fs().Name() == f.Name()
//
// If it isn't possible then return fs.ErrorCantCopy
func (f *Fs) Copy(ctx context.Context, src fs.Object, remote string) (fs.Object, error) {
	srcObj, ok := src.(*Object)
	if !ok {
		fs.Debugf(src, "Can't copy - not same remote type")
		return nil, fs.ErrorCantCopy
	}
	err := srcObj.readMetaData(ctx)
	if err != nil {
		return nil, err
	}

	// Create temporary object
	dstObj, leaf, directoryID, err := f.createObject(ctx, remote, srcObj.modTime, srcObj.size)
	if err != nil {
		return nil, err
	}

	// Copy the object
	opts := rest.Opts{
		Method:     "POST",
		Path:       "/copyfile",
		Parameters: url.Values{},
	}
	opts.Parameters.Set("fileid", fileIDtoNumber(srcObj.id))
	opts.Parameters.Set("toname", f.opt.Enc.FromStandardName(leaf))
	opts.Parameters.Set("tofolderid", dirIDtoNumber(directoryID))
	opts.Parameters.Set("mtime", fmt.Sprintf("%d", srcObj.modTime.Unix()))
	var resp *http.Response
	var result api.ItemResult
	err = f.pacer.Call(func() (bool, error) {
		resp, err = f.srv.CallJSON(ctx, &opts, nil, &result)
		err = result.Error.Update(err)
		return shouldRetry(ctx, resp, err)
	})
	if err != nil {
		return nil, err
	}
	err = dstObj.setMetaData(&result.Metadata)
	if err != nil {
		return nil, err
	}
	return dstObj, nil
}

// Purge deletes all the files in the directory
//
// Optional interface: Only implement this if you have a way of
// deleting all the files quicker than just running Remove() on the
// result of List()
func (f *Fs) Purge(ctx context.Context, dir string) error {
	return f.purgeCheck(ctx, dir, false)
}

// CleanUp empties the trash
func (f *Fs) CleanUp(ctx context.Context) error {
	rootID, err := f.dirCache.RootID(ctx, false)
	if err != nil {
		return err
	}
	opts := rest.Opts{
		Method:     "POST",
		Path:       "/trash_clear",
		Parameters: url.Values{},
	}
	opts.Parameters.Set("folderid", dirIDtoNumber(rootID))
	var resp *http.Response
	var result api.Error
	return f.pacer.Call(func() (bool, error) {
		resp, err = f.srv.CallJSON(ctx, &opts, nil, &result)
		err = result.Update(err)
		return shouldRetry(ctx, resp, err)
	})
}

// Move src to this remote using server-side move operations.
//
// This is stored with the remote path given
//
// It returns the destination Object and a possible error
//
// Will only be called if src.Fs().Name() == f.Name()
//
// If it isn't possible then return fs.ErrorCantMove
func (f *Fs) Move(ctx context.Context, src fs.Object, remote string) (fs.Object, error) {
	srcObj, ok := src.(*Object)
	if !ok {
		fs.Debugf(src, "Can't move - not same remote type")
		return nil, fs.ErrorCantMove
	}

	// Create temporary object
	dstObj, leaf, directoryID, err := f.createObject(ctx, remote, srcObj.modTime, srcObj.size)
	if err != nil {
		return nil, err
	}

	// Do the move
	opts := rest.Opts{
		Method:     "POST",
		Path:       "/renamefile",
		Parameters: url.Values{},
	}
	opts.Parameters.Set("fileid", fileIDtoNumber(srcObj.id))
	opts.Parameters.Set("toname", f.opt.Enc.FromStandardName(leaf))
	opts.Parameters.Set("tofolderid", dirIDtoNumber(directoryID))
	var resp *http.Response
	var result api.ItemResult
	err = f.pacer.Call(func() (bool, error) {
		resp, err = f.srv.CallJSON(ctx, &opts, nil, &result)
		err = result.Error.Update(err)
		return shouldRetry(ctx, resp, err)
	})
	if err != nil {
		return nil, err
	}

	err = dstObj.setMetaData(&result.Metadata)
	if err != nil {
		return nil, err
	}
	return dstObj, nil
}

// DirMove moves src, srcRemote to this remote at dstRemote
// using server-side move operations.
//
// Will only be called if src.Fs().Name() == f.Name()
//
// If it isn't possible then return fs.ErrorCantDirMove
//
// If destination exists then return fs.ErrorDirExists
func (f *Fs) DirMove(ctx context.Context, src fs.Fs, srcRemote, dstRemote string) error {
	srcFs, ok := src.(*Fs)
	if !ok {
		fs.Debugf(srcFs, "Can't move directory - not same remote type")
		return fs.ErrorCantDirMove
	}

	srcID, _, _, dstDirectoryID, dstLeaf, err := f.dirCache.DirMove(ctx, srcFs.dirCache, srcFs.root, srcRemote, f.root, dstRemote)
	if err != nil {
		return err
	}

	// Do the move
	opts := rest.Opts{
		Method:     "POST",
		Path:       "/renamefolder",
		Parameters: url.Values{},
	}
	opts.Parameters.Set("folderid", dirIDtoNumber(srcID))
	opts.Parameters.Set("toname", f.opt.Enc.FromStandardName(dstLeaf))
	opts.Parameters.Set("tofolderid", dirIDtoNumber(dstDirectoryID))
	var resp *http.Response
	var result api.ItemResult
	err = f.pacer.Call(func() (bool, error) {
		resp, err = f.srv.CallJSON(ctx, &opts, nil, &result)
		err = result.Error.Update(err)
		return shouldRetry(ctx, resp, err)
	})
	if err != nil {
		return err
	}

	srcFs.dirCache.FlushDir(srcRemote)
	return nil
}

// DirCacheFlush resets the directory cache - used in testing as an
// optional interface
func (f *Fs) DirCacheFlush() {
	f.dirCache.ResetRoot()
}

func (f *Fs) linkDir(ctx context.Context, dirID string, expire fs.Duration) (string, error) {
	opts := rest.Opts{
		Method:     "POST",
		Path:       "/getfolderpublink",
		Parameters: url.Values{},
	}
	var result api.PubLinkResult
	opts.Parameters.Set("folderid", dirIDtoNumber(dirID))
	err := f.pacer.Call(func() (bool, error) {
		resp, err := f.srv.CallJSON(ctx, &opts, nil, &result)
		err = result.Error.Update(err)
		return shouldRetry(ctx, resp, err)
	})
	if err != nil {
		return "", err
	}
	return result.Link, err
}

func (f *Fs) linkFile(ctx context.Context, path string, expire fs.Duration) (string, error) {
	obj, err := f.NewObject(ctx, path)
	if err != nil {
		return "", err
	}
	o := obj.(*Object)
	opts := rest.Opts{
		Method:     "POST",
		Path:       "/getfilepublink",
		Parameters: url.Values{},
	}
	var result api.PubLinkResult
	opts.Parameters.Set("fileid", fileIDtoNumber(o.id))
	err = f.pacer.Call(func() (bool, error) {
		resp, err := f.srv.CallJSON(ctx, &opts, nil, &result)
		err = result.Error.Update(err)
		return shouldRetry(ctx, resp, err)
	})
	if err != nil {
		return "", err
	}
	return result.Link, nil
}

// PublicLink adds a "readable by anyone with link" permission on the given file or folder.
func (f *Fs) PublicLink(ctx context.Context, remote string, expire fs.Duration, unlink bool) (string, error) {
	dirID, err := f.dirCache.FindDir(ctx, remote, false)
	if err == fs.ErrorDirNotFound {
		return f.linkFile(ctx, remote, expire)
	}
	if err != nil {
		return "", err
	}
	return f.linkDir(ctx, dirID, expire)
}

// About gets quota information
func (f *Fs) About(ctx context.Context) (usage *fs.Usage, err error) {
	opts := rest.Opts{
		Method: "POST",
		Path:   "/userinfo",
	}
	var resp *http.Response
	var q api.UserInfo
	err = f.pacer.Call(func() (bool, error) {
		resp, err = f.srv.CallJSON(ctx, &opts, nil, &q)
		err = q.Error.Update(err)
		return shouldRetry(ctx, resp, err)
	})
	if err != nil {
		return nil, errors.Wrap(err, "about failed")
	}
	usage = &fs.Usage{
		Total: fs.NewUsageValue(q.Quota),               // quota of bytes that can be used
		Used:  fs.NewUsageValue(q.UsedQuota),           // bytes in use
		Free:  fs.NewUsageValue(q.Quota - q.UsedQuota), // bytes which can be uploaded before reaching the quota
	}
	return usage, nil
}

// Hashes returns the supported hash sets.
func (f *Fs) Hashes() hash.Set {
	// EU region supports SHA1 and SHA256 (but rclone doesn't
	// support SHA256 yet).
	//
	// https://forum.rclone.org/t/pcloud-to-local-no-hashes-in-common/19440
	if f.opt.Hostname == "eapi.pcloud.com" {
		return hash.Set(hash.SHA1 | hash.SHA256)
	}
	return hash.Set(hash.MD5 | hash.SHA1)
}

// ------------------------------------------------------------

// Fs returns the parent Fs
func (o *Object) Fs() fs.Info {
	return o.fs
}

// Return a string version
func (o *Object) String() string {
	if o == nil {
		return "<nil>"
	}
	return o.remote
}

// Remote returns the remote path
func (o *Object) Remote() string {
	return o.remote
}

// getHashes fetches the hashes into the object
func (o *Object) getHashes(ctx context.Context) (err error) {
	var resp *http.Response
	var result api.ChecksumFileResult
	opts := rest.Opts{
		Method:     "GET",
		Path:       "/checksumfile",
		Parameters: url.Values{},
	}
	opts.Parameters.Set("fileid", fileIDtoNumber(o.id))
	err = o.fs.pacer.Call(func() (bool, error) {
		resp, err = o.fs.srv.CallJSON(ctx, &opts, nil, &result)
		err = result.Error.Update(err)
		return shouldRetry(ctx, resp, err)
	})
	if err != nil {
		return err
	}
	o.setHashes(&result.Hashes)
	return o.setMetaData(&result.Metadata)
}

// Hash returns the SHA-1 of an object returning a lowercase hex string
func (o *Object) Hash(ctx context.Context, t hash.Type) (string, error) {
	var pHash *string
	switch t {
	case hash.MD5:
		pHash = &o.md5
	case hash.SHA1:
		pHash = &o.sha1
	case hash.SHA256:
		pHash = &o.sha256
	default:
		return "", hash.ErrUnsupported
	}
	if o.md5 == "" && o.sha1 == "" && o.sha256 == "" {
		err := o.getHashes(ctx)
		if err != nil {
			return "", errors.Wrap(err, "failed to get hash")
		}
	}
	return *pHash, nil
}

// Size returns the size of an object in bytes
func (o *Object) Size() int64 {
	err := o.readMetaData(context.TODO())
	if err != nil {
		fs.Logf(o, "Failed to read metadata: %v", err)
		return 0
	}
	return o.size
}

// setMetaData sets the metadata from info
func (o *Object) setMetaData(info *api.Item) (err error) {
	if info.IsFolder {
		return errors.Wrapf(fs.ErrorNotAFile, "%q is a folder", o.remote)
	}
	o.hasMetaData = true
	o.size = info.Size
	o.modTime = info.ModTime()
	o.id = info.ID
	return nil
}

// setHashes sets the hashes from that passed in
func (o *Object) setHashes(hashes *api.Hashes) {
	o.sha1 = hashes.SHA1
	o.md5 = hashes.MD5
	o.sha256 = hashes.SHA256
}

// readMetaData gets the metadata if it hasn't already been fetched
//
// it also sets the info
func (o *Object) readMetaData(ctx context.Context) (err error) {
	if o.hasMetaData {
		return nil
	}
	info, err := o.fs.readMetaDataForPath(ctx, o.remote)
	if err != nil {
		//if apiErr, ok := err.(*api.Error); ok {
		// FIXME
		// if apiErr.Code == "not_found" || apiErr.Code == "trashed" {
		// 	return fs.ErrorObjectNotFound
		// }
		//}
		return err
	}
	return o.setMetaData(info)
}

// ModTime returns the modification time of the object
//
//
// It attempts to read the objects mtime and if that isn't present the
// LastModified returned in the http headers
func (o *Object) ModTime(ctx context.Context) time.Time {
	err := o.readMetaData(ctx)
	if err != nil {
		fs.Logf(o, "Failed to read metadata: %v", err)
		return time.Now()
	}
	return o.modTime
}

// SetModTime sets the modification time of the local fs object
func (o *Object) SetModTime(ctx context.Context, modTime time.Time) error {
	// Pcloud doesn't have a way of doing this so returning this
	// error will cause the file to be re-uploaded to set the time.
	return fs.ErrorCantSetModTime
}

// Storable returns a boolean showing whether this object storable
func (o *Object) Storable() bool {
	return true
}

// downloadURL fetches the download link
func (o *Object) downloadURL(ctx context.Context) (URL string, err error) {
	if o.id == "" {
		return "", errors.New("can't download - no id")
	}
	if o.link.IsValid() {
		return o.link.URL(), nil
	}
	var resp *http.Response
	var result api.GetFileLinkResult
	opts := rest.Opts{
		Method:     "GET",
		Path:       "/getfilelink",
		Parameters: url.Values{},
	}
	opts.Parameters.Set("fileid", fileIDtoNumber(o.id))
	err = o.fs.pacer.Call(func() (bool, error) {
		resp, err = o.fs.srv.CallJSON(ctx, &opts, nil, &result)
		err = result.Error.Update(err)
		return shouldRetry(ctx, resp, err)
	})
	if err != nil {
		return "", err
	}
	if !result.IsValid() {
		return "", errors.Errorf("fetched invalid link %+v", result)
	}
	o.link = &result
	return o.link.URL(), nil
}

// Open an object for read
func (o *Object) Open(ctx context.Context, options ...fs.OpenOption) (in io.ReadCloser, err error) {
	url, err := o.downloadURL(ctx)
	if err != nil {
		return nil, err
	}
	var resp *http.Response
	opts := rest.Opts{
		Method:  "GET",
		RootURL: url,
		Options: options,
	}
	err = o.fs.pacer.Call(func() (bool, error) {
		resp, err = o.fs.srv.Call(ctx, &opts)
		return shouldRetry(ctx, resp, err)
	})
	if err != nil {
		return nil, err
	}
	return resp.Body, err
}

// Update the object with the contents of the io.Reader, modTime and size
//
// If existing is set then it updates the object rather than creating a new one
//
// The new object may have been created if an error is returned
func (o *Object) Update(ctx context.Context, in io.Reader, src fs.ObjectInfo, options ...fs.OpenOption) (err error) {
	o.fs.tokenRenewer.Start()
	defer o.fs.tokenRenewer.Stop()

	size := src.Size() // NB can upload without size
	modTime := src.ModTime(ctx)
	remote := o.Remote()

	if size < 0 {
		return errors.New("can't upload unknown sizes objects")
	}

	// Create the directory for the object if it doesn't exist
	leaf, directoryID, err := o.fs.dirCache.FindPath(ctx, remote, true)
	if err != nil {
		return err
	}

	// Experiments with pcloud indicate that it doesn't like any
	// form of request which doesn't have a Content-Length.
	// According to the docs if you close the connection at the
	// end then it should work without Content-Length, but I
	// couldn't get this to work using opts.Close (which sets
	// http.Request.Close).
	//
	// This means that chunked transfer encoding needs to be
	// disabled and a Content-Length needs to be supplied.  This
	// also rules out streaming.
	//
	// Docs: https://docs.pcloud.com/methods/file/uploadfile.html
	var resp *http.Response
	var result api.UploadFileResponse
	opts := rest.Opts{
		Method:           "PUT",
		Path:             "/uploadfile",
		Body:             in,
		ContentType:      fs.MimeType(ctx, src),
		ContentLength:    &size,
		Parameters:       url.Values{},
		TransferEncoding: []string{"identity"}, // pcloud doesn't like chunked encoding
		Options:          options,
	}
	leaf = o.fs.opt.Enc.FromStandardName(leaf)
	opts.Parameters.Set("filename", leaf)
	opts.Parameters.Set("folderid", dirIDtoNumber(directoryID))
	opts.Parameters.Set("nopartial", "1")
	opts.Parameters.Set("mtime", fmt.Sprintf("%d", modTime.Unix()))

	// Special treatment for a 0 length upload.  This doesn't work
	// with PUT even with Content-Length set (by setting
	// opts.Body=0), so upload it as a multipart form POST with
	// Content-Length set.
	if size == 0 {
		formReader, contentType, overhead, err := rest.MultipartUpload(ctx, in, opts.Parameters, "content", leaf)
		if err != nil {
			return errors.Wrap(err, "failed to make multipart upload for 0 length file")
		}

		contentLength := overhead + size

		opts.ContentType = contentType
		opts.Body = formReader
		opts.Method = "POST"
		opts.Parameters = nil
		opts.ContentLength = &contentLength
	}

	err = o.fs.pacer.CallNoRetry(func() (bool, error) {
		resp, err = o.fs.srv.CallJSON(ctx, &opts, nil, &result)
		err = result.Error.Update(err)
		return shouldRetry(ctx, resp, err)
	})
	if err != nil {
		// sometimes pcloud leaves a half complete file on
		// error, so delete it if it exists, trying a few times
		for i := 0; i < 5; i++ {
			delObj, delErr := o.fs.NewObject(ctx, o.remote)
			if delErr == nil && delObj != nil {
				_ = delObj.Remove(ctx)
				break
			}
			time.Sleep(time.Second)
		}
		return err
	}
	if len(result.Items) != 1 {
		return errors.Errorf("failed to upload %v - not sure why", o)
	}
	o.setHashes(&result.Checksums[0])
	return o.setMetaData(&result.Items[0])
}

// Remove an object
func (o *Object) Remove(ctx context.Context) error {
	opts := rest.Opts{
		Method:     "POST",
		Path:       "/deletefile",
		Parameters: url.Values{},
	}
	var result api.ItemResult
	opts.Parameters.Set("fileid", fileIDtoNumber(o.id))
	return o.fs.pacer.Call(func() (bool, error) {
		resp, err := o.fs.srv.CallJSON(ctx, &opts, nil, &result)
		err = result.Error.Update(err)
		return shouldRetry(ctx, resp, err)
	})
}

// ID returns the ID of the Object if known, or "" if not
func (o *Object) ID() string {
	return o.id
}

// Check the interfaces are satisfied
var (
	_ fs.Fs              = (*Fs)(nil)
	_ fs.Purger          = (*Fs)(nil)
	_ fs.CleanUpper      = (*Fs)(nil)
	_ fs.Copier          = (*Fs)(nil)
	_ fs.Mover           = (*Fs)(nil)
	_ fs.DirMover        = (*Fs)(nil)
	_ fs.DirCacheFlusher = (*Fs)(nil)
	_ fs.PublicLinker    = (*Fs)(nil)
	_ fs.Abouter         = (*Fs)(nil)
	_ fs.Object          = (*Object)(nil)
	_ fs.IDer            = (*Object)(nil)
)<|MERGE_RESOLUTION|>--- conflicted
+++ resolved
@@ -19,19 +19,19 @@
 	"time"
 
 	"github.com/pkg/errors"
-	"github.com/artpar/rclone/backend/pcloud/api"
-	"github.com/artpar/rclone/fs"
-	"github.com/artpar/rclone/fs/config"
-	"github.com/artpar/rclone/fs/config/configmap"
-	"github.com/artpar/rclone/fs/config/configstruct"
-	"github.com/artpar/rclone/fs/config/obscure"
-	"github.com/artpar/rclone/fs/fserrors"
-	"github.com/artpar/rclone/fs/hash"
-	"github.com/artpar/rclone/lib/dircache"
-	"github.com/artpar/rclone/lib/encoder"
-	"github.com/artpar/rclone/lib/oauthutil"
-	"github.com/artpar/rclone/lib/pacer"
-	"github.com/artpar/rclone/lib/rest"
+	"github.com/rclone/rclone/backend/pcloud/api"
+	"github.com/rclone/rclone/fs"
+	"github.com/rclone/rclone/fs/config"
+	"github.com/rclone/rclone/fs/config/configmap"
+	"github.com/rclone/rclone/fs/config/configstruct"
+	"github.com/rclone/rclone/fs/config/obscure"
+	"github.com/rclone/rclone/fs/fserrors"
+	"github.com/rclone/rclone/fs/hash"
+	"github.com/rclone/rclone/lib/dircache"
+	"github.com/rclone/rclone/lib/encoder"
+	"github.com/rclone/rclone/lib/oauthutil"
+	"github.com/rclone/rclone/lib/pacer"
+	"github.com/rclone/rclone/lib/rest"
 	"golang.org/x/oauth2"
 )
 
@@ -97,15 +97,7 @@
 				OAuth2Config: oauthConfig,
 				CheckAuth:    checkAuth,
 				StateBlankOK: true, // pCloud seems to drop the state parameter now - see #4210
-<<<<<<< HEAD
-			}
-			err = oauthutil.Config(ctx, "pcloud", name, m, oauthConfig, &opt)
-			if err != nil {
-				log.Printf("Failed to configure token: %v", err)
-			}
-=======
 			})
->>>>>>> fbc7f2e6
 		},
 		Options: append(oauthutil.SharedOptions, []fs.Option{{
 			Name:     config.ConfigEncoding,
@@ -349,7 +341,7 @@
 		}
 		// XXX: update the old f here instead of returning tempF, since
 		// `features` were already filled with functions having *f as a receiver.
-		// See https://github.com/artpar/rclone/issues/2182
+		// See https://github.com/rclone/rclone/issues/2182
 		f.dirCache = tempF.dirCache
 		f.root = tempF.root
 		// return an error with an fs which points to the parent
