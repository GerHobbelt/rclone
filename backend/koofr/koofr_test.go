package koofr_test

import (
	"testing"

<<<<<<< HEAD
	"github.com/artpar/rclone/fstest/fstests"
=======
	"github.com/rclone/rclone/fstest/fstests"
>>>>>>> c2635e39
)

// TestIntegration runs integration tests against the remote
func TestIntegration(t *testing.T) {
	fstests.Run(t, &fstests.Opt{
		RemoteName: "TestKoofr:",
	})
}<|MERGE_RESOLUTION|>--- conflicted
+++ resolved
@@ -3,11 +3,7 @@
 import (
 	"testing"
 
-<<<<<<< HEAD
-	"github.com/artpar/rclone/fstest/fstests"
-=======
 	"github.com/rclone/rclone/fstest/fstests"
->>>>>>> c2635e39
 )
 
 // TestIntegration runs integration tests against the remote
