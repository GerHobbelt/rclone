--- conflicted
+++ resolved
@@ -14,19 +14,19 @@
 	"time"
 
 	"github.com/pkg/errors"
-	"github.com/artpar/rclone/backend/yandex/api"
-	"github.com/artpar/rclone/fs"
-	"github.com/artpar/rclone/fs/config"
-	"github.com/artpar/rclone/fs/config/configmap"
-	"github.com/artpar/rclone/fs/config/configstruct"
-	"github.com/artpar/rclone/fs/config/obscure"
-	"github.com/artpar/rclone/fs/fserrors"
-	"github.com/artpar/rclone/fs/hash"
-	"github.com/artpar/rclone/lib/encoder"
-	"github.com/artpar/rclone/lib/oauthutil"
-	"github.com/artpar/rclone/lib/pacer"
-	"github.com/artpar/rclone/lib/readers"
-	"github.com/artpar/rclone/lib/rest"
+	"github.com/rclone/rclone/backend/yandex/api"
+	"github.com/rclone/rclone/fs"
+	"github.com/rclone/rclone/fs/config"
+	"github.com/rclone/rclone/fs/config/configmap"
+	"github.com/rclone/rclone/fs/config/configstruct"
+	"github.com/rclone/rclone/fs/config/obscure"
+	"github.com/rclone/rclone/fs/fserrors"
+	"github.com/rclone/rclone/fs/hash"
+	"github.com/rclone/rclone/lib/encoder"
+	"github.com/rclone/rclone/lib/oauthutil"
+	"github.com/rclone/rclone/lib/pacer"
+	"github.com/rclone/rclone/lib/readers"
+	"github.com/rclone/rclone/lib/rest"
 	"golang.org/x/oauth2"
 )
 
@@ -60,19 +60,10 @@
 		Name:        "yandex",
 		Description: "Yandex Disk",
 		NewFs:       NewFs,
-<<<<<<< HEAD
-		Config: func(ctx context.Context, name string, m configmap.Mapper) {
-			err := oauthutil.Config(ctx, "yandex", name, m, oauthConfig, nil)
-			if err != nil {
-				log.Printf("Failed to configure token: %v", err)
-				return
-			}
-=======
 		Config: func(ctx context.Context, name string, m configmap.Mapper, config fs.ConfigIn) (*fs.ConfigOut, error) {
 			return oauthutil.ConfigOut("", &oauthutil.Options{
 				OAuth2Config: oauthConfig,
 			})
->>>>>>> fbc7f2e6
 		},
 		Options: append(oauthutil.SharedOptions, []fs.Option{{
 			Name:     config.ConfigEncoding,
@@ -258,37 +249,22 @@
 
 	token, err := oauthutil.GetToken(name, m)
 	if err != nil {
-<<<<<<< HEAD
-		log.Printf("Couldn't read OAuth token (this should never happen).")
-	}
-	if token.RefreshToken == "" {
-		log.Printf("Unable to get RefreshToken. If you are upgrading from older versions of rclone, please run `rclone config` and re-configure this backend.")
-=======
 		return nil, errors.Wrap(err, "couldn't read OAuth token")
 	}
 	if token.RefreshToken == "" {
 		return nil, errors.New("unable to get RefreshToken. If you are upgrading from older versions of rclone, please run `rclone config` and re-configure this backend")
->>>>>>> fbc7f2e6
 	}
 	if token.TokenType != "OAuth" {
 		token.TokenType = "OAuth"
 		err = oauthutil.PutToken(name, m, token, false)
 		if err != nil {
-<<<<<<< HEAD
-			log.Printf("Couldn't save OAuth token (this should never happen).")
-=======
 			return nil, errors.Wrap(err, "couldn't save OAuth token")
->>>>>>> fbc7f2e6
 		}
 		log.Printf("Automatically upgraded OAuth config.")
 	}
 	oAuthClient, _, err := oauthutil.NewClient(ctx, name, m, oauthConfig)
 	if err != nil {
-<<<<<<< HEAD
-		log.Printf("Failed to configure Yandex: %v", err)
-=======
 		return nil, errors.Wrap(err, "failed to configure Yandex")
->>>>>>> fbc7f2e6
 	}
 
 	ci := fs.GetConfig(ctx)
