--- conflicted
+++ resolved
@@ -12,18 +12,6 @@
 	"strings"
 	"time"
 
-<<<<<<< HEAD
-	yandex "github.com/artpar/rclone/backend/yandex/api"
-	"github.com/artpar/rclone/fs"
-	"github.com/artpar/rclone/fs/config"
-	"github.com/artpar/rclone/fs/config/configmap"
-	"github.com/artpar/rclone/fs/config/configstruct"
-	"github.com/artpar/rclone/fs/config/obscure"
-	"github.com/artpar/rclone/fs/fshttp"
-	"github.com/artpar/rclone/fs/hash"
-	"github.com/artpar/rclone/lib/oauthutil"
-	"github.com/artpar/rclone/lib/readers"
-=======
 	"github.com/ncw/rclone/backend/yandex/api"
 	"github.com/ncw/rclone/fs"
 	"github.com/ncw/rclone/fs/config"
@@ -36,7 +24,6 @@
 	"github.com/ncw/rclone/lib/pacer"
 	"github.com/ncw/rclone/lib/readers"
 	"github.com/ncw/rclone/lib/rest"
->>>>>>> e7684b7e
 	"github.com/pkg/errors"
 	"golang.org/x/oauth2"
 )
@@ -74,12 +61,7 @@
 		Config: func(name string, m configmap.Mapper) {
 			err := oauthutil.Config("yandex", name, m, oauthConfig)
 			if err != nil {
-<<<<<<< HEAD
 				log.Printf("Failed to configure token: %v", err)
-=======
-				log.Fatalf("Failed to configure token: %v", err)
-				return
->>>>>>> e7684b7e
 			}
 		},
 		Options: []fs.Option{{
