--- conflicted
+++ resolved
@@ -23,8 +23,6 @@
 	"testing"
 	"time"
 
-<<<<<<< HEAD
-	"github.com/pkg/errors"
 	"github.com/artpar/rclone/backend/cache"
 	"github.com/artpar/rclone/backend/crypt"
 	_ "github.com/artpar/rclone/backend/drive"
@@ -37,20 +35,6 @@
 	"github.com/artpar/rclone/fstest/testy"
 	"github.com/artpar/rclone/lib/random"
 	"github.com/artpar/rclone/vfs/vfsflags"
-=======
-	"github.com/rclone/rclone/backend/cache"
-	"github.com/rclone/rclone/backend/crypt"
-	_ "github.com/rclone/rclone/backend/drive"
-	"github.com/rclone/rclone/backend/local"
-	"github.com/rclone/rclone/fs"
-	"github.com/rclone/rclone/fs/config"
-	"github.com/rclone/rclone/fs/config/configmap"
-	"github.com/rclone/rclone/fs/object"
-	"github.com/rclone/rclone/fstest"
-	"github.com/rclone/rclone/fstest/testy"
-	"github.com/rclone/rclone/lib/random"
-	"github.com/rclone/rclone/vfs/vfsflags"
->>>>>>> 27176cc6
 	"github.com/stretchr/testify/require"
 )
 
@@ -849,7 +833,7 @@
 	// Read in all the defaults for all the options
 	fsInfo, err := fs.Find("cache")
 	if err != nil {
-		panic(fmt.Sprintf("Couldn't find cache remote: %v", err))
+		log.Info("Couldn't find cache remote: %v", err)
 	}
 	r.runDefaultCfgMap = configmap.Simple{}
 	for _, option := range fsInfo.Options {
@@ -859,7 +843,7 @@
 	if uploadDir == "" {
 		r.tmpUploadDir, err = ioutil.TempDir("", "rclonecache-tmp")
 		if err != nil {
-			panic(fmt.Sprintf("Failed to create temp dir: %v", err))
+			fmt.Printf("Failed to create temp dir: %v", err))
 		}
 	} else {
 		r.tmpUploadDir = uploadDir
