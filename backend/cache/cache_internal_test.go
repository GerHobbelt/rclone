// +build !plan9
// +build !race

package cache_test

import (
	"bytes"
	"context"
	"encoding/base64"
	goflag "flag"
	"fmt"
	"io"
	"io/ioutil"
	"log"
	"math/rand"
	"os"
	"path"
	"path/filepath"
	"runtime/debug"
	"strings"
	"testing"
	"time"

	"github.com/artpar/rclone/backend/cache"
	"github.com/artpar/rclone/backend/crypt"
	_ "github.com/artpar/rclone/backend/drive"
	"github.com/artpar/rclone/backend/local"
	"github.com/artpar/rclone/fs"
	"github.com/artpar/rclone/fs/config"
	"github.com/artpar/rclone/fs/config/configmap"
	"github.com/artpar/rclone/fs/object"
	"github.com/artpar/rclone/fs/rc"
	"github.com/artpar/rclone/fstest"
	"github.com/artpar/rclone/lib/random"
	"github.com/artpar/rclone/vfs"
	"github.com/artpar/rclone/vfs/vfsflags"
	"github.com/pkg/errors"
<<<<<<< HEAD
	"github.com/stretchr/testify/assert"
=======
	"github.com/rclone/rclone/backend/cache"
	"github.com/rclone/rclone/backend/crypt"
	_ "github.com/rclone/rclone/backend/drive"
	"github.com/rclone/rclone/backend/local"
	"github.com/rclone/rclone/fs"
	"github.com/rclone/rclone/fs/config"
	"github.com/rclone/rclone/fs/config/configmap"
	"github.com/rclone/rclone/fs/object"
	"github.com/rclone/rclone/fstest"
	"github.com/rclone/rclone/fstest/testy"
	"github.com/rclone/rclone/lib/random"
	"github.com/rclone/rclone/vfs/vfsflags"
>>>>>>> 30eb094f
	"github.com/stretchr/testify/require"
)

const (
	// these 2 passwords are test random
	cryptPassword1     = "3XcvMMdsV3d-HGAReTMdNH-5FcX5q32_lUeA"                                                     // oGJdUbQc7s8
	cryptPassword2     = "NlgTBEIe-qibA7v-FoMfuX6Cw8KlLai_aMvV"                                                     // mv4mZW572HM
	cryptedTextBase64  = "UkNMT05FAAC320i2xIee0BiNyknSPBn+Qcw3q9FhIFp3tvq6qlqvbsno3PnxmEFeJG3jDBnR/wku2gHWeQ=="     // one content
	cryptedText2Base64 = "UkNMT05FAAATcQkVsgjBh8KafCKcr0wdTa1fMmV0U8hsCLGFoqcvxKVmvv7wx3Hf5EXxFcki2FFV4sdpmSrb9Q==" // updated content
	cryptedText3Base64 = "UkNMT05FAAB/f7YtYKbPfmk9+OX/ffN3qG3OEdWT+z74kxCX9V/YZwJ4X2DN3HOnUC3gKQ4Gcoud5UtNvQ=="     // test content
	letterBytes        = "abcdefghijklmnopqrstuvwxyzABCDEFGHIJKLMNOPQRSTUVWXYZ"
)

var (
	remoteName                  string
	uploadDir                   string
	runInstance                 *run
	errNotSupported             = errors.New("not supported")
	decryptedToEncryptedRemotes = map[string]string{
		"one":                  "lm4u7jjt3c85bf56vjqgeenuno",
		"second":               "qvt1ochrkcfbptp5mu9ugb2l14",
		"test":                 "jn4tegjtpqro30t3o11thb4b5s",
		"test2":                "qakvqnh8ttei89e0gc76crpql4",
		"data.bin":             "0q2847tfko6mhj3dag3r809qbc",
		"ticw/data.bin":        "5mv97b0ule6pht33srae5pice8/0q2847tfko6mhj3dag3r809qbc",
		"tiuufo/test/one":      "vi6u1olqhirqv14cd8qlej1mgo/jn4tegjtpqro30t3o11thb4b5s/lm4u7jjt3c85bf56vjqgeenuno",
		"tiuufo/test/second":   "vi6u1olqhirqv14cd8qlej1mgo/jn4tegjtpqro30t3o11thb4b5s/qvt1ochrkcfbptp5mu9ugb2l14",
		"tiutfo/test/one":      "legd371aa8ol36tjfklt347qnc/jn4tegjtpqro30t3o11thb4b5s/lm4u7jjt3c85bf56vjqgeenuno",
		"tiutfo/second/one":    "legd371aa8ol36tjfklt347qnc/qvt1ochrkcfbptp5mu9ugb2l14/lm4u7jjt3c85bf56vjqgeenuno",
		"second/one":           "qvt1ochrkcfbptp5mu9ugb2l14/lm4u7jjt3c85bf56vjqgeenuno",
		"test/one":             "jn4tegjtpqro30t3o11thb4b5s/lm4u7jjt3c85bf56vjqgeenuno",
		"test/second":          "jn4tegjtpqro30t3o11thb4b5s/qvt1ochrkcfbptp5mu9ugb2l14",
		"one/test":             "lm4u7jjt3c85bf56vjqgeenuno/jn4tegjtpqro30t3o11thb4b5s",
		"one/test/data.bin":    "lm4u7jjt3c85bf56vjqgeenuno/jn4tegjtpqro30t3o11thb4b5s/0q2847tfko6mhj3dag3r809qbc",
		"second/test/data.bin": "qvt1ochrkcfbptp5mu9ugb2l14/jn4tegjtpqro30t3o11thb4b5s/0q2847tfko6mhj3dag3r809qbc",
		"test/third":           "jn4tegjtpqro30t3o11thb4b5s/2nd7fjiop5h3ihfj1vl953aa5g",
		"test/0.bin":           "jn4tegjtpqro30t3o11thb4b5s/e6frddt058b6kvbpmlstlndmtk",
		"test/1.bin":           "jn4tegjtpqro30t3o11thb4b5s/kck472nt1k7qbmob0mt1p1crgc",
		"test/2.bin":           "jn4tegjtpqro30t3o11thb4b5s/744oe9ven2rmak4u27if51qk24",
		"test/3.bin":           "jn4tegjtpqro30t3o11thb4b5s/2bjd8kef0u5lmsu6qhqll34bcs",
		"test/4.bin":           "jn4tegjtpqro30t3o11thb4b5s/cvjs73iv0a82v0c7r67avllh7s",
		"test/5.bin":           "jn4tegjtpqro30t3o11thb4b5s/0plkdo790b6bnmt33qsdqmhv9c",
		"test/6.bin":           "jn4tegjtpqro30t3o11thb4b5s/s5r633srnjtbh83893jovjt5d0",
		"test/7.bin":           "jn4tegjtpqro30t3o11thb4b5s/6rq45tr9bjsammku622flmqsu4",
		"test/8.bin":           "jn4tegjtpqro30t3o11thb4b5s/37bc6tcl3e31qb8cadvjb749vk",
		"test/9.bin":           "jn4tegjtpqro30t3o11thb4b5s/t4pr35hnls32789o8fk0chk1ec",
	}
)

func init() {
	goflag.StringVar(&remoteName, "remote-internal", "TestInternalCache", "Remote to test with, defaults to local filesystem")
	goflag.StringVar(&uploadDir, "upload-dir-internal", "", "")
}

// TestMain drives the tests
func TestMain(m *testing.M) {
	goflag.Parse()
	var rc int

	log.Printf("Running with the following params: \n remote: %v", remoteName)
	runInstance = newRun()
	rc = m.Run()
	os.Exit(rc)
}

func TestInternalListRootAndInnerRemotes(t *testing.T) {
	id := fmt.Sprintf("tilrair%v", time.Now().Unix())
	rootFs, boltDb := runInstance.newCacheFs(t, remoteName, id, true, true, nil, nil)
	defer runInstance.cleanupFs(t, rootFs, boltDb)

	// Instantiate inner fs
	innerFolder := "inner"
	runInstance.mkdir(t, rootFs, innerFolder)
	rootFs2, boltDb2 := runInstance.newCacheFs(t, remoteName, id+"/"+innerFolder, true, true, nil, nil)
	defer runInstance.cleanupFs(t, rootFs2, boltDb2)

	runInstance.writeObjectString(t, rootFs2, "one", "content")
	listRoot, err := runInstance.list(t, rootFs, "")
	require.NoError(t, err)
	listRootInner, err := runInstance.list(t, rootFs, innerFolder)
	require.NoError(t, err)
	listInner, err := rootFs2.List(context.Background(), "")
	require.NoError(t, err)

	require.Len(t, listRoot, 1)
	require.Len(t, listRootInner, 1)
	require.Len(t, listInner, 1)
}

/* TODO: is this testing something?
func TestInternalVfsCache(t *testing.T) {
	vfsflags.Opt.DirCacheTime = time.Second * 30
	testSize := int64(524288000)

	vfsflags.Opt.CacheMode = vfs.CacheModeWrites
	id := "tiuufo"
	rootFs, boltDb := runInstance.newCacheFs(t, remoteName, id, true, true, nil, map[string]string{"writes": "true", "info_age": "1h"})
	defer runInstance.cleanupFs(t, rootFs, boltDb)

	err := rootFs.Mkdir(context.Background(), "test")
	require.NoError(t, err)
	runInstance.writeObjectString(t, rootFs, "test/second", "content")
	_, err = rootFs.List(context.Background(), "test")
	require.NoError(t, err)

	testReader := runInstance.randomReader(t, testSize)
	writeCh := make(chan interface{})
	//write2Ch := make(chan interface{})
	readCh := make(chan interface{})
	cacheCh := make(chan interface{})
	// write the main file
	go func() {
		defer func() {
			writeCh <- true
		}()

		log.Printf("========== started writing file 'test/one'")
		runInstance.writeRemoteReader(t, rootFs, "test/one", testReader)
		log.Printf("========== done writing file 'test/one'")
	}()
	// routine to check which cache has what, autostarts
	go func() {
		for {
			select {
			case <-cacheCh:
				log.Printf("========== finished checking caches")
				return
			default:
			}
			li2 := [2]string{path.Join("test", "one"), path.Join("test", "second")}
			for _, r := range li2 {
				var err error
				ci, err := ioutil.ReadDir(path.Join(runInstance.chunkPath, runInstance.encryptRemoteIfNeeded(t, path.Join(id, r))))
				if err != nil || len(ci) == 0 {
					log.Printf("========== '%v' not in cache", r)
				} else {
					log.Printf("========== '%v' IN CACHE", r)
				}
				_, err = os.Stat(path.Join(runInstance.vfsCachePath, id, r))
				if err != nil {
					log.Printf("========== '%v' not in vfs", r)
				} else {
					log.Printf("========== '%v' IN VFS", r)
				}
			}
			time.Sleep(time.Second * 10)
		}
	}()
	// routine to list, autostarts
	go func() {
		for {
			select {
			case <-readCh:
				log.Printf("========== finished checking listings and readings")
				return
			default:
			}
			li, err := runInstance.list(t, rootFs, "test")
			if err != nil {
				log.Printf("========== error listing 'test' folder: %v", err)
			} else {
				log.Printf("========== list 'test' folder count: %v", len(li))
			}

			time.Sleep(time.Second * 10)
		}
	}()

	// wait for main file to be written
	<-writeCh
	log.Printf("========== waiting for VFS to expire")
	time.Sleep(time.Second * 120)

	// try a final read
	li2 := [2]string{"test/one", "test/second"}
	for _, r := range li2 {
		_, err := runInstance.readDataFromRemote(t, rootFs, r, int64(0), int64(2), false)
		if err != nil {
			log.Printf("========== error reading '%v': %v", r, err)
		} else {
			log.Printf("========== read '%v'", r)
		}
	}
	// close the cache and list checkers
	cacheCh <- true
	readCh <- true
}
*/

func TestInternalObjWrapFsFound(t *testing.T) {
	id := fmt.Sprintf("tiowff%v", time.Now().Unix())
	rootFs, boltDb := runInstance.newCacheFs(t, remoteName, id, true, true, nil, nil)
	defer runInstance.cleanupFs(t, rootFs, boltDb)

	cfs, err := runInstance.getCacheFs(rootFs)
	require.NoError(t, err)
	wrappedFs := cfs.UnWrap()

	var testData []byte
	if runInstance.rootIsCrypt {
		testData, err = base64.StdEncoding.DecodeString(cryptedTextBase64)
		require.NoError(t, err)
	} else {
		testData = []byte("test content")
	}

	runInstance.writeObjectBytes(t, wrappedFs, runInstance.encryptRemoteIfNeeded(t, "test"), testData)
	listRoot, err := runInstance.list(t, rootFs, "")
	require.NoError(t, err)
	require.Len(t, listRoot, 1)

	cachedData, err := runInstance.readDataFromRemote(t, rootFs, "test", 0, int64(len([]byte("test content"))), false)
	require.NoError(t, err)
	require.Equal(t, "test content", string(cachedData))

	err = runInstance.rm(t, rootFs, "test")
	require.NoError(t, err)
	listRoot, err = runInstance.list(t, rootFs, "")
	require.NoError(t, err)
	require.Len(t, listRoot, 0)
}

func TestInternalObjNotFound(t *testing.T) {
	id := fmt.Sprintf("tionf%v", time.Now().Unix())
	rootFs, boltDb := runInstance.newCacheFs(t, remoteName, id, false, true, nil, nil)
	defer runInstance.cleanupFs(t, rootFs, boltDb)

	obj, err := rootFs.NewObject(context.Background(), "404")
	require.Error(t, err)
	require.Nil(t, obj)
}

func TestInternalCachedWrittenContentMatches(t *testing.T) {
	testy.SkipUnreliable(t)
	id := fmt.Sprintf("ticwcm%v", time.Now().Unix())
	rootFs, boltDb := runInstance.newCacheFs(t, remoteName, id, false, true, nil, nil)
	defer runInstance.cleanupFs(t, rootFs, boltDb)

	cfs, err := runInstance.getCacheFs(rootFs)
	require.NoError(t, err)
	chunkSize := cfs.ChunkSize()

	// create some rand test data
	testData := randStringBytes(int(chunkSize*4 + chunkSize/2))

	// write the object
	runInstance.writeRemoteBytes(t, rootFs, "data.bin", testData)

	// check sample of data from in-file
	sampleStart := chunkSize / 2
	sampleEnd := chunkSize
	testSample := testData[sampleStart:sampleEnd]
	checkSample, err := runInstance.readDataFromRemote(t, rootFs, "data.bin", sampleStart, sampleEnd, false)
	require.NoError(t, err)
	require.Equal(t, int64(len(checkSample)), sampleEnd-sampleStart)
	require.Equal(t, checkSample, testSample)
}

func TestInternalDoubleWrittenContentMatches(t *testing.T) {
	id := fmt.Sprintf("tidwcm%v", time.Now().Unix())
	rootFs, boltDb := runInstance.newCacheFs(t, remoteName, id, false, true, nil, nil)
	defer runInstance.cleanupFs(t, rootFs, boltDb)

	// write the object
	runInstance.writeRemoteString(t, rootFs, "one", "one content")
	err := runInstance.updateData(t, rootFs, "one", "one content", " updated")
	require.NoError(t, err)
	err = runInstance.updateData(t, rootFs, "one", "one content updated", " double")
	require.NoError(t, err)

	// check sample of data from in-file
	data, err := runInstance.readDataFromRemote(t, rootFs, "one", int64(0), int64(len("one content updated double")), true)
	require.NoError(t, err)
	require.Equal(t, "one content updated double", string(data))
}

func TestInternalCachedUpdatedContentMatches(t *testing.T) {
	testy.SkipUnreliable(t)
	id := fmt.Sprintf("ticucm%v", time.Now().Unix())
	rootFs, boltDb := runInstance.newCacheFs(t, remoteName, id, false, true, nil, nil)
	defer runInstance.cleanupFs(t, rootFs, boltDb)
	var err error

	// create some rand test data
	var testData1 []byte
	var testData2 []byte
	if runInstance.rootIsCrypt {
		testData1, err = base64.StdEncoding.DecodeString(cryptedTextBase64)
		require.NoError(t, err)
		testData2, err = base64.StdEncoding.DecodeString(cryptedText2Base64)
		require.NoError(t, err)
	} else {
		testData1 = []byte(random.String(100))
		testData2 = []byte(random.String(200))
	}

	// write the object
	o := runInstance.updateObjectRemote(t, rootFs, "data.bin", testData1, testData2)
	require.Equal(t, o.Size(), int64(len(testData2)))

	// check data from in-file
	checkSample, err := runInstance.readDataFromRemote(t, rootFs, "data.bin", 0, int64(len(testData2)), false)
	require.NoError(t, err)
	require.Equal(t, checkSample, testData2)
}

func TestInternalWrappedWrittenContentMatches(t *testing.T) {
	id := fmt.Sprintf("tiwwcm%v", time.Now().Unix())
	vfsflags.Opt.DirCacheTime = time.Second
	rootFs, boltDb := runInstance.newCacheFs(t, remoteName, id, true, true, nil, nil)
	defer runInstance.cleanupFs(t, rootFs, boltDb)
	if runInstance.rootIsCrypt {
		t.Skip("test skipped with crypt remote")
	}

	cfs, err := runInstance.getCacheFs(rootFs)
	require.NoError(t, err)
	chunkSize := cfs.ChunkSize()

	// create some rand test data
	testSize := chunkSize*4 + chunkSize/2
	testData := randStringBytes(int(testSize))

	// write the object
	o := runInstance.writeObjectBytes(t, cfs.UnWrap(), "data.bin", testData)
	require.Equal(t, o.Size(), testSize)
	time.Sleep(time.Second * 3)

	checkSample, err := runInstance.readDataFromRemote(t, rootFs, "data.bin", 0, testSize, false)
	require.NoError(t, err)
	require.Equal(t, int64(len(checkSample)), o.Size())

	for i := 0; i < len(checkSample); i++ {
		require.Equal(t, testData[i], checkSample[i])
	}
}

func TestInternalLargeWrittenContentMatches(t *testing.T) {
	id := fmt.Sprintf("tilwcm%v", time.Now().Unix())
	vfsflags.Opt.DirCacheTime = time.Second
	rootFs, boltDb := runInstance.newCacheFs(t, remoteName, id, true, true, nil, nil)
	defer runInstance.cleanupFs(t, rootFs, boltDb)
	if runInstance.rootIsCrypt {
		t.Skip("test skipped with crypt remote")
	}

	cfs, err := runInstance.getCacheFs(rootFs)
	require.NoError(t, err)
	chunkSize := cfs.ChunkSize()

	// create some rand test data
	testSize := chunkSize*10 + chunkSize/2
	testData := randStringBytes(int(testSize))

	// write the object
	runInstance.writeObjectBytes(t, cfs.UnWrap(), "data.bin", testData)
	time.Sleep(time.Second * 3)

	readData, err := runInstance.readDataFromRemote(t, rootFs, "data.bin", 0, testSize, false)
	require.NoError(t, err)
	for i := 0; i < len(readData); i++ {
		require.Equalf(t, testData[i], readData[i], "at byte %v", i)
	}
}

func TestInternalWrappedFsChangeNotSeen(t *testing.T) {
	id := fmt.Sprintf("tiwfcns%v", time.Now().Unix())
	rootFs, boltDb := runInstance.newCacheFs(t, remoteName, id, false, true, nil, nil)
	defer runInstance.cleanupFs(t, rootFs, boltDb)

	cfs, err := runInstance.getCacheFs(rootFs)
	require.NoError(t, err)
	chunkSize := cfs.ChunkSize()

	// create some rand test data
	testData := randStringBytes(int(chunkSize*4 + chunkSize/2))
	runInstance.writeRemoteBytes(t, rootFs, "data.bin", testData)

	// update in the wrapped fs
	originalSize, err := runInstance.size(t, rootFs, "data.bin")
	require.NoError(t, err)
	log.Printf("original size: %v", originalSize)

	o, err := cfs.UnWrap().NewObject(context.Background(), runInstance.encryptRemoteIfNeeded(t, "data.bin"))
	require.NoError(t, err)
	expectedSize := int64(len([]byte("test content")))
	var data2 []byte
	if runInstance.rootIsCrypt {
		data2, err = base64.StdEncoding.DecodeString(cryptedText3Base64)
		require.NoError(t, err)
		expectedSize = expectedSize + 1 // FIXME newline gets in, likely test data issue
	} else {
		data2 = []byte("test content")
	}
	objInfo := object.NewStaticObjectInfo(runInstance.encryptRemoteIfNeeded(t, "data.bin"), time.Now(), int64(len(data2)), true, nil, cfs.UnWrap())
	err = o.Update(context.Background(), bytes.NewReader(data2), objInfo)
	require.NoError(t, err)
	require.Equal(t, int64(len(data2)), o.Size())
	log.Printf("updated size: %v", len(data2))

	// get a new instance from the cache
	if runInstance.wrappedIsExternal {
		err = runInstance.retryBlock(func() error {
			coSize, err := runInstance.size(t, rootFs, "data.bin")
			if err != nil {
				return err
			}
			if coSize != expectedSize {
				return errors.Errorf("%v <> %v", coSize, expectedSize)
			}
			return nil
		}, 12, time.Second*10)
		require.NoError(t, err)
	} else {
		coSize, err := runInstance.size(t, rootFs, "data.bin")
		require.NoError(t, err)
		require.NotEqual(t, coSize, expectedSize)
	}
}

func TestInternalMoveWithNotify(t *testing.T) {
	id := fmt.Sprintf("timwn%v", time.Now().Unix())
	rootFs, boltDb := runInstance.newCacheFs(t, remoteName, id, false, true, nil, nil)
	defer runInstance.cleanupFs(t, rootFs, boltDb)
	if !runInstance.wrappedIsExternal {
		t.Skipf("Not external")
	}

	cfs, err := runInstance.getCacheFs(rootFs)
	require.NoError(t, err)

	srcName := runInstance.encryptRemoteIfNeeded(t, "test") + "/" + runInstance.encryptRemoteIfNeeded(t, "one") + "/" + runInstance.encryptRemoteIfNeeded(t, "data.bin")
	dstName := runInstance.encryptRemoteIfNeeded(t, "test") + "/" + runInstance.encryptRemoteIfNeeded(t, "second") + "/" + runInstance.encryptRemoteIfNeeded(t, "data.bin")
	// create some rand test data
	var testData []byte
	if runInstance.rootIsCrypt {
		testData, err = base64.StdEncoding.DecodeString(cryptedTextBase64)
		require.NoError(t, err)
	} else {
		testData = []byte("test content")
	}
	_ = cfs.UnWrap().Mkdir(context.Background(), runInstance.encryptRemoteIfNeeded(t, "test"))
	_ = cfs.UnWrap().Mkdir(context.Background(), runInstance.encryptRemoteIfNeeded(t, "test/one"))
	_ = cfs.UnWrap().Mkdir(context.Background(), runInstance.encryptRemoteIfNeeded(t, "test/second"))
	srcObj := runInstance.writeObjectBytes(t, cfs.UnWrap(), srcName, testData)

	// list in mount
	_, err = runInstance.list(t, rootFs, "test")
	require.NoError(t, err)
	_, err = runInstance.list(t, rootFs, "test/one")
	require.NoError(t, err)

	// move file
	_, err = cfs.UnWrap().Features().Move(context.Background(), srcObj, dstName)
	require.NoError(t, err)

	err = runInstance.retryBlock(func() error {
		li, err := runInstance.list(t, rootFs, "test")
		if err != nil {
			log.Printf("err: %v", err)
			return err
		}
		if len(li) != 2 {
			log.Printf("not expected listing /test: %v", li)
			return errors.Errorf("not expected listing /test: %v", li)
		}

		li, err = runInstance.list(t, rootFs, "test/one")
		if err != nil {
			log.Printf("err: %v", err)
			return err
		}
		if len(li) != 0 {
			log.Printf("not expected listing /test/one: %v", li)
			return errors.Errorf("not expected listing /test/one: %v", li)
		}

		li, err = runInstance.list(t, rootFs, "test/second")
		if err != nil {
			log.Printf("err: %v", err)
			return err
		}
		if len(li) != 1 {
			log.Printf("not expected listing /test/second: %v", li)
			return errors.Errorf("not expected listing /test/second: %v", li)
		}
		if fi, ok := li[0].(os.FileInfo); ok {
			if fi.Name() != "data.bin" {
				log.Printf("not expected name: %v", fi.Name())
				return errors.Errorf("not expected name: %v", fi.Name())
			}
		} else if di, ok := li[0].(fs.DirEntry); ok {
			if di.Remote() != "test/second/data.bin" {
				log.Printf("not expected remote: %v", di.Remote())
				return errors.Errorf("not expected remote: %v", di.Remote())
			}
		} else {
			log.Printf("unexpected listing: %v", li)
			return errors.Errorf("unexpected listing: %v", li)
		}

		log.Printf("complete listing: %v", li)
		return nil
	}, 12, time.Second*10)
	require.NoError(t, err)
}

func TestInternalNotifyCreatesEmptyParts(t *testing.T) {
	id := fmt.Sprintf("tincep%v", time.Now().Unix())
	rootFs, boltDb := runInstance.newCacheFs(t, remoteName, id, false, true, nil, nil)
	defer runInstance.cleanupFs(t, rootFs, boltDb)
	if !runInstance.wrappedIsExternal {
		t.Skipf("Not external")
	}
	cfs, err := runInstance.getCacheFs(rootFs)
	require.NoError(t, err)

	srcName := runInstance.encryptRemoteIfNeeded(t, "test") + "/" + runInstance.encryptRemoteIfNeeded(t, "one") + "/" + runInstance.encryptRemoteIfNeeded(t, "test")
	dstName := runInstance.encryptRemoteIfNeeded(t, "test") + "/" + runInstance.encryptRemoteIfNeeded(t, "one") + "/" + runInstance.encryptRemoteIfNeeded(t, "test2")
	// create some rand test data
	var testData []byte
	if runInstance.rootIsCrypt {
		testData, err = base64.StdEncoding.DecodeString(cryptedTextBase64)
		require.NoError(t, err)
	} else {
		testData = []byte("test content")
	}
	err = rootFs.Mkdir(context.Background(), "test")
	require.NoError(t, err)
	err = rootFs.Mkdir(context.Background(), "test/one")
	require.NoError(t, err)
	srcObj := runInstance.writeObjectBytes(t, cfs.UnWrap(), srcName, testData)

	// list in mount
	_, err = runInstance.list(t, rootFs, "test")
	require.NoError(t, err)
	_, err = runInstance.list(t, rootFs, "test/one")
	require.NoError(t, err)

	found := boltDb.HasEntry(path.Join(cfs.Root(), runInstance.encryptRemoteIfNeeded(t, "test")))
	require.True(t, found)
	boltDb.Purge()
	found = boltDb.HasEntry(path.Join(cfs.Root(), runInstance.encryptRemoteIfNeeded(t, "test")))
	require.False(t, found)

	// move file
	_, err = cfs.UnWrap().Features().Move(context.Background(), srcObj, dstName)
	require.NoError(t, err)

	err = runInstance.retryBlock(func() error {
		found = boltDb.HasEntry(path.Join(cfs.Root(), runInstance.encryptRemoteIfNeeded(t, "test")))
		if !found {
			log.Printf("not found /test")
			return errors.Errorf("not found /test")
		}
		found = boltDb.HasEntry(path.Join(cfs.Root(), runInstance.encryptRemoteIfNeeded(t, "test"), runInstance.encryptRemoteIfNeeded(t, "one")))
		if !found {
			log.Printf("not found /test/one")
			return errors.Errorf("not found /test/one")
		}
		found = boltDb.HasEntry(path.Join(cfs.Root(), runInstance.encryptRemoteIfNeeded(t, "test"), runInstance.encryptRemoteIfNeeded(t, "one"), runInstance.encryptRemoteIfNeeded(t, "test2")))
		if !found {
			log.Printf("not found /test/one/test2")
			return errors.Errorf("not found /test/one/test2")
		}
		li, err := runInstance.list(t, rootFs, "test/one")
		if err != nil {
			log.Printf("err: %v", err)
			return err
		}
		if len(li) != 1 {
			log.Printf("not expected listing /test/one: %v", li)
			return errors.Errorf("not expected listing /test/one: %v", li)
		}
		if fi, ok := li[0].(os.FileInfo); ok {
			if fi.Name() != "test2" {
				log.Printf("not expected name: %v", fi.Name())
				return errors.Errorf("not expected name: %v", fi.Name())
			}
		} else if di, ok := li[0].(fs.DirEntry); ok {
			if di.Remote() != "test/one/test2" {
				log.Printf("not expected remote: %v", di.Remote())
				return errors.Errorf("not expected remote: %v", di.Remote())
			}
		} else {
			log.Printf("unexpected listing: %v", li)
			return errors.Errorf("unexpected listing: %v", li)
		}
		log.Printf("complete listing /test/one/test2")
		return nil
	}, 12, time.Second*10)
	require.NoError(t, err)
}

func TestInternalChangeSeenAfterDirCacheFlush(t *testing.T) {
	id := fmt.Sprintf("ticsadcf%v", time.Now().Unix())
	rootFs, boltDb := runInstance.newCacheFs(t, remoteName, id, false, true, nil, nil)
	defer runInstance.cleanupFs(t, rootFs, boltDb)

	cfs, err := runInstance.getCacheFs(rootFs)
	require.NoError(t, err)
	chunkSize := cfs.ChunkSize()

	// create some rand test data
	testData := randStringBytes(int(chunkSize*4 + chunkSize/2))
	runInstance.writeRemoteBytes(t, rootFs, "data.bin", testData)

	// update in the wrapped fs
	o, err := cfs.UnWrap().NewObject(context.Background(), runInstance.encryptRemoteIfNeeded(t, "data.bin"))
	require.NoError(t, err)
	wrappedTime := time.Now().Add(-1 * time.Hour)
	err = o.SetModTime(context.Background(), wrappedTime)
	require.NoError(t, err)

	// get a new instance from the cache
	co, err := rootFs.NewObject(context.Background(), "data.bin")
	require.NoError(t, err)
	require.NotEqual(t, o.ModTime(context.Background()).String(), co.ModTime(context.Background()).String())

	cfs.DirCacheFlush() // flush the cache

	// get a new instance from the cache
	co, err = rootFs.NewObject(context.Background(), "data.bin")
	require.NoError(t, err)
	require.Equal(t, wrappedTime.Unix(), co.ModTime(context.Background()).Unix())
}

func TestInternalCacheWrites(t *testing.T) {
	id := "ticw"
	rootFs, boltDb := runInstance.newCacheFs(t, remoteName, id, false, true, nil, map[string]string{"writes": "true"})
	defer runInstance.cleanupFs(t, rootFs, boltDb)

	cfs, err := runInstance.getCacheFs(rootFs)
	require.NoError(t, err)
	chunkSize := cfs.ChunkSize()

	// create some rand test data
	earliestTime := time.Now()
	testData := randStringBytes(int(chunkSize*4 + chunkSize/2))
	runInstance.writeRemoteBytes(t, rootFs, "data.bin", testData)
	expectedTs := time.Now()
	ts, err := boltDb.GetChunkTs(runInstance.encryptRemoteIfNeeded(t, path.Join(rootFs.Root(), "data.bin")), 0)
	require.NoError(t, err)
	require.WithinDuration(t, expectedTs, ts, expectedTs.Sub(earliestTime))
}

func TestInternalMaxChunkSizeRespected(t *testing.T) {
	id := fmt.Sprintf("timcsr%v", time.Now().Unix())
	rootFs, boltDb := runInstance.newCacheFs(t, remoteName, id, false, true, nil, map[string]string{"workers": "1"})
	defer runInstance.cleanupFs(t, rootFs, boltDb)

	cfs, err := runInstance.getCacheFs(rootFs)
	require.NoError(t, err)
	chunkSize := cfs.ChunkSize()
	totalChunks := 20

	// create some rand test data
	testData := randStringBytes(int(int64(totalChunks-1)*chunkSize + chunkSize/2))
	runInstance.writeRemoteBytes(t, rootFs, "data.bin", testData)
	o, err := cfs.NewObject(context.Background(), runInstance.encryptRemoteIfNeeded(t, "data.bin"))
	require.NoError(t, err)
	co, ok := o.(*cache.Object)
	require.True(t, ok)

	for i := 0; i < 4; i++ { // read first 4
		_ = runInstance.readDataFromObj(t, co, chunkSize*int64(i), chunkSize*int64(i+1), false)
	}
	cfs.CleanUpCache(true)
	// the last 2 **must** be in the cache
	require.True(t, boltDb.HasChunk(co, chunkSize*2))
	require.True(t, boltDb.HasChunk(co, chunkSize*3))

	for i := 4; i < 6; i++ { // read next 2
		_ = runInstance.readDataFromObj(t, co, chunkSize*int64(i), chunkSize*int64(i+1), false)
	}
	cfs.CleanUpCache(true)
	// the last 2 **must** be in the cache
	require.True(t, boltDb.HasChunk(co, chunkSize*4))
	require.True(t, boltDb.HasChunk(co, chunkSize*5))
}

func TestInternalExpiredEntriesRemoved(t *testing.T) {
	id := fmt.Sprintf("tieer%v", time.Now().Unix())
	vfsflags.Opt.DirCacheTime = time.Second * 4 // needs to be lower than the defined
	rootFs, boltDb := runInstance.newCacheFs(t, remoteName, id, true, true, map[string]string{"info_age": "5s"}, nil)
	defer runInstance.cleanupFs(t, rootFs, boltDb)
	cfs, err := runInstance.getCacheFs(rootFs)
	require.NoError(t, err)

	// create some rand test data
	runInstance.writeRemoteString(t, rootFs, "one", "one content")
	runInstance.mkdir(t, rootFs, "test")
	runInstance.writeRemoteString(t, rootFs, "test/second", "second content")

	l, err := runInstance.list(t, rootFs, "test")
	require.NoError(t, err)
	require.Len(t, l, 1)

	err = cfs.UnWrap().Mkdir(context.Background(), runInstance.encryptRemoteIfNeeded(t, "test/third"))
	require.NoError(t, err)

	l, err = runInstance.list(t, rootFs, "test")
	require.NoError(t, err)
	require.Len(t, l, 1)

	err = runInstance.retryBlock(func() error {
		l, err = runInstance.list(t, rootFs, "test")
		if err != nil {
			return err
		}
		if len(l) != 2 {
			return errors.New("list is not 2")
		}
		return nil
	}, 10, time.Second)
	require.NoError(t, err)
}

func TestInternalBug2117(t *testing.T) {
	vfsflags.Opt.DirCacheTime = time.Second * 10

	id := fmt.Sprintf("tib2117%v", time.Now().Unix())
	rootFs, boltDb := runInstance.newCacheFs(t, remoteName, id, false, true, nil,
		map[string]string{"info_age": "72h", "chunk_clean_interval": "15m"})
	defer runInstance.cleanupFs(t, rootFs, boltDb)

	if runInstance.rootIsCrypt {
		t.Skipf("skipping crypt")
	}

	cfs, err := runInstance.getCacheFs(rootFs)
	require.NoError(t, err)

	err = cfs.UnWrap().Mkdir(context.Background(), "test")
	require.NoError(t, err)
	for i := 1; i <= 4; i++ {
		err = cfs.UnWrap().Mkdir(context.Background(), fmt.Sprintf("test/dir%d", i))
		require.NoError(t, err)

		for j := 1; j <= 4; j++ {
			err = cfs.UnWrap().Mkdir(context.Background(), fmt.Sprintf("test/dir%d/dir%d", i, j))
			require.NoError(t, err)

			runInstance.writeObjectString(t, cfs.UnWrap(), fmt.Sprintf("test/dir%d/dir%d/test.txt", i, j), "test")
		}
	}

	di, err := runInstance.list(t, rootFs, "test/dir1/dir2")
	require.NoError(t, err)
	log.Printf("len: %v", len(di))
	require.Len(t, di, 1)

	time.Sleep(time.Second * 30)

	di, err = runInstance.list(t, rootFs, "test/dir1/dir2")
	require.NoError(t, err)
	log.Printf("len: %v", len(di))
	require.Len(t, di, 1)

	di, err = runInstance.list(t, rootFs, "test/dir1")
	require.NoError(t, err)
	log.Printf("len: %v", len(di))
	require.Len(t, di, 4)

	di, err = runInstance.list(t, rootFs, "test")
	require.NoError(t, err)
	log.Printf("len: %v", len(di))
	require.Len(t, di, 4)
}

// run holds the remotes for a test run
type run struct {
	okDiff            time.Duration
	runDefaultCfgMap  configmap.Simple
	tmpUploadDir      string
	rootIsCrypt       bool
	wrappedIsExternal bool
	tempFiles         []*os.File
	dbPath            string
	chunkPath         string
	vfsCachePath      string
}

func newRun() *run {
	var err error
	r := &run{
		okDiff: time.Second * 9, // really big diff here but the build machines seem to be slow. need a different way for this
	}

	// Read in all the defaults for all the options
	fsInfo, err := fs.Find("cache")
	if err != nil {
		panic(fmt.Sprintf("Couldn't find cache remote: %v", err))
	}
	r.runDefaultCfgMap = configmap.Simple{}
	for _, option := range fsInfo.Options {
		r.runDefaultCfgMap.Set(option.Name, fmt.Sprint(option.Default))
	}

<<<<<<< HEAD
	if mountDir == "" {
		if runtime.GOOS != "windows" {
			r.mntDir, err = ioutil.TempDir("", "rclonecache-mount")
			if err != nil {
				log.Printf("Failed to create mount dir: %v", err)
				return nil
			}
		} else {
			// Find a free drive letter
			drive := ""
			for letter := 'E'; letter <= 'Z'; letter++ {
				drive = string(letter) + ":"
				_, err := os.Stat(drive + "\\")
				if os.IsNotExist(err) {
					goto found
				}
			}
			log.Print("Couldn't find free drive letter for test")
		found:
			r.mntDir = drive
		}
	} else {
		r.mntDir = mountDir
	}
	log.Printf("Mount Dir: %v", r.mntDir)

=======
>>>>>>> 30eb094f
	if uploadDir == "" {
		r.tmpUploadDir, err = ioutil.TempDir("", "rclonecache-tmp")
		if err != nil {
			log.Printf("Failed to create temp dir: %v", err)
		}
	} else {
		r.tmpUploadDir = uploadDir
	}
	log.Printf("Temp Upload Dir: %v", r.tmpUploadDir)

	return r
}

func (r *run) encryptRemoteIfNeeded(t *testing.T, remote string) string {
	if !runInstance.rootIsCrypt || len(decryptedToEncryptedRemotes) == 0 {
		return remote
	}

	enc, ok := decryptedToEncryptedRemotes[remote]
	if !ok {
		t.Fatalf("Failed to find decrypted -> encrypted mapping for '%v'", remote)
		return remote
	}
	return enc
}

func (r *run) newCacheFs(t *testing.T, remote, id string, needRemote, purge bool, cfg map[string]string, flags map[string]string) (fs.Fs, *cache.Persistent) {
	fstest.Initialise()
	remoteExists := false
	for _, s := range config.FileSections() {
		if s == remote {
			remoteExists = true
		}
	}
	if !remoteExists && needRemote {
		t.Skipf("Need remote (%v) to exist", remote)
		return nil, nil
	}

	// Config to pass to NewFs
	m := configmap.Simple{}
	for k, v := range r.runDefaultCfgMap {
		m.Set(k, v)
	}
	for k, v := range flags {
		m.Set(k, v)
	}

	// if the remote doesn't exist, create a new one with a local one for it
	// identify which is the cache remote (it can be wrapped by a crypt too)
	rootIsCrypt := false
	cacheRemote := remote
	if !remoteExists {
		localRemote := remote + "-local"
		config.FileSet(localRemote, "type", "local")
		config.FileSet(localRemote, "nounc", "true")
		m.Set("type", "cache")
		m.Set("remote", localRemote+":"+filepath.Join(os.TempDir(), localRemote))
	} else {
		remoteType := config.FileGet(remote, "type", "")
		if remoteType == "" {
			t.Skipf("skipped due to invalid remote type for %v", remote)
			return nil, nil
		}
		if remoteType != "cache" {
			if remoteType == "crypt" {
				rootIsCrypt = true
				m.Set("password", cryptPassword1)
				m.Set("password2", cryptPassword2)
			}
			remoteRemote := config.FileGet(remote, "remote", "")
			if remoteRemote == "" {
				t.Skipf("skipped due to invalid remote wrapper for %v", remote)
				return nil, nil
			}
			remoteRemoteParts := strings.Split(remoteRemote, ":")
			remoteWrapping := remoteRemoteParts[0]
			remoteType := config.FileGet(remoteWrapping, "type", "")
			if remoteType != "cache" {
				t.Skipf("skipped due to invalid remote type for %v: '%v'", remoteWrapping, remoteType)
				return nil, nil
			}
			cacheRemote = remoteWrapping
		}
	}
	runInstance.rootIsCrypt = rootIsCrypt
	runInstance.dbPath = filepath.Join(config.CacheDir, "cache-backend", cacheRemote+".db")
	runInstance.chunkPath = filepath.Join(config.CacheDir, "cache-backend", cacheRemote)
	runInstance.vfsCachePath = filepath.Join(config.CacheDir, "vfs", remote)
	boltDb, err := cache.GetPersistent(runInstance.dbPath, runInstance.chunkPath, &cache.Features{PurgeDb: true})
	require.NoError(t, err)

	fs.Config.LowLevelRetries = 1

	// Instantiate root
	if purge {
		boltDb.PurgeTempUploads()
		_ = os.RemoveAll(path.Join(runInstance.tmpUploadDir, id))
	}
	f, err := cache.NewFs(remote, id, m)
	require.NoError(t, err)
	cfs, err := r.getCacheFs(f)
	require.NoError(t, err)
	_, isCache := cfs.Features().UnWrap().(*cache.Fs)
	_, isCrypt := cfs.Features().UnWrap().(*crypt.Fs)
	_, isLocal := cfs.Features().UnWrap().(*local.Fs)
	if isCache || isCrypt || isLocal {
		r.wrappedIsExternal = false
	} else {
		r.wrappedIsExternal = true
	}

	if purge {
		_ = f.Features().Purge(context.Background(), "")
		require.NoError(t, err)
	}
	err = f.Mkdir(context.Background(), "")
	require.NoError(t, err)
	return f, boltDb
}

func (r *run) cleanupFs(t *testing.T, f fs.Fs, b *cache.Persistent) {
	err := f.Features().Purge(context.Background(), "")
	require.NoError(t, err)
	cfs, err := r.getCacheFs(f)
	require.NoError(t, err)
	cfs.StopBackgroundRunners()

	err = os.RemoveAll(r.tmpUploadDir)
	require.NoError(t, err)

	for _, f := range r.tempFiles {
		_ = f.Close()
		_ = os.Remove(f.Name())
	}
	r.tempFiles = nil
	debug.FreeOSMemory()
}

func (r *run) randomReader(t *testing.T, size int64) io.ReadCloser {
	chunk := int64(1024)
	cnt := size / chunk
	left := size % chunk
	f, err := ioutil.TempFile("", "rclonecache-tempfile")
	require.NoError(t, err)

	for i := 0; i < int(cnt); i++ {
		data := randStringBytes(int(chunk))
		_, _ = f.Write(data)
	}
	data := randStringBytes(int(left))
	_, _ = f.Write(data)
	_, _ = f.Seek(int64(0), io.SeekStart)
	r.tempFiles = append(r.tempFiles, f)

	return f
}

func (r *run) writeRemoteString(t *testing.T, f fs.Fs, remote, content string) {
	r.writeRemoteBytes(t, f, remote, []byte(content))
}

func (r *run) writeObjectString(t *testing.T, f fs.Fs, remote, content string) fs.Object {
	return r.writeObjectBytes(t, f, remote, []byte(content))
}

func (r *run) writeRemoteBytes(t *testing.T, f fs.Fs, remote string, data []byte) {
	r.writeObjectBytes(t, f, remote, data)
}

func (r *run) writeRemoteReader(t *testing.T, f fs.Fs, remote string, in io.ReadCloser) {
	r.writeObjectReader(t, f, remote, in)
}

func (r *run) writeObjectBytes(t *testing.T, f fs.Fs, remote string, data []byte) fs.Object {
	in := bytes.NewReader(data)
	_ = r.writeObjectReader(t, f, remote, in)
	o, err := f.NewObject(context.Background(), remote)
	require.NoError(t, err)
	require.Equal(t, int64(len(data)), o.Size())
	return o
}

func (r *run) writeObjectReader(t *testing.T, f fs.Fs, remote string, in io.Reader) fs.Object {
	modTime := time.Now()
	objInfo := object.NewStaticObjectInfo(remote, modTime, -1, true, nil, f)
	obj, err := f.Put(context.Background(), in, objInfo)
	require.NoError(t, err)
	return obj
}

func (r *run) updateObjectRemote(t *testing.T, f fs.Fs, remote string, data1 []byte, data2 []byte) fs.Object {
	var err error
	var obj fs.Object

	in1 := bytes.NewReader(data1)
	in2 := bytes.NewReader(data2)
	objInfo1 := object.NewStaticObjectInfo(remote, time.Now(), int64(len(data1)), true, nil, f)
	objInfo2 := object.NewStaticObjectInfo(remote, time.Now(), int64(len(data2)), true, nil, f)

	obj, err = f.Put(context.Background(), in1, objInfo1)
	require.NoError(t, err)
	obj, err = f.NewObject(context.Background(), remote)
	require.NoError(t, err)
	err = obj.Update(context.Background(), in2, objInfo2)
	require.NoError(t, err)

	return obj
}

func (r *run) readDataFromRemote(t *testing.T, f fs.Fs, remote string, offset, end int64, noLengthCheck bool) ([]byte, error) {
	size := end - offset
	checkSample := make([]byte, size)

	co, err := f.NewObject(context.Background(), remote)
	if err != nil {
		return checkSample, err
	}
	checkSample = r.readDataFromObj(t, co, offset, end, noLengthCheck)

	if !noLengthCheck && size != int64(len(checkSample)) {
		return checkSample, errors.Errorf("read size doesn't match expected: %v <> %v", len(checkSample), size)
	}
	return checkSample, nil
}

func (r *run) readDataFromObj(t *testing.T, o fs.Object, offset, end int64, noLengthCheck bool) []byte {
	size := end - offset
	checkSample := make([]byte, size)
	reader, err := o.Open(context.Background(), &fs.SeekOption{Offset: offset})
	require.NoError(t, err)
	totalRead, err := io.ReadFull(reader, checkSample)
	if (err == io.EOF || err == io.ErrUnexpectedEOF) && noLengthCheck {
		err = nil
		checkSample = checkSample[:totalRead]
	}
	require.NoError(t, err, "with string -%v-", string(checkSample))
	_ = reader.Close()
	return checkSample
}

func (r *run) mkdir(t *testing.T, f fs.Fs, remote string) {
	err := f.Mkdir(context.Background(), remote)
	require.NoError(t, err)
}

func (r *run) rm(t *testing.T, f fs.Fs, remote string) error {
	var err error

	var obj fs.Object
	obj, err = f.NewObject(context.Background(), remote)
	if err != nil {
		err = f.Rmdir(context.Background(), remote)
	} else {
		err = obj.Remove(context.Background())
	}

	return err
}

func (r *run) list(t *testing.T, f fs.Fs, remote string) ([]interface{}, error) {
	var err error
	var l []interface{}
	var list fs.DirEntries
	list, err = f.List(context.Background(), remote)
	for _, ll := range list {
		l = append(l, ll)
	}
	return l, err
}

func (r *run) copyFile(t *testing.T, f fs.Fs, src, dst string) error {
	in, err := os.Open(src)
	if err != nil {
		return err
	}
	defer func() {
		_ = in.Close()
	}()

	out, err := os.Create(dst)
	if err != nil {
		return err
	}
	defer func() {
		_ = out.Close()
	}()

	_, err = io.Copy(out, in)
	return err
}

func (r *run) dirMove(t *testing.T, rootFs fs.Fs, src, dst string) error {
	var err error

	if rootFs.Features().DirMove != nil {
		err = rootFs.Features().DirMove(context.Background(), rootFs, src, dst)
		if err != nil {
			return err
		}
	} else {
		t.Logf("DirMove not supported by %v", rootFs)
		return errNotSupported
	}

	return err
}

func (r *run) move(t *testing.T, rootFs fs.Fs, src, dst string) error {
	var err error

	if rootFs.Features().Move != nil {
		obj1, err := rootFs.NewObject(context.Background(), src)
		if err != nil {
			return err
		}
		_, err = rootFs.Features().Move(context.Background(), obj1, dst)
		if err != nil {
			return err
		}
	} else {
		t.Logf("Move not supported by %v", rootFs)
		return errNotSupported
	}

	return err
}

func (r *run) copy(t *testing.T, rootFs fs.Fs, src, dst string) error {
	var err error

	if rootFs.Features().Copy != nil {
		obj, err := rootFs.NewObject(context.Background(), src)
		if err != nil {
			return err
		}
		_, err = rootFs.Features().Copy(context.Background(), obj, dst)
		if err != nil {
			return err
		}
	} else {
		t.Logf("Copy not supported by %v", rootFs)
		return errNotSupported
	}

	return err
}

func (r *run) modTime(t *testing.T, rootFs fs.Fs, src string) (time.Time, error) {
	var err error

	obj1, err := rootFs.NewObject(context.Background(), src)
	if err != nil {
		return time.Time{}, err
	}
	return obj1.ModTime(context.Background()), nil
}

func (r *run) size(t *testing.T, rootFs fs.Fs, src string) (int64, error) {
	var err error

	obj1, err := rootFs.NewObject(context.Background(), src)
	if err != nil {
		return int64(0), err
	}
	return obj1.Size(), nil
}

func (r *run) updateData(t *testing.T, rootFs fs.Fs, src, data, append string) error {
	var err error

	var obj1 fs.Object
	obj1, err = rootFs.NewObject(context.Background(), src)
	if err != nil {
		return err
	}
	data1 := []byte(data + append)
	reader := bytes.NewReader(data1)
	objInfo1 := object.NewStaticObjectInfo(src, time.Now(), int64(len(data1)), true, nil, rootFs)
	err = obj1.Update(context.Background(), reader, objInfo1)

	return err
}

func (r *run) cleanSize(t *testing.T, size int64) int64 {
	if r.rootIsCrypt {
		denominator := int64(65536 + 16)
		size = size - 32
		quotient := size / denominator
		remainder := size % denominator
		return (quotient*65536 + remainder - 16)
	}

	return size
}

func (r *run) listenForBackgroundUpload(t *testing.T, f fs.Fs, remote string) chan error {
	cfs, err := r.getCacheFs(f)
	require.NoError(t, err)
	buCh := cfs.GetBackgroundUploadChannel()
	require.NotNil(t, buCh)
	maxDuration := time.Minute * 3
	if r.wrappedIsExternal {
		maxDuration = time.Minute * 10
	}

	waitCh := make(chan error)
	go func() {
		var err error
		var state cache.BackgroundUploadState

		for i := 0; i < 2; i++ {
			select {
			case state = <-buCh:
				// continue
			case <-time.After(maxDuration):
				waitCh <- errors.Errorf("Timed out waiting for background upload: %v", remote)
				return
			}
			checkRemote := state.Remote
			if r.rootIsCrypt {
				cryptFs := f.(*crypt.Fs)
				checkRemote, err = cryptFs.DecryptFileName(checkRemote)
				if err != nil {
					waitCh <- err
					return
				}
			}
			if checkRemote == remote && cache.BackgroundUploadStarted != state.Status {
				waitCh <- state.Error
				return
			}
		}
		waitCh <- errors.Errorf("Too many attempts to wait for the background upload: %v", remote)
	}()
	return waitCh
}

func (r *run) completeBackgroundUpload(t *testing.T, remote string, waitCh chan error) {
	var err error
	maxDuration := time.Minute * 3
	if r.wrappedIsExternal {
		maxDuration = time.Minute * 10
	}
	select {
	case err = <-waitCh:
		// continue
	case <-time.After(maxDuration):
		t.Fatalf("Timed out waiting to complete the background upload %v", remote)
		return
	}
	require.NoError(t, err)
}

func (r *run) completeAllBackgroundUploads(t *testing.T, f fs.Fs, lastRemote string) {
	var state cache.BackgroundUploadState
	var err error

	maxDuration := time.Minute * 5
	if r.wrappedIsExternal {
		maxDuration = time.Minute * 15
	}
	cfs, err := r.getCacheFs(f)
	require.NoError(t, err)
	buCh := cfs.GetBackgroundUploadChannel()
	require.NotNil(t, buCh)

	for {
		select {
		case state = <-buCh:
			checkRemote := state.Remote
			if r.rootIsCrypt {
				cryptFs := f.(*crypt.Fs)
				checkRemote, err = cryptFs.DecryptFileName(checkRemote)
				require.NoError(t, err)
			}
			if checkRemote == lastRemote && cache.BackgroundUploadCompleted == state.Status {
				require.NoError(t, state.Error)
				return
			}
		case <-time.After(maxDuration):
			t.Fatalf("Timed out waiting to complete the background upload %v", lastRemote)
			return
		}
	}
}

func (r *run) retryBlock(block func() error, maxRetries int, rate time.Duration) error {
	var err error
	for i := 0; i < maxRetries; i++ {
		err = block()
		if err == nil {
			return nil
		}
		time.Sleep(rate)
	}
	return err
}

func (r *run) getCacheFs(f fs.Fs) (*cache.Fs, error) {
	cfs, ok := f.(*cache.Fs)
	if ok {
		return cfs, nil
	}
	if f.Features().UnWrap != nil {
		cfs, ok := f.Features().UnWrap().(*cache.Fs)
		if ok {
			return cfs, nil
		}
	}
	return nil, errors.New("didn't found a cache fs")
}

func randStringBytes(n int) []byte {
	b := make([]byte, n)
	for i := range b {
		b[i] = letterBytes[rand.Intn(len(letterBytes))]
	}
	return b
}

var (
	_ fs.Fs = (*cache.Fs)(nil)
	_ fs.Fs = (*local.Fs)(nil)
)<|MERGE_RESOLUTION|>--- conflicted
+++ resolved
@@ -21,6 +21,7 @@
 	"testing"
 	"time"
 
+	"github.com/pkg/errors"
 	"github.com/artpar/rclone/backend/cache"
 	"github.com/artpar/rclone/backend/crypt"
 	_ "github.com/artpar/rclone/backend/drive"
@@ -29,28 +30,10 @@
 	"github.com/artpar/rclone/fs/config"
 	"github.com/artpar/rclone/fs/config/configmap"
 	"github.com/artpar/rclone/fs/object"
-	"github.com/artpar/rclone/fs/rc"
 	"github.com/artpar/rclone/fstest"
+	"github.com/artpar/rclone/fstest/testy"
 	"github.com/artpar/rclone/lib/random"
-	"github.com/artpar/rclone/vfs"
 	"github.com/artpar/rclone/vfs/vfsflags"
-	"github.com/pkg/errors"
-<<<<<<< HEAD
-	"github.com/stretchr/testify/assert"
-=======
-	"github.com/rclone/rclone/backend/cache"
-	"github.com/rclone/rclone/backend/crypt"
-	_ "github.com/rclone/rclone/backend/drive"
-	"github.com/rclone/rclone/backend/local"
-	"github.com/rclone/rclone/fs"
-	"github.com/rclone/rclone/fs/config"
-	"github.com/rclone/rclone/fs/config/configmap"
-	"github.com/rclone/rclone/fs/object"
-	"github.com/rclone/rclone/fstest"
-	"github.com/rclone/rclone/fstest/testy"
-	"github.com/rclone/rclone/lib/random"
-	"github.com/rclone/rclone/vfs/vfsflags"
->>>>>>> 30eb094f
 	"github.com/stretchr/testify/require"
 )
 
@@ -850,39 +833,10 @@
 		r.runDefaultCfgMap.Set(option.Name, fmt.Sprint(option.Default))
 	}
 
-<<<<<<< HEAD
-	if mountDir == "" {
-		if runtime.GOOS != "windows" {
-			r.mntDir, err = ioutil.TempDir("", "rclonecache-mount")
-			if err != nil {
-				log.Printf("Failed to create mount dir: %v", err)
-				return nil
-			}
-		} else {
-			// Find a free drive letter
-			drive := ""
-			for letter := 'E'; letter <= 'Z'; letter++ {
-				drive = string(letter) + ":"
-				_, err := os.Stat(drive + "\\")
-				if os.IsNotExist(err) {
-					goto found
-				}
-			}
-			log.Print("Couldn't find free drive letter for test")
-		found:
-			r.mntDir = drive
-		}
-	} else {
-		r.mntDir = mountDir
-	}
-	log.Printf("Mount Dir: %v", r.mntDir)
-
-=======
->>>>>>> 30eb094f
 	if uploadDir == "" {
 		r.tmpUploadDir, err = ioutil.TempDir("", "rclonecache-tmp")
 		if err != nil {
-			log.Printf("Failed to create temp dir: %v", err)
+			log.Fatalf("Failed to create temp dir: %v", err)
 		}
 	} else {
 		r.tmpUploadDir = uploadDir
