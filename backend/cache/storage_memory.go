--- conflicted
+++ resolved
@@ -7,13 +7,8 @@
 	"strings"
 	"time"
 
-<<<<<<< HEAD
-	"github.com/artpar/rclone/fs"
-	"github.com/patrickmn/go-cache"
-=======
 	"github.com/ncw/rclone/fs"
 	cache "github.com/patrickmn/go-cache"
->>>>>>> e7684b7e
 	"github.com/pkg/errors"
 )
 
