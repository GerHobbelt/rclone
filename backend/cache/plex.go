--- conflicted
+++ resolved
@@ -14,13 +14,8 @@
 	"sync"
 	"time"
 
-<<<<<<< HEAD
-	"github.com/artpar/rclone/fs"
-	"github.com/patrickmn/go-cache"
-=======
 	"github.com/ncw/rclone/fs"
 	cache "github.com/patrickmn/go-cache"
->>>>>>> e7684b7e
 	"golang.org/x/net/websocket"
 )
 
