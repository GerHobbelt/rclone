// Package onedrive provides an interface to the Microsoft OneDrive
// object storage system.
package onedrive

import (
	"encoding/json"
	"fmt"
	"io"
	"log"
	"net/http"
	"net/url"
	"path"
	"regexp"
	"strings"
	"time"

	"github.com/artpar/rclone/dircache"
	"github.com/artpar/rclone/fs"
	"github.com/artpar/rclone/oauthutil"
	"github.com/artpar/rclone/onedrive/api"
	"github.com/artpar/rclone/pacer"
	"github.com/artpar/rclone/rest"
	"github.com/pkg/errors"
	"golang.org/x/oauth2"
)

const (
	rclonePersonalClientID              = "0000000044165769"
	rclonePersonalEncryptedClientSecret = "ugVWLNhKkVT1-cbTRO-6z1MlzwdW6aMwpKgNaFG-qXjEn_WfDnG9TVyRA5yuoliU"
	rcloneBusinessClientID              = "52857fec-4bc2-483f-9f1b-5fe28e97532c"
	rcloneBusinessEncryptedClientSecret = "6t4pC8l6L66SFYVIi8PgECDyjXy_ABo1nsTaE-Lr9LpzC6yT4vNOwHsakwwdEui0O6B0kX8_xbBLj91J"
	minSleep                            = 10 * time.Millisecond
	maxSleep                            = 2 * time.Second
	decayConstant                       = 2                                     // bigger for slower decay, exponential
	rootURLPersonal                     = "https://api.onedrive.com/v1.0/drive" // root URL for requests
	discoveryServiceURL                 = "https://api.office.com/discovery/"
	configResourceURL                   = "resource_url"
)

// Globals
var (
	// Description of how to auth for this app for a personal account
	oauthPersonalConfig = &oauth2.Config{
		Scopes: []string{
			"wl.signin",          // Allow single sign-on capabilities
			"wl.offline_access",  // Allow receiving a refresh token
			"onedrive.readwrite", // r/w perms to all of a user's OneDrive files
		},
		Endpoint: oauth2.Endpoint{
			AuthURL:  "https://login.live.com/oauth20_authorize.srf",
			TokenURL: "https://login.live.com/oauth20_token.srf",
		},
		ClientID:     rclonePersonalClientID,
		ClientSecret: fs.MustReveal(rclonePersonalEncryptedClientSecret),
		RedirectURL:  oauthutil.RedirectLocalhostURL,
	}

	// Description of how to auth for this app for a business account
	oauthBusinessConfig = &oauth2.Config{
		Endpoint: oauth2.Endpoint{
			AuthURL:  "https://login.microsoftonline.com/common/oauth2/authorize",
			TokenURL: "https://login.microsoftonline.com/common/oauth2/token",
		},
		ClientID:     rcloneBusinessClientID,
		ClientSecret: fs.MustReveal(rcloneBusinessEncryptedClientSecret),
		RedirectURL:  oauthutil.RedirectLocalhostURL,
	}
	oauthBusinessResource = oauth2.SetAuthURLParam("resource", discoveryServiceURL)

	chunkSize    = fs.SizeSuffix(10 * 1024 * 1024)
	uploadCutoff = fs.SizeSuffix(10 * 1024 * 1024)
)

// Register with Fs
func init() {
	fs.Register(&fs.RegInfo{
		Name:        "onedrive",
		Description: "Microsoft OneDrive",
		NewFs:       NewFs,
		Config: func(name string) {
<<<<<<< HEAD
			err := oauthutil.Config("onedrive", name, oauthConfig)
			if err != nil {
				log.Printf("Failed to configure token: %v", err)
=======
			// choose account type
			fmt.Printf("Choose OneDrive account type?\n")
			fmt.Printf(" * Say b for a OneDrive business account\n")
			fmt.Printf(" * Say p for a personal OneDrive account\n")
			isPersonal := fs.Command([]string{"bBusiness", "pPersonal"}) == 'p'

			if isPersonal {
				// for personal accounts we don't safe a field about the account
				err := oauthutil.Config("onedrive", name, oauthPersonalConfig)
				if err != nil {
					log.Fatalf("Failed to configure token: %v", err)
				}
			} else {
				err := oauthutil.Config("onedrive", name, oauthBusinessConfig, oauthBusinessResource)
				if err != nil {
					log.Fatalf("Failed to configure token: %v", err)
					return
				}

				// Are we running headless?
				if fs.ConfigFileGet(name, fs.ConfigAutomatic) != "" {
					// Yes, okay we are done
					return
				}

				type serviceResource struct {
					ServiceAPIVersion  string `json:"serviceApiVersion"`
					ServiceEndpointURI string `json:"serviceEndpointUri"`
					ServiceResourceID  string `json:"serviceResourceId"`
				}
				type serviceResponse struct {
					Services []serviceResource `json:"value"`
				}

				oAuthClient, _, err := oauthutil.NewClient(name, oauthBusinessConfig)
				if err != nil {
					log.Fatalf("Failed to configure OneDrive: %v", err)
					return
				}
				srv := rest.NewClient(oAuthClient)

				opts := rest.Opts{
					Method:  "GET",
					RootURL: discoveryServiceURL,
					Path:    "/v2.0/me/services",
				}
				services := serviceResponse{}
				resp, err := srv.CallJSON(&opts, nil, &services)
				if err != nil {
					fs.Errorf(nil, "Failed to query available services: %v", err)
					return
				}
				if resp.StatusCode != 200 {
					fs.Errorf(nil, "Failed to query available services: Got HTTP error code %d", resp.StatusCode)
					return
				}

				var resourcesURL []string
				var resourcesID []string

				for _, service := range services.Services {
					if service.ServiceAPIVersion == "v2.0" {
						resourcesID = append(resourcesID, service.ServiceResourceID)
						resourcesURL = append(resourcesURL, service.ServiceEndpointURI)
					}
					// we only support 2.0 API
					fs.Infof(nil, "Skipping API %s endpoint %s", service.ServiceAPIVersion, service.ServiceEndpointURI)
				}

				var foundService string
				if len(resourcesID) == 0 {
					fs.Errorf(nil, "No Service found")
					return
				} else if len(resourcesID) == 1 {
					foundService = resourcesID[0]
				} else {
					foundService = fs.Choose("Choose resource URL", resourcesID, resourcesURL, false)
				}

				fs.ConfigFileSet(name, configResourceURL, foundService)
				oauthBusinessResource = oauth2.SetAuthURLParam("resource", foundService)

				// get the token from the inital config
				// we need to update the token with a resource
				// specific token we will query now
				token, err := oauthutil.GetToken(name)
				if err != nil {
					fs.Errorf(nil, "Error while getting token: %s", err)
					return
				}

				// values for the token query
				values := url.Values{}
				values.Set("refresh_token", token.RefreshToken)
				values.Set("grant_type", "refresh_token")
				values.Set("resource", foundService)
				values.Set("client_id", oauthBusinessConfig.ClientID)
				values.Set("client_secret", oauthBusinessConfig.ClientSecret)
				opts = rest.Opts{
					Method:      "POST",
					RootURL:     oauthBusinessConfig.Endpoint.TokenURL,
					ContentType: "application/x-www-form-urlencoded",
					Body:        strings.NewReader(values.Encode()),
				}

				// tokenJSON is the struct representing the HTTP response from OAuth2
				// providers returning a token in JSON form.
				// we are only interested in the new tokens, all other fields we don't care
				type tokenJSON struct {
					AccessToken  string `json:"access_token"`
					RefreshToken string `json:"refresh_token"`
				}
				jsonToken := tokenJSON{}
				resp, err = srv.CallJSON(&opts, nil, &jsonToken)
				if err != nil {
					fs.Errorf(nil, "Failed to get resource token: %v", err)
					return
				}
				if resp.StatusCode != 200 {
					fs.Errorf(nil, "Failed to get resource token: Got HTTP error code %d", resp.StatusCode)
					return
				}

				// update the tokens
				token.AccessToken = jsonToken.AccessToken
				token.RefreshToken = jsonToken.RefreshToken

				// finally save them in the config
				err = oauthutil.PutToken(name, token, true)
				if err != nil {
					fs.Errorf(nil, "Error while setting token: %s", err)
				}
>>>>>>> b412c745
			}
		},
		Options: []fs.Option{{
			Name: fs.ConfigClientID,
			Help: "Microsoft App Client Id - leave blank normally.",
		}, {
			Name: fs.ConfigClientSecret,
			Help: "Microsoft App Client Secret - leave blank normally.",
		}},
	})

	fs.VarP(&chunkSize, "onedrive-chunk-size", "", "Above this size files will be chunked - must be multiple of 320k.")
	fs.VarP(&uploadCutoff, "onedrive-upload-cutoff", "", "Cutoff for switching to chunked upload - must be <= 100MB")
}

// Fs represents a remote one drive
type Fs struct {
	name         string             // name of this remote
	root         string             // the path we are working on
	features     *fs.Features       // optional features
	srv          *rest.Client       // the connection to the one drive server
	dirCache     *dircache.DirCache // Map of directory path to directory id
	pacer        *pacer.Pacer       // pacer for API calls
	tokenRenewer *oauthutil.Renew   // renew the token on expiry
	isBusiness   bool               // true if this is an OneDrive Business account
}

// Object describes a one drive object
//
// Will definitely have info but maybe not meta
type Object struct {
	fs          *Fs       // what this object is part of
	remote      string    // The remote path
	hasMetaData bool      // whether info below has been set
	size        int64     // size of the object
	modTime     time.Time // modification time of the object
	id          string    // ID of the object
	sha1        string    // SHA-1 of the object content
	mimeType    string    // Content-Type of object from server (may not be as uploaded)
}

// ------------------------------------------------------------

// Name of the remote (as passed into NewFs)
func (f *Fs) Name() string {
	return f.name
}

// Root of the remote (as passed into NewFs)
func (f *Fs) Root() string {
	return f.root
}

// String converts this Fs to a string
func (f *Fs) String() string {
	return fmt.Sprintf("One drive root '%s'", f.root)
}

// Features returns the optional features of this Fs
func (f *Fs) Features() *fs.Features {
	return f.features
}

// Pattern to match a one drive path
var matcher = regexp.MustCompile(`^([^/]*)(.*)$`)

// parsePath parses an one drive 'url'
func parsePath(path string) (root string) {
	root = strings.Trim(path, "/")
	return
}

// retryErrorCodes is a slice of error codes that we will retry
var retryErrorCodes = []int{
	429, // Too Many Requests.
	500, // Internal Server Error
	502, // Bad Gateway
	503, // Service Unavailable
	504, // Gateway Timeout
	509, // Bandwidth Limit Exceeded
}

// shouldRetry returns a boolean as to whether this resp and err
// deserve to be retried.  It returns the err as a convenience
func shouldRetry(resp *http.Response, err error) (bool, error) {
	authRety := false

	if resp != nil && resp.StatusCode == 401 && len(resp.Header["Www-Authenticate"]) == 1 && strings.Index(resp.Header["Www-Authenticate"][0], "expired_token") >= 0 {
		authRety = true
		fs.Debugf(nil, "Should retry: %v", err)
	}
	return authRety || fs.ShouldRetry(err) || fs.ShouldRetryHTTP(resp, retryErrorCodes), err
}

// readMetaDataForPath reads the metadata from the path
func (f *Fs) readMetaDataForPath(path string) (info *api.Item, resp *http.Response, err error) {
	opts := rest.Opts{
		Method: "GET",
		Path:   "/root:/" + rest.URLEscape(replaceReservedChars(path)),
	}
	err = f.pacer.Call(func() (bool, error) {
		resp, err = f.srv.CallJSON(&opts, nil, &info)
		return shouldRetry(resp, err)
	})
	return info, resp, err
}

// errorHandler parses a non 2xx error response into an error
func errorHandler(resp *http.Response) error {
	// Decode error response
	errResponse := new(api.Error)
	err := rest.DecodeJSON(resp, &errResponse)
	if err != nil {
		fs.Debugf(nil, "Couldn't decode error response: %v", err)
	}
	if errResponse.ErrorInfo.Code == "" {
		errResponse.ErrorInfo.Code = resp.Status
	}
	return errResponse
}

// NewFs constructs an Fs from the path, container:path
func NewFs(name, root string) (fs.Fs, error) {
	// get the resource URL from the config file0
	resourceURL := fs.ConfigFileGet(name, configResourceURL, "")
	// if we have a resource URL it's a business account otherwise a personal one
	var rootURL string
	var oauthConfig *oauth2.Config
	if resourceURL == "" {
		// personal account setup
		oauthConfig = oauthPersonalConfig
		rootURL = rootURLPersonal
	} else {
		// business account setup
		oauthConfig = oauthBusinessConfig
		rootURL = resourceURL + "_api/v2.0/drives/me"

		// update the URL in the AuthOptions
		oauthBusinessResource = oauth2.SetAuthURLParam("resource", resourceURL)
	}
	root = parsePath(root)

	oauthConf1 := oauth2.Config{
		ClientID:     fs.ConfigFileGet(name, "client_id"),
		ClientSecret: fs.ConfigFileGet(name, "client_secret"),
		Scopes:       strings.Split(fs.ConfigFileGet(name, "client_scopes"), ","),
		Endpoint: oauth2.Endpoint{
			AuthURL:  "https://login.live.com/oauth20_authorize.srf",
			TokenURL: "https://login.live.com/oauth20_token.srf",
		},
		RedirectURL: fs.ConfigFileGet(name, "redirect_url"),
	}

	oAuthClient, ts, err := oauthutil.NewClient(name, &oauthConf1)
	if err != nil {
		log.Printf("Failed to configure OneDrive: %v", err)
	}

	f := &Fs{
		name:       name,
		root:       root,
		srv:        rest.NewClient(oAuthClient).SetRoot(rootURL),
		pacer:      pacer.New().SetMinSleep(minSleep).SetMaxSleep(maxSleep).SetDecayConstant(decayConstant),
		isBusiness: resourceURL != "",
	}
	f.features = (&fs.Features{
		CaseInsensitive: true,
		// OneDrive for business doesn't support mime types properly
		// so we disable it until resolved
		// https://github.com/OneDrive/onedrive-api-docs/issues/643
		ReadMimeType:            !f.isBusiness,
		CanHaveEmptyDirectories: true,
	}).Fill(f)
	f.srv.SetErrorHandler(errorHandler)

	// Renew the token in the background
	f.tokenRenewer = oauthutil.NewRenew(f.String(), ts, func() error {
		_, _, err := f.readMetaDataForPath("")
		return err
	})

	// Get rootID
	rootInfo, _, err := f.readMetaDataForPath("")
	if err != nil || rootInfo.ID == "" {
		return nil, errors.Wrap(err, "failed to get root")
	}

	f.dirCache = dircache.New(root, rootInfo.ID, f)

	// Find the current root
	err = f.dirCache.FindRoot(false)
	if err != nil {
		// Assume it is a file
		newRoot, remote := dircache.SplitPath(root)
		newF := *f
		newF.dirCache = dircache.New(newRoot, rootInfo.ID, &newF)
		newF.root = newRoot
		// Make new Fs which is the parent
		err = newF.dirCache.FindRoot(false)
		if err != nil {
			// No root so return old f
			return f, nil
		}
		_, err := newF.newObjectWithInfo(remote, nil)
		if err != nil {
			if err == fs.ErrorObjectNotFound {
				// File doesn't exist so return old f
				return f, nil
			}
			return nil, err
		}
		// return an error with an fs which points to the parent
		return &newF, fs.ErrorIsFile
	}
	return f, nil
}

// rootSlash returns root with a slash on if it is empty, otherwise empty string
func (f *Fs) rootSlash() string {
	if f.root == "" {
		return f.root
	}
	return f.root + "/"
}

// Return an Object from a path
//
// If it can't be found it returns the error fs.ErrorObjectNotFound.
func (f *Fs) newObjectWithInfo(remote string, info *api.Item) (fs.Object, error) {
	o := &Object{
		fs:     f,
		remote: remote,
	}
	var err error
	if info != nil {
		// Set info
		err = o.setMetaData(info)
	} else {
		err = o.readMetaData() // reads info and meta, returning an error
	}
	if err != nil {
		return nil, err
	}
	return o, nil
}

// NewObject finds the Object at remote.  If it can't be found
// it returns the error fs.ErrorObjectNotFound.
func (f *Fs) NewObject(remote string) (fs.Object, error) {
	return f.newObjectWithInfo(remote, nil)
}

// FindLeaf finds a directory of name leaf in the folder with ID pathID
func (f *Fs) FindLeaf(pathID, leaf string) (pathIDOut string, found bool, err error) {
	// fs.Debugf(f, "FindLeaf(%q, %q)", pathID, leaf)
	parent, ok := f.dirCache.GetInv(pathID)
	if !ok {
		return "", false, errors.New("couldn't find parent ID")
	}
	path := leaf
	if parent != "" {
		path = parent + "/" + path
	}
	if f.dirCache.FoundRoot() {
		path = f.rootSlash() + path
	}
	info, resp, err := f.readMetaDataForPath(path)
	if err != nil {
		if resp != nil && resp.StatusCode == http.StatusNotFound {
			return "", false, nil
		}
		return "", false, err
	}
	if info.Folder == nil {
		return "", false, errors.New("found file when looking for folder")
	}
	return info.ID, true, nil
}

// CreateDir makes a directory with pathID as parent and name leaf
func (f *Fs) CreateDir(pathID, leaf string) (newID string, err error) {
	// fs.Debugf(f, "CreateDir(%q, %q)\n", pathID, leaf)
	var resp *http.Response
	var info *api.Item
	opts := rest.Opts{
		Method: "POST",
		Path:   "/items/" + pathID + "/children",
	}
	mkdir := api.CreateItemRequest{
		Name:             replaceReservedChars(leaf),
		ConflictBehavior: "fail",
	}
	err = f.pacer.Call(func() (bool, error) {
		resp, err = f.srv.CallJSON(&opts, &mkdir, &info)
		return shouldRetry(resp, err)
	})
	if err != nil {
		//fmt.Printf("...Error %v\n", err)
		return "", err
	}
	//fmt.Printf("...Id %q\n", *info.Id)
	return info.ID, nil
}

// list the objects into the function supplied
//
// If directories is set it only sends directories
// User function to process a File item from listAll
//
// Should return true to finish processing
type listAllFn func(*api.Item) bool

// Lists the directory required calling the user function on each item found
//
// If the user fn ever returns true then it early exits with found = true
func (f *Fs) listAll(dirID string, directoriesOnly bool, filesOnly bool, fn listAllFn) (found bool, err error) {
	// Top parameter asks for bigger pages of data
	// https://dev.onedrive.com/odata/optional-query-parameters.htm
	opts := rest.Opts{
		Method: "GET",
		Path:   "/items/" + dirID + "/children?top=1000",
	}
OUTER:
	for {
		var result api.ListChildrenResponse
		var resp *http.Response
		err = f.pacer.Call(func() (bool, error) {
			resp, err = f.srv.CallJSON(&opts, nil, &result)
			return shouldRetry(resp, err)
		})
		if err != nil {
			return found, errors.Wrap(err, "couldn't list files")
		}
		if len(result.Value) == 0 {
			break
		}
		for i := range result.Value {
			item := &result.Value[i]
			isFolder := item.Folder != nil
			if isFolder {
				if filesOnly {
					continue
				}
			} else {
				if directoriesOnly {
					continue
				}
			}
			if item.Deleted != nil {
				continue
			}
			item.Name = restoreReservedChars(item.Name)
			if fn(item) {
				found = true
				break OUTER
			}
		}
		if result.NextLink == "" {
			break
		}
		opts.Path = ""
		opts.RootURL = result.NextLink
	}
	return
}

// List the objects and directories in dir into entries.  The
// entries can be returned in any order but should be for a
// complete directory.
//
// dir should be "" to list the root, and should not have
// trailing slashes.
//
// This should return ErrDirNotFound if the directory isn't
// found.
func (f *Fs) List(dir string) (entries fs.DirEntries, err error) {
	err = f.dirCache.FindRoot(false)
	if err != nil {
		return nil, err
	}
	directoryID, err := f.dirCache.FindDir(dir, false)
	if err != nil {
		return nil, err
	}
	var iErr error
	_, err = f.listAll(directoryID, false, false, func(info *api.Item) bool {
		remote := path.Join(dir, info.Name)
		if info.Folder != nil {
			// cache the directory ID for later lookups
			f.dirCache.Put(remote, info.ID)
			d := fs.NewDir(remote, time.Time(info.LastModifiedDateTime)).SetID(info.ID)
			if info.Folder != nil {
				d.SetItems(info.Folder.ChildCount)
			}
			entries = append(entries, d)
		} else {
			o, err := f.newObjectWithInfo(remote, info)
			if err != nil {
				iErr = err
				return true
			}
			entries = append(entries, o)
		}
		return false
	})
	if err != nil {
		return nil, err
	}
	if iErr != nil {
		return nil, iErr
	}
	return entries, nil
}

// Creates from the parameters passed in a half finished Object which
// must have setMetaData called on it
//
// Returns the object, leaf, directoryID and error
//
// Used to create new objects
func (f *Fs) createObject(remote string, modTime time.Time, size int64) (o *Object, leaf string, directoryID string, err error) {
	// Create the directory for the object if it doesn't exist
	leaf, directoryID, err = f.dirCache.FindRootAndPath(remote, true)
	if err != nil {
		return nil, leaf, directoryID, err
	}
	// Temporary Object under construction
	o = &Object{
		fs:     f,
		remote: remote,
	}
	return o, leaf, directoryID, nil
}

// Put the object into the container
//
// Copy the reader in to the new object which is returned
//
// The new object may have been created if an error is returned
func (f *Fs) Put(in io.Reader, src fs.ObjectInfo, options ...fs.OpenOption) (fs.Object, error) {
	remote := src.Remote()
	size := src.Size()
	modTime := src.ModTime()

	o, _, _, err := f.createObject(remote, modTime, size)
	if err != nil {
		return nil, err
	}
	return o, o.Update(in, src, options...)
}

// Mkdir creates the container if it doesn't exist
func (f *Fs) Mkdir(dir string) error {
	err := f.dirCache.FindRoot(true)
	if err != nil {
		return err
	}
	if dir != "" {
		_, err = f.dirCache.FindDir(dir, true)
	}
	return err
}

// deleteObject removes an object by ID
func (f *Fs) deleteObject(id string) error {
	opts := rest.Opts{
		Method:     "DELETE",
		Path:       "/items/" + id,
		NoResponse: true,
	}
	return f.pacer.Call(func() (bool, error) {
		resp, err := f.srv.Call(&opts)
		return shouldRetry(resp, err)
	})
}

// purgeCheck removes the root directory, if check is set then it
// refuses to do so if it has anything in
func (f *Fs) purgeCheck(dir string, check bool) error {
	root := path.Join(f.root, dir)
	if root == "" {
		return errors.New("can't purge root directory")
	}
	dc := f.dirCache
	err := dc.FindRoot(false)
	if err != nil {
		return err
	}
	rootID, err := dc.FindDir(dir, false)
	if err != nil {
		return err
	}
	item, _, err := f.readMetaDataForPath(root)
	if err != nil {
		return err
	}
	if item.Folder == nil {
		return errors.New("not a folder")
	}
	if check && item.Folder.ChildCount != 0 {
		return errors.New("folder not empty")
	}
	err = f.deleteObject(rootID)
	if err != nil {
		return err
	}
	f.dirCache.FlushDir(dir)
	if err != nil {
		return err
	}
	return nil
}

// Rmdir deletes the root folder
//
// Returns an error if it isn't empty
func (f *Fs) Rmdir(dir string) error {
	return f.purgeCheck(dir, true)
}

// Precision return the precision of this Fs
func (f *Fs) Precision() time.Duration {
	return time.Second
}

// waitForJob waits for the job with status in url to complete
func (f *Fs) waitForJob(location string, o *Object) error {
	deadline := time.Now().Add(fs.Config.Timeout)
	for time.Now().Before(deadline) {
		opts := rest.Opts{
			Method:       "GET",
			RootURL:      location,
			IgnoreStatus: true, // Ignore the http status response since it seems to return valid info on 500 errors
		}
		var resp *http.Response
		var err error
		var body []byte
		err = f.pacer.Call(func() (bool, error) {
			resp, err = f.srv.Call(&opts)
			if err != nil {
				return fs.ShouldRetry(err), err
			}
			body, err = rest.ReadBody(resp)
			return fs.ShouldRetry(err), err
		})
		if err != nil {
			return err
		}
		// Try to decode the body first as an api.AsyncOperationStatus
		var status api.AsyncOperationStatus
		err = json.Unmarshal(body, &status)
		if err != nil {
			return errors.Wrapf(err, "async status result not JSON: %q", body)
		}
		// See if we decoded anything...
		if !(status.Operation == "" && status.PercentageComplete == 0 && status.Status == "") {
			if status.Status == "failed" || status.Status == "deleteFailed" {
				return errors.Errorf("%s: async operation %q returned %q", o.remote, status.Operation, status.Status)
			}
		} else if resp.StatusCode == 200 {
			var info api.Item
			err = json.Unmarshal(body, &info)
			if err != nil {
				return errors.Wrapf(err, "async item result not JSON: %q", body)
			}
			return o.setMetaData(&info)
		}
		time.Sleep(1 * time.Second)
	}
	return errors.Errorf("async operation didn't complete after %v", fs.Config.Timeout)
}

// Copy src to this remote using server side copy operations.
//
// This is stored with the remote path given
//
// It returns the destination Object and a possible error
//
// Will only be called if src.Fs().Name() == f.Name()
//
// If it isn't possible then return fs.ErrorCantCopy
func (f *Fs) Copy(src fs.Object, remote string) (fs.Object, error) {
	srcObj, ok := src.(*Object)
	if !ok {
		fs.Debugf(src, "Can't copy - not same remote type")
		return nil, fs.ErrorCantCopy
	}
	err := srcObj.readMetaData()
	if err != nil {
		return nil, err
	}

	srcPath := srcObj.fs.rootSlash() + srcObj.remote
	dstPath := f.rootSlash() + remote
	if strings.ToLower(srcPath) == strings.ToLower(dstPath) {
		return nil, errors.Errorf("can't copy %q -> %q as are same name when lowercase", srcPath, dstPath)
	}

	// Create temporary object
	dstObj, leaf, directoryID, err := f.createObject(remote, srcObj.modTime, srcObj.size)
	if err != nil {
		return nil, err
	}

	// Copy the object
	opts := rest.Opts{
		Method:       "POST",
		Path:         "/items/" + srcObj.id + "/action.copy",
		ExtraHeaders: map[string]string{"Prefer": "respond-async"},
		NoResponse:   true,
	}
	replacedLeaf := replaceReservedChars(leaf)
	copy := api.CopyItemRequest{
		Name: &replacedLeaf,
		ParentReference: api.ItemReference{
			ID: directoryID,
		},
	}
	var resp *http.Response
	err = f.pacer.Call(func() (bool, error) {
		resp, err = f.srv.CallJSON(&opts, &copy, nil)
		return shouldRetry(resp, err)
	})
	if err != nil {
		return nil, err
	}

	// read location header
	location := resp.Header.Get("Location")
	if location == "" {
		return nil, errors.New("didn't receive location header in copy response")
	}

	// Wait for job to finish
	err = f.waitForJob(location, dstObj)
	if err != nil {
		return nil, err
	}
	return dstObj, nil
}

// Purge deletes all the files and the container
//
// Optional interface: Only implement this if you have a way of
// deleting all the files quicker than just running Remove() on the
// result of List()
func (f *Fs) Purge() error {
	return f.purgeCheck("", false)
}

// Move src to this remote using server side move operations.
//
// This is stored with the remote path given
//
// It returns the destination Object and a possible error
//
// Will only be called if src.Fs().Name() == f.Name()
//
// If it isn't possible then return fs.ErrorCantMove
func (f *Fs) Move(src fs.Object, remote string) (fs.Object, error) {
	srcObj, ok := src.(*Object)
	if !ok {
		fs.Debugf(src, "Can't move - not same remote type")
		return nil, fs.ErrorCantMove
	}

	// Create temporary object
	dstObj, leaf, directoryID, err := f.createObject(remote, srcObj.modTime, srcObj.size)
	if err != nil {
		return nil, err
	}

	// Move the object
	opts := rest.Opts{
		Method: "PATCH",
		Path:   "/items/" + srcObj.id,
	}
	move := api.MoveItemRequest{
		Name: replaceReservedChars(leaf),
		ParentReference: &api.ItemReference{
			ID: directoryID,
		},
		// We set the mod time too as it gets reset otherwise
		FileSystemInfo: &api.FileSystemInfoFacet{
			CreatedDateTime:      api.Timestamp(srcObj.modTime),
			LastModifiedDateTime: api.Timestamp(srcObj.modTime),
		},
	}
	var resp *http.Response
	var info api.Item
	err = f.pacer.Call(func() (bool, error) {
		resp, err = f.srv.CallJSON(&opts, &move, &info)
		return shouldRetry(resp, err)
	})
	if err != nil {
		return nil, err
	}

	err = dstObj.setMetaData(&info)
	if err != nil {
		return nil, err
	}
	return dstObj, nil
}

// DirCacheFlush resets the directory cache - used in testing as an
// optional interface
func (f *Fs) DirCacheFlush() {
	f.dirCache.ResetRoot()
}

// Hashes returns the supported hash sets.
func (f *Fs) Hashes() fs.HashSet {
	return fs.HashSet(fs.HashSHA1)
}

// ------------------------------------------------------------

// Fs returns the parent Fs
func (o *Object) Fs() fs.Info {
	return o.fs
}

// Return a string version
func (o *Object) String() string {
	if o == nil {
		return "<nil>"
	}
	return o.remote
}

// Remote returns the remote path
func (o *Object) Remote() string {
	return o.remote
}

// srvPath returns a path for use in server
func (o *Object) srvPath() string {
	return replaceReservedChars(o.fs.rootSlash() + o.remote)
}

// Hash returns the SHA-1 of an object returning a lowercase hex string
func (o *Object) Hash(t fs.HashType) (string, error) {
	if t != fs.HashSHA1 {
		return "", fs.ErrHashUnsupported
	}
	return o.sha1, nil
}

// Size returns the size of an object in bytes
func (o *Object) Size() int64 {
	err := o.readMetaData()
	if err != nil {
		fs.Logf(o, "Failed to read metadata: %v", err)
		return 0
	}
	return o.size
}

// setMetaData sets the metadata from info
func (o *Object) setMetaData(info *api.Item) (err error) {
	if info.Folder != nil {
		return errors.Wrapf(fs.ErrorNotAFile, "%q", o.remote)
	}
	o.hasMetaData = true
	o.size = info.Size

	// Docs: https://dev.onedrive.com/facets/hashes_facet.htm
	//
	// The docs state both that the hashes are returned as hex
	// strings, and as base64 strings. Testing reveals they are in
	// fact uppercase hex strings.
	//
	// In OneDrive for Business, SHA1 and CRC32 hash values are not returned for files.
	if info.File != nil {
		o.mimeType = info.File.MimeType
		if info.File.Hashes.Sha1Hash != "" {
			o.sha1 = strings.ToLower(info.File.Hashes.Sha1Hash)
		}
	}
	if info.FileSystemInfo != nil {
		o.modTime = time.Time(info.FileSystemInfo.LastModifiedDateTime)
	} else {
		o.modTime = time.Time(info.LastModifiedDateTime)
	}
	o.id = info.ID
	return nil
}

// readMetaData gets the metadata if it hasn't already been fetched
//
// it also sets the info
func (o *Object) readMetaData() (err error) {
	if o.hasMetaData {
		return nil
	}
	info, _, err := o.fs.readMetaDataForPath(o.srvPath())
	if err != nil {
		if apiErr, ok := err.(*api.Error); ok {
			if apiErr.ErrorInfo.Code == "itemNotFound" {
				return fs.ErrorObjectNotFound
			}
		}
		return err
	}
	return o.setMetaData(info)
}

// ModTime returns the modification time of the object
//
//
// It attempts to read the objects mtime and if that isn't present the
// LastModified returned in the http headers
func (o *Object) ModTime() time.Time {
	err := o.readMetaData()
	if err != nil {
		fs.Logf(o, "Failed to read metadata: %v", err)
		return time.Now()
	}
	return o.modTime
}

// setModTime sets the modification time of the local fs object
func (o *Object) setModTime(modTime time.Time) (*api.Item, error) {
	opts := rest.Opts{
		Method: "PATCH",
		Path:   "/root:/" + rest.URLEscape(o.srvPath()),
	}
	update := api.SetFileSystemInfo{
		FileSystemInfo: api.FileSystemInfoFacet{
			CreatedDateTime:      api.Timestamp(modTime),
			LastModifiedDateTime: api.Timestamp(modTime),
		},
	}
	var info *api.Item
	err := o.fs.pacer.Call(func() (bool, error) {
		resp, err := o.fs.srv.CallJSON(&opts, &update, &info)
		return shouldRetry(resp, err)
	})
	return info, err
}

// SetModTime sets the modification time of the local fs object
func (o *Object) SetModTime(modTime time.Time) error {
	info, err := o.setModTime(modTime)
	if err != nil {
		return err
	}
	return o.setMetaData(info)
}

// Storable returns a boolean showing whether this object storable
func (o *Object) Storable() bool {
	return true
}

// Open an object for read
func (o *Object) Open(options ...fs.OpenOption) (in io.ReadCloser, err error) {
	if o.id == "" {
		return nil, errors.New("can't download - no id")
	}
	var resp *http.Response
	opts := rest.Opts{
		Method:  "GET",
		Path:    "/items/" + o.id + "/content",
		Options: options,
	}
	err = o.fs.pacer.Call(func() (bool, error) {
		resp, err = o.fs.srv.Call(&opts)
		return shouldRetry(resp, err)
	})
	if err != nil {
		return nil, err
	}
	return resp.Body, err
}

// createUploadSession creates an upload session for the object
func (o *Object) createUploadSession() (response *api.CreateUploadResponse, err error) {
	opts := rest.Opts{
		Method: "POST",
		Path:   "/root:/" + rest.URLEscape(o.srvPath()) + ":/upload.createSession",
	}
	var resp *http.Response
	err = o.fs.pacer.Call(func() (bool, error) {
		resp, err = o.fs.srv.CallJSON(&opts, nil, &response)
		return shouldRetry(resp, err)
	})
	return
}

// uploadFragment uploads a part
func (o *Object) uploadFragment(url string, start int64, totalSize int64, chunk io.ReadSeeker, chunkSize int64) (err error) {
	opts := rest.Opts{
		Method:        "PUT",
		RootURL:       url,
		ContentLength: &chunkSize,
		ContentRange:  fmt.Sprintf("bytes %d-%d/%d", start, start+chunkSize-1, totalSize),
		Body:          chunk,
	}
	var response api.UploadFragmentResponse
	var resp *http.Response
	err = o.fs.pacer.Call(func() (bool, error) {
		_, _ = chunk.Seek(0, 0)
		resp, err = o.fs.srv.CallJSON(&opts, nil, &response)
		return shouldRetry(resp, err)
	})
	return err
}

// cancelUploadSession cancels an upload session
func (o *Object) cancelUploadSession(url string) (err error) {
	opts := rest.Opts{
		Method:     "DELETE",
		RootURL:    url,
		NoResponse: true,
	}
	var resp *http.Response
	err = o.fs.pacer.Call(func() (bool, error) {
		resp, err = o.fs.srv.Call(&opts)
		return shouldRetry(resp, err)
	})
	return
}

// uploadMultipart uploads a file using multipart upload
func (o *Object) uploadMultipart(in io.Reader, size int64) (err error) {
	if chunkSize%(320*1024) != 0 {
		return errors.Errorf("chunk size %d is not a multiple of 320k", chunkSize)
	}

	// Create upload session
	fs.Debugf(o, "Starting multipart upload")
	session, err := o.createUploadSession()
	if err != nil {
		return err
	}
	uploadURL := session.UploadURL

	// Cancel the session if something went wrong
	defer func() {
		if err != nil {
			fs.Debugf(o, "Cancelling multipart upload: %v", err)
			cancelErr := o.cancelUploadSession(uploadURL)
			if cancelErr != nil {
				fs.Logf(o, "Failed to cancel multipart upload: %v", err)
			}
		}
	}()

	// Upload the chunks
	remaining := size
	position := int64(0)
	for remaining > 0 {
		n := int64(chunkSize)
		if remaining < n {
			n = remaining
		}
		seg := fs.NewRepeatableReader(io.LimitReader(in, n))
		fs.Debugf(o, "Uploading segment %d/%d size %d", position, size, n)
		err = o.uploadFragment(uploadURL, position, size, seg, n)
		if err != nil {
			return err
		}
		remaining -= n
		position += n
	}

	return nil
}

// Update the object with the contents of the io.Reader, modTime and size
//
// The new object may have been created if an error is returned
func (o *Object) Update(in io.Reader, src fs.ObjectInfo, options ...fs.OpenOption) (err error) {
	o.fs.tokenRenewer.Start()
	defer o.fs.tokenRenewer.Stop()

	size := src.Size()
	modTime := src.ModTime()

	var info *api.Item
	if size <= int64(uploadCutoff) {
		// This is for less than 100 MB of content
		var resp *http.Response
		opts := rest.Opts{
			Method:        "PUT",
			Path:          "/root:/" + rest.URLEscape(o.srvPath()) + ":/content",
			ContentLength: &size,
			Body:          in,
		}
		// for go1.8 (see release notes) we must nil the Body if we want a
		// "Content-Length: 0" header which onedrive requires for all files.
		if size == 0 {
			opts.Body = nil
		}
		err = o.fs.pacer.CallNoRetry(func() (bool, error) {
			resp, err = o.fs.srv.CallJSON(&opts, nil, &info)
			return shouldRetry(resp, err)
		})
		if err != nil {
			return err
		}
		err = o.setMetaData(info)
	} else {
		err = o.uploadMultipart(in, size)
	}
	if err != nil {
		return err
	}
	// Set the mod time now and read metadata
	info, err = o.setModTime(modTime)
	if err != nil {
		return err
	}
	return o.setMetaData(info)
}

// Remove an object
func (o *Object) Remove() error {
	return o.fs.deleteObject(o.id)
}

// MimeType of an Object if known, "" otherwise
func (o *Object) MimeType() string {
	return o.mimeType
}

// Check the interfaces are satisfied
var (
	_ fs.Fs     = (*Fs)(nil)
	_ fs.Purger = (*Fs)(nil)
	_ fs.Copier = (*Fs)(nil)
	_ fs.Mover  = (*Fs)(nil)
	// _ fs.DirMover = (*Fs)(nil)
	_ fs.DirCacheFlusher = (*Fs)(nil)
	_ fs.Object          = (*Object)(nil)
	_ fs.MimeTyper       = &Object{}
)<|MERGE_RESOLUTION|>--- conflicted
+++ resolved
@@ -78,11 +78,6 @@
 		Description: "Microsoft OneDrive",
 		NewFs:       NewFs,
 		Config: func(name string) {
-<<<<<<< HEAD
-			err := oauthutil.Config("onedrive", name, oauthConfig)
-			if err != nil {
-				log.Printf("Failed to configure token: %v", err)
-=======
 			// choose account type
 			fmt.Printf("Choose OneDrive account type?\n")
 			fmt.Printf(" * Say b for a OneDrive business account\n")
@@ -93,12 +88,12 @@
 				// for personal accounts we don't safe a field about the account
 				err := oauthutil.Config("onedrive", name, oauthPersonalConfig)
 				if err != nil {
-					log.Fatalf("Failed to configure token: %v", err)
+					log.Printf("Failed to configure token: %v", err)
 				}
 			} else {
 				err := oauthutil.Config("onedrive", name, oauthBusinessConfig, oauthBusinessResource)
 				if err != nil {
-					log.Fatalf("Failed to configure token: %v", err)
+					log.Printf("Failed to configure token: %v", err)
 					return
 				}
 
@@ -119,7 +114,7 @@
 
 				oAuthClient, _, err := oauthutil.NewClient(name, oauthBusinessConfig)
 				if err != nil {
-					log.Fatalf("Failed to configure OneDrive: %v", err)
+					log.Printf("Failed to configure OneDrive: %v", err)
 					return
 				}
 				srv := rest.NewClient(oAuthClient)
@@ -215,7 +210,6 @@
 				if err != nil {
 					fs.Errorf(nil, "Error while setting token: %s", err)
 				}
->>>>>>> b412c745
 			}
 		},
 		Options: []fs.Option{{
