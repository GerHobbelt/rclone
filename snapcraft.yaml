--- conflicted
+++ resolved
@@ -14,17 +14,10 @@
 
 parts:
   rclone:
-<<<<<<< HEAD
     plugin: go
     source: https://github.com/artpar/rclone
     source-tag: v1.36
     source-type: git
     go-importpath: github.com/artpar/rclone
-=======
-    plugin: make
-    source: https://github.com/ncw/rclone
-    source-tag: v1.37
-    source-type: git
     stage-packages: [fuse]
->>>>>>> 230e6531
     build-packages: [gcc, libgudev-1.0-dev, fuse]