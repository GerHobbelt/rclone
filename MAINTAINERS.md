# Maintainers guide for rclone #

Current active maintainers of rclone are:

| Name             | GitHub ID   | Specific Responsibilities    |
| :--------------- | :---------- | :--------------------------  |
| Nick Craig-Wood  | @ncw        | overall project health       |
| Stefan Breunig   | @breunigs   |                              |
| Ishuah Kariuki   | @ishuah     |                              |
| Remus Bunduc     | @remusb     | cache backend                |
| Fabian Möller    | @B4dM4n     |                              |
| Alex Chen        | @Cnly       | onedrive backend             |
| Sandeep Ummadi   | @sandeepkru | azureblob backend            |
| Sebastian Bünger | @buengese   | jottacloud & yandex backends |

**This is a work in progress Draft**

This is a guide for how to be an rclone maintainer.  This is mostly a writeup of what I (@ncw) attempt to do.

## Triaging Tickets ##

When a ticket comes in it should be triaged.  This means it should be classified by adding labels and placed into a milestone. Quite a lot of tickets need a bit of back and forth to determine whether it is a valid ticket so tickets may remain without labels or milestone for a while.

Rclone uses the labels like this:

* `bug` - a definite verified bug
* `can't reproduce` - a problem which we can't reproduce
* `doc fix` - a bug in the documentation - if users need help understanding the docs add this label
* `duplicate` - normally close these and ask the user to subscribe to the original
* `enhancement: new remote` - a new rclone backend
* `enhancement` - a new feature
* `FUSE` - do do with `rclone mount` command
* `good first issue` - mark these if you find a small self contained issue - these get shown to new visitors to the project
* `help` wanted - mark these if you find a self contained issue - these get shown to new visitors to the project
* `IMPORTANT` - note to maintainers not to forget to fix this for the release
* `maintenance` - internal enhancement, code re-organisation etc
* `Needs Go 1.XX` - waiting for that version of Go to be released
* `question` - not a `bug` or `enhancement` - direct to the forum for next time
* `Remote: XXX` - which rclone backend this affects
* `thinking` - not decided on the course of action yet

If it turns out to be a bug or an enhancement it should be tagged as such, with the appropriate other tags.  Don't forget the "good first issue" tag to give new contributors something easy to do to get going.

When a ticket is tagged it should be added to a milestone, either the next release, the one after, Soon or Help Wanted.  Bugs can be added to the "Known Bugs" milestone if they aren't planned to be fixed or need to wait for something (eg the next go release).

The milestones have these meanings:

* v1.XX - stuff we would like to fit into this release
* v1.XX+1 - stuff we are leaving until the next release
* Soon - stuff we think is a good idea - waiting to be scheduled to a release
* Help wanted - blue sky stuff that might get moved up, or someone could help with
* Known bugs - bugs waiting on external factors or we aren't going to fix for the moment

<<<<<<< HEAD
Tickets [with no milestone](https://github.com/artpar/rclone/issues?utf8=✓&q=is%3Aissue%20is%3Aopen%20no%3Amile) are good candidates for ones that have slipped between the gaps and need following up.
=======
Tickets [with no milestone](https://github.com/rclone/rclone/issues?utf8=✓&q=is%3Aissue%20is%3Aopen%20no%3Amile) are good candidates for ones that have slipped between the gaps and need following up.
>>>>>>> c2635e39

## Closing Tickets ##

Close tickets as soon as you can - make sure they are tagged with a release.  Post a link to a beta in the ticket with the fix in, asking for feedback.

## Pull requests ##

Try to process pull requests promptly!

Merging pull requests on GitHub itself works quite well now-a-days so you can squash and rebase or rebase pull requests.  rclone doesn't use merge commits.  Use the squash and rebase option if you need to edit the commit message.

After merging the commit, in your local master branch, do `git pull` then run `bin/update-authors.py` to update the authors file then `git push`.

Sometimes pull requests need to be left open for a while - this especially true of contributions of new backends which take a long time to get right.

## Merges ##

If you are merging a branch locally then do `git merge --ff-only branch-name` to avoid a merge commit.  You'll need to rebase the branch if it doesn't merge cleanly.

## Release cycle ##

Rclone aims for a 6-8 week release cycle.  Sometimes release cycles take longer if there is something big to merge that didn't stabilize properly or for personal reasons.

High impact regressions should be fixed before the next release.

Near the start of the release cycle the dependencies should be updated with `make update` to give time for bugs to surface.

Towards the end of the release cycle try not to merge anything too big so let things settle down.

Follow the instructions in RELEASE.md for making the release. Note that the testing part is the most time consuming often needing several rounds of test and fix depending on exactly how many new features rclone has gained.

## Mailing list ##

There is now an invite only mailing list for rclone developers `rclone-dev` on google groups.

## TODO ##

I should probably make a dev@rclone.org to register with cloud providers.<|MERGE_RESOLUTION|>--- conflicted
+++ resolved
@@ -51,11 +51,7 @@
 * Help wanted - blue sky stuff that might get moved up, or someone could help with
 * Known bugs - bugs waiting on external factors or we aren't going to fix for the moment
 
-<<<<<<< HEAD
-Tickets [with no milestone](https://github.com/artpar/rclone/issues?utf8=✓&q=is%3Aissue%20is%3Aopen%20no%3Amile) are good candidates for ones that have slipped between the gaps and need following up.
-=======
 Tickets [with no milestone](https://github.com/rclone/rclone/issues?utf8=✓&q=is%3Aissue%20is%3Aopen%20no%3Amile) are good candidates for ones that have slipped between the gaps and need following up.
->>>>>>> c2635e39
 
 ## Closing Tickets ##
 
