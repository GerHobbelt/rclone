SHELL = bash
BRANCH := $(or $(APPVEYOR_REPO_BRANCH),$(TRAVIS_BRANCH),$(BUILD_SOURCEBRANCHNAME),$(lastword $(subst /, ,$(GITHUB_REF))),$(shell git rev-parse --abbrev-ref HEAD))
LAST_TAG := $(shell git describe --tags --abbrev=0)
ifeq ($(BRANCH),$(LAST_TAG))
	BRANCH := master
endif
TAG_BRANCH := -$(BRANCH)
BRANCH_PATH := branch/
ifeq ($(subst HEAD,,$(subst master,,$(BRANCH))),)
	TAG_BRANCH :=
	BRANCH_PATH :=
endif
TAG := $(shell echo $$(git describe --abbrev=8 --tags | sed 's/-\([0-9]\)-/-00\1-/; s/-\([0-9][0-9]\)-/-0\1-/'))$(TAG_BRANCH)
NEW_TAG := $(shell echo $(LAST_TAG) | perl -lpe 's/v//; $$_ += 0.01; $$_ = sprintf("v%.2f.0", $$_)')
ifneq ($(TAG),$(LAST_TAG))
	TAG := $(TAG)-beta
endif
GO_VERSION := $(shell go version)
GO_FILES := $(shell go list ./... | grep -v /vendor/ )
ifdef BETA_SUBDIR
	BETA_SUBDIR := /$(BETA_SUBDIR)
endif
BETA_PATH := $(BRANCH_PATH)$(TAG)$(BETA_SUBDIR)
BETA_URL := https://beta.rclone.org/$(BETA_PATH)/
BETA_UPLOAD_ROOT := memstore:beta-rclone-org
BETA_UPLOAD := $(BETA_UPLOAD_ROOT)/$(BETA_PATH)
# Pass in GOTAGS=xyz on the make command line to set build tags
ifdef GOTAGS
BUILDTAGS=-tags "$(GOTAGS)"
LINTTAGS=--build-tags "$(GOTAGS)"
endif

.PHONY: rclone test_all vars version

rclone:
<<<<<<< HEAD
	touch fs/version.go
	go install -v --ldflags "-s -X github.com/artpar/rclone/fs.Version=$(TAG)" $(BUILDTAGS)
	cp -av `go env GOPATH`/bin/rclone .
=======
	go build -v --ldflags "-s -X github.com/rclone/rclone/fs.Version=$(TAG)" $(BUILDTAGS)
	mkdir -p `go env GOPATH`/bin/
	cp -av rclone`go env GOEXE` `go env GOPATH`/bin/

test_all:
	go install --ldflags "-s -X github.com/rclone/rclone/fs.Version=$(TAG)" $(BUILDTAGS) github.com/rclone/rclone/fstest/test_all
>>>>>>> 8681ef36

vars:
	@echo SHELL="'$(SHELL)'"
	@echo BRANCH="'$(BRANCH)'"
	@echo TAG="'$(TAG)'"
	@echo LAST_TAG="'$(LAST_TAG)'"
	@echo NEW_TAG="'$(NEW_TAG)'"
	@echo GO_VERSION="'$(GO_VERSION)'"
	@echo BETA_URL="'$(BETA_URL)'"

version:
	@echo '$(TAG)'

# Full suite of integration tests
<<<<<<< HEAD
test:	rclone
	go install --ldflags "-s -X github.com/artpar/rclone/fs.Version=$(TAG)" $(BUILDTAGS) github.com/artpar/rclone/fstest/test_all
=======
test:	rclone test_all
>>>>>>> 8681ef36
	-test_all 2>&1 | tee test_all.log
	@echo "Written logs in test_all.log"

# Quick test
quicktest:
	RCLONE_CONFIG="/notfound" go test $(BUILDTAGS) $(GO_FILES)

racequicktest:
	RCLONE_CONFIG="/notfound" go test $(BUILDTAGS) -cpu=2 -race $(GO_FILES)

# Do source code quality checks
check:	rclone
	@echo "-- START CODE QUALITY REPORT -------------------------------"
	@golangci-lint run $(LINTTAGS) ./...
	@echo "-- END CODE QUALITY REPORT ---------------------------------"

# Get the build dependencies
build_dep:
	go run bin/get-github-release.go -extract golangci-lint golangci/golangci-lint 'golangci-lint-.*\.tar\.gz'

# Get the release dependencies
release_dep:
	go get -u github.com/goreleaser/nfpm/...
	go get -u github.com/aktau/github-release

# Update dependencies
update:
	GO111MODULE=on go get -u ./...
	GO111MODULE=on go mod tidy
	GO111MODULE=on go mod vendor

doc:	rclone.1 MANUAL.html MANUAL.txt rcdocs commanddocs

rclone.1:	MANUAL.md
	pandoc -s --from markdown --to man MANUAL.md -o rclone.1

MANUAL.md:	bin/make_manual.py docs/content/*.md commanddocs backenddocs
	./bin/make_manual.py

MANUAL.html:	MANUAL.md
	pandoc -s --from markdown --to html MANUAL.md -o MANUAL.html

MANUAL.txt:	MANUAL.md
	pandoc -s --from markdown --to plain MANUAL.md -o MANUAL.txt

commanddocs: rclone
	XDG_CACHE_HOME="" XDG_CONFIG_HOME="" HOME="\$$HOME" USER="\$$USER" rclone gendocs docs/content/

backenddocs: rclone bin/make_backend_docs.py
	XDG_CACHE_HOME="" XDG_CONFIG_HOME="" HOME="\$$HOME" USER="\$$USER" ./bin/make_backend_docs.py

rcdocs: rclone
	bin/make_rc_docs.sh

install: rclone
	install -d ${DESTDIR}/usr/bin
	install -t ${DESTDIR}/usr/bin ${GOPATH}/bin/rclone

clean:
	go clean ./...
	find . -name \*~ | xargs -r rm -f
	rm -rf build docs/public
	rm -f rclone fs/operations/operations.test fs/sync/sync.test fs/test_all.log test.log

website:
	cd docs && hugo

upload_website:	website
	rclone -v sync docs/public memstore:www-rclone-org

tarball:
	git archive -9 --format=tar.gz --prefix=rclone-$(TAG)/ -o build/rclone-$(TAG).tar.gz $(TAG)

sign_upload:
	cd build && md5sum rclone-v* | gpg --clearsign > MD5SUMS
	cd build && sha1sum rclone-v* | gpg --clearsign > SHA1SUMS
	cd build && sha256sum rclone-v* | gpg --clearsign > SHA256SUMS

check_sign:
	cd build && gpg --verify MD5SUMS && gpg --decrypt MD5SUMS | md5sum -c
	cd build && gpg --verify SHA1SUMS && gpg --decrypt SHA1SUMS | sha1sum -c
	cd build && gpg --verify SHA256SUMS && gpg --decrypt SHA256SUMS | sha256sum -c

upload:
	rclone -P copy build/ memstore:downloads-rclone-org/$(TAG)
	rclone lsf build --files-only --include '*.{zip,deb,rpm}' --include version.txt | xargs -i bash -c 'i={}; j="$$i"; [[ $$i =~ (.*)(-v[0-9\.]+-)(.*) ]] && j=$${BASH_REMATCH[1]}-current-$${BASH_REMATCH[3]}; rclone copyto -v "memstore:downloads-rclone-org/$(TAG)/$$i" "memstore:downloads-rclone-org/$$j"'

upload_github:
	./bin/upload-github $(TAG)

cross:	doc
	go run bin/cross-compile.go -release current $(BUILDTAGS) $(TAG)

beta:
	go run bin/cross-compile.go $(BUILDTAGS) $(TAG)
	rclone -v copy build/ memstore:pub-rclone-org/$(TAG)
	@echo Beta release ready at https://pub.rclone.org/$(TAG)/

log_since_last_release:
	git log $(LAST_TAG)..

compile_all:
	go run bin/cross-compile.go -compile-only $(BUILDTAGS) $(TAG)

appveyor_upload:
	rclone --config bin/travis.rclone.conf -v copy --exclude '*beta-latest*' build/ $(BETA_UPLOAD)
ifndef BRANCH_PATH
	rclone --config bin/travis.rclone.conf -v copy --include '*beta-latest*' --include version.txt build/ $(BETA_UPLOAD_ROOT)
endif
	@echo Beta release ready at $(BETA_URL)

circleci_upload:
	./rclone --config bin/travis.rclone.conf -v copy build/ $(BETA_UPLOAD)/testbuilds
ifndef BRANCH_PATH
	./rclone --config bin/travis.rclone.conf -v copy build/ $(BETA_UPLOAD_ROOT)/test/testbuilds-latest
endif
	@echo Beta release ready at $(BETA_URL)/testbuilds

travis_beta:
ifeq (linux,$(filter linux,$(subst Linux,linux,$(TRAVIS_OS_NAME) $(AGENT_OS))))
	go run bin/get-github-release.go -extract nfpm goreleaser/nfpm 'nfpm_.*\.tar.gz'
endif
	git log $(LAST_TAG).. > /tmp/git-log.txt
	go run bin/cross-compile.go -release beta-latest -git-log /tmp/git-log.txt $(BUILD_FLAGS) $(BUILDTAGS) $(TAG)
	rclone --config bin/travis.rclone.conf -v copy --exclude '*beta-latest*' build/ $(BETA_UPLOAD)
ifndef BRANCH_PATH
	rclone --config bin/travis.rclone.conf -v copy --include '*beta-latest*' --include version.txt build/ $(BETA_UPLOAD_ROOT)$(BETA_SUBDIR)
endif
	@echo Beta release ready at $(BETA_URL)

# Fetch the binary builds from travis and appveyor
fetch_binaries:
	rclone -P sync --exclude "/testbuilds/**" --delete-excluded $(BETA_UPLOAD) build/

serve:	website
	cd docs && hugo server -v -w

tag:	doc
	@echo "Old tag is $(LAST_TAG)"
	@echo "New tag is $(NEW_TAG)"
	echo -e "package fs\n\n// Version of rclone\nvar Version = \"$(NEW_TAG)\"\n" | gofmt > fs/version.go
	echo -n "$(NEW_TAG)" > docs/layouts/partials/version.html
	git tag -s -m "Version $(NEW_TAG)" $(NEW_TAG)
	bin/make_changelog.py $(LAST_TAG) $(NEW_TAG) > docs/content/changelog.md.new
	mv docs/content/changelog.md.new docs/content/changelog.md
	@echo "Edit the new changelog in docs/content/changelog.md"
	@echo "Then commit all the changes"
	@echo git commit -m \"Version $(NEW_TAG)\" -a -v
	@echo "And finally run make retag before make cross etc"

retag:
	git tag -f -s -m "Version $(LAST_TAG)" $(LAST_TAG)

startdev:
	echo -e "package fs\n\n// Version of rclone\nvar Version = \"$(LAST_TAG)-DEV\"\n" | gofmt > fs/version.go
	git commit -m "Start $(LAST_TAG)-DEV development" fs/version.go

winzip:
	zip -9 rclone-$(TAG).zip rclone.exe<|MERGE_RESOLUTION|>--- conflicted
+++ resolved
@@ -33,18 +33,12 @@
 .PHONY: rclone test_all vars version
 
 rclone:
-<<<<<<< HEAD
-	touch fs/version.go
-	go install -v --ldflags "-s -X github.com/artpar/rclone/fs.Version=$(TAG)" $(BUILDTAGS)
-	cp -av `go env GOPATH`/bin/rclone .
-=======
 	go build -v --ldflags "-s -X github.com/rclone/rclone/fs.Version=$(TAG)" $(BUILDTAGS)
 	mkdir -p `go env GOPATH`/bin/
 	cp -av rclone`go env GOEXE` `go env GOPATH`/bin/
 
 test_all:
 	go install --ldflags "-s -X github.com/rclone/rclone/fs.Version=$(TAG)" $(BUILDTAGS) github.com/rclone/rclone/fstest/test_all
->>>>>>> 8681ef36
 
 vars:
 	@echo SHELL="'$(SHELL)'"
@@ -59,12 +53,7 @@
 	@echo '$(TAG)'
 
 # Full suite of integration tests
-<<<<<<< HEAD
-test:	rclone
-	go install --ldflags "-s -X github.com/artpar/rclone/fs.Version=$(TAG)" $(BUILDTAGS) github.com/artpar/rclone/fstest/test_all
-=======
 test:	rclone test_all
->>>>>>> 8681ef36
 	-test_all 2>&1 | tee test_all.log
 	@echo "Written logs in test_all.log"
 
