--- conflicted
+++ resolved
@@ -31,11 +31,7 @@
 
 rclone:
 	touch fs/version.go
-<<<<<<< HEAD
-	go install -v --ldflags "-s -X github.com/artpar/rclone/fs.Version=$(TAG)" $(BUILDTAGS)
-=======
 	go install -v --ldflags "-s -X github.com/rclone/rclone/fs.Version=$(TAG)" $(BUILDTAGS)
->>>>>>> c2635e39
 	cp -av `go env GOPATH`/bin/rclone .
 
 vars:
@@ -52,11 +48,7 @@
 
 # Full suite of integration tests
 test:	rclone
-<<<<<<< HEAD
-	go install --ldflags "-s -X github.com/artpar/rclone/fs.Version=$(TAG)" $(BUILDTAGS) github.com/artpar/rclone/fstest/test_all
-=======
 	go install --ldflags "-s -X github.com/rclone/rclone/fs.Version=$(TAG)" $(BUILDTAGS) github.com/rclone/rclone/fstest/test_all
->>>>>>> c2635e39
 	-test_all 2>&1 | tee test_all.log
 	@echo "Written logs in test_all.log"
 
