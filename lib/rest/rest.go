--- conflicted
+++ resolved
@@ -14,10 +14,6 @@
 	"net/url"
 	"sync"
 
-<<<<<<< HEAD
-	"github.com/artpar/rclone/fs"
-=======
->>>>>>> c2635e39
 	"github.com/pkg/errors"
 	"github.com/rclone/rclone/fs"
 )
