--- conflicted
+++ resolved
@@ -8,11 +8,7 @@
 	"sync"
 	"time"
 
-<<<<<<< HEAD
-	"github.com/artpar/rclone/lib/mmap"
-=======
 	"github.com/rclone/rclone/lib/mmap"
->>>>>>> c2635e39
 )
 
 // Pool of internal buffers
