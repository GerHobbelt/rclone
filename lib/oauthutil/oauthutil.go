--- conflicted
+++ resolved
@@ -13,13 +13,6 @@
 	"sync"
 	"time"
 
-<<<<<<< HEAD
-	"github.com/artpar/rclone/fs"
-	"github.com/artpar/rclone/fs/config"
-	"github.com/artpar/rclone/fs/config/configmap"
-	"github.com/artpar/rclone/fs/fshttp"
-=======
->>>>>>> c2635e39
 	"github.com/pkg/errors"
 	"github.com/rclone/rclone/fs"
 	"github.com/rclone/rclone/fs/config"
@@ -592,7 +585,7 @@
 	var err error
 	s.listener, err = net.Listen("tcp", s.bindAddress)
 	if err != nil {
-		log.Printf("Failed to start auth webserver: %v", err)
+		log.Fatalf("Failed to start auth webserver: %v", err)
 	}
 	err = s.server.Serve(s.listener)
 	fs.Debugf(nil, "Closed auth server with error: %v", err)
