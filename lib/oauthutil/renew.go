--- conflicted
+++ resolved
@@ -3,11 +3,7 @@
 import (
 	"sync/atomic"
 
-<<<<<<< HEAD
-	"github.com/artpar/rclone/fs"
-=======
 	"github.com/rclone/rclone/fs"
->>>>>>> c2635e39
 )
 
 // Renew allows tokens to be renewed on expiry if uploads are in progress.
