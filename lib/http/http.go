--- conflicted
+++ resolved
@@ -16,12 +16,7 @@
 	"time"
 
 	"github.com/go-chi/chi/v5"
-<<<<<<< HEAD
-	"github.com/pkg/errors"
 	"github.com/artpar/rclone/fs/config/flags"
-=======
-	"github.com/rclone/rclone/fs/config/flags"
->>>>>>> 27176cc6
 	"github.com/spf13/pflag"
 )
 
@@ -141,7 +136,7 @@
 	}
 	if (opt.SslCert != "") != (opt.SslKey != "") {
 		err := errors.New("Need both -cert and -key to use SSL")
-		log.Printf(err.Error())
+		log.Fatalf(err.Error())
 		return nil, err
 	}
 
@@ -167,18 +162,18 @@
 	if opt.ClientCA != "" {
 		if !useSSL {
 			err := errors.New("Can't use --client-ca without --cert and --key")
-			log.Printf(err.Error())
+			log.Fatalf(err.Error())
 			return nil, err
 		}
 		certpool := x509.NewCertPool()
 		pem, err := ioutil.ReadFile(opt.ClientCA)
 		if err != nil {
-			log.Printf("Failed to read client certificate authority: %v", err)
+			log.Fatalf("Failed to read client certificate authority: %v", err)
 			return nil, err
 		}
 		if !certpool.AppendCertsFromPEM(pem) {
 			err := errors.New("Can't parse client certificate authority")
-			log.Printf(err.Error())
+			log.Fatalf(err.Error())
 			return nil, err
 		}
 		tlsConfig.ClientCAs = certpool
@@ -236,10 +231,6 @@
 func (s *server) Serve() {
 	serve := func(l net.Listener, tls bool) {
 		defer s.closing.Done()
-<<<<<<< HEAD
-		if err := s.httpServer.Serve(l); err != http.ErrServerClosed && err != nil {
-			log.Printf(err.Error())
-=======
 		var err error
 		if tls {
 			err = s.httpServer.ServeTLS(l, "", "")
@@ -248,7 +239,6 @@
 		}
 		if err != http.ErrServerClosed && err != nil {
 			log.Fatalf(err.Error())
->>>>>>> 27176cc6
 		}
 	}
 
