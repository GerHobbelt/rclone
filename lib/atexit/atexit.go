--- conflicted
+++ resolved
@@ -9,11 +9,7 @@
 	"os/signal"
 	"sync"
 
-<<<<<<< HEAD
-	"github.com/artpar/rclone/fs"
-=======
 	"github.com/rclone/rclone/fs"
->>>>>>> c2635e39
 )
 
 var (
