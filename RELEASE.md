--- conflicted
+++ resolved
@@ -102,18 +102,10 @@
 or needs to be updated then rebuild like this.
 
 ```
-<<<<<<< HEAD
-docker build -t artpar/rclone:1.49.1 -t artpar/rclone:1.49 -t artpar/rclone:1 -t artpar/rclone:latest .
-docker push artpar/rclone:1.49.1
-docker push artpar/rclone:1.49
+docker pull golang
+docker build --rm --ulimit memlock=67108864  -t artpar/rclone:1.52.0 -t artpar/rclone:1.52 -t artpar/rclone:1 -t artpar/rclone:latest .
+docker push artpar/rclone:1.52.0
+docker push artpar/rclone:1.52
 docker push artpar/rclone:1
 docker push artpar/rclone:latest
-=======
-docker pull golang
-docker build --rm --ulimit memlock=67108864  -t rclone/rclone:1.52.0 -t rclone/rclone:1.52 -t rclone/rclone:1 -t rclone/rclone:latest .
-docker push rclone/rclone:1.52.0
-docker push rclone/rclone:1.52
-docker push rclone/rclone:1
-docker push rclone/rclone:latest
->>>>>>> 30eb094f
 ```