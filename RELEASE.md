# Release

This file describes how to make the various kinds of releases

## Extra required software for making a release

  * [gh the github cli](https://github.com/cli/cli) for uploading packages
  * pandoc for making the html and man pages

## Making a release

  * git checkout master # see below for stable branch
  * git pull # IMPORTANT
  * git status - make sure everything is checked in
  * Check GitHub actions build for master is Green
  * make test # see integration test server or run locally
  * make tag
  * edit docs/content/changelog.md # make sure to remove duplicate logs from point releases
  * make tidy
  * make doc
  * git status - to check for new man pages - git add them
  * git commit -a -v -m "Version v1.XX.0"
  * make retag
  * git push origin # without --follow-tags so it doesn't push the tag if it fails
  * git push --follow-tags origin
  * # Wait for the GitHub builds to complete then...
  * make fetch_binaries
  * make tarball
  * make vendorball
  * make sign_upload
  * make check_sign
  * make upload
  * make upload_website
  * make upload_github
  * make startdev # make startstable for stable branch
  * # announce with forum post, twitter post, patreon post

## Update dependencies

Early in the next release cycle update the dependencies.

  * Review any pinned packages in go.mod and remove if possible
  * `make updatedirect`
  * `make GOTAGS=cmount`
  * `make compiletest`
  * Fix anything which doesn't compile at this point and commit changes here
  * `git commit -a -v -m "build: update all dependencies"`

If the `make updatedirect` upgrades the version of go in the `go.mod`

    go 1.22.0
    
then go to manual mode. `go1.22` here is the lowest supported version
in the `go.mod`.

If `make updatedirect` added a `toolchain` directive then remove it.
We don't want to force a toolchain on our users. Linux packagers are
often using a version of Go that is a few versions out of date.

```
go list -m -f '{{if not (or .Main .Indirect)}}{{.Path}}{{end}}' all > /tmp/potential-upgrades
go get -d $(cat /tmp/potential-upgrades)
go mod tidy -go=1.22 -compat=1.22
```

If the `go mod tidy` fails use the output from it to remove the
package which can't be upgraded from `/tmp/potential-upgrades` when
done

```
git co go.mod go.sum
```

And try again.

Optionally upgrade the direct and indirect dependencies. This is very
likely to fail if the manual method was used abve - in that case
ignore it as it is too time consuming to fix.

  * `make update`
  * `make GOTAGS=cmount`
  * `make compiletest`
  * roll back any updates which didn't compile
  * `git commit -a -v --amend`
  * **NB** watch out for this changing the default go version in `go.mod`

Note that `make update` updates all direct and indirect dependencies
and there can occasionally be forwards compatibility problems with
doing that so it may be necessary to roll back dependencies to the
version specified by `make updatedirect` in order to get rclone to
build.

Once it compiles locally, push it on a test branch and commit fixes
until the tests pass.

### Major versions

The above procedure will not upgrade major versions, so v2 to v3.
However this tool can show which major versions might need to be
upgraded:

    go run github.com/icholy/gomajor@latest list -major

Expect API breakage when updating major versions.

## Tidy beta

At some point after the release run

    bin/tidy-beta v1.55

where the version number is that of a couple ago to remove old beta binaries.

## Making a point release

If rclone needs a point release due to some horrendous bug:

Set vars

  * BASE_TAG=v1.XX          # e.g. v1.52
  * NEW_TAG=${BASE_TAG}.Y   # e.g. v1.52.1
  * echo $BASE_TAG $NEW_TAG # v1.52 v1.52.1

First make the release branch.  If this is a second point release then
this will be done already.

  * git co -b ${BASE_TAG}-stable ${BASE_TAG}.0
  * make startstable

Now

  * git co ${BASE_TAG}-stable
  * git cherry-pick any fixes
  * Do the steps as above
  * make startstable
  * git co master
  * `#` cherry pick the changes to the changelog - check the diff to make sure it is correct
  * git checkout ${BASE_TAG}-stable docs/content/changelog.md
  * git commit -a -v -m "Changelog updates from Version ${NEW_TAG}"
  * git push

## Sponsor logos

If updating the website note that the sponsor logos have been moved out of the main repository.

You will need to checkout `/docs/static/img/logos` from https://github.com/rclone/third-party-logos
which is a private repo containing artwork from sponsors.

## Update the website between releases

Create an update website branch based off the last release

    git co -b update-website

If the branch already exists, double check there are no commits that need saving.

Now reset the branch to the last release

    git reset --hard v1.64.0

Create the changes, check them in, test with `make serve` then

    make upload_test_website

Check out https://test.rclone.org and when happy

    make upload_website

Cherry pick any changes back to master and the stable branch if it is active.

## Making a manual build of docker

To do a basic build of rclone's docker image to debug builds locally:

```
docker buildx build --load -t artpar/artpar:testing --progress=plain .
docker run --rm artpar/artpar:testing version
```

To test the multipatform build

```
docker buildx build -t artpar/artpar:testing --progress=plain --platform linux/amd64,linux/386,linux/arm64,linux/arm/v7,linux/arm/v6 .
```

To make a full build then set the tags correctly and add `--push`

Note that you can't only build one architecture - you need to build them all.

```
<<<<<<< HEAD
docker buildx build --platform linux/amd64,linux/386,linux/arm64,linux/arm/v7 -t artpar/artpar:1.54.1 -t artpar/artpar:1.54 -t artpar/artpar:1 -t artpar/artpar:latest --push .
=======
docker buildx build --platform linux/amd64,linux/386,linux/arm64,linux/arm/v7,linux/arm/v6 -t rclone/rclone:1.54.1 -t rclone/rclone:1.54 -t rclone/rclone:1 -t rclone/rclone:latest --push .
>>>>>>> 83cf8fb8
```<|MERGE_RESOLUTION|>--- conflicted
+++ resolved
@@ -173,14 +173,14 @@
 To do a basic build of rclone's docker image to debug builds locally:
 
 ```
-docker buildx build --load -t artpar/artpar:testing --progress=plain .
-docker run --rm artpar/artpar:testing version
+docker buildx build --load -t rclone/rclone:testing --progress=plain .
+docker run --rm rclone/rclone:testing version
 ```
 
 To test the multipatform build
 
 ```
-docker buildx build -t artpar/artpar:testing --progress=plain --platform linux/amd64,linux/386,linux/arm64,linux/arm/v7,linux/arm/v6 .
+docker buildx build -t rclone/rclone:testing --progress=plain --platform linux/amd64,linux/386,linux/arm64,linux/arm/v7,linux/arm/v6 .
 ```
 
 To make a full build then set the tags correctly and add `--push`
@@ -188,9 +188,5 @@
 Note that you can't only build one architecture - you need to build them all.
 
 ```
-<<<<<<< HEAD
-docker buildx build --platform linux/amd64,linux/386,linux/arm64,linux/arm/v7 -t artpar/artpar:1.54.1 -t artpar/artpar:1.54 -t artpar/artpar:1 -t artpar/artpar:latest --push .
-=======
 docker buildx build --platform linux/amd64,linux/386,linux/arm64,linux/arm/v7,linux/arm/v6 -t rclone/rclone:1.54.1 -t rclone/rclone:1.54 -t rclone/rclone:1 -t rclone/rclone:latest --push .
->>>>>>> 83cf8fb8
 ```