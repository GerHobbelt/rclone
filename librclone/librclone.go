// Package librclone exports shims for C library use
//
// This directory contains code to build rclone as a C library and the
// shims for accessing rclone from C.
//
// The shims are a thin wrapper over the rclone RPC.
//
// Build a shared library like this:
//
//     go build --buildmode=c-shared -o librclone.so github.com/artpar/rclone/librclone
//
// Build a static library like this:
//
//     go build --buildmode=c-archive -o librclone.a github.com/artpar/rclone/librclone
//
// Both the above commands will also generate `librclone.h` which should
// be `#include`d in `C` programs wishing to use the library.
//
// The library will depend on `libdl` and `libpthread`.
package main

/*
#include <stdlib.h>

struct RcloneRPCResult {
	char*	Output;
	int	Status;
};
*/
import "C"

import (
<<<<<<< HEAD
	"github.com/artpar/rclone/librclone/librclone"

	_ "github.com/artpar/rclone/backend/all"   // import all backends
	_ "github.com/artpar/rclone/fs/operations" // import operations/* rc commands
	_ "github.com/artpar/rclone/fs/sync"       // import sync/*
	_ "github.com/artpar/rclone/lib/plugin"    // import plugins
=======
	"unsafe"

	"github.com/rclone/rclone/librclone/librclone"

	_ "github.com/rclone/rclone/backend/all"   // import all backends
	_ "github.com/rclone/rclone/fs/operations" // import operations/* rc commands
	_ "github.com/rclone/rclone/fs/sync"       // import sync/*
	_ "github.com/rclone/rclone/lib/plugin"    // import plugins
	_ "github.com/rclone/rclone/cmd/mount"     // import mount
	_ "github.com/rclone/rclone/cmd/mount2"    // import mount2
	_ "github.com/rclone/rclone/cmd/cmount"    // import cmount
>>>>>>> 27176cc6
)

// RcloneInitialize initializes rclone as a library
//
//export RcloneInitialize
func RcloneInitialize() {
	librclone.Initialize()
}

// RcloneFinalize finalizes the library
//
//export RcloneFinalize
func RcloneFinalize() {
	librclone.Finalize()
}

// RcloneRPCResult is returned from RcloneRPC
//
//   Output will be returned as a serialized JSON object
//   Status is a HTTP status return (200=OK anything else fail)
type RcloneRPCResult struct { //nolint:deadcode
	Output *C.char
	Status C.int
}

// RcloneRPC does a single RPC call. The inputs are (method, input)
// and the output is (output, status). This is an exported interface
// to the rclone API as described in https://rclone.org/rc/
//
//   method is a string, eg "operations/list"
//   input should be a string with a serialized JSON object
//   result.Output will be returned as a string with a serialized JSON object
//   result.Status is a HTTP status return (200=OK anything else fail)
//
// All strings are UTF-8 encoded, on all platforms.
//
// Caller is responsible for freeing the memory for result.Output
// (see RcloneFreeString), result itself is passed on the stack.
//
//export RcloneRPC
func RcloneRPC(method *C.char, input *C.char) (result C.struct_RcloneRPCResult) { //nolint:golint
	output, status := librclone.RPC(C.GoString(method), C.GoString(input))
	result.Output = C.CString(output)
	result.Status = C.int(status)
	return result
}

// RcloneFreeString may be used to free the string returned by RcloneRPC
//
// If the caller has access to the C standard library, the free function can
// normally be called directly instead. In some cases the caller uses a
// runtime library which is not compatible, and then this function can be
// used to release the memory with the same library that allocated it.
//
//export RcloneFreeString
func RcloneFreeString(str *C.char) {
	C.free(unsafe.Pointer(str))
}

// do nothing here - necessary for building into a C library
func main() {}<|MERGE_RESOLUTION|>--- conflicted
+++ resolved
@@ -30,26 +30,17 @@
 import "C"
 
 import (
-<<<<<<< HEAD
+	"unsafe"
+
 	"github.com/artpar/rclone/librclone/librclone"
 
 	_ "github.com/artpar/rclone/backend/all"   // import all backends
 	_ "github.com/artpar/rclone/fs/operations" // import operations/* rc commands
 	_ "github.com/artpar/rclone/fs/sync"       // import sync/*
 	_ "github.com/artpar/rclone/lib/plugin"    // import plugins
-=======
-	"unsafe"
-
-	"github.com/rclone/rclone/librclone/librclone"
-
-	_ "github.com/rclone/rclone/backend/all"   // import all backends
-	_ "github.com/rclone/rclone/fs/operations" // import operations/* rc commands
-	_ "github.com/rclone/rclone/fs/sync"       // import sync/*
-	_ "github.com/rclone/rclone/lib/plugin"    // import plugins
-	_ "github.com/rclone/rclone/cmd/mount"     // import mount
-	_ "github.com/rclone/rclone/cmd/mount2"    // import mount2
-	_ "github.com/rclone/rclone/cmd/cmount"    // import cmount
->>>>>>> 27176cc6
+	_ "github.com/artpar/rclone/cmd/mount"     // import mount
+	_ "github.com/artpar/rclone/cmd/mount2"    // import mount2
+	_ "github.com/artpar/rclone/cmd/cmount"    // import cmount
 )
 
 // RcloneInitialize initializes rclone as a library
