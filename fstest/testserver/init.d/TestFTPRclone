--- conflicted
+++ resolved
@@ -9,13 +9,7 @@
 PORT=28622
 
 start() {
-<<<<<<< HEAD
-    docker run --rm -d --name $NAME \
-           artpar/rclone \
-           serve ftp --user $USER --pass $PASS --addr :21 /data
-=======
     run rclone serve ftp --user $USER --pass $PASS --addr ${IP}:${PORT} ${DATADIR}
->>>>>>> 54771e44
     
     echo type=ftp
     echo host=${IP}
