--- conflicted
+++ resolved
@@ -9,13 +9,7 @@
 PORT=28621
 
 start() {
-<<<<<<< HEAD
-    docker run --rm -d --name $NAME \
-           artpar/rclone \
-           serve sftp --user $USER --pass $PASS --addr :22 /data
-=======
     run rclone serve sftp --user $USER --pass $PASS --addr ${IP}:${PORT} ${DATADIR}
->>>>>>> 54771e44
     
     echo type=sftp
     echo host=${IP}
