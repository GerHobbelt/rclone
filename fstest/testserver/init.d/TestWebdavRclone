#!/bin/bash

set -e

NAME=rclone-serve-webdav
USER=rclone
PASS=PagansSwimExpiry9
IP=127.0.0.1
PORT=28620

start() {
<<<<<<< HEAD
    docker run --rm -d --name $NAME \
           artpar/rclone \
           serve webdav --user $USER --pass $PASS --addr :80 /data
=======
    run rclone serve webdav --user $USER --pass $PASS --addr ${IP}:${PORT} ${DATADIR}
>>>>>>> 54771e44
    
    echo type=webdav
    echo url=http://${IP}:${PORT}/
    echo user=$USER
    echo pass=$(rclone obscure $PASS)
    echo _connect=${IP}:$PORT
}

. $(dirname "$0")/rclone-serve.bash<|MERGE_RESOLUTION|>--- conflicted
+++ resolved
@@ -9,13 +9,7 @@
 PORT=28620
 
 start() {
-<<<<<<< HEAD
-    docker run --rm -d --name $NAME \
-           artpar/rclone \
-           serve webdav --user $USER --pass $PASS --addr :80 /data
-=======
     run rclone serve webdav --user $USER --pass $PASS --addr ${IP}:${PORT} ${DATADIR}
->>>>>>> 54771e44
     
     echo type=webdav
     echo url=http://${IP}:${PORT}/
