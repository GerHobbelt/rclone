// Run a test

// +build go1.11

package main

import (
	"bytes"
	"fmt"
	"go/build"
	"io"
	"log"
	"os"
	"os/exec"
	"path"
	"regexp"
	"runtime"
	"sort"
	"strings"
	"sync"
	"time"

	"github.com/artpar/rclone/fs"
)

<<<<<<< HEAD
const testBase = "github.com/artpar/rclone/"

=======
>>>>>>> d233efbf
// Control concurrency per backend if required
var (
	oneOnlyMu sync.Mutex
	oneOnly   = map[string]*sync.Mutex{}
)

// Run holds info about a running test
//
// A run just runs one command line, but it can be run multiple times
// if retries are needed.
type Run struct {
	// Config
	Remote    string // name of the test remote
	Backend   string // name of the backend
	Path      string // path to the source directory
	SubDir    bool   // add -sub-dir to tests
	FastList  bool   // add -fast-list to tests
	NoRetries bool   // don't retry if set
	OneOnly   bool   // only run test for this backend at once
	NoBinary  bool   // set to not build a binary
	Ignore    map[string]struct{}
	// Internals
	cmdLine     []string
	cmdString   string
	try         int
	err         error
	output      []byte
	failedTests []string
	runFlag     string
	logDir      string   // directory to place the logs
	trialName   string   // name/log file name of current trial
	trialNames  []string // list of all the trials
}

// Runs records multiple Run objects
type Runs []*Run

// Sort interface
func (rs Runs) Len() int      { return len(rs) }
func (rs Runs) Swap(i, j int) { rs[i], rs[j] = rs[j], rs[i] }
func (rs Runs) Less(i, j int) bool {
	a, b := rs[i], rs[j]
	if a.Backend < b.Backend {
		return true
	} else if a.Backend > b.Backend {
		return false
	}
	if a.Remote < b.Remote {
		return true
	} else if a.Remote > b.Remote {
		return false
	}
	if a.Path < b.Path {
		return true
	} else if a.Path > b.Path {
		return false
	}
	if !a.SubDir && b.SubDir {
		return true
	} else if a.SubDir && !b.SubDir {
		return false
	}
	if !a.FastList && b.FastList {
		return true
	} else if a.FastList && !b.FastList {
		return false
	}
	return false
}

// dumpOutput prints the error output
func (r *Run) dumpOutput() {
	log.Println("------------------------------------------------------------")
	log.Printf("---- %q ----", r.cmdString)
	log.Println(string(r.output))
	log.Println("------------------------------------------------------------")
}

// This converts a slice of test names into a regexp which matches
// them.
func testsToRegexp(tests []string) string {
	var split []map[string]struct{}
	// Make a slice with maps of the used parts at each level
	for _, test := range tests {
		for i, name := range strings.Split(test, "/") {
			if i >= len(split) {
				split = append(split, make(map[string]struct{}))
			}
			split[i][name] = struct{}{}
		}
	}
	var out []string
	for _, level := range split {
		var testsInLevel = []string{}
		for name := range level {
			testsInLevel = append(testsInLevel, name)
		}
		sort.Strings(testsInLevel)
		if len(testsInLevel) > 1 {
			out = append(out, "^("+strings.Join(testsInLevel, "|")+")$")
		} else {
			out = append(out, "^"+testsInLevel[0]+"$")
		}
	}
	return strings.Join(out, "/")
}

var failRe = regexp.MustCompile(`(?m)^\s*--- FAIL: (Test.*?) \(`)

// findFailures looks for all the tests which failed
func (r *Run) findFailures() {
	oldFailedTests := r.failedTests
	r.failedTests = nil
	excludeParents := map[string]struct{}{}
	ignored := 0
	for _, matches := range failRe.FindAllSubmatch(r.output, -1) {
		failedTest := string(matches[1])
		// Skip any ignored failures
		if _, found := r.Ignore[failedTest]; found {
			ignored++
		} else {
			r.failedTests = append(r.failedTests, failedTest)
		}
		// Find all the parents of this test
		parts := strings.Split(failedTest, "/")
		for i := len(parts) - 1; i >= 1; i-- {
			excludeParents[strings.Join(parts[:i], "/")] = struct{}{}
		}
	}
	// Exclude the parents
	var newTests = r.failedTests[:0]
	for _, failedTest := range r.failedTests {
		if _, excluded := excludeParents[failedTest]; !excluded {
			newTests = append(newTests, failedTest)
		}
	}
	r.failedTests = newTests
	if len(r.failedTests) == 0 && ignored > 0 {
		log.Printf("%q - Found %d ignored errors only - marking as good", r.cmdString, ignored)
		r.err = nil
		r.dumpOutput()
		return
	}
	if len(r.failedTests) != 0 {
		r.runFlag = testsToRegexp(r.failedTests)
	} else {
		r.runFlag = ""
	}
	if r.passed() && len(r.failedTests) != 0 {
		log.Printf("%q - Expecting no errors but got: %v", r.cmdString, r.failedTests)
		r.dumpOutput()
	} else if !r.passed() && len(r.failedTests) == 0 {
		log.Printf("%q - Expecting errors but got none: %v", r.cmdString, r.failedTests)
		r.dumpOutput()
		r.failedTests = oldFailedTests
	}
}

// nextCmdLine returns the next command line
func (r *Run) nextCmdLine() []string {
	cmdLine := r.cmdLine
	if r.runFlag != "" {
		cmdLine = append(cmdLine, "-test.run", r.runFlag)
	}
	return cmdLine
}

// trial runs a single test
func (r *Run) trial() {
	cmdLine := r.nextCmdLine()
	cmdString := toShell(cmdLine)
	msg := fmt.Sprintf("%q - Starting (try %d/%d)", cmdString, r.try, *maxTries)
	log.Println(msg)
	logName := path.Join(r.logDir, r.trialName)
	out, err := os.Create(logName)
	if err != nil {
		log.Fatalf("Couldn't create log file: %v", err)
	}
	defer func() {
		err := out.Close()
		if err != nil {
			log.Fatalf("Failed to close log file: %v", err)
		}
	}()
	_, _ = fmt.Fprintln(out, msg)

	// Early exit if --try-run
	if *dryRun {
		log.Printf("Not executing as --dry-run: %v", cmdLine)
		_, _ = fmt.Fprintln(out, "--dry-run is set - not running")
		return
	}

	// Internal buffer
	var b bytes.Buffer
	multiOut := io.MultiWriter(out, &b)

	cmd := exec.Command(cmdLine[0], cmdLine[1:]...)
	cmd.Stderr = multiOut
	cmd.Stdout = multiOut
	cmd.Dir = r.Path
	start := time.Now()
	r.err = cmd.Run()
	r.output = b.Bytes()
	duration := time.Since(start)
	r.findFailures()
	if r.passed() {
		msg = fmt.Sprintf("%q - Finished OK in %v (try %d/%d)", cmdString, duration, r.try, *maxTries)
	} else {
		msg = fmt.Sprintf("%q - Finished ERROR in %v (try %d/%d): %v: Failed %v", cmdString, duration, r.try, *maxTries, r.err, r.failedTests)
	}
	log.Println(msg)
	_, _ = fmt.Fprintln(out, msg)
}

// passed returns true if the test passed
func (r *Run) passed() bool {
	return r.err == nil
}

// GOPATH returns the current GOPATH
func GOPATH() string {
	gopath := os.Getenv("GOPATH")
	if gopath == "" {
		gopath = build.Default.GOPATH
	}
	return gopath
}

// BinaryName turns a package name into a binary name
func (r *Run) BinaryName() string {
	binary := path.Base(r.Path) + ".test"
	if runtime.GOOS == "windows" {
		binary += ".exe"
	}
	return binary
}

// BinaryPath turns a package name into a binary path
func (r *Run) BinaryPath() string {
	return path.Join(r.Path, r.BinaryName())
}

// PackagePath returns the path to the package
func (r *Run) PackagePath() string {
	return path.Join(GOPATH(), "src", r.Path)
}

// MakeTestBinary makes the binary we will run
func (r *Run) MakeTestBinary() {
	binary := r.BinaryPath()
	binaryName := r.BinaryName()
	log.Printf("%s: Making test binary %q", r.Path, binaryName)
	cmdLine := []string{"go", "test", "-c"}
	if *dryRun {
		log.Printf("Not executing: %v", cmdLine)
		return
	}
	cmd := exec.Command(cmdLine[0], cmdLine[1:]...)
	cmd.Dir = r.Path
	err := cmd.Run()
	if err != nil {
		log.Fatalf("Failed to make test binary: %v", err)
	}
	if _, err := os.Stat(binary); err != nil {
		log.Fatalf("Couldn't find test binary %q", binary)
	}
}

// RemoveTestBinary removes the binary made in makeTestBinary
func (r *Run) RemoveTestBinary() {
	if *dryRun {
		return
	}
	binary := r.BinaryPath()
	err := os.Remove(binary) // Delete the binary when finished
	if err != nil {
		log.Printf("Error removing test binary %q: %v", binary, err)
	}
}

// Name returns the run name as a file name friendly string
func (r *Run) Name() string {
	ns := []string{
		r.Backend,
		strings.Replace(r.Path, "/", ".", -1),
		r.Remote,
	}
	if r.SubDir {
		ns = append(ns, "subdir")
	}
	if r.FastList {
		ns = append(ns, "fastlist")
	}
	ns = append(ns, fmt.Sprintf("%d", r.try))
	s := strings.Join(ns, "-")
	s = strings.Replace(s, ":", "", -1)
	return s
}

// Init the Run
func (r *Run) Init() {
	prefix := "-test."
	if r.NoBinary {
		prefix = "-"
		r.cmdLine = []string{"go", "test"}
	} else {
		r.cmdLine = []string{"./" + r.BinaryName()}
	}
	r.cmdLine = append(r.cmdLine, prefix+"v", prefix+"timeout", timeout.String(), "-remote", r.Remote)
	r.try = 1
	if *verbose {
		r.cmdLine = append(r.cmdLine, "-verbose")
		fs.Config.LogLevel = fs.LogLevelDebug
	}
	if *runOnly != "" {
		r.cmdLine = append(r.cmdLine, prefix+"run", *runOnly)
	}
	if r.SubDir {
		r.cmdLine = append(r.cmdLine, "-subdir")
	}
	if r.FastList {
		r.cmdLine = append(r.cmdLine, "-fast-list")
	}
	r.cmdString = toShell(r.cmdLine)
}

// Logs returns all the log names
func (r *Run) Logs() []string {
	return r.trialNames
}

// FailedTests returns the failed tests as a comma separated string, limiting the number
func (r *Run) FailedTests() string {
	const maxTests = 5
	ts := r.failedTests
	if len(ts) > maxTests {
		ts = ts[:maxTests:maxTests]
		ts = append(ts, fmt.Sprintf("… (%d more)", len(r.failedTests)-maxTests))
	}
	return strings.Join(ts, ", ")
}

// Run runs all the trials for this test
func (r *Run) Run(logDir string, result chan<- *Run) {
	if r.OneOnly {
		oneOnlyMu.Lock()
		mu := oneOnly[r.Backend]
		if mu == nil {
			mu = new(sync.Mutex)
			oneOnly[r.Backend] = mu
		}
		oneOnlyMu.Unlock()
		mu.Lock()
		defer mu.Unlock()
	}
	r.Init()
	r.logDir = logDir
	for r.try = 1; r.try <= *maxTries; r.try++ {
		r.trialName = r.Name() + ".txt"
		r.trialNames = append(r.trialNames, r.trialName)
		log.Printf("Starting run with log %q", r.trialName)
		r.trial()
		if r.passed() || r.NoRetries {
			break
		}
	}
	if !r.passed() {
		r.dumpOutput()
	}
	result <- r
}<|MERGE_RESOLUTION|>--- conflicted
+++ resolved
@@ -23,11 +23,6 @@
 	"github.com/artpar/rclone/fs"
 )
 
-<<<<<<< HEAD
-const testBase = "github.com/artpar/rclone/"
-
-=======
->>>>>>> d233efbf
 // Control concurrency per backend if required
 var (
 	oneOnlyMu sync.Mutex
