// Config handling

package main

import (
	"fmt"
	"os"
	"path"
	"slices"

<<<<<<< HEAD
	"github.com/artpar/rclone/fs"
	yaml "gopkg.in/yaml.v2"
=======
	"github.com/rclone/rclone/fs"
	yaml "gopkg.in/yaml.v3"
>>>>>>> 83cf8fb8
)

// Test describes an integration test to run with `go test`
type Test struct {
	Path       string // path to the source directory
	FastList   bool   // if it is possible to add -fast-list to tests
	Short      bool   // if it is possible to run the test with -short
	AddBackend bool   // set if Path needs the current backend appending
	NoRetries  bool   // set if no retries should be performed
	NoBinary   bool   // set to not build a binary in advance
	LocalOnly  bool   // if set only run with the local backend
}

// Backend describes a backend test
//
// FIXME make bucket-based remotes set sub-dir automatically???
type Backend struct {
	Backend     string   // name of the backend directory
	Remote      string   // name of the test remote
	FastList    bool     // set to test with -fast-list
	Short       bool     // set to test with -short
	OneOnly     bool     // set to run only one backend test at once
	MaxFile     string   // file size limit
	CleanUp     bool     // when running clean, run cleanup first
	Ignore      []string // test names to ignore the failure of
	Tests       []string // paths of tests to run, blank for all
	IgnoreTests []string // paths of tests not to run, blank for none
	ListRetries int      // -list-retries if > 0
	ExtraTime   float64  // factor to multiply the timeout by
}

// includeTest returns true if this backend should be included in this
// test
func (b *Backend) includeTest(t *Test) bool {
	// Is this test ignored
	if slices.Contains(b.IgnoreTests, t.Path) {
		return false
	}
	// Empty b.Tests imples do all of them except the ignored
	if len(b.Tests) == 0 {
		return true
	}
	return slices.Contains(b.Tests, t.Path)
}

// MakeRuns creates Run objects the Backend and Test
//
// There can be several created, one for each combination of optional
// flags (e.g. FastList)
func (b *Backend) MakeRuns(t *Test) (runs []*Run) {
	if !b.includeTest(t) {
		return runs
	}
	maxSize := fs.SizeSuffix(0)
	if b.MaxFile != "" {
		if err := maxSize.Set(b.MaxFile); err != nil {
			fs.Logf(nil, "Invalid maxfile value %q: %v", b.MaxFile, err)
		}
	}
	fastlists := []bool{false}
	if b.FastList && t.FastList {
		fastlists = append(fastlists, true)
	}
	ignore := make(map[string]struct{}, len(b.Ignore))
	for _, item := range b.Ignore {
		ignore[item] = struct{}{}
	}
	for _, fastlist := range fastlists {
		if t.LocalOnly && b.Backend != "local" {
			continue
		}
		run := &Run{
			Remote:      b.Remote,
			Backend:     b.Backend,
			Path:        t.Path,
			FastList:    fastlist,
			Short:       (b.Short && t.Short),
			NoRetries:   t.NoRetries,
			OneOnly:     b.OneOnly,
			NoBinary:    t.NoBinary,
			SizeLimit:   int64(maxSize),
			Ignore:      ignore,
			ListRetries: b.ListRetries,
			ExtraTime:   b.ExtraTime,
		}
		if t.AddBackend {
			run.Path = path.Join(run.Path, b.Backend)
		}
		runs = append(runs, run)
	}
	return runs
}

// Config describes the config for this program
type Config struct {
	Tests    []Test
	Backends []Backend
}

// NewConfig reads the config file
func NewConfig(configFile string) (*Config, error) {
	d, err := os.ReadFile(configFile)
	if err != nil {
		return nil, fmt.Errorf("failed to read config file: %w", err)
	}
	config := &Config{}
	err = yaml.Unmarshal(d, &config)
	if err != nil {
		return nil, fmt.Errorf("failed to parse config file: %w", err)
	}
	// d, err = yaml.Marshal(&config)
	// if err != nil {
	// 	log.Fatalf("error: %v", err)
	// }
	// fmt.Printf("--- m dump:\n%s\n\n", string(d))
	return config, nil
}

// MakeRuns makes Run objects for each combination of Backend and Test
// in the config
func (c *Config) MakeRuns() (runs Runs) {
	for _, backend := range c.Backends {
		for _, test := range c.Tests {
			runs = append(runs, backend.MakeRuns(&test)...)
		}
	}
	return runs
}

// Filter the Backends with the remotes passed in.
//
// If no backend is found with a remote is found then synthesize one
func (c *Config) filterBackendsByRemotes(remotes []string) {
	var newBackends []Backend
	for _, name := range remotes {
		found := false
		for i := range c.Backends {
			if c.Backends[i].Remote == name {
				newBackends = append(newBackends, c.Backends[i])
				found = true
			}
		}
		if !found {
			fs.Logf(nil, "Remote %q not found - inserting with default flags", name)
			// Lookup which backend
			fsInfo, _, _, _, err := fs.ConfigFs(name)
			if err != nil {
				fs.Fatalf(nil, "couldn't find remote %q: %v", name, err)
			}
			newBackends = append(newBackends, Backend{Backend: fsInfo.FileName(), Remote: name})
		}
	}
	c.Backends = newBackends
}

// Filter the Backends with the backendNames passed in
func (c *Config) filterBackendsByBackends(backendNames []string) {
	var newBackends []Backend
	for _, name := range backendNames {
		for i := range c.Backends {
			if c.Backends[i].Backend == name {
				newBackends = append(newBackends, c.Backends[i])
			}
		}
	}
	c.Backends = newBackends
}

// Filter the incoming tests into the backends selected
func (c *Config) filterTests(paths []string) {
	var newTests []Test
	for _, path := range paths {
		for i := range c.Tests {
			if c.Tests[i].Path == path {
				newTests = append(newTests, c.Tests[i])
			}
		}
	}
	c.Tests = newTests
}<|MERGE_RESOLUTION|>--- conflicted
+++ resolved
@@ -8,13 +8,8 @@
 	"path"
 	"slices"
 
-<<<<<<< HEAD
-	"github.com/artpar/rclone/fs"
-	yaml "gopkg.in/yaml.v2"
-=======
 	"github.com/rclone/rclone/fs"
 	yaml "gopkg.in/yaml.v3"
->>>>>>> 83cf8fb8
 )
 
 // Test describes an integration test to run with `go test`
