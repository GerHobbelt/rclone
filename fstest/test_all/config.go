--- conflicted
+++ resolved
@@ -8,12 +8,7 @@
 	"log"
 	"path"
 
-<<<<<<< HEAD
 	"github.com/artpar/rclone/fs"
-	"github.com/pkg/errors"
-=======
-	"github.com/rclone/rclone/fs"
->>>>>>> 27176cc6
 	yaml "gopkg.in/yaml.v2"
 )
 
@@ -126,7 +121,7 @@
 	}
 	// d, err = yaml.Marshal(&config)
 	// if err != nil {
-	// 	log.Printf("error: %v", err)
+	// 	log.Fatalf("error: %v", err)
 	// }
 	// fmt.Printf("--- m dump:\n%s\n\n", string(d))
 	return config, nil
@@ -161,7 +156,7 @@
 			// Lookup which backend
 			fsInfo, _, _, _, err := fs.ConfigFs(name)
 			if err != nil {
-				log.Printf("couldn't find remote %q: %v", name, err)
+				log.Fatalf("couldn't find remote %q: %v", name, err)
 			}
 			newBackends = append(newBackends, Backend{Backend: fsInfo.FileName(), Remote: name})
 		}
