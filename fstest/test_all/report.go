--- conflicted
+++ resolved
@@ -14,12 +14,8 @@
 	"sort"
 	"time"
 
-<<<<<<< HEAD
-	"github.com/artpar/rclone/fs"
-=======
 	"github.com/rclone/rclone/fs"
 	"github.com/rclone/rclone/lib/file"
->>>>>>> fbc7f2e6
 	"github.com/skratchdot/open-golang/open"
 )
 
@@ -82,7 +78,7 @@
 	r.LogDir = path.Join(*outputDir, r.DateTime)
 	err = file.MkdirAll(r.LogDir, 0777)
 	if err != nil {
-		log.Printf("Failed to make log directory: %v", err)
+		log.Fatalf("Failed to make log directory: %v", err)
 	}
 
 	// Online version
@@ -154,11 +150,11 @@
 func (r *Report) LogJSON() {
 	out, err := json.MarshalIndent(r, "", "\t")
 	if err != nil {
-		log.Printf("Failed to marshal data for index.json: %v", err)
+		log.Fatalf("Failed to marshal data for index.json: %v", err)
 	}
 	err = ioutil.WriteFile(path.Join(r.LogDir, "index.json"), out, 0666)
 	if err != nil {
-		log.Printf("Failed to write index.json: %v", err)
+		log.Fatalf("Failed to write index.json: %v", err)
 	}
 }
 
@@ -167,17 +163,17 @@
 	r.IndexHTML = path.Join(r.LogDir, "index.html")
 	out, err := os.Create(r.IndexHTML)
 	if err != nil {
-		log.Printf("Failed to open index.html: %v", err)
+		log.Fatalf("Failed to open index.html: %v", err)
 	}
 	defer func() {
 		err := out.Close()
 		if err != nil {
-			log.Printf("Failed to close index.html: %v", err)
+			log.Fatalf("Failed to close index.html: %v", err)
 		}
 	}()
 	err = reportTemplate.Execute(out, r)
 	if err != nil {
-		log.Printf("Failed to execute template: %v", err)
+		log.Fatalf("Failed to execute template: %v", err)
 	}
 	_ = open.Start("file://" + r.IndexHTML)
 }
@@ -241,8 +237,8 @@
 <table>
 <tr><th>Version</th><td>{{ .Version }}</td></tr>
 <tr><th>Test</th><td><a href="{{ .URL }}">{{ .DateTime}}</a></td></tr>
-<tr><th>Branch</th><td><a href="https://github.com/artpar/rclone/tree/{{ .Branch }}">{{ .Branch }}</a></td></tr>
-{{ if .Commit}}<tr><th>Commit</th><td><a href="https://github.com/artpar/rclone/commit/{{ .Commit }}">{{ .Commit }}</a></td></tr>{{ end }}
+<tr><th>Branch</th><td><a href="https://github.com/rclone/rclone/tree/{{ .Branch }}">{{ .Branch }}</a></td></tr>
+{{ if .Commit}}<tr><th>Commit</th><td><a href="https://github.com/rclone/rclone/commit/{{ .Commit }}">{{ .Commit }}</a></td></tr>{{ end }}
 <tr><th>Go</th><td>{{ .GoVersion }} {{ .GOOS }}/{{ .GOARCH }}</td></tr>
 <tr><th>Duration</th><td>{{ .Duration }}</td></tr>
 {{ if .Previous}}<tr><th>Previous</th><td><a href="../{{ .Previous }}/index.html">{{ .Previous }}</a></td></tr>{{ end }}
@@ -292,14 +288,14 @@
 	cmd := exec.Command(cmdLine[0], cmdLine[1:]...)
 	in, err := os.Open(r.IndexHTML)
 	if err != nil {
-		log.Printf("Failed to open index.html: %v", err)
+		log.Fatalf("Failed to open index.html: %v", err)
 	}
 	cmd.Stdin = in
 	cmd.Stdout = os.Stdout
 	cmd.Stderr = os.Stderr
 	err = cmd.Run()
 	if err != nil {
-		log.Printf("Failed to send email: %v", err)
+		log.Fatalf("Failed to send email: %v", err)
 	}
 	_ = in.Close()
 }
@@ -314,7 +310,7 @@
 	cmd.Stderr = os.Stderr
 	err := cmd.Run()
 	if err != nil {
-		log.Printf("Failed to upload results: %v", err)
+		log.Fatalf("Failed to upload results: %v", err)
 	}
 }
 
