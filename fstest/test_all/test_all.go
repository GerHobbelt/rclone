--- conflicted
+++ resolved
@@ -23,13 +23,8 @@
 	"strings"
 	"time"
 
-<<<<<<< HEAD
-	_ "github.com/artpar/rclone/backend/all" // import all fs
-	"github.com/artpar/rclone/lib/pacer"
-=======
 	_ "github.com/rclone/rclone/backend/all" // import all fs
 	"github.com/rclone/rclone/lib/pacer"
->>>>>>> c2635e39
 )
 
 var (
