// Run tests for all the remotes.  Run this with package names which
// need integration testing.
//
// See the `test` target in the Makefile.
//
package main

/* FIXME

Make TesTrun have a []string of flags to try - that then makes it generic

*/

import (
	"context"
	"flag"
	"log"
	"math/rand"
	"os"
	"path"
	"regexp"
	"strings"
	"time"

<<<<<<< HEAD
	_ "github.com/artpar/rclone/backend/all" // import all fs
	"github.com/artpar/rclone/lib/pacer"
=======
	_ "github.com/rclone/rclone/backend/all" // import all fs
	"github.com/rclone/rclone/fs/config/configfile"
	"github.com/rclone/rclone/lib/pacer"
>>>>>>> 54771e44
)

var (
	// Flags
	maxTries     = flag.Int("maxtries", 5, "Number of times to try each test")
	maxN         = flag.Int("n", 20, "Maximum number of tests to run at once")
	testRemotes  = flag.String("remotes", "", "Comma separated list of remotes to test, e.g. 'TestSwift:,TestS3'")
	testBackends = flag.String("backends", "", "Comma separated list of backends to test, e.g. 's3,googlecloudstorage")
	testTests    = flag.String("tests", "", "Comma separated list of tests to test, e.g. 'fs/sync,fs/operations'")
	clean        = flag.Bool("clean", false, "Instead of testing, clean all left over test directories")
	runOnly      = flag.String("run", "", "Run only those tests matching the regexp supplied")
	timeout      = flag.Duration("timeout", 60*time.Minute, "Maximum time to run each test for before giving up")
	configFile   = flag.String("config", "fstest/test_all/config.yaml", "Path to config file")
	outputDir    = flag.String("output", path.Join(os.TempDir(), "rclone-integration-tests"), "Place to store results")
	emailReport  = flag.String("email", "", "Set to email the report to the address supplied")
	dryRun       = flag.Bool("dry-run", false, "Print commands which would be executed only")
	urlBase      = flag.String("url-base", "https://pub.rclone.org/integration-tests/", "Base for the online version")
	uploadPath   = flag.String("upload", "", "Set this to an rclone path to upload the results here")
	verbose      = flag.Bool("verbose", false, "Set to enable verbose logging in the tests")
	listRetries  = flag.Int("list-retries", -1, "Number or times to retry listing - set to override the default")
)

// if matches then is definitely OK in the shell
var shellOK = regexp.MustCompile("^[A-Za-z0-9./_:-]+$")

// converts an argv style input into a shell command
func toShell(args []string) (result string) {
	for _, arg := range args {
		if result != "" {
			result += " "
		}
		if shellOK.MatchString(arg) {
			result += arg
		} else {
			result += "'" + arg + "'"
		}
	}
	return result
}

func main() {
	flag.Parse()
	conf, err := NewConfig(*configFile)
	if err != nil {
		log.Println("test_all should be run from the root of the rclone source code")
		log.Print(err)
	}
	configfile.LoadConfig(context.Background())

	// Seed the random number generator
	rand.Seed(time.Now().UTC().UnixNano())

	// Filter selection
	if *testRemotes != "" {
		conf.filterBackendsByRemotes(strings.Split(*testRemotes, ","))
	}
	if *testBackends != "" {
		conf.filterBackendsByBackends(strings.Split(*testBackends, ","))
	}
	if *testTests != "" {
		conf.filterTests(strings.Split(*testTests, ","))
	}

	// Just clean the directories if required
	if *clean {
		err := cleanRemotes(conf)
		if err != nil {
			log.Printf("Failed to clean: %v", err)
		}
		return
	}

	var names []string
	for _, remote := range conf.Backends {
		names = append(names, remote.Remote)
	}
	log.Printf("Testing remotes: %s", strings.Join(names, ", "))

	// Runs we will do for this test in random order
	runs := conf.MakeRuns()
	rand.Shuffle(len(runs), runs.Swap)

	// Create Report
	report := NewReport()

	// Make the test binaries, one per Path found in the tests
	done := map[string]struct{}{}
	for _, run := range runs {
		if _, found := done[run.Path]; !found {
			done[run.Path] = struct{}{}
			if !run.NoBinary {
				run.MakeTestBinary()
				defer run.RemoveTestBinary()
			}
		}
	}

	// workaround for cache backend as we run simultaneous tests
	_ = os.Setenv("RCLONE_CACHE_DB_WAIT_TIME", "30m")

	// start the tests
	results := make(chan *Run, len(runs))
	awaiting := 0
	tokens := pacer.NewTokenDispenser(*maxN)
	for _, run := range runs {
		tokens.Get()
		go func(run *Run) {
			defer tokens.Put()
			run.Run(report.LogDir, results)
		}(run)
		awaiting++
	}

	// Wait for the tests to finish
	for ; awaiting > 0; awaiting-- {
		t := <-results
		report.RecordResult(t)
	}

	// Log and exit
	report.End()
	report.LogSummary()
	report.LogJSON()
	report.LogHTML()
	report.EmailHTML()
	report.Upload()
	if !report.AllPassed() {
		os.Exit(1)
	}
}<|MERGE_RESOLUTION|>--- conflicted
+++ resolved
@@ -22,14 +22,9 @@
 	"strings"
 	"time"
 
-<<<<<<< HEAD
 	_ "github.com/artpar/rclone/backend/all" // import all fs
+	"github.com/artpar/rclone/fs/config/configfile"
 	"github.com/artpar/rclone/lib/pacer"
-=======
-	_ "github.com/rclone/rclone/backend/all" // import all fs
-	"github.com/rclone/rclone/fs/config/configfile"
-	"github.com/rclone/rclone/lib/pacer"
->>>>>>> 54771e44
 )
 
 var (
@@ -75,7 +70,7 @@
 	conf, err := NewConfig(*configFile)
 	if err != nil {
 		log.Println("test_all should be run from the root of the rclone source code")
-		log.Print(err)
+		log.Fatal(err)
 	}
 	configfile.LoadConfig(context.Background())
 
@@ -97,7 +92,7 @@
 	if *clean {
 		err := cleanRemotes(conf)
 		if err != nil {
-			log.Printf("Failed to clean: %v", err)
+			log.Fatalf("Failed to clean: %v", err)
 		}
 		return
 	}
