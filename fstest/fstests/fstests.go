// Package fstests provides generic integration tests for the Fs and
// Object interfaces.
//
// These tests are concerned with the basic functionality of a
// backend.  The tests in fs/sync and fs/operations tests more
// cornercases that these tests don't.
package fstests

import (
	"bytes"
	"context"
	"fmt"
	"io"
	"io/ioutil"
	"math/bits"
	"os"
	"path"
	"path/filepath"
	"reflect"
	"sort"
	"strconv"
	"strings"
	"testing"
	"time"

	"github.com/pkg/errors"
	"github.com/rclone/rclone/fs"
	"github.com/rclone/rclone/fs/config"
	"github.com/rclone/rclone/fs/fserrors"
	"github.com/rclone/rclone/fs/fspath"
	"github.com/rclone/rclone/fs/hash"
	"github.com/rclone/rclone/fs/object"
	"github.com/rclone/rclone/fs/operations"
	"github.com/rclone/rclone/fs/walk"
	"github.com/rclone/rclone/fstest"
	"github.com/rclone/rclone/fstest/testserver"
	"github.com/rclone/rclone/lib/encoder"
	"github.com/rclone/rclone/lib/random"
	"github.com/rclone/rclone/lib/readers"
	"github.com/stretchr/testify/assert"
	"github.com/stretchr/testify/require"
)

// InternalTester is an optional interface for Fs which allows to execute internal tests
//
// This interface should be implemented in 'backend'_internal_test.go and not in 'backend'.go
type InternalTester interface {
	InternalTest(*testing.T)
}

// ChunkedUploadConfig contains the values used by TestFsPutChunked
// to determine the limits of chunked uploading
type ChunkedUploadConfig struct {
	// Minimum allowed chunk size
	MinChunkSize fs.SizeSuffix
	// Maximum allowed chunk size, 0 is no limit
	MaxChunkSize fs.SizeSuffix
	// Rounds the given chunk size up to the next valid value
	// nil will disable rounding
	// e.g. the next power of 2
	CeilChunkSize func(fs.SizeSuffix) fs.SizeSuffix
	// More than one chunk is required on upload
	NeedMultipleChunks bool
}

// SetUploadChunkSizer is a test only interface to change the upload chunk size at runtime
type SetUploadChunkSizer interface {
	// Change the configured UploadChunkSize.
	// Will only be called while no transfer is in progress.
	SetUploadChunkSize(fs.SizeSuffix) (fs.SizeSuffix, error)
}

// SetUploadCutoffer is a test only interface to change the upload cutoff size at runtime
type SetUploadCutoffer interface {
	// Change the configured UploadCutoff.
	// Will only be called while no transfer is in progress.
	SetUploadCutoff(fs.SizeSuffix) (fs.SizeSuffix, error)
}

// NextPowerOfTwo returns the current or next bigger power of two.
// All values less or equal 0 will return 0
func NextPowerOfTwo(i fs.SizeSuffix) fs.SizeSuffix {
	return 1 << uint(64-bits.LeadingZeros64(uint64(i)-1))
}

// NextMultipleOf returns a function that can be used as a CeilChunkSize function.
// This function will return the next multiple of m that is equal or bigger than i.
// All values less or equal 0 will return 0.
func NextMultipleOf(m fs.SizeSuffix) func(fs.SizeSuffix) fs.SizeSuffix {
	if m <= 0 {
		panic(fmt.Sprintf("invalid multiplier %s", m))
	}
	return func(i fs.SizeSuffix) fs.SizeSuffix {
		if i <= 0 {
			return 0
		}

		return (((i - 1) / m) + 1) * m
	}
}

// dirsToNames returns a sorted list of names
func dirsToNames(dirs []fs.Directory) []string {
	names := []string{}
	for _, dir := range dirs {
		names = append(names, fstest.Normalize(dir.Remote()))
	}
	sort.Strings(names)
	return names
}

// objsToNames returns a sorted list of object names
func objsToNames(objs []fs.Object) []string {
	names := []string{}
	for _, obj := range objs {
		names = append(names, fstest.Normalize(obj.Remote()))
	}
	sort.Strings(names)
	return names
}

// findObject finds the object on the remote
func findObject(ctx context.Context, t *testing.T, f fs.Fs, Name string) fs.Object {
	var obj fs.Object
	var err error
	sleepTime := 1 * time.Second
	for i := 1; i <= *fstest.ListRetries; i++ {
		obj, err = f.NewObject(ctx, Name)
		if err == nil {
			break
		}
		t.Logf("Sleeping for %v for findObject eventual consistency: %d/%d (%v)", sleepTime, i, *fstest.ListRetries, err)
		time.Sleep(sleepTime)
		sleepTime = (sleepTime * 3) / 2
	}
	require.NoError(t, err)
	return obj
}

// retry f() until no retriable error
func retry(t *testing.T, what string, f func() error) {
	const maxTries = 10
	var err error
	for tries := 1; tries <= maxTries; tries++ {
		err = f()
		// exit if no error, or error is not retriable
		if err == nil || !fserrors.IsRetryError(err) {
			break
		}
		t.Logf("%s error: %v - low level retry %d/%d", what, err, tries, maxTries)
		time.Sleep(2 * time.Second)
	}
	require.NoError(t, err, what)
}

// testPut puts file with random contents to the remote
func testPut(ctx context.Context, t *testing.T, f fs.Fs, file *fstest.Item) (string, fs.Object) {
	return PutTestContents(ctx, t, f, file, random.String(100), true)
}

// PutTestContents puts file with given contents to the remote and checks it but unlike TestPutLarge doesn't remove
func PutTestContents(ctx context.Context, t *testing.T, f fs.Fs, file *fstest.Item, contents string, check bool) (string, fs.Object) {
	var (
		err        error
		obj        fs.Object
		uploadHash *hash.MultiHasher
	)
	retry(t, "Put", func() error {
		buf := bytes.NewBufferString(contents)
		uploadHash = hash.NewMultiHasher()
		in := io.TeeReader(buf, uploadHash)

		file.Size = int64(buf.Len())
		obji := object.NewStaticObjectInfo(file.Path, file.ModTime, file.Size, true, nil, nil)
		obj, err = f.Put(ctx, in, obji)
		return err
	})
	file.Hashes = uploadHash.Sums()
	if check {
		file.Check(t, obj, f.Precision())
		// Re-read the object and check again
		obj = findObject(ctx, t, f, file.Path)
		file.Check(t, obj, f.Precision())
	}
	return contents, obj
}

// TestPutLarge puts file to the remote, checks it and removes it on success.
func TestPutLarge(ctx context.Context, t *testing.T, f fs.Fs, file *fstest.Item) {
	var (
		err        error
		obj        fs.Object
		uploadHash *hash.MultiHasher
	)
	retry(t, "PutLarge", func() error {
		r := readers.NewPatternReader(file.Size)
		uploadHash = hash.NewMultiHasher()
		in := io.TeeReader(r, uploadHash)

		obji := object.NewStaticObjectInfo(file.Path, file.ModTime, file.Size, true, nil, nil)
		obj, err = f.Put(ctx, in, obji)
		if file.Size == 0 && err == fs.ErrorCantUploadEmptyFiles {
			t.Skip("Can't upload zero length files")
		}
		return err
	})
	file.Hashes = uploadHash.Sums()
	file.Check(t, obj, f.Precision())

	// Re-read the object and check again
	obj = findObject(ctx, t, f, file.Path)
	file.Check(t, obj, f.Precision())

	// Download the object and check it is OK
	downloadHash := hash.NewMultiHasher()
	download, err := obj.Open(ctx)
	require.NoError(t, err)
	n, err := io.Copy(downloadHash, download)
	require.NoError(t, err)
	assert.Equal(t, file.Size, n)
	require.NoError(t, download.Close())
	assert.Equal(t, file.Hashes, downloadHash.Sums())

	// Remove the object
	require.NoError(t, obj.Remove(ctx))
}

// read the contents of an object as a string
func readObject(ctx context.Context, t *testing.T, obj fs.Object, limit int64, options ...fs.OpenOption) string {
	what := fmt.Sprintf("readObject(%q) limit=%d, options=%+v", obj, limit, options)
	in, err := obj.Open(ctx, options...)
	require.NoError(t, err, what)
	var r io.Reader = in
	if limit >= 0 {
		r = &io.LimitedReader{R: r, N: limit}
	}
	contents, err := ioutil.ReadAll(r)
	require.NoError(t, err, what)
	err = in.Close()
	require.NoError(t, err, what)
	return string(contents)
}

// ExtraConfigItem describes a config item for the tests
type ExtraConfigItem struct{ Name, Key, Value string }

// Opt is options for Run
type Opt struct {
	RemoteName                   string
	NilObject                    fs.Object
	ExtraConfig                  []ExtraConfigItem
	SkipBadWindowsCharacters     bool     // skips unusable characters for windows if set
	SkipFsMatch                  bool     // if set skip exact matching of Fs value
	TiersToTest                  []string // List of tiers which can be tested in setTier test
	ChunkedUpload                ChunkedUploadConfig
	UnimplementableFsMethods     []string // List of methods which can't be implemented in this wrapping Fs
	UnimplementableObjectMethods []string // List of methods which can't be implemented in this wrapping Fs
	SkipFsCheckWrap              bool     // if set skip FsCheckWrap
	SkipObjectCheckWrap          bool     // if set skip ObjectCheckWrap
	SkipInvalidUTF8              bool     // if set skip invalid UTF-8 checks
}

// returns true if x is found in ss
func stringsContains(x string, ss []string) bool {
	for _, s := range ss {
		if x == s {
			return true
		}
	}
	return false
}

// Run runs the basic integration tests for a remote using the options passed in.
//
// They are structured in a hierarchical way so that dependencies for the tests can be created.
//
// For example some tests require the directory to be created - these
// are inside the "FsMkdir" test.  Some tests require some tests files
// - these are inside the "FsPutFiles" test.
func Run(t *testing.T, opt *Opt) {
	var (
		remote        fs.Fs
		remoteName    = opt.RemoteName
		subRemoteName string
		subRemoteLeaf string
		file1         = fstest.Item{
			ModTime: fstest.Time("2001-02-03T04:05:06.499999999Z"),
			Path:    "file name.txt",
		}
		file1Contents string
		file2         = fstest.Item{
			ModTime: fstest.Time("2001-02-03T04:05:10.123123123Z"),
			Path:    `hello? sausage/êé/Hello, 世界/ " ' @ < > & ? + ≠/z.txt`,
		}
		isLocalRemote        bool
		purged               bool // whether the dir has been purged or not
		ctx                  = context.Background()
		unwrappableFsMethods = []string{"Command"} // these Fs methods don't need to be wrapped ever
	)

	if strings.HasSuffix(os.Getenv("RCLONE_CONFIG"), "/notfound") && *fstest.RemoteName == "" {
		t.Skip("quicktest only")
	}

	// Skip the test if the remote isn't configured
	skipIfNotOk := func(t *testing.T) {
		if remote == nil {
			t.Skipf("WARN: %q not configured", remoteName)
		}
	}

	// Skip if remote is not ListR capable, otherwise set the useListR
	// flag, returning a function to restore its value
	skipIfNotListR := func(t *testing.T) func() {
		skipIfNotOk(t)
		if remote.Features().ListR == nil {
			t.Skip("FS has no ListR interface")
		}
		previous := fs.Config.UseListR
		fs.Config.UseListR = true
		return func() {
			fs.Config.UseListR = previous
		}
	}

	// Skip if remote is not SetTier and GetTier capable
	skipIfNotSetTier := func(t *testing.T) {
		skipIfNotOk(t)
		if remote.Features().SetTier == false ||
			remote.Features().GetTier == false {
			t.Skip("FS has no SetTier & GetTier interfaces")
		}
	}

	// Return true if f (or any of the things it wraps) is bucket
	// based but not at the root.
	isBucketBasedButNotRoot := func(f fs.Fs) bool {
		f = fs.UnWrapFs(f)
		return f.Features().BucketBased && strings.Contains(strings.Trim(f.Root(), "/"), "/")
	}

	// Initialise the remote
	fstest.Initialise()

	// Set extra config if supplied
	for _, item := range opt.ExtraConfig {
		config.FileSet(item.Name, item.Key, item.Value)
	}
	if *fstest.RemoteName != "" {
		remoteName = *fstest.RemoteName
	}
	oldFstestRemoteName := fstest.RemoteName
	fstest.RemoteName = &remoteName
	defer func() {
		fstest.RemoteName = oldFstestRemoteName
	}()
	t.Logf("Using remote %q", remoteName)
	var err error
	if remoteName == "" {
		remoteName, err = fstest.LocalRemote()
		require.NoError(t, err)
		isLocalRemote = true
	}

	// Start any test servers if required
	finish, err := testserver.Start(remoteName)
	require.NoError(t, err)
	defer finish()

	// Make the Fs we are testing with, initialising the local variables
	// subRemoteName - name of the remote after the TestRemote:
	// subRemoteLeaf - a subdirectory to use under that
	// remote - the result of  fs.NewFs(TestRemote:subRemoteName)
	subRemoteName, subRemoteLeaf, err = fstest.RandomRemoteName(remoteName)
	require.NoError(t, err)
	remote, err = fs.NewFs(subRemoteName)
	if err == fs.ErrorNotFoundInConfigFile {
		t.Logf("Didn't find %q in config file - skipping tests", remoteName)
		return
	}
	require.NoError(t, err, fmt.Sprintf("unexpected error: %v", err))

	// Skip the rest if it failed
	skipIfNotOk(t)

	// Check to see if Fs that wrap other Fs implement all the optional methods
	t.Run("FsCheckWrap", func(t *testing.T) {
		skipIfNotOk(t)
		if opt.SkipFsCheckWrap {
			t.Skip("Skipping FsCheckWrap on this Fs")
		}
		ft := new(fs.Features).Fill(remote)
		if ft.UnWrap == nil {
			t.Skip("Not a wrapping Fs")
		}
		v := reflect.ValueOf(ft).Elem()
		vType := v.Type()
		for i := 0; i < v.NumField(); i++ {
			vName := vType.Field(i).Name
			if stringsContains(vName, opt.UnimplementableFsMethods) {
				continue
			}
			if stringsContains(vName, unwrappableFsMethods) {
				continue
			}
			field := v.Field(i)
			// skip the bools
			if field.Type().Kind() == reflect.Bool {
				continue
			}
			if field.IsNil() {
				t.Errorf("Missing Fs wrapper for %s", vName)
			}
		}
	})

	// Check to see if Fs advertises commands and they work and have docs
	t.Run("FsCommand", func(t *testing.T) {
		skipIfNotOk(t)
		doCommand := remote.Features().Command
		if doCommand == nil {
			t.Skip("No commands in this remote")
		}
		// Check the correct error is generated
		_, err := doCommand(context.Background(), "NOTFOUND", nil, nil)
		assert.Equal(t, fs.ErrorCommandNotFound, err, "Incorrect error generated on command not found")
		// Check there are some commands in the fsInfo
		fsInfo, _, _, _, err := fs.ConfigFs(remoteName)
		require.NoError(t, err)
		assert.True(t, len(fsInfo.CommandHelp) > 0, "Command is declared, must return some help in CommandHelp")
	})

	// TestFsRmdirNotFound tests deleting a non existent directory
	t.Run("FsRmdirNotFound", func(t *testing.T) {
		skipIfNotOk(t)
		if isBucketBasedButNotRoot(remote) {
			t.Skip("Skipping test as non root bucket based remote")
		}
		err := remote.Rmdir(ctx, "")
		assert.Error(t, err, "Expecting error on Rmdir non existent")
	})

	// Make the directory
	err = remote.Mkdir(ctx, "")
	require.NoError(t, err)
	fstest.CheckListing(t, remote, []fstest.Item{})

	// TestFsString tests the String method
	t.Run("FsString", func(t *testing.T) {
		skipIfNotOk(t)
		str := remote.String()
		require.NotEqual(t, "", str)
	})

	// TestFsName tests the Name method
	t.Run("FsName", func(t *testing.T) {
		skipIfNotOk(t)
		got := remote.Name()
		want := remoteName[:strings.LastIndex(remoteName, ":")+1]
		if isLocalRemote {
			want = "local:"
		}
		require.Equal(t, want, got+":")
	})

	// TestFsRoot tests the Root method
	t.Run("FsRoot", func(t *testing.T) {
		skipIfNotOk(t)
		name := remote.Name() + ":"
		root := remote.Root()
		if isLocalRemote {
			// only check last path element on local
			require.Equal(t, filepath.Base(subRemoteName), filepath.Base(root))
		} else {
			require.Equal(t, subRemoteName, name+root)
		}
	})

	// TestFsRmdirEmpty tests deleting an empty directory
	t.Run("FsRmdirEmpty", func(t *testing.T) {
		skipIfNotOk(t)
		err := remote.Rmdir(ctx, "")
		require.NoError(t, err)
	})

	// TestFsMkdir tests making a directory
	//
	// Tests that require the directory to be made are within this
	t.Run("FsMkdir", func(t *testing.T) {
		skipIfNotOk(t)

		err := remote.Mkdir(ctx, "")
		require.NoError(t, err)
		fstest.CheckListing(t, remote, []fstest.Item{})

		err = remote.Mkdir(ctx, "")
		require.NoError(t, err)

		// TestFsMkdirRmdirSubdir tests making and removing a sub directory
		t.Run("FsMkdirRmdirSubdir", func(t *testing.T) {
			skipIfNotOk(t)
			dir := "dir/subdir"
			err := operations.Mkdir(ctx, remote, dir)
			require.NoError(t, err)
			fstest.CheckListingWithPrecision(t, remote, []fstest.Item{}, []string{"dir", "dir/subdir"}, fs.GetModifyWindow(remote))

			err = operations.Rmdir(ctx, remote, dir)
			require.NoError(t, err)
			fstest.CheckListingWithPrecision(t, remote, []fstest.Item{}, []string{"dir"}, fs.GetModifyWindow(remote))

			err = operations.Rmdir(ctx, remote, "dir")
			require.NoError(t, err)
			fstest.CheckListingWithPrecision(t, remote, []fstest.Item{}, []string{}, fs.GetModifyWindow(remote))
		})

		// TestFsListEmpty tests listing an empty directory
		t.Run("FsListEmpty", func(t *testing.T) {
			skipIfNotOk(t)
			fstest.CheckListing(t, remote, []fstest.Item{})
		})

		// TestFsListDirEmpty tests listing the directories from an empty directory
		TestFsListDirEmpty := func(t *testing.T) {
			skipIfNotOk(t)
			objs, dirs, err := walk.GetAll(ctx, remote, "", true, 1)
			if !remote.Features().CanHaveEmptyDirectories {
				if err != fs.ErrorDirNotFound {
					require.NoError(t, err)
				}
			} else {
				require.NoError(t, err)
			}
			assert.Equal(t, []string{}, objsToNames(objs))
			assert.Equal(t, []string{}, dirsToNames(dirs))
		}
		t.Run("FsListDirEmpty", TestFsListDirEmpty)

		// TestFsListRDirEmpty tests listing the directories from an empty directory using ListR
		t.Run("FsListRDirEmpty", func(t *testing.T) {
			defer skipIfNotListR(t)()
			TestFsListDirEmpty(t)
		})

		// TestFsListDirNotFound tests listing the directories from an empty directory
		TestFsListDirNotFound := func(t *testing.T) {
			skipIfNotOk(t)
			objs, dirs, err := walk.GetAll(ctx, remote, "does not exist", true, 1)
			if !remote.Features().CanHaveEmptyDirectories {
				if err != fs.ErrorDirNotFound {
					assert.NoError(t, err)
					assert.Equal(t, 0, len(objs)+len(dirs))
				}
			} else {
				assert.Equal(t, fs.ErrorDirNotFound, err)
			}
		}
		t.Run("FsListDirNotFound", TestFsListDirNotFound)

		// TestFsListRDirNotFound tests listing the directories from an empty directory using ListR
		t.Run("FsListRDirNotFound", func(t *testing.T) {
			defer skipIfNotListR(t)()
			TestFsListDirNotFound(t)
		})

		// FsEncoding tests that file name encodings are
		// working by uploading a series of unusual files
		// Must be run in an empty directory
		t.Run("FsEncoding", func(t *testing.T) {
			skipIfNotOk(t)

			// check no files or dirs as pre-requisite
			fstest.CheckListingWithPrecision(t, remote, []fstest.Item{}, []string{}, fs.GetModifyWindow(remote))

			for _, test := range []struct {
				name string
				path string
			}{
				// See lib/encoder/encoder.go for list of things that go here
				{"control chars", "\x00\x01\x02\x03\x04\x05\x06\x07\x08\x09\x0A\x0B\x0C\x0D\x0E\x0F\x10\x11\x12\x13\x14\x15\x16\x17\x18\x19\x1A\x1B\x1C\x1D\x1E\x1F\x7F"},
				{"dot", "."},
				{"dot dot", ".."},
				{"punctuation", "!\"#$%&'()*+,-./:;<=>?@[\\]^_`{|}~"},
				{"leading space", " leading space"},
				{"leading tilde", "~leading tilde"},
				{"leading CR", "\rleading CR"},
				{"leading LF", "\nleading LF"},
				{"leading HT", "\tleading HT"},
				{"leading VT", "\vleading VT"},
				{"leading dot", ".leading dot"},
				{"trailing space", "trailing space "},
				{"trailing CR", "trailing CR\r"},
				{"trailing LF", "trailing LF\n"},
				{"trailing HT", "trailing HT\t"},
				{"trailing VT", "trailing VT\v"},
				{"trailing dot", "trailing dot."},
				{"invalid UTF-8", "invalid utf-8\xfe"},
			} {
				t.Run(test.name, func(t *testing.T) {
					if opt.SkipInvalidUTF8 && test.name == "invalid UTF-8" {
						t.Skip("Skipping " + test.name)
					}
					// turn raw strings into Standard encoding
					fileName := encoder.Standard.Encode(test.path)
					dirName := fileName
					t.Logf("testing %q", fileName)
					assert.NoError(t, remote.Mkdir(ctx, dirName))
					file := fstest.Item{
						ModTime: time.Now(),
						Path:    dirName + "/" + fileName, // test creating a file and dir with that name
					}
					_, o := testPut(context.Background(), t, remote, &file)
					fstest.CheckListingWithPrecision(t, remote, []fstest.Item{file}, []string{dirName}, fs.GetModifyWindow(remote))
					assert.NoError(t, o.Remove(ctx))
					assert.NoError(t, remote.Rmdir(ctx, dirName))
					fstest.CheckListingWithPrecision(t, remote, []fstest.Item{}, []string{}, fs.GetModifyWindow(remote))
				})
			}
		})

		// TestFsNewObjectNotFound tests not finding an object
		t.Run("FsNewObjectNotFound", func(t *testing.T) {
			skipIfNotOk(t)
			// Object in an existing directory
			o, err := remote.NewObject(ctx, "potato")
			assert.Nil(t, o)
			assert.Equal(t, fs.ErrorObjectNotFound, err)
			// Now try an object in a non existing directory
			o, err = remote.NewObject(ctx, "directory/not/found/potato")
			assert.Nil(t, o)
			assert.Equal(t, fs.ErrorObjectNotFound, err)
		})

		// TestFsPutError tests uploading a file where there is an error
		//
		// It makes sure that aborting a file half way through does not create
		// a file on the remote.
		//
		// go test -v -run 'TestIntegration/Test(Setup|Init|FsMkdir|FsPutError)$'
		t.Run("FsPutError", func(t *testing.T) {
			skipIfNotOk(t)

			var N int64 = 5 * 1024
			if *fstest.SizeLimit > 0 && N > *fstest.SizeLimit {
				N = *fstest.SizeLimit
				t.Logf("Reduce file size due to limit %d", N)
			}

			// Read N bytes then produce an error
			contents := random.String(int(N))
			buf := bytes.NewBufferString(contents)
			er := &readers.ErrorReader{Err: errors.New("potato")}
			in := io.MultiReader(buf, er)

			obji := object.NewStaticObjectInfo(file2.Path, file2.ModTime, 2*N, true, nil, nil)
			_, err := remote.Put(ctx, in, obji)
			// assert.Nil(t, obj) - FIXME some remotes return the object even on nil
			assert.NotNil(t, err)

			obj, err := remote.NewObject(ctx, file2.Path)
			assert.Nil(t, obj)
			assert.Equal(t, fs.ErrorObjectNotFound, err)
		})

		t.Run("FsPutZeroLength", func(t *testing.T) {
			skipIfNotOk(t)

			TestPutLarge(ctx, t, remote, &fstest.Item{
				ModTime: fstest.Time("2001-02-03T04:05:06.499999999Z"),
				Path:    fmt.Sprintf("zero-length-file"),
				Size:    int64(0),
			})
		})

		t.Run("FsOpenWriterAt", func(t *testing.T) {
			skipIfNotOk(t)
			openWriterAt := remote.Features().OpenWriterAt
			if openWriterAt == nil {
				t.Skip("FS has no OpenWriterAt interface")
			}
			path := "writer-at-subdir/writer-at-file"
			out, err := openWriterAt(ctx, path, -1)
			require.NoError(t, err)

			var n int
			n, err = out.WriteAt([]byte("def"), 3)
			assert.NoError(t, err)
			assert.Equal(t, 3, n)
			n, err = out.WriteAt([]byte("ghi"), 6)
			assert.NoError(t, err)
			assert.Equal(t, 3, n)
			n, err = out.WriteAt([]byte("abc"), 0)
			assert.NoError(t, err)
			assert.Equal(t, 3, n)

			assert.NoError(t, out.Close())

			obj := findObject(ctx, t, remote, path)
			assert.Equal(t, "abcdefghi", readObject(ctx, t, obj, -1), "contents of file differ")

			assert.NoError(t, obj.Remove(ctx))
			assert.NoError(t, remote.Rmdir(ctx, "writer-at-subdir"))
		})

		// TestFsChangeNotify tests that changes are properly
		// propagated
		//
		// go test -v -remote TestDrive: -run '^Test(Setup|Init|FsChangeNotify)$' -verbose
		t.Run("FsChangeNotify", func(t *testing.T) {
			skipIfNotOk(t)

			// Check have ChangeNotify
			doChangeNotify := remote.Features().ChangeNotify
			if doChangeNotify == nil {
				t.Skip("FS has no ChangeNotify interface")
			}

			err := operations.Mkdir(ctx, remote, "dir")
			require.NoError(t, err)

			pollInterval := make(chan time.Duration)
			dirChanges := map[string]struct{}{}
			objChanges := map[string]struct{}{}
			doChangeNotify(ctx, func(x string, e fs.EntryType) {
				fs.Debugf(nil, "doChangeNotify(%q, %+v)", x, e)
				if strings.HasPrefix(x, file1.Path[:5]) || strings.HasPrefix(x, file2.Path[:5]) {
					fs.Debugf(nil, "Ignoring notify for file1 or file2: %q, %v", x, e)
					return
				}
				if e == fs.EntryDirectory {
					dirChanges[x] = struct{}{}
				} else if e == fs.EntryObject {
					objChanges[x] = struct{}{}
				}
			}, pollInterval)
			defer func() { close(pollInterval) }()
			pollInterval <- time.Second

			var dirs []string
			for _, idx := range []int{1, 3, 2} {
				dir := fmt.Sprintf("dir/subdir%d", idx)
				err = operations.Mkdir(ctx, remote, dir)
				require.NoError(t, err)
				dirs = append(dirs, dir)
			}

			var objs []fs.Object
			for _, idx := range []int{2, 4, 3} {
				file := fstest.Item{
					ModTime: time.Now(),
					Path:    fmt.Sprintf("dir/file%d", idx),
				}
				_, o := testPut(ctx, t, remote, &file)
				objs = append(objs, o)
			}

			// Looks for each item in wants in changes -
			// if they are all found it returns true
			contains := func(changes map[string]struct{}, wants []string) bool {
				for _, want := range wants {
					_, ok := changes[want]
					if !ok {
						return false
					}
				}
				return true
			}

			// Wait a little while for the changes to come in
			wantDirChanges := []string{"dir/subdir1", "dir/subdir3", "dir/subdir2"}
			wantObjChanges := []string{"dir/file2", "dir/file4", "dir/file3"}
			ok := false
			for tries := 1; tries < 10; tries++ {
				ok = contains(dirChanges, wantDirChanges) && contains(objChanges, wantObjChanges)
				if ok {
					break
				}
				t.Logf("Try %d/10 waiting for dirChanges and objChanges", tries)
				time.Sleep(3 * time.Second)
			}
			if !ok {
				t.Errorf("%+v does not contain %+v or \n%+v does not contain %+v", dirChanges, wantDirChanges, objChanges, wantObjChanges)
			}

			// tidy up afterwards
			for _, o := range objs {
				assert.NoError(t, o.Remove(ctx))
			}
			dirs = append(dirs, "dir")
			for _, dir := range dirs {
				assert.NoError(t, remote.Rmdir(ctx, dir))
			}
		})

		// TestFsPut files writes file1, file2 and tests an update
		//
		// Tests that require file1, file2 are within this
		t.Run("FsPutFiles", func(t *testing.T) {
			skipIfNotOk(t)
			file1Contents, _ = testPut(ctx, t, remote, &file1)
			/* file2Contents = */ testPut(ctx, t, remote, &file2)
			file1Contents, _ = testPut(ctx, t, remote, &file1)
			// Note that the next test will check there are no duplicated file names

			// TestFsListDirFile2 tests the files are correctly uploaded by doing
			// Depth 1 directory listings
			TestFsListDirFile2 := func(t *testing.T) {
				skipIfNotOk(t)
				list := func(dir string, expectedDirNames, expectedObjNames []string) {
					var objNames, dirNames []string
					for i := 1; i <= *fstest.ListRetries; i++ {
						objs, dirs, err := walk.GetAll(ctx, remote, dir, true, 1)
						if errors.Cause(err) == fs.ErrorDirNotFound {
							objs, dirs, err = walk.GetAll(ctx, remote, dir, true, 1)
						}
						require.NoError(t, err)
						objNames = objsToNames(objs)
						dirNames = dirsToNames(dirs)
						if len(objNames) >= len(expectedObjNames) && len(dirNames) >= len(expectedDirNames) {
							break
						}
						t.Logf("Sleeping for 1 second for TestFsListDirFile2 eventual consistency: %d/%d", i, *fstest.ListRetries)
						time.Sleep(1 * time.Second)
					}
					assert.Equal(t, expectedDirNames, dirNames)
					assert.Equal(t, expectedObjNames, objNames)
				}
				dir := file2.Path
				deepest := true
				for dir != "" {
					expectedObjNames := []string{}
					expectedDirNames := []string{}
					child := dir
					dir = path.Dir(dir)
					if dir == "." {
						dir = ""
						expectedObjNames = append(expectedObjNames, file1.Path)
					}
					if deepest {
						expectedObjNames = append(expectedObjNames, file2.Path)
						deepest = false
					} else {
						expectedDirNames = append(expectedDirNames, child)
					}
					list(dir, expectedDirNames, expectedObjNames)
				}
			}
			t.Run("FsListDirFile2", TestFsListDirFile2)

			// TestFsListRDirFile2 tests the files are correctly uploaded by doing
			// Depth 1 directory listings using ListR
			t.Run("FsListRDirFile2", func(t *testing.T) {
				defer skipIfNotListR(t)()
				TestFsListDirFile2(t)
			})

			// Test the files are all there with walk.ListR recursive listings
			t.Run("FsListR", func(t *testing.T) {
				skipIfNotOk(t)
				objs, dirs, err := walk.GetAll(ctx, remote, "", true, -1)
				require.NoError(t, err)
				assert.Equal(t, []string{
					"hello? sausage",
					"hello? sausage/êé",
					"hello? sausage/êé/Hello, 世界",
					"hello? sausage/êé/Hello, 世界/ \" ' @ < > & ? + ≠",
				}, dirsToNames(dirs))
				assert.Equal(t, []string{
					"file name.txt",
					"hello? sausage/êé/Hello, 世界/ \" ' @ < > & ? + ≠/z.txt",
				}, objsToNames(objs))
			})

			// Test the files are all there with
			// walk.ListR recursive listings on a sub dir
			t.Run("FsListRSubdir", func(t *testing.T) {
				skipIfNotOk(t)
				objs, dirs, err := walk.GetAll(ctx, remote, path.Dir(path.Dir(path.Dir(path.Dir(file2.Path)))), true, -1)
				require.NoError(t, err)
				assert.Equal(t, []string{
					"hello? sausage/êé",
					"hello? sausage/êé/Hello, 世界",
					"hello? sausage/êé/Hello, 世界/ \" ' @ < > & ? + ≠",
				}, dirsToNames(dirs))
				assert.Equal(t, []string{
					"hello? sausage/êé/Hello, 世界/ \" ' @ < > & ? + ≠/z.txt",
				}, objsToNames(objs))
			})

			// TestFsListDirRoot tests that DirList works in the root
			TestFsListDirRoot := func(t *testing.T) {
				skipIfNotOk(t)
				rootRemote, err := fs.NewFs(remoteName)
				require.NoError(t, err)
				_, dirs, err := walk.GetAll(ctx, rootRemote, "", true, 1)
				require.NoError(t, err)
				assert.Contains(t, dirsToNames(dirs), subRemoteLeaf, "Remote leaf not found")
			}
			t.Run("FsListDirRoot", TestFsListDirRoot)

			// TestFsListRDirRoot tests that DirList works in the root using ListR
			t.Run("FsListRDirRoot", func(t *testing.T) {
				defer skipIfNotListR(t)()
				TestFsListDirRoot(t)
			})

			// TestFsListSubdir tests List works for a subdirectory
			TestFsListSubdir := func(t *testing.T) {
				skipIfNotOk(t)
				fileName := file2.Path
				var err error
				var objs []fs.Object
				var dirs []fs.Directory
				for i := 0; i < 2; i++ {
					dir, _ := path.Split(fileName)
					dir = dir[:len(dir)-1]
					objs, dirs, err = walk.GetAll(ctx, remote, dir, true, -1)
				}
				require.NoError(t, err)
				require.Len(t, objs, 1)
				assert.Equal(t, fileName, objs[0].Remote())
				require.Len(t, dirs, 0)
			}
			t.Run("FsListSubdir", TestFsListSubdir)

			// TestFsListRSubdir tests List works for a subdirectory using ListR
			t.Run("FsListRSubdir", func(t *testing.T) {
				defer skipIfNotListR(t)()
				TestFsListSubdir(t)
			})

			// TestFsListLevel2 tests List works for 2 levels
			TestFsListLevel2 := func(t *testing.T) {
				skipIfNotOk(t)
				objs, dirs, err := walk.GetAll(ctx, remote, "", true, 2)
				if err == fs.ErrorLevelNotSupported {
					return
				}
				require.NoError(t, err)
				assert.Equal(t, []string{file1.Path}, objsToNames(objs))
				assert.Equal(t, []string{"hello? sausage", "hello? sausage/êé"}, dirsToNames(dirs))
			}
			t.Run("FsListLevel2", TestFsListLevel2)

			// TestFsListRLevel2 tests List works for 2 levels using ListR
			t.Run("FsListRLevel2", func(t *testing.T) {
				defer skipIfNotListR(t)()
				TestFsListLevel2(t)
			})

			// TestFsListFile1 tests file present
			t.Run("FsListFile1", func(t *testing.T) {
				skipIfNotOk(t)
				fstest.CheckListing(t, remote, []fstest.Item{file1, file2})
			})

			// TestFsNewObject tests NewObject
			t.Run("FsNewObject", func(t *testing.T) {
				skipIfNotOk(t)
				obj := findObject(ctx, t, remote, file1.Path)
				file1.Check(t, obj, remote.Precision())
			})

			// TestFsListFile1and2 tests two files present
			t.Run("FsListFile1and2", func(t *testing.T) {
				skipIfNotOk(t)
				fstest.CheckListing(t, remote, []fstest.Item{file1, file2})
			})

			// TestFsNewObjectDir tests NewObject on a directory which should produce an error
			t.Run("FsNewObjectDir", func(t *testing.T) {
				skipIfNotOk(t)
				dir := path.Dir(file2.Path)
				obj, err := remote.NewObject(ctx, dir)
				assert.Nil(t, obj)
				assert.NotNil(t, err)
			})

			// TestFsPurge tests Purge
			t.Run("FsPurge", func(t *testing.T) {
				skipIfNotOk(t)

				// Check have Purge
				doPurge := remote.Features().Purge
				if doPurge == nil {
					t.Skip("FS has no Purge interface")
				}

				// put up a file to purge
				fileToPurge := fstest.Item{
					ModTime: fstest.Time("2001-02-03T04:05:06.499999999Z"),
					Path:    "dirToPurge/fileToPurge.txt",
				}
				_, _ = testPut(ctx, t, remote, &fileToPurge)

				fstest.CheckListingWithPrecision(t, remote, []fstest.Item{file1, file2, fileToPurge}, []string{
					"dirToPurge",
					"hello? sausage",
					"hello? sausage/êé",
					"hello? sausage/êé/Hello, 世界",
					"hello? sausage/êé/Hello, 世界/ \" ' @ < > & ? + ≠",
				}, fs.GetModifyWindow(remote))

				// Now purge it
				err = operations.Purge(ctx, remote, "dirToPurge")
				require.NoError(t, err)

				fstest.CheckListingWithPrecision(t, remote, []fstest.Item{file1, file2}, []string{
					"hello? sausage",
					"hello? sausage/êé",
					"hello? sausage/êé/Hello, 世界",
					"hello? sausage/êé/Hello, 世界/ \" ' @ < > & ? + ≠",
				}, fs.GetModifyWindow(remote))
			})

			// TestFsCopy tests Copy
			t.Run("FsCopy", func(t *testing.T) {
				skipIfNotOk(t)

				// Check have Copy
				doCopy := remote.Features().Copy
				if doCopy == nil {
					t.Skip("FS has no Copier interface")
				}

				// Test with file2 so have + and ' ' in file name
				var file2Copy = file2
				file2Copy.Path += "-copy"

				// do the copy
				src := findObject(ctx, t, remote, file2.Path)
				dst, err := doCopy(ctx, src, file2Copy.Path)
				if err == fs.ErrorCantCopy {
					t.Skip("FS can't copy")
				}
				require.NoError(t, err, fmt.Sprintf("Error: %#v", err))

				// check file exists in new listing
				fstest.CheckListing(t, remote, []fstest.Item{file1, file2, file2Copy})

				// Check dst lightly - list above has checked ModTime/Hashes
				assert.Equal(t, file2Copy.Path, dst.Remote())

				// Delete copy
				err = dst.Remove(ctx)
				require.NoError(t, err)

			})

			// TestFsMove tests Move
			t.Run("FsMove", func(t *testing.T) {
				skipIfNotOk(t)

				// Check have Move
				doMove := remote.Features().Move
				if doMove == nil {
					t.Skip("FS has no Mover interface")
				}

				// state of files now:
				// 1: file name.txt
				// 2: hello sausage?/../z.txt

				var file1Move = file1
				var file2Move = file2

				// check happy path, i.e. no naming conflicts when rename and move are two
				// separate operations
				file2Move.Path = "other.txt"
				src := findObject(ctx, t, remote, file2.Path)
				dst, err := doMove(ctx, src, file2Move.Path)
				if err == fs.ErrorCantMove {
					t.Skip("FS can't move")
				}
				require.NoError(t, err)
				// check file exists in new listing
				fstest.CheckListing(t, remote, []fstest.Item{file1, file2Move})
				// Check dst lightly - list above has checked ModTime/Hashes
				assert.Equal(t, file2Move.Path, dst.Remote())
				// 1: file name.txt
				// 2: other.txt

				// Check conflict on "rename, then move"
				file1Move.Path = "moveTest/other.txt"
				src = findObject(ctx, t, remote, file1.Path)
				_, err = doMove(ctx, src, file1Move.Path)
				require.NoError(t, err)
				fstest.CheckListing(t, remote, []fstest.Item{file1Move, file2Move})
				// 1: moveTest/other.txt
				// 2: other.txt

				// Check conflict on "move, then rename"
				src = findObject(ctx, t, remote, file1Move.Path)
				_, err = doMove(ctx, src, file1.Path)
				require.NoError(t, err)
				fstest.CheckListing(t, remote, []fstest.Item{file1, file2Move})
				// 1: file name.txt
				// 2: other.txt

				src = findObject(ctx, t, remote, file2Move.Path)
				_, err = doMove(ctx, src, file2.Path)
				require.NoError(t, err)
				fstest.CheckListing(t, remote, []fstest.Item{file1, file2})
				// 1: file name.txt
				// 2: hello sausage?/../z.txt

				// Tidy up moveTest directory
				require.NoError(t, remote.Rmdir(ctx, "moveTest"))
			})

			// Move src to this remote using server side move operations.
			//
			// Will only be called if src.Fs().Name() == f.Name()
			//
			// If it isn't possible then return fs.ErrorCantDirMove
			//
			// If destination exists then return fs.ErrorDirExists

			// TestFsDirMove tests DirMove
			//
			// go test -v -run 'TestIntegration/Test(Setup|Init|FsMkdir|FsPutFile1|FsPutFile2|FsUpdateFile1|FsDirMove)$
			t.Run("FsDirMove", func(t *testing.T) {
				skipIfNotOk(t)

				// Check have DirMove
				doDirMove := remote.Features().DirMove
				if doDirMove == nil {
					t.Skip("FS has no DirMover interface")
				}

				// Check it can't move onto itself
				err := doDirMove(ctx, remote, "", "")
				require.Equal(t, fs.ErrorDirExists, err)

				// new remote
				newRemote, _, removeNewRemote, err := fstest.RandomRemote()
				require.NoError(t, err)
				defer removeNewRemote()

				const newName = "new_name/sub_new_name"
				// try the move
				err = newRemote.Features().DirMove(ctx, remote, "", newName)
				require.NoError(t, err)

				// check remotes
				// remote should not exist here
				_, err = remote.List(ctx, "")
				assert.Equal(t, fs.ErrorDirNotFound, errors.Cause(err))
				//fstest.CheckListingWithPrecision(t, remote, []fstest.Item{}, []string{}, remote.Precision())
				file1Copy := file1
				file1Copy.Path = path.Join(newName, file1.Path)
				file2Copy := file2
				file2Copy.Path = path.Join(newName, file2.Path)
				fstest.CheckListingWithPrecision(t, newRemote, []fstest.Item{file2Copy, file1Copy}, []string{
					"new_name",
					"new_name/sub_new_name",
					"new_name/sub_new_name/hello? sausage",
					"new_name/sub_new_name/hello? sausage/êé",
					"new_name/sub_new_name/hello? sausage/êé/Hello, 世界",
					"new_name/sub_new_name/hello? sausage/êé/Hello, 世界/ \" ' @ < > & ? + ≠",
				}, newRemote.Precision())

				// move it back
				err = doDirMove(ctx, newRemote, newName, "")
				require.NoError(t, err)

				// check remotes
				fstest.CheckListingWithPrecision(t, remote, []fstest.Item{file2, file1}, []string{
					"hello? sausage",
					"hello? sausage/êé",
					"hello? sausage/êé/Hello, 世界",
					"hello? sausage/êé/Hello, 世界/ \" ' @ < > & ? + ≠",
				}, remote.Precision())
				fstest.CheckListingWithPrecision(t, newRemote, []fstest.Item{}, []string{
					"new_name",
				}, newRemote.Precision())
			})

			// TestFsRmdirFull tests removing a non empty directory
			t.Run("FsRmdirFull", func(t *testing.T) {
				skipIfNotOk(t)
				if isBucketBasedButNotRoot(remote) {
					t.Skip("Skipping test as non root bucket based remote")
				}
				err := remote.Rmdir(ctx, "")
				require.Error(t, err, "Expecting error on RMdir on non empty remote")
			})

			// TestFsPrecision tests the Precision of the Fs
			t.Run("FsPrecision", func(t *testing.T) {
				skipIfNotOk(t)
				precision := remote.Precision()
				if precision == fs.ModTimeNotSupported {
					return
				}
				if precision > time.Second || precision < 0 {
					t.Fatalf("Precision out of range %v", precision)
				}
				// FIXME check expected precision
			})

			// TestObjectString tests the Object String method
			t.Run("ObjectString", func(t *testing.T) {
				skipIfNotOk(t)
				obj := findObject(ctx, t, remote, file1.Path)
				assert.Equal(t, file1.Path, obj.String())
				if opt.NilObject != nil {
					assert.Equal(t, "<nil>", opt.NilObject.String())
				}
			})

			// TestObjectFs tests the object can be found
			t.Run("ObjectFs", func(t *testing.T) {
				skipIfNotOk(t)
				obj := findObject(ctx, t, remote, file1.Path)
				// If this is set we don't do the direct comparison of
				// the Fs from the object as it may be different
				if opt.SkipFsMatch {
					return
				}
				testRemote := remote
				if obj.Fs() != testRemote {
					// Check to see if this wraps something else
					if doUnWrap := testRemote.Features().UnWrap; doUnWrap != nil {
						testRemote = doUnWrap()
					}
				}
				assert.Equal(t, obj.Fs(), testRemote)
			})

			// TestObjectRemote tests the Remote is correct
			t.Run("ObjectRemote", func(t *testing.T) {
				skipIfNotOk(t)
				obj := findObject(ctx, t, remote, file1.Path)
				assert.Equal(t, file1.Path, obj.Remote())
			})

			// TestObjectHashes checks all the hashes the object supports
			t.Run("ObjectHashes", func(t *testing.T) {
				skipIfNotOk(t)
				obj := findObject(ctx, t, remote, file1.Path)
				file1.CheckHashes(t, obj)
			})

			// TestObjectModTime tests the ModTime of the object is correct
			TestObjectModTime := func(t *testing.T) {
				skipIfNotOk(t)
				obj := findObject(ctx, t, remote, file1.Path)
				file1.CheckModTime(t, obj, obj.ModTime(ctx), remote.Precision())
			}
			t.Run("ObjectModTime", TestObjectModTime)

			// TestObjectMimeType tests the MimeType of the object is correct
			t.Run("ObjectMimeType", func(t *testing.T) {
				skipIfNotOk(t)
				obj := findObject(ctx, t, remote, file1.Path)
				do, ok := obj.(fs.MimeTyper)
				if !ok {
					t.Skip("MimeType method not supported")
				}
				mimeType := do.MimeType(ctx)
				if strings.ContainsRune(mimeType, ';') {
					assert.Equal(t, "text/plain; charset=utf-8", mimeType)
				} else {
					assert.Equal(t, "text/plain", mimeType)
				}
			})

			// TestObjectSetModTime tests that SetModTime works
			t.Run("ObjectSetModTime", func(t *testing.T) {
				skipIfNotOk(t)
				newModTime := fstest.Time("2011-12-13T14:15:16.999999999Z")
				obj := findObject(ctx, t, remote, file1.Path)
				err := obj.SetModTime(ctx, newModTime)
				if err == fs.ErrorCantSetModTime || err == fs.ErrorCantSetModTimeWithoutDelete {
					t.Log(err)
					return
				}
				require.NoError(t, err)
				file1.ModTime = newModTime
				file1.CheckModTime(t, obj, obj.ModTime(ctx), remote.Precision())
				// And make a new object and read it from there too
				TestObjectModTime(t)
			})

			// TestObjectSize tests that Size works
			t.Run("ObjectSize", func(t *testing.T) {
				skipIfNotOk(t)
				obj := findObject(ctx, t, remote, file1.Path)
				assert.Equal(t, file1.Size, obj.Size())
			})

			// TestObjectOpen tests that Open works
			t.Run("ObjectOpen", func(t *testing.T) {
				skipIfNotOk(t)
				obj := findObject(ctx, t, remote, file1.Path)
				assert.Equal(t, file1Contents, readObject(ctx, t, obj, -1), "contents of file1 differ")
			})

			// TestObjectOpenSeek tests that Open works with SeekOption
			t.Run("ObjectOpenSeek", func(t *testing.T) {
				skipIfNotOk(t)
				obj := findObject(ctx, t, remote, file1.Path)
				assert.Equal(t, file1Contents[50:], readObject(ctx, t, obj, -1, &fs.SeekOption{Offset: 50}), "contents of file1 differ after seek")
			})

			// TestObjectOpenRange tests that Open works with RangeOption
			//
			// go test -v -run 'TestIntegration/Test(Setup|Init|FsMkdir|FsPutFile1|FsPutFile2|FsUpdateFile1|ObjectOpenRange)$'
			t.Run("ObjectOpenRange", func(t *testing.T) {
				skipIfNotOk(t)
				obj := findObject(ctx, t, remote, file1.Path)
				for _, test := range []struct {
					ro                 fs.RangeOption
					wantStart, wantEnd int
				}{
					{fs.RangeOption{Start: 5, End: 15}, 5, 16},
					{fs.RangeOption{Start: 80, End: -1}, 80, 100},
					{fs.RangeOption{Start: 81, End: 100000}, 81, 100},
					{fs.RangeOption{Start: -1, End: 20}, 80, 100}, // if start is omitted this means get the final bytes
					// {fs.RangeOption{Start: -1, End: -1}, 0, 100}, - this seems to work but the RFC doesn't define it
				} {
					got := readObject(ctx, t, obj, -1, &test.ro)
					foundAt := strings.Index(file1Contents, got)
					help := fmt.Sprintf("%#v failed want [%d:%d] got [%d:%d]", test.ro, test.wantStart, test.wantEnd, foundAt, foundAt+len(got))
					assert.Equal(t, file1Contents[test.wantStart:test.wantEnd], got, help)
				}
			})

			// TestObjectPartialRead tests that reading only part of the object does the correct thing
			t.Run("ObjectPartialRead", func(t *testing.T) {
				skipIfNotOk(t)
				obj := findObject(ctx, t, remote, file1.Path)
				assert.Equal(t, file1Contents[:50], readObject(ctx, t, obj, 50), "contents of file1 differ after limited read")
			})

			// TestObjectUpdate tests that Update works
			t.Run("ObjectUpdate", func(t *testing.T) {
				skipIfNotOk(t)
				contents := random.String(200)
				buf := bytes.NewBufferString(contents)
				hash := hash.NewMultiHasher()
				in := io.TeeReader(buf, hash)

				file1.Size = int64(buf.Len())
				obj := findObject(ctx, t, remote, file1.Path)
				obji := object.NewStaticObjectInfo(file1.Path, file1.ModTime, int64(len(contents)), true, nil, obj.Fs())
				err := obj.Update(ctx, in, obji)
				require.NoError(t, err)
				file1.Hashes = hash.Sums()

				// check the object has been updated
				file1.Check(t, obj, remote.Precision())

				// Re-read the object and check again
				obj = findObject(ctx, t, remote, file1.Path)
				file1.Check(t, obj, remote.Precision())

				// check contents correct
				assert.Equal(t, contents, readObject(ctx, t, obj, -1), "contents of updated file1 differ")
				file1Contents = contents
			})

			// TestObjectStorable tests that Storable works
			t.Run("ObjectStorable", func(t *testing.T) {
				skipIfNotOk(t)
				obj := findObject(ctx, t, remote, file1.Path)
				require.NotNil(t, !obj.Storable(), "Expecting object to be storable")
			})

			// TestFsIsFile tests that an error is returned along with a valid fs
			// which points to the parent directory.
			t.Run("FsIsFile", func(t *testing.T) {
				skipIfNotOk(t)
				remoteName := subRemoteName + "/" + file2.Path
				file2Copy := file2
				file2Copy.Path = "z.txt"
				fileRemote, err := fs.NewFs(remoteName)
				require.NotNil(t, fileRemote)
				assert.Equal(t, fs.ErrorIsFile, err)

				if strings.HasPrefix(remoteName, "TestChunker") && strings.Contains(remoteName, "Nometa") {
					// TODO fix chunker and remove this bypass
					t.Logf("Skip listing check -- chunker can't yet handle this tricky case")
					return
				}
				fstest.CheckListing(t, fileRemote, []fstest.Item{file2Copy})
			})

			// TestFsIsFileNotFound tests that an error is not returned if no object is found
			t.Run("FsIsFileNotFound", func(t *testing.T) {
				skipIfNotOk(t)
				remoteName := subRemoteName + "/not found.txt"
				fileRemote, err := fs.NewFs(remoteName)
				require.NoError(t, err)
				fstest.CheckListing(t, fileRemote, []fstest.Item{})
			})

			// Test that things work from the root
			t.Run("FromRoot", func(t *testing.T) {
				if features := remote.Features(); features.BucketBased && !features.BucketBasedRootOK {
					t.Skip("Can't list from root on this remote")
				}

				configName, configLeaf, err := fspath.Parse(subRemoteName)
				require.NoError(t, err)
				if configName == "" {
					configName, configLeaf = path.Split(subRemoteName)
				} else {
					configName += ":"
				}
				t.Logf("Opening root remote %q path %q from %q", configName, configLeaf, subRemoteName)
				rootRemote, err := fs.NewFs(configName)
				require.NoError(t, err)

				file1Root := file1
				file1Root.Path = path.Join(configLeaf, file1Root.Path)
				file2Root := file2
				file2Root.Path = path.Join(configLeaf, file2Root.Path)
				var dirs []string
				dir := file2.Path
				for {
					dir = path.Dir(dir)
					if dir == "" || dir == "." || dir == "/" {
						break
					}
					dirs = append(dirs, path.Join(configLeaf, dir))
				}

				// Check that we can see file1 and file2 from the root
				t.Run("List", func(t *testing.T) {
					fstest.CheckListingWithRoot(t, rootRemote, configLeaf, []fstest.Item{file1Root, file2Root}, dirs, rootRemote.Precision())
				})

				// Check that that listing the entries is OK
				t.Run("ListEntries", func(t *testing.T) {
					entries, err := rootRemote.List(context.Background(), configLeaf)
					require.NoError(t, err)
					fstest.CompareItems(t, entries, []fstest.Item{file1Root}, dirs[len(dirs)-1:], rootRemote.Precision(), "ListEntries")
				})

				// List the root with ListR
				t.Run("ListR", func(t *testing.T) {
					doListR := rootRemote.Features().ListR
					if doListR == nil {
						t.Skip("FS has no ListR interface")
					}
					file1Found, file2Found := false, false
					stopTime := time.Now().Add(10 * time.Second)
					errTooMany := errors.New("too many files")
					errFound := errors.New("found")
					err := doListR(context.Background(), "", func(entries fs.DirEntries) error {
						for _, entry := range entries {
							remote := entry.Remote()
							if remote == file1Root.Path {
								file1Found = true
							}
							if remote == file2Root.Path {
								file2Found = true
							}
							if file1Found && file2Found {
								return errFound
							}
						}
						if time.Now().After(stopTime) {
							return errTooMany
						}
						return nil
					})
					if err != errFound && err != errTooMany {
						assert.NoError(t, err)
					}
					if err != errTooMany {
						assert.True(t, file1Found, "file1Root not found")
						assert.True(t, file2Found, "file2Root not found")
					} else {
						t.Logf("Too many files to list - giving up")
					}
				})

				// Create a new file
				t.Run("Put", func(t *testing.T) {
					file3Root := fstest.Item{
						ModTime: time.Now(),
						Path:    path.Join(configLeaf, "created from root.txt"),
					}
					_, file3Obj := testPut(ctx, t, rootRemote, &file3Root)
					fstest.CheckListingWithRoot(t, rootRemote, configLeaf, []fstest.Item{file1Root, file2Root, file3Root}, nil, rootRemote.Precision())

					// And then remove it
					t.Run("Remove", func(t *testing.T) {
						require.NoError(t, file3Obj.Remove(context.Background()))
						fstest.CheckListingWithRoot(t, rootRemote, configLeaf, []fstest.Item{file1Root, file2Root}, nil, rootRemote.Precision())
					})
				})
			})

			// TestPublicLink tests creation of sharable, public links
			// go test -v -run 'TestIntegration/Test(Setup|Init|FsMkdir|FsPutFile1|FsPutFile2|FsUpdateFile1|PublicLink)$'
			t.Run("PublicLink", func(t *testing.T) {
				skipIfNotOk(t)

				doPublicLink := remote.Features().PublicLink
				if doPublicLink == nil {
					t.Skip("FS has no PublicLinker interface")
				}

				expiry := fs.Duration(60 * time.Second)

				// if object not found
<<<<<<< HEAD
				link, err := doPublicLink(ctx, file1.Path+"_does_not_exist", fs.Duration(0), false)
=======
				link, err := doPublicLink(ctx, file1.Path+"_does_not_exist", expiry, false)
>>>>>>> 27b9ae4f
				require.Error(t, err, "Expected to get error when file doesn't exist")
				require.Equal(t, "", link, "Expected link to be empty on error")

				// sharing file for the first time
<<<<<<< HEAD
				link1, err := doPublicLink(ctx, file1.Path, fs.Duration(0), false)
				require.NoError(t, err)
				require.NotEqual(t, "", link1, "Link should not be empty")

				link2, err := doPublicLink(ctx, file2.Path, fs.Duration(0), false)
=======
				link1, err := doPublicLink(ctx, file1.Path, expiry, false)
				require.NoError(t, err)
				require.NotEqual(t, "", link1, "Link should not be empty")

				link2, err := doPublicLink(ctx, file2.Path, expiry, false)
>>>>>>> 27b9ae4f
				require.NoError(t, err)
				require.NotEqual(t, "", link2, "Link should not be empty")

				require.NotEqual(t, link1, link2, "Links to different files should differ")

				// sharing file for the 2nd time
<<<<<<< HEAD
				link1, err = doPublicLink(ctx, file1.Path, fs.Duration(0), false)
=======
				link1, err = doPublicLink(ctx, file1.Path, expiry, false)
>>>>>>> 27b9ae4f
				require.NoError(t, err)
				require.NotEqual(t, "", link1, "Link should not be empty")

				// sharing directory for the first time
				path := path.Dir(file2.Path)
<<<<<<< HEAD
				link3, err := doPublicLink(ctx, path, fs.Duration(0), false)
				if err != nil && errors.Cause(err) == fs.ErrorCantShareDirectories {
=======
				link3, err := doPublicLink(ctx, path, expiry, false)
				if err != nil && (errors.Cause(err) == fs.ErrorCantShareDirectories || errors.Cause(err) == fs.ErrorObjectNotFound) {
>>>>>>> 27b9ae4f
					t.Log("skipping directory tests as not supported on this backend")
				} else {
					require.NoError(t, err)
					require.NotEqual(t, "", link3, "Link should not be empty")

					// sharing directory for the second time
<<<<<<< HEAD
					link3, err = doPublicLink(ctx, path, fs.Duration(0), false)
=======
					link3, err = doPublicLink(ctx, path, expiry, false)
>>>>>>> 27b9ae4f
					require.NoError(t, err)
					require.NotEqual(t, "", link3, "Link should not be empty")

					// sharing the "root" directory in a subremote
					subRemote, _, removeSubRemote, err := fstest.RandomRemote()
					require.NoError(t, err)
					defer removeSubRemote()
					// ensure sub remote isn't empty
					buf := bytes.NewBufferString("somecontent")
					obji := object.NewStaticObjectInfo("somefile", time.Now(), int64(buf.Len()), true, nil, nil)
					_, err = subRemote.Put(ctx, buf, obji)
					require.NoError(t, err)

<<<<<<< HEAD
					link4, err := subRemote.Features().PublicLink(ctx, "", fs.Duration(0), false)
=======
					link4, err := subRemote.Features().PublicLink(ctx, "", expiry, false)
>>>>>>> 27b9ae4f
					require.NoError(t, err, "Sharing root in a sub-remote should work")
					require.NotEqual(t, "", link4, "Link should not be empty")
				}
			})

			// TestSetTier tests SetTier and GetTier functionality
			t.Run("SetTier", func(t *testing.T) {
				skipIfNotSetTier(t)
				obj := findObject(ctx, t, remote, file1.Path)
				setter, ok := obj.(fs.SetTierer)
				assert.NotNil(t, ok)
				getter, ok := obj.(fs.GetTierer)
				assert.NotNil(t, ok)
				// If interfaces are supported TiersToTest should contain
				// at least one entry
				supportedTiers := opt.TiersToTest
				assert.NotEmpty(t, supportedTiers)
				// test set tier changes on supported storage classes or tiers
				for _, tier := range supportedTiers {
					err := setter.SetTier(tier)
					assert.Nil(t, err)
					got := getter.GetTier()
					assert.Equal(t, tier, got)
				}
			})

			// Check to see if Fs that wrap other Objects implement all the optional methods
			t.Run("ObjectCheckWrap", func(t *testing.T) {
				skipIfNotOk(t)
				if opt.SkipObjectCheckWrap {
					t.Skip("Skipping FsCheckWrap on this Fs")
				}
				ft := new(fs.Features).Fill(remote)
				if ft.UnWrap == nil {
					t.Skip("Not a wrapping Fs")
				}
				obj := findObject(ctx, t, remote, file1.Path)
				_, unsupported := fs.ObjectOptionalInterfaces(obj)
				for _, name := range unsupported {
					if !stringsContains(name, opt.UnimplementableObjectMethods) {
						t.Errorf("Missing Object wrapper for %s", name)
					}
				}
			})

			// TestObjectRemove tests Remove
			t.Run("ObjectRemove", func(t *testing.T) {
				skipIfNotOk(t)
				// remove file1
				obj := findObject(ctx, t, remote, file1.Path)
				err := obj.Remove(ctx)
				require.NoError(t, err)
				// check listing without modtime as TestPublicLink may change the modtime
				fstest.CheckListingWithPrecision(t, remote, []fstest.Item{file2}, nil, fs.ModTimeNotSupported)
			})

			// TestAbout tests the About optional interface
			t.Run("ObjectAbout", func(t *testing.T) {
				skipIfNotOk(t)

				// Check have About
				doAbout := remote.Features().About
				if doAbout == nil {
					t.Skip("FS does not support About")
				}

				// Can't really check the output much!
				usage, err := doAbout(context.Background())
				require.NoError(t, err)
				require.NotNil(t, usage)
				assert.NotEqual(t, int64(0), usage.Total)
			})

			// Just file2 remains for Purge to clean up

			// TestFsPutStream tests uploading files when size isn't known in advance.
			// This may trigger large buffer allocation in some backends, keep it
			// close to the end of suite. (See fs/operations/xtra_operations_test.go)
			t.Run("FsPutStream", func(t *testing.T) {
				skipIfNotOk(t)
				if remote.Features().PutStream == nil {
					t.Skip("FS has no PutStream interface")
				}

				for _, contentSize := range []int{0, 100} {
					t.Run(strconv.Itoa(contentSize), func(t *testing.T) {
						file := fstest.Item{
							ModTime: fstest.Time("2001-02-03T04:05:06.499999999Z"),
							Path:    "piped data.txt",
							Size:    -1, // use unknown size during upload
						}

						var (
							err        error
							obj        fs.Object
							uploadHash *hash.MultiHasher
						)
						retry(t, "PutStream", func() error {
							contents := random.String(contentSize)
							buf := bytes.NewBufferString(contents)
							uploadHash = hash.NewMultiHasher()
							in := io.TeeReader(buf, uploadHash)

							file.Size = -1
							obji := object.NewStaticObjectInfo(file.Path, file.ModTime, file.Size, true, nil, nil)
							obj, err = remote.Features().PutStream(ctx, in, obji)
							return err
						})
						file.Hashes = uploadHash.Sums()
						file.Size = int64(contentSize) // use correct size when checking
						file.Check(t, obj, remote.Precision())
						// Re-read the object and check again
						obj = findObject(ctx, t, remote, file.Path)
						file.Check(t, obj, remote.Precision())
						require.NoError(t, obj.Remove(ctx))
					})
				}
			})

			// TestInternal calls InternalTest() on the Fs
			t.Run("Internal", func(t *testing.T) {
				skipIfNotOk(t)
				if it, ok := remote.(InternalTester); ok {
					it.InternalTest(t)
				} else {
					t.Skipf("%T does not implement InternalTester", remote)
				}
			})

		})

		// TestFsPutChunked may trigger large buffer allocation with
		// some backends (see fs/operations/xtra_operations_test.go),
		// keep it closer to the end of suite.
		t.Run("FsPutChunked", func(t *testing.T) {
			skipIfNotOk(t)
			if testing.Short() {
				t.Skip("not running with -short")
			}

			setUploadChunkSizer, _ := remote.(SetUploadChunkSizer)
			if setUploadChunkSizer == nil {
				t.Skipf("%T does not implement SetUploadChunkSizer", remote)
			}

			setUploadCutoffer, _ := remote.(SetUploadCutoffer)

			minChunkSize := opt.ChunkedUpload.MinChunkSize
			if minChunkSize < 100 {
				minChunkSize = 100
			}
			if opt.ChunkedUpload.CeilChunkSize != nil {
				minChunkSize = opt.ChunkedUpload.CeilChunkSize(minChunkSize)
			}

			maxChunkSize := 2 * fs.MebiByte
			if maxChunkSize < 2*minChunkSize {
				maxChunkSize = 2 * minChunkSize
			}
			if opt.ChunkedUpload.MaxChunkSize > 0 && maxChunkSize > opt.ChunkedUpload.MaxChunkSize {
				maxChunkSize = opt.ChunkedUpload.MaxChunkSize
			}
			if opt.ChunkedUpload.CeilChunkSize != nil {
				maxChunkSize = opt.ChunkedUpload.CeilChunkSize(maxChunkSize)
			}

			next := func(f func(fs.SizeSuffix) fs.SizeSuffix) fs.SizeSuffix {
				s := f(minChunkSize)
				if s > maxChunkSize {
					s = minChunkSize
				}
				return s
			}

			chunkSizes := fs.SizeSuffixList{
				minChunkSize,
				minChunkSize + (maxChunkSize-minChunkSize)/3,
				next(NextPowerOfTwo),
				next(NextMultipleOf(100000)),
				next(NextMultipleOf(100001)),
				maxChunkSize,
			}
			chunkSizes.Sort()

			// Set the minimum chunk size, upload cutoff and reset it at the end
			oldChunkSize, err := setUploadChunkSizer.SetUploadChunkSize(minChunkSize)
			require.NoError(t, err)
			var oldUploadCutoff fs.SizeSuffix
			if setUploadCutoffer != nil {
				oldUploadCutoff, err = setUploadCutoffer.SetUploadCutoff(minChunkSize)
				require.NoError(t, err)
			}
			defer func() {
				_, err := setUploadChunkSizer.SetUploadChunkSize(oldChunkSize)
				assert.NoError(t, err)
				if setUploadCutoffer != nil {
					_, err := setUploadCutoffer.SetUploadCutoff(oldUploadCutoff)
					assert.NoError(t, err)
				}
			}()

			var lastCs fs.SizeSuffix
			for _, cs := range chunkSizes {
				if cs <= lastCs {
					continue
				}
				if opt.ChunkedUpload.CeilChunkSize != nil {
					cs = opt.ChunkedUpload.CeilChunkSize(cs)
				}
				lastCs = cs

				t.Run(cs.String(), func(t *testing.T) {
					_, err := setUploadChunkSizer.SetUploadChunkSize(cs)
					require.NoError(t, err)
					if setUploadCutoffer != nil {
						_, err = setUploadCutoffer.SetUploadCutoff(cs)
						require.NoError(t, err)
					}

					var testChunks []fs.SizeSuffix
					if opt.ChunkedUpload.NeedMultipleChunks {
						// If NeedMultipleChunks is set then test with > cs
						testChunks = []fs.SizeSuffix{cs + 1, 2 * cs, 2*cs + 1}
					} else {
						testChunks = []fs.SizeSuffix{cs - 1, cs, 2*cs + 1}
					}

					for _, fileSize := range testChunks {
						t.Run(fmt.Sprintf("%d", fileSize), func(t *testing.T) {
							TestPutLarge(ctx, t, remote, &fstest.Item{
								ModTime: fstest.Time("2001-02-03T04:05:06.499999999Z"),
								Path:    fmt.Sprintf("chunked-%s-%s.bin", cs.String(), fileSize.String()),
								Size:    int64(fileSize),
							})
						})
					}
				})
			}
		})

		// TestFsUploadUnknownSize ensures Fs.Put() and Object.Update() don't panic when
		// src.Size() == -1
		//
		// This may trigger large buffer allocation in some backends, keep it
		// closer to the suite end. (See fs/operations/xtra_operations_test.go)
		t.Run("FsUploadUnknownSize", func(t *testing.T) {
			skipIfNotOk(t)

			t.Run("FsPutUnknownSize", func(t *testing.T) {
				defer func() {
					assert.Nil(t, recover(), "Fs.Put() should not panic when src.Size() == -1")
				}()

				contents := random.String(100)
				in := bytes.NewBufferString(contents)

				obji := object.NewStaticObjectInfo("unknown-size-put.txt", fstest.Time("2002-02-03T04:05:06.499999999Z"), -1, true, nil, nil)
				obj, err := remote.Put(ctx, in, obji)
				if err == nil {
					require.NoError(t, obj.Remove(ctx), "successfully uploaded unknown-sized file but failed to remove")
				}
				// if err != nil: it's okay as long as no panic
			})

			t.Run("FsUpdateUnknownSize", func(t *testing.T) {
				unknownSizeUpdateFile := fstest.Item{
					ModTime: fstest.Time("2002-02-03T04:05:06.499999999Z"),
					Path:    "unknown-size-update.txt",
				}

				testPut(ctx, t, remote, &unknownSizeUpdateFile)

				defer func() {
					assert.Nil(t, recover(), "Object.Update() should not panic when src.Size() == -1")
				}()

				newContents := random.String(200)
				in := bytes.NewBufferString(newContents)

				obj := findObject(ctx, t, remote, unknownSizeUpdateFile.Path)
				obji := object.NewStaticObjectInfo(unknownSizeUpdateFile.Path, unknownSizeUpdateFile.ModTime, -1, true, nil, obj.Fs())
				err := obj.Update(ctx, in, obji)
				if err == nil {
					require.NoError(t, obj.Remove(ctx), "successfully updated object with unknown-sized source but failed to remove")
				}
				// if err != nil: it's okay as long as no panic
			})

		})

		// TestFsRootCollapse tests if the root of an fs "collapses" to the
		// absolute root. It creates a new fs of the same backend type with its
		// root set to a *non-existent* folder, and attempts to read the info of
		// an object in that folder, whose name is taken from a directory that
		// exists in the absolute root.
		// This test is added after
		// https://github.com/rclone/rclone/issues/3164.
		t.Run("FsRootCollapse", func(t *testing.T) {
			deepRemoteName := subRemoteName + "/deeper/nonexisting/directory"
			deepRemote, err := fs.NewFs(deepRemoteName)
			require.NoError(t, err)

			colonIndex := strings.IndexRune(deepRemoteName, ':')
			firstSlashIndex := strings.IndexRune(deepRemoteName, '/')
			firstDir := deepRemoteName[colonIndex+1 : firstSlashIndex]
			_, err = deepRemote.NewObject(ctx, firstDir)
			require.Equal(t, fs.ErrorObjectNotFound, err)
			// If err is not fs.ErrorObjectNotFound, it means the backend is
			// somehow confused about root and absolute root.
		})

		// Purge the folder
		err = operations.Purge(ctx, remote, "")
		if errors.Cause(err) != fs.ErrorDirNotFound {
			require.NoError(t, err)
		}
		purged = true
		fstest.CheckListing(t, remote, []fstest.Item{})

		// Check purging again if not bucket based
		if !isBucketBasedButNotRoot(remote) {
			err = operations.Purge(ctx, remote, "")
			assert.Error(t, err, "Expecting error after on second purge")
			if errors.Cause(err) != fs.ErrorDirNotFound {
				t.Log("Warning: this should produce fs.ErrorDirNotFound")
			}
		}

	})

	// Check directory is purged
	if !purged {
		_ = operations.Purge(ctx, remote, "")
	}

	// Remove the local directory so we don't clutter up /tmp
	if strings.HasPrefix(remoteName, "/") {
		t.Log("remoteName", remoteName)
		// Remove temp directory
		err := os.Remove(remoteName)
		require.NoError(t, err)
	}
}<|MERGE_RESOLUTION|>--- conflicted
+++ resolved
@@ -1507,62 +1507,37 @@
 				expiry := fs.Duration(60 * time.Second)
 
 				// if object not found
-<<<<<<< HEAD
-				link, err := doPublicLink(ctx, file1.Path+"_does_not_exist", fs.Duration(0), false)
-=======
 				link, err := doPublicLink(ctx, file1.Path+"_does_not_exist", expiry, false)
->>>>>>> 27b9ae4f
 				require.Error(t, err, "Expected to get error when file doesn't exist")
 				require.Equal(t, "", link, "Expected link to be empty on error")
 
 				// sharing file for the first time
-<<<<<<< HEAD
-				link1, err := doPublicLink(ctx, file1.Path, fs.Duration(0), false)
+				link1, err := doPublicLink(ctx, file1.Path, expiry, false)
 				require.NoError(t, err)
 				require.NotEqual(t, "", link1, "Link should not be empty")
 
-				link2, err := doPublicLink(ctx, file2.Path, fs.Duration(0), false)
-=======
-				link1, err := doPublicLink(ctx, file1.Path, expiry, false)
-				require.NoError(t, err)
-				require.NotEqual(t, "", link1, "Link should not be empty")
-
 				link2, err := doPublicLink(ctx, file2.Path, expiry, false)
->>>>>>> 27b9ae4f
 				require.NoError(t, err)
 				require.NotEqual(t, "", link2, "Link should not be empty")
 
 				require.NotEqual(t, link1, link2, "Links to different files should differ")
 
 				// sharing file for the 2nd time
-<<<<<<< HEAD
-				link1, err = doPublicLink(ctx, file1.Path, fs.Duration(0), false)
-=======
 				link1, err = doPublicLink(ctx, file1.Path, expiry, false)
->>>>>>> 27b9ae4f
 				require.NoError(t, err)
 				require.NotEqual(t, "", link1, "Link should not be empty")
 
 				// sharing directory for the first time
 				path := path.Dir(file2.Path)
-<<<<<<< HEAD
-				link3, err := doPublicLink(ctx, path, fs.Duration(0), false)
-				if err != nil && errors.Cause(err) == fs.ErrorCantShareDirectories {
-=======
 				link3, err := doPublicLink(ctx, path, expiry, false)
 				if err != nil && (errors.Cause(err) == fs.ErrorCantShareDirectories || errors.Cause(err) == fs.ErrorObjectNotFound) {
->>>>>>> 27b9ae4f
 					t.Log("skipping directory tests as not supported on this backend")
 				} else {
 					require.NoError(t, err)
 					require.NotEqual(t, "", link3, "Link should not be empty")
 
 					// sharing directory for the second time
-<<<<<<< HEAD
-					link3, err = doPublicLink(ctx, path, fs.Duration(0), false)
-=======
 					link3, err = doPublicLink(ctx, path, expiry, false)
->>>>>>> 27b9ae4f
 					require.NoError(t, err)
 					require.NotEqual(t, "", link3, "Link should not be empty")
 
@@ -1576,11 +1551,7 @@
 					_, err = subRemote.Put(ctx, buf, obji)
 					require.NoError(t, err)
 
-<<<<<<< HEAD
-					link4, err := subRemote.Features().PublicLink(ctx, "", fs.Duration(0), false)
-=======
 					link4, err := subRemote.Features().PublicLink(ctx, "", expiry, false)
->>>>>>> 27b9ae4f
 					require.NoError(t, err, "Sharing root in a sub-remote should work")
 					require.NotEqual(t, "", link4, "Link should not be empty")
 				}
