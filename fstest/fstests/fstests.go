// Package fstests provides generic integration tests for the Fs and
// Object interfaces.
//
// These tests are concerned with the basic functionality of a
// backend.  The tests in fs/sync and fs/operations tests more
// cornercases that these tests don't.
package fstests

import (
	"bytes"
	"context"
	"errors"
	"fmt"
	"io"
	"io/ioutil"
	"math/bits"
	"os"
	"path"
	"path/filepath"
	"reflect"
	"sort"
	"strconv"
	"strings"
	"testing"
	"time"

<<<<<<< HEAD
	"github.com/pkg/errors"
	"github.com/artpar/rclone/fs"
	"github.com/artpar/rclone/fs/config"
	"github.com/artpar/rclone/fs/fserrors"
	"github.com/artpar/rclone/fs/fspath"
	"github.com/artpar/rclone/fs/hash"
	"github.com/artpar/rclone/fs/object"
	"github.com/artpar/rclone/fs/operations"
	"github.com/artpar/rclone/fs/walk"
	"github.com/artpar/rclone/fstest"
	"github.com/artpar/rclone/fstest/testserver"
	"github.com/artpar/rclone/lib/encoder"
	"github.com/artpar/rclone/lib/random"
	"github.com/artpar/rclone/lib/readers"
=======
	"github.com/rclone/rclone/fs"
	"github.com/rclone/rclone/fs/config"
	"github.com/rclone/rclone/fs/fserrors"
	"github.com/rclone/rclone/fs/fspath"
	"github.com/rclone/rclone/fs/hash"
	"github.com/rclone/rclone/fs/object"
	"github.com/rclone/rclone/fs/operations"
	"github.com/rclone/rclone/fs/walk"
	"github.com/rclone/rclone/fstest"
	"github.com/rclone/rclone/fstest/testserver"
	"github.com/rclone/rclone/lib/encoder"
	"github.com/rclone/rclone/lib/random"
	"github.com/rclone/rclone/lib/readers"
>>>>>>> 27176cc6
	"github.com/stretchr/testify/assert"
	"github.com/stretchr/testify/require"
)

// InternalTester is an optional interface for Fs which allows to execute internal tests
//
// This interface should be implemented in 'backend'_internal_test.go and not in 'backend'.go
type InternalTester interface {
	InternalTest(*testing.T)
}

// ChunkedUploadConfig contains the values used by TestFsPutChunked
// to determine the limits of chunked uploading
type ChunkedUploadConfig struct {
	// Minimum allowed chunk size
	MinChunkSize fs.SizeSuffix
	// Maximum allowed chunk size, 0 is no limit
	MaxChunkSize fs.SizeSuffix
	// Rounds the given chunk size up to the next valid value
	// nil will disable rounding
	// e.g. the next power of 2
	CeilChunkSize func(fs.SizeSuffix) fs.SizeSuffix
	// More than one chunk is required on upload
	NeedMultipleChunks bool
}

// SetUploadChunkSizer is a test only interface to change the upload chunk size at runtime
type SetUploadChunkSizer interface {
	// Change the configured UploadChunkSize.
	// Will only be called while no transfer is in progress.
	SetUploadChunkSize(fs.SizeSuffix) (fs.SizeSuffix, error)
}

// SetUploadCutoffer is a test only interface to change the upload cutoff size at runtime
type SetUploadCutoffer interface {
	// Change the configured UploadCutoff.
	// Will only be called while no transfer is in progress.
	SetUploadCutoff(fs.SizeSuffix) (fs.SizeSuffix, error)
}

// NextPowerOfTwo returns the current or next bigger power of two.
// All values less or equal 0 will return 0
func NextPowerOfTwo(i fs.SizeSuffix) fs.SizeSuffix {
	return 1 << uint(64-bits.LeadingZeros64(uint64(i)-1))
}

// NextMultipleOf returns a function that can be used as a CeilChunkSize function.
// This function will return the next multiple of m that is equal or bigger than i.
// All values less or equal 0 will return 0.
func NextMultipleOf(m fs.SizeSuffix) func(fs.SizeSuffix) fs.SizeSuffix {
	if m <= 0 {
		panic(fmt.Sprintf("invalid multiplier %s", m))
	}
	return func(i fs.SizeSuffix) fs.SizeSuffix {
		if i <= 0 {
			return 0
		}

		return (((i - 1) / m) + 1) * m
	}
}

// dirsToNames returns a sorted list of names
func dirsToNames(dirs []fs.Directory) []string {
	names := []string{}
	for _, dir := range dirs {
		names = append(names, fstest.Normalize(dir.Remote()))
	}
	sort.Strings(names)
	return names
}

// objsToNames returns a sorted list of object names
func objsToNames(objs []fs.Object) []string {
	names := []string{}
	for _, obj := range objs {
		names = append(names, fstest.Normalize(obj.Remote()))
	}
	sort.Strings(names)
	return names
}

// findObject finds the object on the remote
func findObject(ctx context.Context, t *testing.T, f fs.Fs, Name string) fs.Object {
	var obj fs.Object
	var err error
	sleepTime := 1 * time.Second
	for i := 1; i <= *fstest.ListRetries; i++ {
		obj, err = f.NewObject(ctx, Name)
		if err == nil {
			break
		}
		t.Logf("Sleeping for %v for findObject eventual consistency: %d/%d (%v)", sleepTime, i, *fstest.ListRetries, err)
		time.Sleep(sleepTime)
		sleepTime = (sleepTime * 3) / 2
	}
	require.NoError(t, err)
	return obj
}

// retry f() until no retriable error
func retry(t *testing.T, what string, f func() error) {
	const maxTries = 10
	var err error
	for tries := 1; tries <= maxTries; tries++ {
		err = f()
		// exit if no error, or error is not retriable
		if err == nil || !fserrors.IsRetryError(err) {
			break
		}
		t.Logf("%s error: %v - low level retry %d/%d", what, err, tries, maxTries)
		time.Sleep(2 * time.Second)
	}
	require.NoError(t, err, what)
}

// An fs.ObjectInfo that can override mime type
type objectInfoWithMimeType struct {
	fs.ObjectInfo
	mimeType string
}

// Return a wrapped fs.ObjectInfo which returns the mime type given
func overrideMimeType(o fs.ObjectInfo, mimeType string) fs.ObjectInfo {
	return &objectInfoWithMimeType{
		ObjectInfo: o,
		mimeType:   mimeType,
	}
}

// MimeType that was overridden
func (o *objectInfoWithMimeType) MimeType(ctx context.Context) string {
	return o.mimeType
}

// check interface
var _ fs.MimeTyper = (*objectInfoWithMimeType)(nil)

// putTestContentsMimeType puts file with given contents to the remote and checks it but unlike TestPutLarge doesn't remove
//
// it uploads the object with the mimeType passed in if set
func putTestContentsMimeType(ctx context.Context, t *testing.T, f fs.Fs, file *fstest.Item, contents string, check bool, mimeType string) (string, fs.Object) {
	var (
		err        error
		obj        fs.Object
		uploadHash *hash.MultiHasher
	)
	retry(t, "Put", func() error {
		buf := bytes.NewBufferString(contents)
		uploadHash = hash.NewMultiHasher()
		in := io.TeeReader(buf, uploadHash)

		file.Size = int64(buf.Len())
		obji := object.NewStaticObjectInfo(file.Path, file.ModTime, file.Size, true, nil, nil)
		if mimeType != "" {
			obji = overrideMimeType(obji, mimeType)
		}
		obj, err = f.Put(ctx, in, obji)
		return err
	})
	file.Hashes = uploadHash.Sums()
	if check {
		file.Check(t, obj, f.Precision())
		// Re-read the object and check again
		obj = findObject(ctx, t, f, file.Path)
		file.Check(t, obj, f.Precision())
	}
	return contents, obj
}

// PutTestContents puts file with given contents to the remote and checks it but unlike TestPutLarge doesn't remove
func PutTestContents(ctx context.Context, t *testing.T, f fs.Fs, file *fstest.Item, contents string, check bool) (string, fs.Object) {
	return putTestContentsMimeType(ctx, t, f, file, contents, check, "")
}

// testPut puts file with random contents to the remote
func testPut(ctx context.Context, t *testing.T, f fs.Fs, file *fstest.Item) (string, fs.Object) {
	return PutTestContents(ctx, t, f, file, random.String(100), true)
}

// testPutMimeType puts file with random contents to the remote and the mime type given
func testPutMimeType(ctx context.Context, t *testing.T, f fs.Fs, file *fstest.Item, mimeType string) (string, fs.Object) {
	return putTestContentsMimeType(ctx, t, f, file, random.String(100), true, mimeType)
}

// TestPutLarge puts file to the remote, checks it and removes it on success.
func TestPutLarge(ctx context.Context, t *testing.T, f fs.Fs, file *fstest.Item) {
	var (
		err        error
		obj        fs.Object
		uploadHash *hash.MultiHasher
	)
	retry(t, "PutLarge", func() error {
		r := readers.NewPatternReader(file.Size)
		uploadHash = hash.NewMultiHasher()
		in := io.TeeReader(r, uploadHash)

		obji := object.NewStaticObjectInfo(file.Path, file.ModTime, file.Size, true, nil, nil)
		obj, err = f.Put(ctx, in, obji)
		if file.Size == 0 && err == fs.ErrorCantUploadEmptyFiles {
			t.Skip("Can't upload zero length files")
		}
		return err
	})
	file.Hashes = uploadHash.Sums()
	file.Check(t, obj, f.Precision())

	// Re-read the object and check again
	obj = findObject(ctx, t, f, file.Path)
	file.Check(t, obj, f.Precision())

	// Download the object and check it is OK
	downloadHash := hash.NewMultiHasher()
	download, err := obj.Open(ctx)
	require.NoError(t, err)
	n, err := io.Copy(downloadHash, download)
	require.NoError(t, err)
	assert.Equal(t, file.Size, n)
	require.NoError(t, download.Close())
	assert.Equal(t, file.Hashes, downloadHash.Sums())

	// Remove the object
	require.NoError(t, obj.Remove(ctx))
}

// read the contents of an object as a string
func readObject(ctx context.Context, t *testing.T, obj fs.Object, limit int64, options ...fs.OpenOption) string {
	what := fmt.Sprintf("readObject(%q) limit=%d, options=%+v", obj, limit, options)
	in, err := obj.Open(ctx, options...)
	require.NoError(t, err, what)
	var r io.Reader = in
	if limit >= 0 {
		r = &io.LimitedReader{R: r, N: limit}
	}
	contents, err := ioutil.ReadAll(r)
	require.NoError(t, err, what)
	err = in.Close()
	require.NoError(t, err, what)
	return string(contents)
}

// ExtraConfigItem describes a config item for the tests
type ExtraConfigItem struct{ Name, Key, Value string }

// Opt is options for Run
type Opt struct {
	RemoteName                   string
	NilObject                    fs.Object
	ExtraConfig                  []ExtraConfigItem
	SkipBadWindowsCharacters     bool     // skips unusable characters for windows if set
	SkipFsMatch                  bool     // if set skip exact matching of Fs value
	TiersToTest                  []string // List of tiers which can be tested in setTier test
	ChunkedUpload                ChunkedUploadConfig
	UnimplementableFsMethods     []string // List of methods which can't be implemented in this wrapping Fs
	UnimplementableObjectMethods []string // List of methods which can't be implemented in this wrapping Fs
	SkipFsCheckWrap              bool     // if set skip FsCheckWrap
	SkipObjectCheckWrap          bool     // if set skip ObjectCheckWrap
	SkipInvalidUTF8              bool     // if set skip invalid UTF-8 checks
}

// returns true if x is found in ss
func stringsContains(x string, ss []string) bool {
	for _, s := range ss {
		if x == s {
			return true
		}
	}
	return false
}

// toUpperASCII returns a copy of the string s with all Unicode
// letters mapped to their upper case.
func toUpperASCII(s string) string {
	return strings.Map(func(r rune) rune {
		if 'a' <= r && r <= 'z' {
			r -= 'a' - 'A'
		}
		return r
	}, s)
}

// removeConfigID removes any {xyz} parts of the name put in for
// config disambiguation
func removeConfigID(s string) string {
	bra := strings.IndexRune(s, '{')
	ket := strings.IndexRune(s, '}')
	if bra >= 0 && ket > bra {
		s = s[:bra] + s[ket+1:]
	}
	return s
}

// Run runs the basic integration tests for a remote using the options passed in.
//
// They are structured in a hierarchical way so that dependencies for the tests can be created.
//
// For example some tests require the directory to be created - these
// are inside the "FsMkdir" test.  Some tests require some tests files
// - these are inside the "FsPutFiles" test.
func Run(t *testing.T, opt *Opt) {
	var (
		f             fs.Fs
		remoteName    = opt.RemoteName
		subRemoteName string
		subRemoteLeaf string
		file1         = fstest.Item{
			ModTime: fstest.Time("2001-02-03T04:05:06.499999999Z"),
			Path:    "file name.txt",
		}
		file1Contents string
		file1MimeType = "text/csv"
		file2         = fstest.Item{
			ModTime: fstest.Time("2001-02-03T04:05:10.123123123Z"),
			Path:    `hello? sausage/êé/Hello, 世界/ " ' @ < > & ? + ≠/z.txt`,
		}
		isLocalRemote        bool
		purged               bool // whether the dir has been purged or not
		ctx                  = context.Background()
		ci                   = fs.GetConfig(ctx)
		unwrappableFsMethods = []string{"Command"} // these Fs methods don't need to be wrapped ever
	)

	if strings.HasSuffix(os.Getenv("RCLONE_CONFIG"), "/notfound") && *fstest.RemoteName == "" {
		t.Skip("quicktest only")
	}

	// Skip the test if the remote isn't configured
	skipIfNotOk := func(t *testing.T) {
		if f == nil {
			t.Skipf("WARN: %q not configured", remoteName)
		}
	}

	// Skip if remote is not ListR capable, otherwise set the useListR
	// flag, returning a function to restore its value
	skipIfNotListR := func(t *testing.T) func() {
		skipIfNotOk(t)
		if f.Features().ListR == nil {
			t.Skip("FS has no ListR interface")
		}
		previous := ci.UseListR
		ci.UseListR = true
		return func() {
			ci.UseListR = previous
		}
	}

	// Skip if remote is not SetTier and GetTier capable
	skipIfNotSetTier := func(t *testing.T) {
		skipIfNotOk(t)
		if f.Features().SetTier == false ||
			f.Features().GetTier == false {
			t.Skip("FS has no SetTier & GetTier interfaces")
		}
	}

	// Return true if f (or any of the things it wraps) is bucket
	// based but not at the root.
	isBucketBasedButNotRoot := func(f fs.Fs) bool {
		f = fs.UnWrapFs(f)
		return f.Features().BucketBased && strings.Contains(strings.Trim(f.Root(), "/"), "/")
	}

	// Initialise the remote
	fstest.Initialise()

	// Set extra config if supplied
	for _, item := range opt.ExtraConfig {
		config.FileSet(item.Name, item.Key, item.Value)
	}
	if *fstest.RemoteName != "" {
		remoteName = *fstest.RemoteName
	}
	oldFstestRemoteName := fstest.RemoteName
	fstest.RemoteName = &remoteName
	defer func() {
		fstest.RemoteName = oldFstestRemoteName
	}()
	t.Logf("Using remote %q", remoteName)
	var err error
	if remoteName == "" {
		remoteName, err = fstest.LocalRemote()
		require.NoError(t, err)
		isLocalRemote = true
	}

	// Start any test servers if required
	finish, err := testserver.Start(remoteName)
	require.NoError(t, err)
	defer finish()

	// Make the Fs we are testing with, initialising the local variables
	// subRemoteName - name of the remote after the TestRemote:
	// subRemoteLeaf - a subdirectory to use under that
	// remote - the result of  fs.NewFs(TestRemote:subRemoteName)
	subRemoteName, subRemoteLeaf, err = fstest.RandomRemoteName(remoteName)
	require.NoError(t, err)
	f, err = fs.NewFs(context.Background(), subRemoteName)
	if err == fs.ErrorNotFoundInConfigFile {
		t.Logf("Didn't find %q in config file - skipping tests", remoteName)
		return
	}
	require.NoError(t, err, fmt.Sprintf("unexpected error: %v", err))

	// Get fsInfo which contains type, etc. of the fs
	fsInfo, _, _, _, err := fs.ConfigFs(subRemoteName)
	require.NoError(t, err, fmt.Sprintf("unexpected error: %v", err))

	// Skip the rest if it failed
	skipIfNotOk(t)

	// Check to see if Fs that wrap other Fs implement all the optional methods
	t.Run("FsCheckWrap", func(t *testing.T) {
		skipIfNotOk(t)
		if opt.SkipFsCheckWrap {
			t.Skip("Skipping FsCheckWrap on this Fs")
		}
		ft := new(fs.Features).Fill(ctx, f)
		if ft.UnWrap == nil {
			t.Skip("Not a wrapping Fs")
		}
		v := reflect.ValueOf(ft).Elem()
		vType := v.Type()
		for i := 0; i < v.NumField(); i++ {
			vName := vType.Field(i).Name
			if stringsContains(vName, opt.UnimplementableFsMethods) {
				continue
			}
			if stringsContains(vName, unwrappableFsMethods) {
				continue
			}
			field := v.Field(i)
			// skip the bools
			if field.Type().Kind() == reflect.Bool {
				continue
			}
			if field.IsNil() {
				t.Errorf("Missing Fs wrapper for %s", vName)
			}
		}
	})

	// Check to see if Fs advertises commands and they work and have docs
	t.Run("FsCommand", func(t *testing.T) {
		skipIfNotOk(t)
		doCommand := f.Features().Command
		if doCommand == nil {
			t.Skip("No commands in this remote")
		}
		// Check the correct error is generated
		_, err := doCommand(context.Background(), "NOTFOUND", nil, nil)
		assert.Equal(t, fs.ErrorCommandNotFound, err, "Incorrect error generated on command not found")
		// Check there are some commands in the fsInfo
		fsInfo, _, _, _, err := fs.ConfigFs(remoteName)
		require.NoError(t, err)
		assert.True(t, len(fsInfo.CommandHelp) > 0, "Command is declared, must return some help in CommandHelp")
	})

	// TestFsRmdirNotFound tests deleting a non-existent directory
	t.Run("FsRmdirNotFound", func(t *testing.T) {
		skipIfNotOk(t)
		if isBucketBasedButNotRoot(f) {
			t.Skip("Skipping test as non root bucket-based remote")
		}
		err := f.Rmdir(ctx, "")
		assert.Error(t, err, "Expecting error on Rmdir non-existent")
	})

	// Make the directory
	err = f.Mkdir(ctx, "")
	require.NoError(t, err)
	fstest.CheckListing(t, f, []fstest.Item{})

	// TestFsString tests the String method
	t.Run("FsString", func(t *testing.T) {
		skipIfNotOk(t)
		str := f.String()
		require.NotEqual(t, "", str)
	})

	// TestFsName tests the Name method
	t.Run("FsName", func(t *testing.T) {
		skipIfNotOk(t)
		got := removeConfigID(f.Name())
		want := remoteName[:strings.LastIndex(remoteName, ":")+1]
		if isLocalRemote {
			want = "local:"
		}
		require.Equal(t, want, got+":")
	})

	// TestFsRoot tests the Root method
	t.Run("FsRoot", func(t *testing.T) {
		skipIfNotOk(t)
		name := removeConfigID(f.Name()) + ":"
		root := f.Root()
		if isLocalRemote {
			// only check last path element on local
			require.Equal(t, filepath.Base(subRemoteName), filepath.Base(root))
		} else {
			require.Equal(t, subRemoteName, name+root)
		}
	})

	// TestFsRmdirEmpty tests deleting an empty directory
	t.Run("FsRmdirEmpty", func(t *testing.T) {
		skipIfNotOk(t)
		err := f.Rmdir(ctx, "")
		require.NoError(t, err)
	})

	// TestFsMkdir tests making a directory
	//
	// Tests that require the directory to be made are within this
	t.Run("FsMkdir", func(t *testing.T) {
		skipIfNotOk(t)

		err := f.Mkdir(ctx, "")
		require.NoError(t, err)
		fstest.CheckListing(t, f, []fstest.Item{})

		err = f.Mkdir(ctx, "")
		require.NoError(t, err)

		// TestFsMkdirRmdirSubdir tests making and removing a sub directory
		t.Run("FsMkdirRmdirSubdir", func(t *testing.T) {
			skipIfNotOk(t)
			dir := "dir/subdir"
			err := operations.Mkdir(ctx, f, dir)
			require.NoError(t, err)
			fstest.CheckListingWithPrecision(t, f, []fstest.Item{}, []string{"dir", "dir/subdir"}, fs.GetModifyWindow(ctx, f))

			err = operations.Rmdir(ctx, f, dir)
			require.NoError(t, err)
			fstest.CheckListingWithPrecision(t, f, []fstest.Item{}, []string{"dir"}, fs.GetModifyWindow(ctx, f))

			err = operations.Rmdir(ctx, f, "dir")
			require.NoError(t, err)
			fstest.CheckListingWithPrecision(t, f, []fstest.Item{}, []string{}, fs.GetModifyWindow(ctx, f))
		})

		// TestFsListEmpty tests listing an empty directory
		t.Run("FsListEmpty", func(t *testing.T) {
			skipIfNotOk(t)
			fstest.CheckListing(t, f, []fstest.Item{})
		})

		// TestFsListDirEmpty tests listing the directories from an empty directory
		TestFsListDirEmpty := func(t *testing.T) {
			skipIfNotOk(t)
			objs, dirs, err := walk.GetAll(ctx, f, "", true, 1)
			if !f.Features().CanHaveEmptyDirectories {
				if err != fs.ErrorDirNotFound {
					require.NoError(t, err)
				}
			} else {
				require.NoError(t, err)
			}
			assert.Equal(t, []string{}, objsToNames(objs))
			assert.Equal(t, []string{}, dirsToNames(dirs))
		}
		t.Run("FsListDirEmpty", TestFsListDirEmpty)

		// TestFsListRDirEmpty tests listing the directories from an empty directory using ListR
		t.Run("FsListRDirEmpty", func(t *testing.T) {
			defer skipIfNotListR(t)()
			TestFsListDirEmpty(t)
		})

		// TestFsListDirNotFound tests listing the directories from an empty directory
		TestFsListDirNotFound := func(t *testing.T) {
			skipIfNotOk(t)
			objs, dirs, err := walk.GetAll(ctx, f, "does not exist", true, 1)
			if !f.Features().CanHaveEmptyDirectories {
				if err != fs.ErrorDirNotFound {
					assert.NoError(t, err)
					assert.Equal(t, 0, len(objs)+len(dirs))
				}
			} else {
				assert.Equal(t, fs.ErrorDirNotFound, err)
			}
		}
		t.Run("FsListDirNotFound", TestFsListDirNotFound)

		// TestFsListRDirNotFound tests listing the directories from an empty directory using ListR
		t.Run("FsListRDirNotFound", func(t *testing.T) {
			defer skipIfNotListR(t)()
			TestFsListDirNotFound(t)
		})

		// FsEncoding tests that file name encodings are
		// working by uploading a series of unusual files
		// Must be run in an empty directory
		t.Run("FsEncoding", func(t *testing.T) {
			skipIfNotOk(t)
			if testing.Short() {
				t.Skip("not running with -short")
			}

			// check no files or dirs as pre-requisite
			fstest.CheckListingWithPrecision(t, f, []fstest.Item{}, []string{}, fs.GetModifyWindow(ctx, f))

			for _, test := range []struct {
				name string
				path string
			}{
				// See lib/encoder/encoder.go for list of things that go here
				{"control chars", "\x00\x01\x02\x03\x04\x05\x06\x07\x08\x09\x0A\x0B\x0C\x0D\x0E\x0F\x10\x11\x12\x13\x14\x15\x16\x17\x18\x19\x1A\x1B\x1C\x1D\x1E\x1F\x7F"},
				{"dot", "."},
				{"dot dot", ".."},
				{"punctuation", "!\"#$%&'()*+,-./:;<=>?@[\\]^_`{|}~"},
				{"leading space", " leading space"},
				{"leading tilde", "~leading tilde"},
				{"leading CR", "\rleading CR"},
				{"leading LF", "\nleading LF"},
				{"leading HT", "\tleading HT"},
				{"leading VT", "\vleading VT"},
				{"leading dot", ".leading dot"},
				{"trailing space", "trailing space "},
				{"trailing CR", "trailing CR\r"},
				{"trailing LF", "trailing LF\n"},
				{"trailing HT", "trailing HT\t"},
				{"trailing VT", "trailing VT\v"},
				{"trailing dot", "trailing dot."},
				{"invalid UTF-8", "invalid utf-8\xfe"},
				{"URL encoding", "test%46.txt"},
			} {
				t.Run(test.name, func(t *testing.T) {
					if opt.SkipInvalidUTF8 && test.name == "invalid UTF-8" {
						t.Skip("Skipping " + test.name)
					}
					// turn raw strings into Standard encoding
					fileName := encoder.Standard.Encode(test.path)
					dirName := fileName
					t.Logf("testing %q", fileName)
					assert.NoError(t, f.Mkdir(ctx, dirName))
					file := fstest.Item{
						ModTime: time.Now(),
						Path:    dirName + "/" + fileName, // test creating a file and dir with that name
					}
					_, o := testPut(context.Background(), t, f, &file)
					fstest.CheckListingWithPrecision(t, f, []fstest.Item{file}, []string{dirName}, fs.GetModifyWindow(ctx, f))
					assert.NoError(t, o.Remove(ctx))
					assert.NoError(t, f.Rmdir(ctx, dirName))
					fstest.CheckListingWithPrecision(t, f, []fstest.Item{}, []string{}, fs.GetModifyWindow(ctx, f))
				})
			}
		})

		// TestFsNewObjectNotFound tests not finding an object
		t.Run("FsNewObjectNotFound", func(t *testing.T) {
			skipIfNotOk(t)
			// Object in an existing directory
			o, err := f.NewObject(ctx, "potato")
			assert.Nil(t, o)
			assert.Equal(t, fs.ErrorObjectNotFound, err)
			// Now try an object in a non existing directory
			o, err = f.NewObject(ctx, "directory/not/found/potato")
			assert.Nil(t, o)
			assert.Equal(t, fs.ErrorObjectNotFound, err)
		})

		// TestFsPutError tests uploading a file where there is an error
		//
		// It makes sure that aborting a file half way through does not create
		// a file on the remote.
		//
		// go test -v -run 'TestIntegration/Test(Setup|Init|FsMkdir|FsPutError)$'
		t.Run("FsPutError", func(t *testing.T) {
			skipIfNotOk(t)

			var N int64 = 5 * 1024
			if *fstest.SizeLimit > 0 && N > *fstest.SizeLimit {
				N = *fstest.SizeLimit
				t.Logf("Reduce file size due to limit %d", N)
			}

			// Read N bytes then produce an error
			contents := random.String(int(N))
			buf := bytes.NewBufferString(contents)
			er := &readers.ErrorReader{Err: errors.New("potato")}
			in := io.MultiReader(buf, er)

			obji := object.NewStaticObjectInfo(file2.Path, file2.ModTime, 2*N, true, nil, nil)
			_, err := f.Put(ctx, in, obji)
			// assert.Nil(t, obj) - FIXME some remotes return the object even on nil
			assert.NotNil(t, err)

			obj, err := f.NewObject(ctx, file2.Path)
			assert.Nil(t, obj)
			assert.Equal(t, fs.ErrorObjectNotFound, err)
		})

		t.Run("FsPutZeroLength", func(t *testing.T) {
			skipIfNotOk(t)

			TestPutLarge(ctx, t, f, &fstest.Item{
				ModTime: fstest.Time("2001-02-03T04:05:06.499999999Z"),
				Path:    fmt.Sprintf("zero-length-file"),
				Size:    int64(0),
			})
		})

		t.Run("FsOpenWriterAt", func(t *testing.T) {
			skipIfNotOk(t)
			openWriterAt := f.Features().OpenWriterAt
			if openWriterAt == nil {
				t.Skip("FS has no OpenWriterAt interface")
			}
			path := "writer-at-subdir/writer-at-file"
			out, err := openWriterAt(ctx, path, -1)
			require.NoError(t, err)

			var n int
			n, err = out.WriteAt([]byte("def"), 3)
			assert.NoError(t, err)
			assert.Equal(t, 3, n)
			n, err = out.WriteAt([]byte("ghi"), 6)
			assert.NoError(t, err)
			assert.Equal(t, 3, n)
			n, err = out.WriteAt([]byte("abc"), 0)
			assert.NoError(t, err)
			assert.Equal(t, 3, n)

			assert.NoError(t, out.Close())

			obj := findObject(ctx, t, f, path)
			assert.Equal(t, "abcdefghi", readObject(ctx, t, obj, -1), "contents of file differ")

			assert.NoError(t, obj.Remove(ctx))
			assert.NoError(t, f.Rmdir(ctx, "writer-at-subdir"))
		})

		// TestFsChangeNotify tests that changes are properly
		// propagated
		//
		// go test -v -remote TestDrive: -run '^Test(Setup|Init|FsChangeNotify)$' -verbose
		t.Run("FsChangeNotify", func(t *testing.T) {
			skipIfNotOk(t)

			// Check have ChangeNotify
			doChangeNotify := f.Features().ChangeNotify
			if doChangeNotify == nil {
				t.Skip("FS has no ChangeNotify interface")
			}

			err := operations.Mkdir(ctx, f, "dir")
			require.NoError(t, err)

			pollInterval := make(chan time.Duration)
			dirChanges := map[string]struct{}{}
			objChanges := map[string]struct{}{}
			doChangeNotify(ctx, func(x string, e fs.EntryType) {
				fs.Debugf(nil, "doChangeNotify(%q, %+v)", x, e)
				if strings.HasPrefix(x, file1.Path[:5]) || strings.HasPrefix(x, file2.Path[:5]) {
					fs.Debugf(nil, "Ignoring notify for file1 or file2: %q, %v", x, e)
					return
				}
				if e == fs.EntryDirectory {
					dirChanges[x] = struct{}{}
				} else if e == fs.EntryObject {
					objChanges[x] = struct{}{}
				}
			}, pollInterval)
			defer func() { close(pollInterval) }()
			pollInterval <- time.Second

			var dirs []string
			for _, idx := range []int{1, 3, 2} {
				dir := fmt.Sprintf("dir/subdir%d", idx)
				err = operations.Mkdir(ctx, f, dir)
				require.NoError(t, err)
				dirs = append(dirs, dir)
			}

			var objs []fs.Object
			for _, idx := range []int{2, 4, 3} {
				file := fstest.Item{
					ModTime: time.Now(),
					Path:    fmt.Sprintf("dir/file%d", idx),
				}
				_, o := testPut(ctx, t, f, &file)
				objs = append(objs, o)
			}

			// Looks for each item in wants in changes -
			// if they are all found it returns true
			contains := func(changes map[string]struct{}, wants []string) bool {
				for _, want := range wants {
					_, ok := changes[want]
					if !ok {
						return false
					}
				}
				return true
			}

			// Wait a little while for the changes to come in
			wantDirChanges := []string{"dir/subdir1", "dir/subdir3", "dir/subdir2"}
			wantObjChanges := []string{"dir/file2", "dir/file4", "dir/file3"}
			ok := false
			for tries := 1; tries < 10; tries++ {
				ok = contains(dirChanges, wantDirChanges) && contains(objChanges, wantObjChanges)
				if ok {
					break
				}
				t.Logf("Try %d/10 waiting for dirChanges and objChanges", tries)
				time.Sleep(3 * time.Second)
			}
			if !ok {
				t.Errorf("%+v does not contain %+v or \n%+v does not contain %+v", dirChanges, wantDirChanges, objChanges, wantObjChanges)
			}

			// tidy up afterwards
			for _, o := range objs {
				assert.NoError(t, o.Remove(ctx))
			}
			dirs = append(dirs, "dir")
			for _, dir := range dirs {
				assert.NoError(t, f.Rmdir(ctx, dir))
			}
		})

		// TestFsPut files writes file1, file2 and tests an update
		//
		// Tests that require file1, file2 are within this
		t.Run("FsPutFiles", func(t *testing.T) {
			skipIfNotOk(t)
			file1Contents, _ = testPut(ctx, t, f, &file1)
			/* file2Contents = */ testPut(ctx, t, f, &file2)
			file1Contents, _ = testPutMimeType(ctx, t, f, &file1, file1MimeType)
			// Note that the next test will check there are no duplicated file names

			// TestFsListDirFile2 tests the files are correctly uploaded by doing
			// Depth 1 directory listings
			TestFsListDirFile2 := func(t *testing.T) {
				skipIfNotOk(t)
				list := func(dir string, expectedDirNames, expectedObjNames []string) {
					var objNames, dirNames []string
					for i := 1; i <= *fstest.ListRetries; i++ {
						objs, dirs, err := walk.GetAll(ctx, f, dir, true, 1)
						if errors.Is(err, fs.ErrorDirNotFound) {
							objs, dirs, err = walk.GetAll(ctx, f, dir, true, 1)
						}
						require.NoError(t, err)
						objNames = objsToNames(objs)
						dirNames = dirsToNames(dirs)
						if len(objNames) >= len(expectedObjNames) && len(dirNames) >= len(expectedDirNames) {
							break
						}
						t.Logf("Sleeping for 1 second for TestFsListDirFile2 eventual consistency: %d/%d", i, *fstest.ListRetries)
						time.Sleep(1 * time.Second)
					}
					assert.Equal(t, expectedDirNames, dirNames)
					assert.Equal(t, expectedObjNames, objNames)
				}
				dir := file2.Path
				deepest := true
				for dir != "" {
					expectedObjNames := []string{}
					expectedDirNames := []string{}
					child := dir
					dir = path.Dir(dir)
					if dir == "." {
						dir = ""
						expectedObjNames = append(expectedObjNames, file1.Path)
					}
					if deepest {
						expectedObjNames = append(expectedObjNames, file2.Path)
						deepest = false
					} else {
						expectedDirNames = append(expectedDirNames, child)
					}
					list(dir, expectedDirNames, expectedObjNames)
				}
			}
			t.Run("FsListDirFile2", TestFsListDirFile2)

			// TestFsListRDirFile2 tests the files are correctly uploaded by doing
			// Depth 1 directory listings using ListR
			t.Run("FsListRDirFile2", func(t *testing.T) {
				defer skipIfNotListR(t)()
				TestFsListDirFile2(t)
			})

			// Test the files are all there with walk.ListR recursive listings
			t.Run("FsListR", func(t *testing.T) {
				skipIfNotOk(t)
				objs, dirs, err := walk.GetAll(ctx, f, "", true, -1)
				require.NoError(t, err)
				assert.Equal(t, []string{
					"hello? sausage",
					"hello? sausage/êé",
					"hello? sausage/êé/Hello, 世界",
					"hello? sausage/êé/Hello, 世界/ \" ' @ < > & ? + ≠",
				}, dirsToNames(dirs))
				assert.Equal(t, []string{
					"file name.txt",
					"hello? sausage/êé/Hello, 世界/ \" ' @ < > & ? + ≠/z.txt",
				}, objsToNames(objs))
			})

			// Test the files are all there with
			// walk.ListR recursive listings on a sub dir
			t.Run("FsListRSubdir", func(t *testing.T) {
				skipIfNotOk(t)
				objs, dirs, err := walk.GetAll(ctx, f, path.Dir(path.Dir(path.Dir(path.Dir(file2.Path)))), true, -1)
				require.NoError(t, err)
				assert.Equal(t, []string{
					"hello? sausage/êé",
					"hello? sausage/êé/Hello, 世界",
					"hello? sausage/êé/Hello, 世界/ \" ' @ < > & ? + ≠",
				}, dirsToNames(dirs))
				assert.Equal(t, []string{
					"hello? sausage/êé/Hello, 世界/ \" ' @ < > & ? + ≠/z.txt",
				}, objsToNames(objs))
			})

			// TestFsListDirRoot tests that DirList works in the root
			TestFsListDirRoot := func(t *testing.T) {
				skipIfNotOk(t)
				rootRemote, err := fs.NewFs(context.Background(), remoteName)
				require.NoError(t, err)
				_, dirs, err := walk.GetAll(ctx, rootRemote, "", true, 1)
				require.NoError(t, err)
				assert.Contains(t, dirsToNames(dirs), subRemoteLeaf, "Remote leaf not found")
			}
			t.Run("FsListDirRoot", TestFsListDirRoot)

			// TestFsListRDirRoot tests that DirList works in the root using ListR
			t.Run("FsListRDirRoot", func(t *testing.T) {
				defer skipIfNotListR(t)()
				TestFsListDirRoot(t)
			})

			// TestFsListSubdir tests List works for a subdirectory
			TestFsListSubdir := func(t *testing.T) {
				skipIfNotOk(t)
				fileName := file2.Path
				var err error
				var objs []fs.Object
				var dirs []fs.Directory
				for i := 0; i < 2; i++ {
					dir, _ := path.Split(fileName)
					dir = dir[:len(dir)-1]
					objs, dirs, err = walk.GetAll(ctx, f, dir, true, -1)
				}
				require.NoError(t, err)
				require.Len(t, objs, 1)
				assert.Equal(t, fileName, objs[0].Remote())
				require.Len(t, dirs, 0)
			}
			t.Run("FsListSubdir", TestFsListSubdir)

			// TestFsListRSubdir tests List works for a subdirectory using ListR
			t.Run("FsListRSubdir", func(t *testing.T) {
				defer skipIfNotListR(t)()
				TestFsListSubdir(t)
			})

			// TestFsListLevel2 tests List works for 2 levels
			TestFsListLevel2 := func(t *testing.T) {
				skipIfNotOk(t)
				objs, dirs, err := walk.GetAll(ctx, f, "", true, 2)
				if err == fs.ErrorLevelNotSupported {
					return
				}
				require.NoError(t, err)
				assert.Equal(t, []string{file1.Path}, objsToNames(objs))
				assert.Equal(t, []string{"hello? sausage", "hello? sausage/êé"}, dirsToNames(dirs))
			}
			t.Run("FsListLevel2", TestFsListLevel2)

			// TestFsListRLevel2 tests List works for 2 levels using ListR
			t.Run("FsListRLevel2", func(t *testing.T) {
				defer skipIfNotListR(t)()
				TestFsListLevel2(t)
			})

			// TestFsListFile1 tests file present
			t.Run("FsListFile1", func(t *testing.T) {
				skipIfNotOk(t)
				fstest.CheckListing(t, f, []fstest.Item{file1, file2})
			})

			// TestFsNewObject tests NewObject
			t.Run("FsNewObject", func(t *testing.T) {
				skipIfNotOk(t)
				obj := findObject(ctx, t, f, file1.Path)
				file1.Check(t, obj, f.Precision())
			})

			// FsNewObjectCaseInsensitive tests NewObject on a case insensitive file system
			t.Run("FsNewObjectCaseInsensitive", func(t *testing.T) {
				skipIfNotOk(t)
				if !f.Features().CaseInsensitive {
					t.Skip("Not Case Insensitive")
				}
				obj := findObject(ctx, t, f, toUpperASCII(file1.Path))
				file1.Check(t, obj, f.Precision())
				t.Run("Dir", func(t *testing.T) {
					obj := findObject(ctx, t, f, toUpperASCII(file2.Path))
					file2.Check(t, obj, f.Precision())
				})
			})

			// TestFsListFile1and2 tests two files present
			t.Run("FsListFile1and2", func(t *testing.T) {
				skipIfNotOk(t)
				fstest.CheckListing(t, f, []fstest.Item{file1, file2})
			})

			// TestFsNewObjectDir tests NewObject on a directory which should produce fs.ErrorIsDir if possible or fs.ErrorObjectNotFound if not
			t.Run("FsNewObjectDir", func(t *testing.T) {
				skipIfNotOk(t)
				dir := path.Dir(file2.Path)
				obj, err := f.NewObject(ctx, dir)
				assert.Nil(t, obj)
				assert.True(t, err == fs.ErrorIsDir || err == fs.ErrorObjectNotFound, fmt.Sprintf("Wrong error: expecting fs.ErrorIsDir or fs.ErrorObjectNotFound but got: %#v", err))
			})

			// TestFsPurge tests Purge
			t.Run("FsPurge", func(t *testing.T) {
				skipIfNotOk(t)

				// Check have Purge
				doPurge := f.Features().Purge
				if doPurge == nil {
					t.Skip("FS has no Purge interface")
				}

				// put up a file to purge
				fileToPurge := fstest.Item{
					ModTime: fstest.Time("2001-02-03T04:05:06.499999999Z"),
					Path:    "dirToPurge/fileToPurge.txt",
				}
				_, _ = testPut(ctx, t, f, &fileToPurge)

				fstest.CheckListingWithPrecision(t, f, []fstest.Item{file1, file2, fileToPurge}, []string{
					"dirToPurge",
					"hello? sausage",
					"hello? sausage/êé",
					"hello? sausage/êé/Hello, 世界",
					"hello? sausage/êé/Hello, 世界/ \" ' @ < > & ? + ≠",
				}, fs.GetModifyWindow(ctx, f))

				// Now purge it
				err = operations.Purge(ctx, f, "dirToPurge")
				require.NoError(t, err)

				fstest.CheckListingWithPrecision(t, f, []fstest.Item{file1, file2}, []string{
					"hello? sausage",
					"hello? sausage/êé",
					"hello? sausage/êé/Hello, 世界",
					"hello? sausage/êé/Hello, 世界/ \" ' @ < > & ? + ≠",
				}, fs.GetModifyWindow(ctx, f))
			})

			// TestFsCopy tests Copy
			t.Run("FsCopy", func(t *testing.T) {
				skipIfNotOk(t)

				// Check have Copy
				doCopy := f.Features().Copy
				if doCopy == nil {
					t.Skip("FS has no Copier interface")
				}

				// Test with file2 so have + and ' ' in file name
				var file2Copy = file2
				file2Copy.Path += "-copy"

				// do the copy
				src := findObject(ctx, t, f, file2.Path)
				dst, err := doCopy(ctx, src, file2Copy.Path)
				if err == fs.ErrorCantCopy {
					t.Skip("FS can't copy")
				}
				require.NoError(t, err, fmt.Sprintf("Error: %#v", err))

				// check file exists in new listing
				fstest.CheckListing(t, f, []fstest.Item{file1, file2, file2Copy})

				// Check dst lightly - list above has checked ModTime/Hashes
				assert.Equal(t, file2Copy.Path, dst.Remote())

				// Delete copy
				err = dst.Remove(ctx)
				require.NoError(t, err)

			})

			// TestFsMove tests Move
			t.Run("FsMove", func(t *testing.T) {
				skipIfNotOk(t)

				// Check have Move
				doMove := f.Features().Move
				if doMove == nil {
					t.Skip("FS has no Mover interface")
				}

				// state of files now:
				// 1: file name.txt
				// 2: hello sausage?/../z.txt

				var file1Move = file1
				var file2Move = file2

				// check happy path, i.e. no naming conflicts when rename and move are two
				// separate operations
				file2Move.Path = "other.txt"
				src := findObject(ctx, t, f, file2.Path)
				dst, err := doMove(ctx, src, file2Move.Path)
				if err == fs.ErrorCantMove {
					t.Skip("FS can't move")
				}
				require.NoError(t, err)
				// check file exists in new listing
				fstest.CheckListing(t, f, []fstest.Item{file1, file2Move})
				// Check dst lightly - list above has checked ModTime/Hashes
				assert.Equal(t, file2Move.Path, dst.Remote())
				// 1: file name.txt
				// 2: other.txt

				// Check conflict on "rename, then move"
				file1Move.Path = "moveTest/other.txt"
				src = findObject(ctx, t, f, file1.Path)
				_, err = doMove(ctx, src, file1Move.Path)
				require.NoError(t, err)
				fstest.CheckListing(t, f, []fstest.Item{file1Move, file2Move})
				// 1: moveTest/other.txt
				// 2: other.txt

				// Check conflict on "move, then rename"
				src = findObject(ctx, t, f, file1Move.Path)
				_, err = doMove(ctx, src, file1.Path)
				require.NoError(t, err)
				fstest.CheckListing(t, f, []fstest.Item{file1, file2Move})
				// 1: file name.txt
				// 2: other.txt

				src = findObject(ctx, t, f, file2Move.Path)
				_, err = doMove(ctx, src, file2.Path)
				require.NoError(t, err)
				fstest.CheckListing(t, f, []fstest.Item{file1, file2})
				// 1: file name.txt
				// 2: hello sausage?/../z.txt

				// Tidy up moveTest directory
				require.NoError(t, f.Rmdir(ctx, "moveTest"))
			})

			// Move src to this remote using server-side move operations.
			//
			// Will only be called if src.Fs().Name() == f.Name()
			//
			// If it isn't possible then return fs.ErrorCantDirMove
			//
			// If destination exists then return fs.ErrorDirExists

			// TestFsDirMove tests DirMove
			//
			// go test -v -run 'TestIntegration/Test(Setup|Init|FsMkdir|FsPutFile1|FsPutFile2|FsUpdateFile1|FsDirMove)$
			t.Run("FsDirMove", func(t *testing.T) {
				skipIfNotOk(t)

				// Check have DirMove
				doDirMove := f.Features().DirMove
				if doDirMove == nil {
					t.Skip("FS has no DirMover interface")
				}

				// Check it can't move onto itself
				err := doDirMove(ctx, f, "", "")
				require.Equal(t, fs.ErrorDirExists, err)

				// new remote
				newRemote, _, removeNewRemote, err := fstest.RandomRemote()
				require.NoError(t, err)
				defer removeNewRemote()

				const newName = "new_name/sub_new_name"
				// try the move
				err = newRemote.Features().DirMove(ctx, f, "", newName)
				require.NoError(t, err)

				// check remotes
				// remote should not exist here
				_, err = f.List(ctx, "")
				assert.True(t, errors.Is(err, fs.ErrorDirNotFound))
				//fstest.CheckListingWithPrecision(t, remote, []fstest.Item{}, []string{}, remote.Precision())
				file1Copy := file1
				file1Copy.Path = path.Join(newName, file1.Path)
				file2Copy := file2
				file2Copy.Path = path.Join(newName, file2.Path)
				fstest.CheckListingWithPrecision(t, newRemote, []fstest.Item{file2Copy, file1Copy}, []string{
					"new_name",
					"new_name/sub_new_name",
					"new_name/sub_new_name/hello? sausage",
					"new_name/sub_new_name/hello? sausage/êé",
					"new_name/sub_new_name/hello? sausage/êé/Hello, 世界",
					"new_name/sub_new_name/hello? sausage/êé/Hello, 世界/ \" ' @ < > & ? + ≠",
				}, newRemote.Precision())

				// move it back
				err = doDirMove(ctx, newRemote, newName, "")
				require.NoError(t, err)

				// check remotes
				fstest.CheckListingWithPrecision(t, f, []fstest.Item{file2, file1}, []string{
					"hello? sausage",
					"hello? sausage/êé",
					"hello? sausage/êé/Hello, 世界",
					"hello? sausage/êé/Hello, 世界/ \" ' @ < > & ? + ≠",
				}, f.Precision())
				fstest.CheckListingWithPrecision(t, newRemote, []fstest.Item{}, []string{
					"new_name",
				}, newRemote.Precision())
			})

			// TestFsRmdirFull tests removing a non empty directory
			t.Run("FsRmdirFull", func(t *testing.T) {
				skipIfNotOk(t)
				if isBucketBasedButNotRoot(f) {
					t.Skip("Skipping test as non root bucket-based remote")
				}
				err := f.Rmdir(ctx, "")
				require.Error(t, err, "Expecting error on RMdir on non empty remote")
			})

			// TestFsPrecision tests the Precision of the Fs
			t.Run("FsPrecision", func(t *testing.T) {
				skipIfNotOk(t)
				precision := f.Precision()
				if precision == fs.ModTimeNotSupported {
					return
				}
				if precision > time.Second || precision < 0 {
					t.Fatalf("Precision out of range %v", precision)
				}
				// FIXME check expected precision
			})

			// TestObjectString tests the Object String method
			t.Run("ObjectString", func(t *testing.T) {
				skipIfNotOk(t)
				obj := findObject(ctx, t, f, file1.Path)
				assert.Equal(t, file1.Path, obj.String())
				if opt.NilObject != nil {
					assert.Equal(t, "<nil>", opt.NilObject.String())
				}
			})

			// TestObjectFs tests the object can be found
			t.Run("ObjectFs", func(t *testing.T) {
				skipIfNotOk(t)
				obj := findObject(ctx, t, f, file1.Path)
				// If this is set we don't do the direct comparison of
				// the Fs from the object as it may be different
				if opt.SkipFsMatch {
					return
				}
				testRemote := f
				if obj.Fs() != testRemote {
					// Check to see if this wraps something else
					if doUnWrap := testRemote.Features().UnWrap; doUnWrap != nil {
						testRemote = doUnWrap()
					}
				}
				assert.Equal(t, obj.Fs(), testRemote)
			})

			// TestObjectRemote tests the Remote is correct
			t.Run("ObjectRemote", func(t *testing.T) {
				skipIfNotOk(t)
				obj := findObject(ctx, t, f, file1.Path)
				assert.Equal(t, file1.Path, obj.Remote())
			})

			// TestObjectHashes checks all the hashes the object supports
			t.Run("ObjectHashes", func(t *testing.T) {
				skipIfNotOk(t)
				obj := findObject(ctx, t, f, file1.Path)
				file1.CheckHashes(t, obj)
			})

			// TestObjectModTime tests the ModTime of the object is correct
			TestObjectModTime := func(t *testing.T) {
				skipIfNotOk(t)
				obj := findObject(ctx, t, f, file1.Path)
				file1.CheckModTime(t, obj, obj.ModTime(ctx), f.Precision())
			}
			t.Run("ObjectModTime", TestObjectModTime)

			// TestObjectMimeType tests the MimeType of the object is correct
			t.Run("ObjectMimeType", func(t *testing.T) {
				skipIfNotOk(t)
				features := f.Features()
				obj := findObject(ctx, t, f, file1.Path)
				do, ok := obj.(fs.MimeTyper)
				if !ok {
					require.False(t, features.ReadMimeType, "Features.ReadMimeType is set but Object.MimeType method not found")
					t.Skip("MimeType method not supported")
				}
				mimeType := do.MimeType(ctx)
				if !features.ReadMimeType {
					require.Equal(t, "", mimeType, "Features.ReadMimeType is not set but Object.MimeType returned a non-empty MimeType")
				} else if features.WriteMimeType {
					assert.Equal(t, file1MimeType, mimeType, "can read and write mime types but failed")
				} else {
					if strings.ContainsRune(mimeType, ';') {
						assert.Equal(t, "text/plain; charset=utf-8", mimeType)
					} else {
						assert.Equal(t, "text/plain", mimeType)
					}
				}
			})

			// TestObjectSetModTime tests that SetModTime works
			t.Run("ObjectSetModTime", func(t *testing.T) {
				skipIfNotOk(t)
				newModTime := fstest.Time("2011-12-13T14:15:16.999999999Z")
				obj := findObject(ctx, t, f, file1.Path)
				err := obj.SetModTime(ctx, newModTime)
				if err == fs.ErrorCantSetModTime || err == fs.ErrorCantSetModTimeWithoutDelete {
					t.Log(err)
					return
				}
				require.NoError(t, err)
				file1.ModTime = newModTime
				file1.CheckModTime(t, obj, obj.ModTime(ctx), f.Precision())
				// And make a new object and read it from there too
				TestObjectModTime(t)
			})

			// TestObjectSize tests that Size works
			t.Run("ObjectSize", func(t *testing.T) {
				skipIfNotOk(t)
				obj := findObject(ctx, t, f, file1.Path)
				assert.Equal(t, file1.Size, obj.Size())
			})

			// TestObjectOpen tests that Open works
			t.Run("ObjectOpen", func(t *testing.T) {
				skipIfNotOk(t)
				obj := findObject(ctx, t, f, file1.Path)
				assert.Equal(t, file1Contents, readObject(ctx, t, obj, -1), "contents of file1 differ")
			})

			// TestObjectOpenSeek tests that Open works with SeekOption
			t.Run("ObjectOpenSeek", func(t *testing.T) {
				skipIfNotOk(t)
				obj := findObject(ctx, t, f, file1.Path)
				assert.Equal(t, file1Contents[50:], readObject(ctx, t, obj, -1, &fs.SeekOption{Offset: 50}), "contents of file1 differ after seek")
			})

			// TestObjectOpenRange tests that Open works with RangeOption
			//
			// go test -v -run 'TestIntegration/Test(Setup|Init|FsMkdir|FsPutFile1|FsPutFile2|FsUpdateFile1|ObjectOpenRange)$'
			t.Run("ObjectOpenRange", func(t *testing.T) {
				skipIfNotOk(t)
				obj := findObject(ctx, t, f, file1.Path)
				for _, test := range []struct {
					ro                 fs.RangeOption
					wantStart, wantEnd int
				}{
					{fs.RangeOption{Start: 5, End: 15}, 5, 16},
					{fs.RangeOption{Start: 80, End: -1}, 80, 100},
					{fs.RangeOption{Start: 81, End: 100000}, 81, 100},
					{fs.RangeOption{Start: -1, End: 20}, 80, 100}, // if start is omitted this means get the final bytes
					// {fs.RangeOption{Start: -1, End: -1}, 0, 100}, - this seems to work but the RFC doesn't define it
				} {
					got := readObject(ctx, t, obj, -1, &test.ro)
					foundAt := strings.Index(file1Contents, got)
					help := fmt.Sprintf("%#v failed want [%d:%d] got [%d:%d]", test.ro, test.wantStart, test.wantEnd, foundAt, foundAt+len(got))
					assert.Equal(t, file1Contents[test.wantStart:test.wantEnd], got, help)
				}
			})

			// TestObjectPartialRead tests that reading only part of the object does the correct thing
			t.Run("ObjectPartialRead", func(t *testing.T) {
				skipIfNotOk(t)
				obj := findObject(ctx, t, f, file1.Path)
				assert.Equal(t, file1Contents[:50], readObject(ctx, t, obj, 50), "contents of file1 differ after limited read")
			})

			// TestObjectUpdate tests that Update works
			t.Run("ObjectUpdate", func(t *testing.T) {
				skipIfNotOk(t)
				contents := random.String(200)
				buf := bytes.NewBufferString(contents)
				hash := hash.NewMultiHasher()
				in := io.TeeReader(buf, hash)

				file1.Size = int64(buf.Len())
				obj := findObject(ctx, t, f, file1.Path)
				obji := object.NewStaticObjectInfo(file1.Path, file1.ModTime, int64(len(contents)), true, nil, obj.Fs())
				err := obj.Update(ctx, in, obji)
				require.NoError(t, err)
				file1.Hashes = hash.Sums()

				// check the object has been updated
				file1.Check(t, obj, f.Precision())

				// Re-read the object and check again
				obj = findObject(ctx, t, f, file1.Path)
				file1.Check(t, obj, f.Precision())

				// check contents correct
				assert.Equal(t, contents, readObject(ctx, t, obj, -1), "contents of updated file1 differ")
				file1Contents = contents
			})

			// TestObjectStorable tests that Storable works
			t.Run("ObjectStorable", func(t *testing.T) {
				skipIfNotOk(t)
				obj := findObject(ctx, t, f, file1.Path)
				require.NotNil(t, !obj.Storable(), "Expecting object to be storable")
			})

			// TestFsIsFile tests that an error is returned along with a valid fs
			// which points to the parent directory.
			t.Run("FsIsFile", func(t *testing.T) {
				skipIfNotOk(t)
				remoteName := subRemoteName + "/" + file2.Path
				file2Copy := file2
				file2Copy.Path = "z.txt"
				fileRemote, err := fs.NewFs(context.Background(), remoteName)
				require.NotNil(t, fileRemote)
				assert.Equal(t, fs.ErrorIsFile, err)

				if strings.HasPrefix(remoteName, "TestChunker") && strings.Contains(remoteName, "Nometa") {
					// TODO fix chunker and remove this bypass
					t.Logf("Skip listing check -- chunker can't yet handle this tricky case")
					return
				}
				fstest.CheckListing(t, fileRemote, []fstest.Item{file2Copy})
			})

			// TestFsIsFileNotFound tests that an error is not returned if no object is found
			t.Run("FsIsFileNotFound", func(t *testing.T) {
				skipIfNotOk(t)
				remoteName := subRemoteName + "/not found.txt"
				fileRemote, err := fs.NewFs(context.Background(), remoteName)
				require.NoError(t, err)
				fstest.CheckListing(t, fileRemote, []fstest.Item{})
			})

			// Test that things work from the root
			t.Run("FromRoot", func(t *testing.T) {
				if features := f.Features(); features.BucketBased && !features.BucketBasedRootOK {
					t.Skip("Can't list from root on this remote")
				}

				parsed, err := fspath.Parse(subRemoteName)
				require.NoError(t, err)
				configName, configLeaf := parsed.ConfigString, parsed.Path
				if configName == "" {
					configName, configLeaf = path.Split(subRemoteName)
				} else {
					configName += ":"
				}
				t.Logf("Opening root remote %q path %q from %q", configName, configLeaf, subRemoteName)
				rootRemote, err := fs.NewFs(context.Background(), configName)
				require.NoError(t, err)

				file1Root := file1
				file1Root.Path = path.Join(configLeaf, file1Root.Path)
				file2Root := file2
				file2Root.Path = path.Join(configLeaf, file2Root.Path)
				var dirs []string
				dir := file2.Path
				for {
					dir = path.Dir(dir)
					if dir == "" || dir == "." || dir == "/" {
						break
					}
					dirs = append(dirs, path.Join(configLeaf, dir))
				}

				// Check that we can see file1 and file2 from the root
				t.Run("List", func(t *testing.T) {
					fstest.CheckListingWithRoot(t, rootRemote, configLeaf, []fstest.Item{file1Root, file2Root}, dirs, rootRemote.Precision())
				})

				// Check that that listing the entries is OK
				t.Run("ListEntries", func(t *testing.T) {
					entries, err := rootRemote.List(context.Background(), configLeaf)
					require.NoError(t, err)
					fstest.CompareItems(t, entries, []fstest.Item{file1Root}, dirs[len(dirs)-1:], rootRemote.Precision(), "ListEntries")
				})

				// List the root with ListR
				t.Run("ListR", func(t *testing.T) {
					doListR := rootRemote.Features().ListR
					if doListR == nil {
						t.Skip("FS has no ListR interface")
					}
					file1Found, file2Found := false, false
					stopTime := time.Now().Add(10 * time.Second)
					errTooMany := errors.New("too many files")
					errFound := errors.New("found")
					err := doListR(context.Background(), "", func(entries fs.DirEntries) error {
						for _, entry := range entries {
							remote := entry.Remote()
							if remote == file1Root.Path {
								file1Found = true
							}
							if remote == file2Root.Path {
								file2Found = true
							}
							if file1Found && file2Found {
								return errFound
							}
						}
						if time.Now().After(stopTime) {
							return errTooMany
						}
						return nil
					})
					if err != errFound && err != errTooMany {
						assert.NoError(t, err)
					}
					if err != errTooMany {
						assert.True(t, file1Found, "file1Root not found")
						assert.True(t, file2Found, "file2Root not found")
					} else {
						t.Logf("Too many files to list - giving up")
					}
				})

				// Create a new file
				t.Run("Put", func(t *testing.T) {
					file3Root := fstest.Item{
						ModTime: time.Now(),
						Path:    path.Join(configLeaf, "created from root.txt"),
					}
					_, file3Obj := testPut(ctx, t, rootRemote, &file3Root)
					fstest.CheckListingWithRoot(t, rootRemote, configLeaf, []fstest.Item{file1Root, file2Root, file3Root}, nil, rootRemote.Precision())

					// And then remove it
					t.Run("Remove", func(t *testing.T) {
						require.NoError(t, file3Obj.Remove(context.Background()))
						fstest.CheckListingWithRoot(t, rootRemote, configLeaf, []fstest.Item{file1Root, file2Root}, nil, rootRemote.Precision())
					})
				})
			})

			// TestPublicLink tests creation of sharable, public links
			// go test -v -run 'TestIntegration/Test(Setup|Init|FsMkdir|FsPutFile1|FsPutFile2|FsUpdateFile1|PublicLink)$'
			t.Run("PublicLink", func(t *testing.T) {
				skipIfNotOk(t)

				publicLinkFunc := f.Features().PublicLink
				if publicLinkFunc == nil {
					t.Skip("FS has no PublicLinker interface")
				}

				type PublicLinkFunc func(ctx context.Context, remote string, expire fs.Duration, unlink bool) (link string, err error)
				wrapPublicLinkFunc := func(f PublicLinkFunc) PublicLinkFunc {
					return func(ctx context.Context, remote string, expire fs.Duration, unlink bool) (link string, err error) {
						link, err = publicLinkFunc(ctx, remote, expire, unlink)
						if err == nil {
							return
						}
						// For OneDrive Personal, link expiry is a premium feature
						// Don't let it fail the test (https://github.com/rclone/rclone/issues/5420)
						if fsInfo.Name == "onedrive" && strings.Contains(err.Error(), "accountUpgradeRequired") {
							t.Log("treating accountUpgradeRequired as success for PublicLink")
							link, err = "bogus link to "+remote, nil
						}
						return
					}
				}

				expiry := fs.Duration(60 * time.Second)
				doPublicLink := wrapPublicLinkFunc(publicLinkFunc)

				// if object not found
				link, err := doPublicLink(ctx, file1.Path+"_does_not_exist", expiry, false)
				require.Error(t, err, "Expected to get error when file doesn't exist")
				require.Equal(t, "", link, "Expected link to be empty on error")

				// sharing file for the first time
				link1, err := doPublicLink(ctx, file1.Path, expiry, false)
				require.NoError(t, err)
				require.NotEqual(t, "", link1, "Link should not be empty")

				link2, err := doPublicLink(ctx, file2.Path, expiry, false)
				require.NoError(t, err)
				require.NotEqual(t, "", link2, "Link should not be empty")

				require.NotEqual(t, link1, link2, "Links to different files should differ")

				// sharing file for the 2nd time
				link1, err = doPublicLink(ctx, file1.Path, expiry, false)
				require.NoError(t, err)
				require.NotEqual(t, "", link1, "Link should not be empty")

				// sharing directory for the first time
				path := path.Dir(file2.Path)
				link3, err := doPublicLink(ctx, path, expiry, false)
				if err != nil && (errors.Is(err, fs.ErrorCantShareDirectories) || errors.Is(err, fs.ErrorObjectNotFound)) {
					t.Log("skipping directory tests as not supported on this backend")
				} else {
					require.NoError(t, err)
					require.NotEqual(t, "", link3, "Link should not be empty")

					// sharing directory for the second time
					link3, err = doPublicLink(ctx, path, expiry, false)
					require.NoError(t, err)
					require.NotEqual(t, "", link3, "Link should not be empty")

					// sharing the "root" directory in a subremote
					subRemote, _, removeSubRemote, err := fstest.RandomRemote()
					require.NoError(t, err)
					defer removeSubRemote()
					// ensure sub remote isn't empty
					buf := bytes.NewBufferString("somecontent")
					obji := object.NewStaticObjectInfo("somefile", time.Now(), int64(buf.Len()), true, nil, nil)
					_, err = subRemote.Put(ctx, buf, obji)
					require.NoError(t, err)

					link4, err := wrapPublicLinkFunc(subRemote.Features().PublicLink)(ctx, "", expiry, false)
					require.NoError(t, err, "Sharing root in a sub-remote should work")
					require.NotEqual(t, "", link4, "Link should not be empty")
				}
			})

			// TestSetTier tests SetTier and GetTier functionality
			t.Run("SetTier", func(t *testing.T) {
				skipIfNotSetTier(t)
				obj := findObject(ctx, t, f, file1.Path)
				setter, ok := obj.(fs.SetTierer)
				assert.NotNil(t, ok)
				getter, ok := obj.(fs.GetTierer)
				assert.NotNil(t, ok)
				// If interfaces are supported TiersToTest should contain
				// at least one entry
				supportedTiers := opt.TiersToTest
				assert.NotEmpty(t, supportedTiers)
				// test set tier changes on supported storage classes or tiers
				for _, tier := range supportedTiers {
					err := setter.SetTier(tier)
					assert.Nil(t, err)
					got := getter.GetTier()
					assert.Equal(t, tier, got)
				}
			})

			// Check to see if Fs that wrap other Objects implement all the optional methods
			t.Run("ObjectCheckWrap", func(t *testing.T) {
				skipIfNotOk(t)
				if opt.SkipObjectCheckWrap {
					t.Skip("Skipping FsCheckWrap on this Fs")
				}
				ft := new(fs.Features).Fill(ctx, f)
				if ft.UnWrap == nil {
					t.Skip("Not a wrapping Fs")
				}
				obj := findObject(ctx, t, f, file1.Path)
				_, unsupported := fs.ObjectOptionalInterfaces(obj)
				for _, name := range unsupported {
					if !stringsContains(name, opt.UnimplementableObjectMethods) {
						t.Errorf("Missing Object wrapper for %s", name)
					}
				}
			})

			// TestObjectRemove tests Remove
			t.Run("ObjectRemove", func(t *testing.T) {
				skipIfNotOk(t)
				// remove file1
				obj := findObject(ctx, t, f, file1.Path)
				err := obj.Remove(ctx)
				require.NoError(t, err)
				// check listing without modtime as TestPublicLink may change the modtime
				fstest.CheckListingWithPrecision(t, f, []fstest.Item{file2}, nil, fs.ModTimeNotSupported)
			})

			// TestAbout tests the About optional interface
			t.Run("ObjectAbout", func(t *testing.T) {
				skipIfNotOk(t)

				// Check have About
				doAbout := f.Features().About
				if doAbout == nil {
					t.Skip("FS does not support About")
				}

				// Can't really check the output much!
				usage, err := doAbout(context.Background())
				require.NoError(t, err)
				require.NotNil(t, usage)
				assert.NotEqual(t, int64(0), usage.Total)
			})

			// Just file2 remains for Purge to clean up

			// TestFsPutStream tests uploading files when size isn't known in advance.
			// This may trigger large buffer allocation in some backends, keep it
			// close to the end of suite. (See fs/operations/xtra_operations_test.go)
			t.Run("FsPutStream", func(t *testing.T) {
				skipIfNotOk(t)
				if f.Features().PutStream == nil {
					t.Skip("FS has no PutStream interface")
				}

				for _, contentSize := range []int{0, 100} {
					t.Run(strconv.Itoa(contentSize), func(t *testing.T) {
						file := fstest.Item{
							ModTime: fstest.Time("2001-02-03T04:05:06.499999999Z"),
							Path:    "piped data.txt",
							Size:    -1, // use unknown size during upload
						}

						var (
							err        error
							obj        fs.Object
							uploadHash *hash.MultiHasher
						)
						retry(t, "PutStream", func() error {
							contents := random.String(contentSize)
							buf := bytes.NewBufferString(contents)
							uploadHash = hash.NewMultiHasher()
							in := io.TeeReader(buf, uploadHash)

							file.Size = -1
							obji := object.NewStaticObjectInfo(file.Path, file.ModTime, file.Size, true, nil, nil)
							obj, err = f.Features().PutStream(ctx, in, obji)
							return err
						})
						file.Hashes = uploadHash.Sums()
						file.Size = int64(contentSize) // use correct size when checking
						file.Check(t, obj, f.Precision())
						// Re-read the object and check again
						obj = findObject(ctx, t, f, file.Path)
						file.Check(t, obj, f.Precision())
						require.NoError(t, obj.Remove(ctx))
					})
				}
			})

			// TestInternal calls InternalTest() on the Fs
			t.Run("Internal", func(t *testing.T) {
				skipIfNotOk(t)
				if it, ok := f.(InternalTester); ok {
					it.InternalTest(t)
				} else {
					t.Skipf("%T does not implement InternalTester", f)
				}
			})

		})

		// TestFsPutChunked may trigger large buffer allocation with
		// some backends (see fs/operations/xtra_operations_test.go),
		// keep it closer to the end of suite.
		t.Run("FsPutChunked", func(t *testing.T) {
			skipIfNotOk(t)
			if testing.Short() {
				t.Skip("not running with -short")
			}

			setUploadChunkSizer, _ := f.(SetUploadChunkSizer)
			if setUploadChunkSizer == nil {
				t.Skipf("%T does not implement SetUploadChunkSizer", f)
			}

			setUploadCutoffer, _ := f.(SetUploadCutoffer)

			minChunkSize := opt.ChunkedUpload.MinChunkSize
			if minChunkSize < 100 {
				minChunkSize = 100
			}
			if opt.ChunkedUpload.CeilChunkSize != nil {
				minChunkSize = opt.ChunkedUpload.CeilChunkSize(minChunkSize)
			}

			maxChunkSize := 2 * fs.Mebi
			if maxChunkSize < 2*minChunkSize {
				maxChunkSize = 2 * minChunkSize
			}
			if opt.ChunkedUpload.MaxChunkSize > 0 && maxChunkSize > opt.ChunkedUpload.MaxChunkSize {
				maxChunkSize = opt.ChunkedUpload.MaxChunkSize
			}
			if opt.ChunkedUpload.CeilChunkSize != nil {
				maxChunkSize = opt.ChunkedUpload.CeilChunkSize(maxChunkSize)
			}

			next := func(f func(fs.SizeSuffix) fs.SizeSuffix) fs.SizeSuffix {
				s := f(minChunkSize)
				if s > maxChunkSize {
					s = minChunkSize
				}
				return s
			}

			chunkSizes := fs.SizeSuffixList{
				minChunkSize,
				minChunkSize + (maxChunkSize-minChunkSize)/3,
				next(NextPowerOfTwo),
				next(NextMultipleOf(100000)),
				next(NextMultipleOf(100001)),
				maxChunkSize,
			}
			chunkSizes.Sort()

			// Set the minimum chunk size, upload cutoff and reset it at the end
			oldChunkSize, err := setUploadChunkSizer.SetUploadChunkSize(minChunkSize)
			require.NoError(t, err)
			var oldUploadCutoff fs.SizeSuffix
			if setUploadCutoffer != nil {
				oldUploadCutoff, err = setUploadCutoffer.SetUploadCutoff(minChunkSize)
				require.NoError(t, err)
			}
			defer func() {
				_, err := setUploadChunkSizer.SetUploadChunkSize(oldChunkSize)
				assert.NoError(t, err)
				if setUploadCutoffer != nil {
					_, err := setUploadCutoffer.SetUploadCutoff(oldUploadCutoff)
					assert.NoError(t, err)
				}
			}()

			var lastCs fs.SizeSuffix
			for _, cs := range chunkSizes {
				if cs <= lastCs {
					continue
				}
				if opt.ChunkedUpload.CeilChunkSize != nil {
					cs = opt.ChunkedUpload.CeilChunkSize(cs)
				}
				lastCs = cs

				t.Run(cs.String(), func(t *testing.T) {
					_, err := setUploadChunkSizer.SetUploadChunkSize(cs)
					require.NoError(t, err)
					if setUploadCutoffer != nil {
						_, err = setUploadCutoffer.SetUploadCutoff(cs)
						require.NoError(t, err)
					}

					var testChunks []fs.SizeSuffix
					if opt.ChunkedUpload.NeedMultipleChunks {
						// If NeedMultipleChunks is set then test with > cs
						testChunks = []fs.SizeSuffix{cs + 1, 2 * cs, 2*cs + 1}
					} else {
						testChunks = []fs.SizeSuffix{cs - 1, cs, 2*cs + 1}
					}

					for _, fileSize := range testChunks {
						t.Run(fmt.Sprintf("%d", fileSize), func(t *testing.T) {
							TestPutLarge(ctx, t, f, &fstest.Item{
								ModTime: fstest.Time("2001-02-03T04:05:06.499999999Z"),
								Path:    fmt.Sprintf("chunked-%s-%s.bin", cs.String(), fileSize.String()),
								Size:    int64(fileSize),
							})
						})
					}
				})
			}
		})

		// TestFsUploadUnknownSize ensures Fs.Put() and Object.Update() don't panic when
		// src.Size() == -1
		//
		// This may trigger large buffer allocation in some backends, keep it
		// closer to the suite end. (See fs/operations/xtra_operations_test.go)
		t.Run("FsUploadUnknownSize", func(t *testing.T) {
			skipIfNotOk(t)

			t.Run("FsPutUnknownSize", func(t *testing.T) {
				defer func() {
					assert.Nil(t, recover(), "Fs.Put() should not panic when src.Size() == -1")
				}()

				contents := random.String(100)
				in := bytes.NewBufferString(contents)

				obji := object.NewStaticObjectInfo("unknown-size-put.txt", fstest.Time("2002-02-03T04:05:06.499999999Z"), -1, true, nil, nil)
				obj, err := f.Put(ctx, in, obji)
				if err == nil {
					require.NoError(t, obj.Remove(ctx), "successfully uploaded unknown-sized file but failed to remove")
				}
				// if err != nil: it's okay as long as no panic
			})

			t.Run("FsUpdateUnknownSize", func(t *testing.T) {
				unknownSizeUpdateFile := fstest.Item{
					ModTime: fstest.Time("2002-02-03T04:05:06.499999999Z"),
					Path:    "unknown-size-update.txt",
				}

				testPut(ctx, t, f, &unknownSizeUpdateFile)

				defer func() {
					assert.Nil(t, recover(), "Object.Update() should not panic when src.Size() == -1")
				}()

				newContents := random.String(200)
				in := bytes.NewBufferString(newContents)

				obj := findObject(ctx, t, f, unknownSizeUpdateFile.Path)
				obji := object.NewStaticObjectInfo(unknownSizeUpdateFile.Path, unknownSizeUpdateFile.ModTime, -1, true, nil, obj.Fs())
				err := obj.Update(ctx, in, obji)
				if err == nil {
					require.NoError(t, obj.Remove(ctx), "successfully updated object with unknown-sized source but failed to remove")
				}
				// if err != nil: it's okay as long as no panic
			})

		})

		// TestFsRootCollapse tests if the root of an fs "collapses" to the
		// absolute root. It creates a new fs of the same backend type with its
		// root set to a *non-existent* folder, and attempts to read the info of
		// an object in that folder, whose name is taken from a directory that
		// exists in the absolute root.
		// This test is added after
		// https://github.com/artpar/rclone/issues/3164.
		t.Run("FsRootCollapse", func(t *testing.T) {
			deepRemoteName := subRemoteName + "/deeper/nonexisting/directory"
			deepRemote, err := fs.NewFs(context.Background(), deepRemoteName)
			require.NoError(t, err)

			colonIndex := strings.IndexRune(deepRemoteName, ':')
			firstSlashIndex := strings.IndexRune(deepRemoteName, '/')
			firstDir := deepRemoteName[colonIndex+1 : firstSlashIndex]
			_, err = deepRemote.NewObject(ctx, firstDir)
			require.Equal(t, fs.ErrorObjectNotFound, err)
			// If err is not fs.ErrorObjectNotFound, it means the backend is
			// somehow confused about root and absolute root.
		})

		// Purge the folder
		err = operations.Purge(ctx, f, "")
		if !errors.Is(err, fs.ErrorDirNotFound) {
			require.NoError(t, err)
		}
		purged = true
		fstest.CheckListing(t, f, []fstest.Item{})

		// Check purging again if not bucket-based
		if !isBucketBasedButNotRoot(f) {
			err = operations.Purge(ctx, f, "")
			assert.Error(t, err, "Expecting error after on second purge")
			if !errors.Is(err, fs.ErrorDirNotFound) {
				t.Log("Warning: this should produce fs.ErrorDirNotFound")
			}
		}

	})

	// Check directory is purged
	if !purged {
		_ = operations.Purge(ctx, f, "")
	}

	t.Run("FsShutdown", func(t *testing.T) {
		do := f.Features().Shutdown
		if do == nil {
			t.Skip("Shutdown method not supported")
		}
		require.NoError(t, do(ctx))
		require.NoError(t, do(ctx), "must be able to call Shutdown twice")
	})

	// Remove the local directory so we don't clutter up /tmp
	if strings.HasPrefix(remoteName, "/") {
		t.Log("remoteName", remoteName)
		// Remove temp directory
		err := os.Remove(remoteName)
		require.NoError(t, err)
	}
}<|MERGE_RESOLUTION|>--- conflicted
+++ resolved
@@ -24,8 +24,6 @@
 	"testing"
 	"time"
 
-<<<<<<< HEAD
-	"github.com/pkg/errors"
 	"github.com/artpar/rclone/fs"
 	"github.com/artpar/rclone/fs/config"
 	"github.com/artpar/rclone/fs/fserrors"
@@ -39,21 +37,6 @@
 	"github.com/artpar/rclone/lib/encoder"
 	"github.com/artpar/rclone/lib/random"
 	"github.com/artpar/rclone/lib/readers"
-=======
-	"github.com/rclone/rclone/fs"
-	"github.com/rclone/rclone/fs/config"
-	"github.com/rclone/rclone/fs/fserrors"
-	"github.com/rclone/rclone/fs/fspath"
-	"github.com/rclone/rclone/fs/hash"
-	"github.com/rclone/rclone/fs/object"
-	"github.com/rclone/rclone/fs/operations"
-	"github.com/rclone/rclone/fs/walk"
-	"github.com/rclone/rclone/fstest"
-	"github.com/rclone/rclone/fstest/testserver"
-	"github.com/rclone/rclone/lib/encoder"
-	"github.com/rclone/rclone/lib/random"
-	"github.com/rclone/rclone/lib/readers"
->>>>>>> 27176cc6
 	"github.com/stretchr/testify/assert"
 	"github.com/stretchr/testify/require"
 )
@@ -1621,7 +1604,7 @@
 							return
 						}
 						// For OneDrive Personal, link expiry is a premium feature
-						// Don't let it fail the test (https://github.com/rclone/rclone/issues/5420)
+						// Don't let it fail the test (https://github.com/artpar/rclone/issues/5420)
 						if fsInfo.Name == "onedrive" && strings.Contains(err.Error(), "accountUpgradeRequired") {
 							t.Log("treating accountUpgradeRequired as success for PublicLink")
 							link, err = "bogus link to "+remote, nil
