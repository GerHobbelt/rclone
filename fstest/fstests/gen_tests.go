--- conflicted
+++ resolved
@@ -63,17 +63,10 @@
 import (
 	"testing"
 
-<<<<<<< HEAD
 	"github.com/artpar/rclone/fs"
 	"github.com/artpar/rclone/fstest/fstests"
 	"github.com/artpar/rclone/{{ .FsName }}"
-{{ if eq .FsName "crypt" }}	_ "github.com/artpar/rclone/local"
-=======
-	"github.com/ncw/rclone/fs"
-	"github.com/ncw/rclone/fstest/fstests"
-	"github.com/ncw/rclone/{{ .FsName }}"
-{{ if (or (eq .FsName "crypt") (eq .FsName "cache")) }}	_ "github.com/ncw/rclone/local"
->>>>>>> b412c745
+{{ if (or (eq .FsName "crypt") (eq .FsName "cache")) }}	_ "github.com/artpar/rclone/local"
 {{end}})
 
 func TestSetup{{ .Suffix }}(t *testing.T)() {
