--- conflicted
+++ resolved
@@ -22,22 +22,13 @@
 	"testing"
 	"time"
 
-<<<<<<< HEAD
 	"github.com/artpar/rclone/fs"
 	"github.com/artpar/rclone/fs/accounting"
 	"github.com/artpar/rclone/fs/config"
+	"github.com/artpar/rclone/fs/config/configfile"
 	"github.com/artpar/rclone/fs/hash"
 	"github.com/artpar/rclone/fs/walk"
 	"github.com/artpar/rclone/lib/random"
-=======
-	"github.com/rclone/rclone/fs"
-	"github.com/rclone/rclone/fs/accounting"
-	"github.com/rclone/rclone/fs/config"
-	"github.com/rclone/rclone/fs/config/configfile"
-	"github.com/rclone/rclone/fs/hash"
-	"github.com/rclone/rclone/fs/walk"
-	"github.com/rclone/rclone/lib/random"
->>>>>>> 54771e44
 	"github.com/stretchr/testify/assert"
 	"github.com/stretchr/testify/require"
 	"golang.org/x/text/unicode/norm"
@@ -114,7 +105,7 @@
 	buf := bytes.NewBufferString(Content)
 	_, err := io.Copy(hash, buf)
 	if err != nil {
-		log.Printf("Failed to create item: %v", err)
+		log.Fatalf("Failed to create item: %v", err)
 	}
 	i.Hashes = hash.Sums()
 	return i
@@ -407,7 +398,7 @@
 func Time(timeString string) time.Time {
 	t, err := time.Parse(time.RFC3339Nano, timeString)
 	if err != nil {
-		log.Printf("Failed to parse time %q: %v", timeString, err)
+		log.Fatalf("Failed to parse time %q: %v", timeString, err)
 	}
 	return t
 }
@@ -442,7 +433,7 @@
 		}
 		leafName = "rclone-test-" + random.String(24)
 		if !MatchTestRemote.MatchString(leafName) {
-			log.Printf("%q didn't match the test remote name regexp", leafName)
+			log.Fatalf("%q didn't match the test remote name regexp", leafName)
 		}
 		remoteName += leafName
 	}
