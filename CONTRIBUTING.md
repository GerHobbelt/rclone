# Contributing to rclone

This is a short guide on how to contribute things to rclone.

## Reporting a bug

If you've just got a question or aren't sure if you've found a bug
then please use the [rclone forum](https://forum.rclone.org/) instead
of filing an issue.

When filing an issue, please include the following information if
possible as well as a description of the problem.  Make sure you test
with the [latest beta of rclone](https://beta.rclone.org/):

- Rclone version (e.g. output from `rclone version`)
- Which OS you are using and how many bits (e.g. Windows 10, 64 bit)
- The command you were trying to run (e.g. `rclone copy /tmp remote:tmp`)
- A log of the command with the `-vv` flag (e.g. output from `rclone -vv copy /tmp remote:tmp`)
    - if the log contains secrets then edit the file with a text editor first to obscure them

## Submitting a new feature or bug fix

If you find a bug that you'd like to fix, or a new feature that you'd
like to implement then please submit a pull request via GitHub.

If it is a big feature, then [make an issue](https://github.com/artpar/artpar/issues) first so it can be discussed.

To prepare your pull request first press the fork button on [rclone's GitHub
page](https://github.com/artpar/artpar).

Then [install Git](https://git-scm.com/downloads) and set your public contribution [name](https://docs.github.com/en/github/getting-started-with-github/setting-your-username-in-git) and [email](https://docs.github.com/en/github/setting-up-and-managing-your-github-user-account/setting-your-commit-email-address#setting-your-commit-email-address-in-git).

Next open your terminal, change directory to your preferred folder and initialise your local rclone project:

    git clone https://github.com/artpar/artpar.git
    cd rclone
    git remote rename origin upstream
      # if you have SSH keys setup in your GitHub account:
    git remote add origin git@github.com:YOURUSER/rclone.git
      # otherwise:
    git remote add origin https://github.com/YOURUSER/rclone.git

Note that most of the terminal commands in the rest of this guide must be executed from the rclone folder created above.

Now [install Go](https://golang.org/doc/install) and verify your installation:

    go version

Great, you can now compile and execute your own version of rclone:

    go build
    ./rclone version

(Note that you can also replace `go build` with `make`, which will include a
more accurate version number in the executable as well as enable you to specify
more build options.) Finally make a branch to add your new feature

    git checkout -b my-new-feature

And get hacking.

You may like one of the [popular editors/IDE's for Go](https://github.com/golang/go/wiki/IDEsAndTextEditorPlugins) and a quick view on the rclone [code organisation](#code-organisation).

When ready - test the affected functionality and run the unit tests for the code you changed

    cd folder/with/changed/files
    go test -v

Note that you may need to make a test remote, e.g. `TestSwift` for some
of the unit tests.

This is typically enough if you made a simple bug fix, otherwise please read the rclone [testing](#testing) section too.

Make sure you

- Add [unit tests](#testing) for a new feature.
- Add [documentation](#writing-documentation) for a new feature.
- [Commit your changes](#committing-your-changes) using the [commit message guidelines](#commit-messages).

When you are done with that push your changes to GitHub:

    git push -u origin my-new-feature

and open the GitHub website to [create your pull
request](https://help.github.com/articles/creating-a-pull-request/).

Your changes will then get reviewed and you might get asked to fix some stuff. If so, then make the changes in the same branch, commit and push your updates to GitHub.

You may sometimes be asked to [base your changes on the latest master](#basing-your-changes-on-the-latest-master) or [squash your commits](#squashing-your-commits).

## Using Git and GitHub

### Committing your changes

Follow the guideline for [commit messages](#commit-messages) and then:

    git checkout my-new-feature      # To switch to your branch
    git status                       # To see the new and changed files
    git add FILENAME                 # To select FILENAME for the commit
    git status                       # To verify the changes to be committed
    git commit                       # To do the commit
    git log                          # To verify the commit. Use q to quit the log

You can modify the message or changes in the latest commit using:

    git commit --amend

If you amend to commits that have been pushed to GitHub, then you will have to [replace your previously pushed commits](#replacing-your-previously-pushed-commits).

### Replacing your previously pushed commits

Note that you are about to rewrite the GitHub history of your branch. It is good practice to involve your collaborators before modifying commits that have been pushed to GitHub.

Your previously pushed commits are replaced by:

    git push --force origin my-new-feature 

### Basing your changes on the latest master

To base your changes on the latest version of the [rclone master](https://github.com/artpar/artpar/tree/master) (upstream):

    git checkout master
    git fetch upstream
    git merge --ff-only
    git push origin --follow-tags    # optional update of your fork in GitHub
    git checkout my-new-feature
    git rebase master

If you rebase commits that have been pushed to GitHub, then you will have to [replace your previously pushed commits](#replacing-your-previously-pushed-commits).

### Squashing your commits ###

To combine your commits into one commit:

    git log                          # To count the commits to squash, e.g. the last 2
    git reset --soft HEAD~2          # To undo the 2 latest commits
    git status                       # To check everything is as expected

If everything is fine, then make the new combined commit:

    git commit                       # To commit the undone commits as one

otherwise, you may roll back using:

    git reflog                       # To check that HEAD{1} is your previous state
    git reset --soft 'HEAD@{1}'      # To roll back to your previous state

If you squash commits that have been pushed to GitHub, then you will have to [replace your previously pushed commits](#replacing-your-previously-pushed-commits).

Tip: You may like to use `git rebase -i master` if you are experienced or have a more complex situation.

### GitHub Continuous Integration

rclone currently uses [GitHub Actions](https://github.com/artpar/artpar/actions) to build and test the project, which should be automatically available for your fork too from the `Actions` tab in your repository.

## Testing

### Code quality tests

If you install [golangci-lint](https://github.com/golangci/golangci-lint) then you can run the same tests as get run in the CI which can be very helpful.

You can run them with `make check` or with `golangci-lint run ./...`.

Using these tests ensures that the rclone codebase all uses the same coding standards. These tests also check for easy mistakes to make (like forgetting to check an error return).

### Quick testing

rclone's tests are run from the go testing framework, so at the top
level you can run this to run all the tests.

    go test -v ./...

You can also use `make`, if supported by your platform

    make quicktest

The quicktest is [automatically run by GitHub](#github-continuous-integration) when you push your branch to GitHub.

### Backend testing

rclone contains a mixture of unit tests and integration tests.
Because it is difficult (and in some respects pointless) to test cloud
storage systems by mocking all their interfaces, rclone unit tests can
run against any of the backends.  This is done by making specially
named remotes in the default config file.

If you wanted to test changes in the `drive` backend, then you would
need to make a remote called `TestDrive`.

You can then run the unit tests in the drive directory.  These tests
are skipped if `TestDrive:` isn't defined.

    cd backend/drive
    go test -v

You can then run the integration tests which test all of rclone's
operations.  Normally these get run against the local file system,
but they can be run against any of the remotes.

    cd fs/sync
    go test -v -remote TestDrive:
    go test -v -remote TestDrive: -fast-list

    cd fs/operations
    go test -v -remote TestDrive:

If you want to use the integration test framework to run these tests
altogether with an HTML report and test retries then from the
project root:

<<<<<<< HEAD
    go install github.com/artpar/artpar/fstest/test_all
    test_all -backend drive
=======
    go install github.com/rclone/rclone/fstest/test_all
    test_all -backends drive
>>>>>>> 83cf8fb8

### Full integration testing

If you want to run all the integration tests against all the remotes,
then change into the project root and run

    make check
    make test

The commands may require some extra go packages which you can install with

    make build_dep

The full integration tests are run daily on the integration test server. You can
find the results at https://pub.rclone.org/integration-tests/

## Code Organisation

Rclone code is organised into a small number of top level directories
with modules beneath.

- backend - the rclone backends for interfacing to cloud providers -
    - all - import this to load all the cloud providers
    - ...providers
- bin - scripts for use while building or maintaining rclone
- cmd - the rclone commands
    - all - import this to load all the commands
    - ...commands
- cmdtest - end-to-end tests of commands, flags, environment variables,...
- docs - the documentation and website
    - content - adjust these docs only - everything else is autogenerated
    - command - these are auto-generated - edit the corresponding .go file
- fs - main rclone definitions - minimal amount of code
    - accounting - bandwidth limiting and statistics
    - asyncreader - an io.Reader which reads ahead
    - config - manage the config file and flags
    - driveletter - detect if a name is a drive letter
    - filter - implements include/exclude filtering
    - fserrors - rclone specific error handling
    - fshttp - http handling for rclone
    - fspath - path handling for rclone
    - hash - defines rclone's hash types and functions
    - list - list a remote
    - log - logging facilities
    - march - iterates directories in lock step
    - object - in memory Fs objects
    - operations - primitives for sync, e.g. Copy, Move
    - sync - sync directories
    - walk - walk a directory
- fstest - provides integration test framework
    - fstests - integration tests for the backends
    - mockdir - mocks an fs.Directory
    - mockobject - mocks an fs.Object
    - test_all - Runs integration tests for everything
- graphics - the images used in the website, etc.
- lib - libraries used by the backend
    - atexit - register functions to run when rclone exits
    - dircache - directory ID to name caching
    - oauthutil - helpers for using oauth
    - pacer - retries with backoff and paces operations
    - readers - a selection of useful io.Readers
    - rest - a thin abstraction over net/http for REST
- librclone - in memory interface to rclone's API for embedding rclone
- vfs - Virtual FileSystem layer for implementing rclone mount and similar

## Writing Documentation

If you are adding a new feature then please update the documentation.

If you add a new general flag (not for a backend), then document it in
`docs/content/docs.md` - the flags there are supposed to be in
alphabetical order.

If you add a new backend option/flag, then it should be documented in
the source file in the `Help:` field.

- Start with the most important information about the option,
    as a single sentence on a single line.
    - This text will be used for the command-line flag help.
    - It will be combined with other information, such as any default value,
      and the result will look odd if not written as a single sentence.
    - It should end with a period/full stop character, which will be shown
      in docs but automatically removed when producing the flag help.
    - Try to keep it below 80 characters, to reduce text wrapping in the terminal.
- More details can be added in a new paragraph, after an empty line (`"\n\n"`).
    - Like with docs generated from Markdown, a single line break is ignored
      and two line breaks creates a new paragraph.
    - This text will be shown to the user in `rclone config`
      and in the docs (where it will be added by `make backenddocs`,
      normally run some time before next release).
- To create options of enumeration type use the `Examples:` field.
    - Each example value have their own `Help:` field, but they are treated
      a bit different than the main option help text. They will be shown
      as an unordered list, therefore a single line break is enough to
      create a new list item. Also, for enumeration texts like name of
      countries, it looks better without an ending period/full stop character.

The only documentation you need to edit are the `docs/content/*.md`
files.  The `MANUAL.*`, `rclone.1`, website, etc. are all auto-generated
from those during the release process.  See the `make doc` and `make
website` targets in the Makefile if you are interested in how.  You
don't need to run these when adding a feature.

Documentation for rclone sub commands is with their code, e.g.
`cmd/ls/ls.go`. Write flag help strings as a single sentence on a single
line, without a period/full stop character at the end, as it will be
combined unmodified with other information (such as any default value).

Note that you can use [GitHub's online editor](https://help.github.com/en/github/managing-files-in-a-repository/editing-files-in-another-users-repository)
for small changes in the docs which makes it very easy.

## Making a release

There are separate instructions for making a release in the RELEASE.md
file.

## Commit messages

Please make the first line of your commit message a summary of the
change that a user (not a developer) of rclone would like to read, and
prefix it with the directory of the change followed by a colon.  The
changelog gets made by looking at just these first lines so make it
good!

If you have more to say about the commit, then enter a blank line and
carry on the description.  Remember to say why the change was needed -
the commit itself shows what was changed.

Writing more is better than less.  Comparing the behaviour before the
change to that after the change is very useful.  Imagine you are
writing to yourself in 12 months time when you've forgotten everything
about what you just did and you need to get up to speed quickly.

If the change fixes an issue then write `Fixes #1234` in the commit
message.  This can be on the subject line if it will fit.  If you
don't want to close the associated issue just put `#1234` and the
change will get linked into the issue.

Here is an example of a short commit message:

```
drive: add team drive support - fixes #885
```

And here is an example of a longer one:

```
mount: fix hang on errored upload

In certain circumstances, if an upload failed then the mount could hang
indefinitely. This was fixed by closing the read pipe after the Put
completed.  This will cause the write side to return a pipe closed
error fixing the hang.

Fixes #1498
```

## Adding a dependency

rclone uses the [go
modules](https://tip.golang.org/cmd/go/#hdr-Modules__module_versions__and_more)
support in go1.11 and later to manage its dependencies.

rclone can be built with modules outside of the `GOPATH`.

To add a dependency `github.com/ncw/new_dependency` see the
instructions below.  These will fetch the dependency and add it to
`go.mod` and `go.sum`.

    go get github.com/ncw/new_dependency

You can add constraints on that package when doing `go get` (see the
go docs linked above), but don't unless you really need to.

Please check in the changes generated by `go mod` including `go.mod`
and `go.sum` in the same commit as your other changes.

## Updating a dependency

If you need to update a dependency then run

    go get golang.org/x/crypto

Check in a single commit as above.

## Updating all the dependencies

In order to update all the dependencies then run `make update`.  This
just uses the go modules to update all the modules to their latest
stable release. Check in the changes in a single commit as above.

This should be done early in the release cycle to pick up new versions
of packages in time for them to get some testing.

## Updating a backend

If you update a backend then please run the unit tests and the
integration tests for that backend.

Assuming the backend is called `remote`, make create a config entry
called `TestRemote` for the tests to use.

Now `cd remote` and run `go test -v` to run the unit tests.

Then `cd fs` and run `go test -v -remote TestRemote:` to run the
integration tests.

The next section goes into more detail about the tests.

## Writing a new backend

Choose a name.  The docs here will use `remote` as an example.

Note that in rclone terminology a file system backend is called a
remote or an fs.

### Research

- Look at the interfaces defined in `fs/types.go`
- Study one or more of the existing remotes

### Getting going

- Create `backend/remote/remote.go` (copy this from a similar remote)
    - box is a good one to start from if you have a directory-based remote (and shows how to use the directory cache)
    - b2 is a good one to start from if you have a bucket-based remote
- Add your remote to the imports in `backend/all/all.go`
- HTTP based remotes are easiest to maintain if they use rclone's [lib/rest](https://pkg.go.dev/github.com/artpar/artpar/lib/rest) module, but if there is a really good Go SDK from the provider then use that instead.
- Try to implement as many optional methods as possible as it makes the remote more usable.
- Use [lib/encoder](https://pkg.go.dev/github.com/artpar/artpar/lib/encoder) to make sure we can encode any path name and `rclone info` to help determine the encodings needed
    - `rclone purge -v TestRemote:rclone-info`
    - `rclone test info --all --remote-encoding None -vv --write-json remote.json TestRemote:rclone-info`
    - `go run cmd/test/info/internal/build_csv/main.go -o remote.csv remote.json`
    - open `remote.csv` in a spreadsheet and examine

### Guidelines for a speedy merge

- **Do** use [lib/rest](https://pkg.go.dev/github.com/artpar/artpar/lib/rest) if you are implementing a REST like backend and parsing XML/JSON in the backend.
- **Do** use rclone's Client or Transport from [fs/fshttp](https://pkg.go.dev/github.com/artpar/artpar/fs/fshttp) if your backend is HTTP based - this adds features like `--dump bodies`, `--tpslimit`, `--user-agent` without you having to code anything!
- **Do** follow your example backend exactly - use the same code order, function names, layout, structure. **Don't** move stuff around and **Don't** delete the comments.
- **Do not** split your backend up into `fs.go` and `object.go` (there are a few backends like that - don't follow them!)
- **Do** put your API type definitions in a separate file - by preference `api/types.go`
- **Remember** we have >50 backends to maintain so keeping them as similar as possible to each other is a high priority!

### Unit tests

- Create a config entry called `TestRemote` for the unit tests to use
- Create a `backend/remote/remote_test.go` - copy and adjust your example remote
- Make sure all tests pass with `go test -v`

### Integration tests

- Add your backend to `fstest/test_all/config.yaml`
    - Once you've done that then you can use the integration test framework from the project root:
    - go install ./...
    - test_all -backends remote

Or if you want to run the integration tests manually:

- Make sure integration tests pass with
    - `cd fs/operations`
    - `go test -v -remote TestRemote:`
    - `cd fs/sync`
    - `go test -v -remote TestRemote:`
- If your remote defines `ListR` check with this also
    - `go test -v -remote TestRemote: -fast-list`

See the [testing](#testing) section for more information on integration tests.

### Backend documentation

Add your backend to the docs - you'll need to pick an icon for it from
[fontawesome](http://fontawesome.io/icons/).  Keep lists of remotes in
alphabetical order of full name of remote (e.g. `drive` is ordered as
`Google Drive`) but with the local file system last.

- `README.md` - main GitHub page
- `docs/content/remote.md` - main docs page (note the backend options are automatically added to this file with `make backenddocs`)
    - make sure this has the `autogenerated options` comments in (see your reference backend docs)
    - update them in your backend with `bin/make_backend_docs.py remote`
- `docs/content/overview.md` - overview docs - add an entry into the Features table and the Optional Features table.
- `docs/content/docs.md` - list of remotes in config section
- `docs/content/_index.md` - front page of rclone.org
- `docs/layouts/chrome/navbar.html` - add it to the website navigation
- `bin/make_manual.py` - add the page to the `docs` constant

Once you've written the docs, run `make serve` and check they look OK
in the web browser and the links (internal and external) all work.

## Adding a new s3 provider

It is quite easy to add a new S3 provider to rclone.

You'll need to modify the following files

- `backend/s3/s3.go`
    - Add the provider to `providerOption` at the top of the file
    - Add endpoints and other config for your provider gated on the provider in `fs.RegInfo`.
    - Exclude your provider from generic config questions (eg `region` and `endpoint).
    - Add the provider to the `setQuirks` function - see the documentation there.
- `docs/content/s3.md`
    - Add the provider at the top of the page.
    - Add a section about the provider linked from there.
    - Add a transcript of a trial `rclone config` session
        - Edit the transcript to remove things which might change in subsequent versions
    - **Do not** alter or add to the autogenerated parts of `s3.md`
    - **Do not** run `make backenddocs` or `bin/make_backend_docs.py s3`
- `README.md` - this is the home page in github
    - Add the provider and a link to the section you wrote in `docs/contents/s3.md`
- `docs/content/_index.md` - this is the home page of rclone.org
    - Add the provider and a link to the section you wrote in `docs/contents/s3.md`

When adding the provider, endpoints, quirks, docs etc keep them in
alphabetical order by `Provider` name, but with `AWS` first and
`Other` last.

Once you've written the docs, run `make serve` and check they look OK
in the web browser and the links (internal and external) all work.

Once you've written the code, test `rclone config` works to your
satisfaction, and check the integration tests work `go test -v -remote
NewS3Provider:`. You may need to adjust the quirks to get them to
pass. Some providers just can't pass the tests with control characters
in the names so if these fail and the provider doesn't support
`urlEncodeListings` in the quirks then ignore them. Note that the
`SetTier` test may also fail on non AWS providers.

For an example of adding an s3 provider see [eb3082a1](https://github.com/artpar/artpar/commit/eb3082a1ebdb76d5625f14cedec3f5154a5e7b10).

## Writing a plugin

New features (backends, commands) can also be added "out-of-tree", through Go plugins.
Changes will be kept in a dynamically loaded file instead of being compiled into the main binary.
This is useful if you can't merge your changes upstream or don't want to maintain a fork of rclone.

### Usage

 - Naming
   - Plugins names must have the pattern `librcloneplugin_KIND_NAME.so`.
   - `KIND` should be one of `backend`, `command` or `bundle`.
   - Example: A plugin with backend support for PiFS would be called
     `librcloneplugin_backend_pifs.so`.
 - Loading
   - Supported on macOS & Linux as of now. ([Go issue for Windows support](https://github.com/golang/go/issues/19282))
   - Supported on rclone v1.50 or greater.
   - All plugins in the folder specified by variable `$RCLONE_PLUGIN_PATH` are loaded.
   - If this variable doesn't exist, plugin support is disabled.
   - Plugins must be compiled against the exact version of rclone to work.
     (The rclone used during building the plugin must be the same as the source of rclone)

### Building

To turn your existing additions into a Go plugin, move them to an external repository
and change the top-level package name to `main`.

Check `rclone --version` and make sure that the plugin's rclone dependency and host Go version match.

Then, run `go build -buildmode=plugin -o PLUGIN_NAME.so .` to build the plugin.

[Go reference](https://godoc.org/github.com/artpar/artpar/lib/plugin)

[Minimal example](https://gist.github.com/terorie/21b517ee347828e899e1913efc1d684f)<|MERGE_RESOLUTION|>--- conflicted
+++ resolved
@@ -23,16 +23,16 @@
 If you find a bug that you'd like to fix, or a new feature that you'd
 like to implement then please submit a pull request via GitHub.
 
-If it is a big feature, then [make an issue](https://github.com/artpar/artpar/issues) first so it can be discussed.
+If it is a big feature, then [make an issue](https://github.com/rclone/rclone/issues) first so it can be discussed.
 
 To prepare your pull request first press the fork button on [rclone's GitHub
-page](https://github.com/artpar/artpar).
+page](https://github.com/rclone/rclone).
 
 Then [install Git](https://git-scm.com/downloads) and set your public contribution [name](https://docs.github.com/en/github/getting-started-with-github/setting-your-username-in-git) and [email](https://docs.github.com/en/github/setting-up-and-managing-your-github-user-account/setting-your-commit-email-address#setting-your-commit-email-address-in-git).
 
 Next open your terminal, change directory to your preferred folder and initialise your local rclone project:
 
-    git clone https://github.com/artpar/artpar.git
+    git clone https://github.com/rclone/rclone.git
     cd rclone
     git remote rename origin upstream
       # if you have SSH keys setup in your GitHub account:
@@ -117,7 +117,7 @@
 
 ### Basing your changes on the latest master
 
-To base your changes on the latest version of the [rclone master](https://github.com/artpar/artpar/tree/master) (upstream):
+To base your changes on the latest version of the [rclone master](https://github.com/rclone/rclone/tree/master) (upstream):
 
     git checkout master
     git fetch upstream
@@ -151,7 +151,7 @@
 
 ### GitHub Continuous Integration
 
-rclone currently uses [GitHub Actions](https://github.com/artpar/artpar/actions) to build and test the project, which should be automatically available for your fork too from the `Actions` tab in your repository.
+rclone currently uses [GitHub Actions](https://github.com/rclone/rclone/actions) to build and test the project, which should be automatically available for your fork too from the `Actions` tab in your repository.
 
 ## Testing
 
@@ -208,13 +208,8 @@
 altogether with an HTML report and test retries then from the
 project root:
 
-<<<<<<< HEAD
-    go install github.com/artpar/artpar/fstest/test_all
-    test_all -backend drive
-=======
     go install github.com/rclone/rclone/fstest/test_all
     test_all -backends drive
->>>>>>> 83cf8fb8
 
 ### Full integration testing
 
@@ -442,9 +437,9 @@
     - box is a good one to start from if you have a directory-based remote (and shows how to use the directory cache)
     - b2 is a good one to start from if you have a bucket-based remote
 - Add your remote to the imports in `backend/all/all.go`
-- HTTP based remotes are easiest to maintain if they use rclone's [lib/rest](https://pkg.go.dev/github.com/artpar/artpar/lib/rest) module, but if there is a really good Go SDK from the provider then use that instead.
+- HTTP based remotes are easiest to maintain if they use rclone's [lib/rest](https://pkg.go.dev/github.com/rclone/rclone/lib/rest) module, but if there is a really good Go SDK from the provider then use that instead.
 - Try to implement as many optional methods as possible as it makes the remote more usable.
-- Use [lib/encoder](https://pkg.go.dev/github.com/artpar/artpar/lib/encoder) to make sure we can encode any path name and `rclone info` to help determine the encodings needed
+- Use [lib/encoder](https://pkg.go.dev/github.com/rclone/rclone/lib/encoder) to make sure we can encode any path name and `rclone info` to help determine the encodings needed
     - `rclone purge -v TestRemote:rclone-info`
     - `rclone test info --all --remote-encoding None -vv --write-json remote.json TestRemote:rclone-info`
     - `go run cmd/test/info/internal/build_csv/main.go -o remote.csv remote.json`
@@ -452,8 +447,8 @@
 
 ### Guidelines for a speedy merge
 
-- **Do** use [lib/rest](https://pkg.go.dev/github.com/artpar/artpar/lib/rest) if you are implementing a REST like backend and parsing XML/JSON in the backend.
-- **Do** use rclone's Client or Transport from [fs/fshttp](https://pkg.go.dev/github.com/artpar/artpar/fs/fshttp) if your backend is HTTP based - this adds features like `--dump bodies`, `--tpslimit`, `--user-agent` without you having to code anything!
+- **Do** use [lib/rest](https://pkg.go.dev/github.com/rclone/rclone/lib/rest) if you are implementing a REST like backend and parsing XML/JSON in the backend.
+- **Do** use rclone's Client or Transport from [fs/fshttp](https://pkg.go.dev/github.com/rclone/rclone/fs/fshttp) if your backend is HTTP based - this adds features like `--dump bodies`, `--tpslimit`, `--user-agent` without you having to code anything!
 - **Do** follow your example backend exactly - use the same code order, function names, layout, structure. **Don't** move stuff around and **Don't** delete the comments.
 - **Do not** split your backend up into `fs.go` and `object.go` (there are a few backends like that - don't follow them!)
 - **Do** put your API type definitions in a separate file - by preference `api/types.go`
@@ -542,7 +537,7 @@
 `urlEncodeListings` in the quirks then ignore them. Note that the
 `SetTier` test may also fail on non AWS providers.
 
-For an example of adding an s3 provider see [eb3082a1](https://github.com/artpar/artpar/commit/eb3082a1ebdb76d5625f14cedec3f5154a5e7b10).
+For an example of adding an s3 provider see [eb3082a1](https://github.com/rclone/rclone/commit/eb3082a1ebdb76d5625f14cedec3f5154a5e7b10).
 
 ## Writing a plugin
 
@@ -574,6 +569,6 @@
 
 Then, run `go build -buildmode=plugin -o PLUGIN_NAME.so .` to build the plugin.
 
-[Go reference](https://godoc.org/github.com/artpar/artpar/lib/plugin)
+[Go reference](https://godoc.org/github.com/rclone/rclone/lib/plugin)
 
 [Minimal example](https://gist.github.com/terorie/21b517ee347828e899e1913efc1d684f)