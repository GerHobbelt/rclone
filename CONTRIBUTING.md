# Contributing to rclone #

This is a short guide on how to contribute things to rclone.

## Reporting a bug ##

If you've just got a question or aren't sure if you've found a bug
then please use the [rclone forum](https://forum.rclone.org/) instead
of filing an issue.

When filing an issue, please include the following information if
possible as well as a description of the problem.  Make sure you test
with the [latest beta of rclone](https://beta.rclone.org/):

  * Rclone version (e.g. output from `rclone -V`)
  * Which OS you are using and how many bits (e.g. Windows 7, 64 bit)
  * The command you were trying to run (e.g. `rclone copy /tmp remote:tmp`)
  * A log of the command with the `-vv` flag (e.g. output from `rclone -vv copy /tmp remote:tmp`)
    * if the log contains secrets then edit the file with a text editor first to obscure them

## Submitting a pull request ##

If you find a bug that you'd like to fix, or a new feature that you'd
like to implement then please submit a pull request via GitHub.

If it is a big feature then make an issue first so it can be discussed.

You'll need a Go environment set up with GOPATH set.  See [the Go
getting started docs](https://golang.org/doc/install) for more info.

First in your web browser press the fork button on [rclone's GitHub
page](https://github.com/artpar/rclone).

Now in your terminal

<<<<<<< HEAD
    go get -u github.com/artpar/rclone
    cd $GOPATH/src/github.com/artpar/rclone
=======
    git clone https://github.com/rclone/rclone.git
    cd rclone
>>>>>>> 54771e44
    git remote rename origin upstream
    git remote add origin git@github.com:YOURUSER/rclone.git
    go build

Make a branch to add your new feature

    git checkout -b my-new-feature

And get hacking.

When ready - run the unit tests for the code you changed

    go test -v

Note that you may need to make a test remote, e.g. `TestSwift` for some
of the unit tests.

Note the top level Makefile targets

  * make check
  * make test

Both of these will be run by Travis when you make a pull request but
you can do this yourself locally too.  These require some extra go
packages which you can install with

  * make build_dep

Make sure you

  * Add [documentation](#writing-documentation) for a new feature.
  * Follow the [commit message guidelines](#commit-messages).
  * Add [unit tests](#testing) for a new feature
  * squash commits down to one per feature
  * rebase to master with `git rebase master`

When you are done with that

    git push -u origin my-new-feature

Go to the GitHub website and click [Create pull
request](https://help.github.com/articles/creating-a-pull-request/).

You patch will get reviewed and you might get asked to fix some stuff.

If so, then make the changes in the same branch, squash the commits (make multiple commits one commit) by running:
```
git log # See how many commits you want to squash
git reset --soft HEAD~2 # This squashes the 2 latest commits together.
git status # Check what will happen, if you made a mistake resetting, you can run git reset 'HEAD@{1}' to undo.
git commit # Add a new commit message.
git push --force # Push the squashed commit to your GitHub repo.
# For more, see Stack Overflow, Git docs, or generally Duck around the web. jtagcat also recommends wizardzines.com
```

## CI for your fork ##

rclone currently uses [GitHub Actions](https://github.com/artpar/rclone/actions) to build and test the project, which should be automatically available for your fork too from the `Actions` tab in your repository.

## Testing ##

rclone's tests are run from the go testing framework, so at the top
level you can run this to run all the tests.

    go test -v ./...

rclone contains a mixture of unit tests and integration tests.
Because it is difficult (and in some respects pointless) to test cloud
storage systems by mocking all their interfaces, rclone unit tests can
run against any of the backends.  This is done by making specially
named remotes in the default config file.

If you wanted to test changes in the `drive` backend, then you would
need to make a remote called `TestDrive`.

You can then run the unit tests in the drive directory.  These tests
are skipped if `TestDrive:` isn't defined.

    cd backend/drive
    go test -v

You can then run the integration tests which test all of rclone's
operations.  Normally these get run against the local file system,
but they can be run against any of the remotes.

    cd fs/sync
    go test -v -remote TestDrive:
    go test -v -remote TestDrive: -fast-list

    cd fs/operations
    go test -v -remote TestDrive:

If you want to use the integration test framework to run these tests
altogether with an HTML report and test retries then from the
project root:

    go install github.com/artpar/rclone/fstest/test_all
    test_all -backend drive

If you want to run all the integration tests against all the remotes,
then change into the project root and run

    make test

This command is run daily on the integration test server. You can
find the results at https://pub.rclone.org/integration-tests/

## Code Organisation ##

Rclone code is organised into a small number of top level directories
with modules beneath.

  * backend - the rclone backends for interfacing to cloud providers - 
    * all - import this to load all the cloud providers
    * ...providers
  * bin - scripts for use while building or maintaining rclone
  * cmd - the rclone commands
    * all - import this to load all the commands
    * ...commands
  * docs - the documentation and website
    * content - adjust these docs only - everything else is autogenerated
      * command - these are auto generated - edit the corresponding .go file
  * fs - main rclone definitions - minimal amount of code
    * accounting - bandwidth limiting and statistics
    * asyncreader - an io.Reader which reads ahead
    * config - manage the config file and flags
    * driveletter - detect if a name is a drive letter
    * filter - implements include/exclude filtering
    * fserrors - rclone specific error handling
    * fshttp - http handling for rclone
    * fspath - path handling for rclone
    * hash - defines rclone's hash types and functions
    * list - list a remote
    * log - logging facilities
    * march - iterates directories in lock step
    * object - in memory Fs objects
    * operations - primitives for sync, e.g. Copy, Move
    * sync - sync directories
    * walk - walk a directory
  * fstest - provides integration test framework
    * fstests - integration tests for the backends
    * mockdir - mocks an fs.Directory
    * mockobject - mocks an fs.Object
    * test_all - Runs integration tests for everything
  * graphics - the images used in the website, etc.
  * lib - libraries used by the backend
    * atexit - register functions to run when rclone exits
    * dircache - directory ID to name caching
    * oauthutil - helpers for using oauth
    * pacer - retries with backoff and paces operations
    * readers - a selection of useful io.Readers
    * rest - a thin abstraction over net/http for REST
  * vfs - Virtual FileSystem layer for implementing rclone mount and similar

## Writing Documentation ##

If you are adding a new feature then please update the documentation.

If you add a new general flag (not for a backend), then document it in
`docs/content/docs.md` - the flags there are supposed to be in
alphabetical order.

If you add a new backend option/flag, then it should be documented in
the source file in the `Help:` field.  The first line of this is used
for the flag help, the remainder is shown to the user in `rclone
config` and is added to the docs with `make backenddocs`.

The only documentation you need to edit are the `docs/content/*.md`
files.  The `MANUAL.*`, `rclone.1`, web site, etc. are all auto generated
from those during the release process.  See the `make doc` and `make
website` targets in the Makefile if you are interested in how.  You
don't need to run these when adding a feature.

Documentation for rclone sub commands is with their code, e.g.
`cmd/ls/ls.go`.

Note that you can use [GitHub's online editor](https://help.github.com/en/github/managing-files-in-a-repository/editing-files-in-another-users-repository)
for small changes in the docs which makes it very easy.

## Making a release ##

There are separate instructions for making a release in the RELEASE.md
file.

## Commit messages ##

Please make the first line of your commit message a summary of the
change that a user (not a developer) of rclone would like to read, and
prefix it with the directory of the change followed by a colon.  The
changelog gets made by looking at just these first lines so make it
good!

If you have more to say about the commit, then enter a blank line and
carry on the description.  Remember to say why the change was needed -
the commit itself shows what was changed.

Writing more is better than less.  Comparing the behaviour before the
change to that after the change is very useful.  Imagine you are
writing to yourself in 12 months time when you've forgotten everything
about what you just did and you need to get up to speed quickly.

If the change fixes an issue then write `Fixes #1234` in the commit
message.  This can be on the subject line if it will fit.  If you
don't want to close the associated issue just put `#1234` and the
change will get linked into the issue.

Here is an example of a short commit message:

```
drive: add team drive support - fixes #885
```

And here is an example of a longer one:

```
mount: fix hang on errored upload

In certain circumstances if an upload failed then the mount could hang
indefinitely. This was fixed by closing the read pipe after the Put
completed.  This will cause the write side to return a pipe closed
error fixing the hang.

Fixes #1498
```

## Adding a dependency ##

rclone uses the [go
modules](https://tip.golang.org/cmd/go/#hdr-Modules__module_versions__and_more)
support in go1.11 and later to manage its dependencies.

rclone can be built with modules outside of the `GOPATH`.

To add a dependency `github.com/ncw/new_dependency` see the
instructions below.  These will fetch the dependency and add it to
`go.mod` and `go.sum`.

    GO111MODULE=on go get github.com/ncw/new_dependency

You can add constraints on that package when doing `go get` (see the
go docs linked above), but don't unless you really need to.

Please check in the changes generated by `go mod` including `go.mod`
and `go.sum` in the same commit as your other changes.

## Updating a dependency ##

If you need to update a dependency then run

    GO111MODULE=on go get -u github.com/pkg/errors

Check in a single commit as above.

## Updating all the dependencies ##

In order to update all the dependencies then run `make update`.  This
just uses the go modules to update all the modules to their latest
stable release. Check in the changes in a single commit as above.

This should be done early in the release cycle to pick up new versions
of packages in time for them to get some testing.

## Updating a backend ##

If you update a backend then please run the unit tests and the
integration tests for that backend.

Assuming the backend is called `remote`, make create a config entry
called `TestRemote` for the tests to use.

Now `cd remote` and run `go test -v` to run the unit tests.

Then `cd fs` and run `go test -v -remote TestRemote:` to run the
integration tests.

The next section goes into more detail about the tests.

## Writing a new backend ##

Choose a name.  The docs here will use `remote` as an example.

Note that in rclone terminology a file system backend is called a
remote or an fs.

Research

  * Look at the interfaces defined in `fs/fs.go`
  * Study one or more of the existing remotes

Getting going

  * Create `backend/remote/remote.go` (copy this from a similar remote)
    * box is a good one to start from if you have a directory based remote
    * b2 is a good one to start from if you have a bucket based remote
  * Add your remote to the imports in `backend/all/all.go`
  * HTTP based remotes are easiest to maintain if they use rclone's rest module, but if there is a really good go SDK then use that instead.
  * Try to implement as many optional methods as possible as it makes the remote more usable.
  * Use lib/encoder to make sure we can encode any path name and `rclone info` to help determine the encodings needed
    * `rclone purge -v TestRemote:rclone-info`
    * `rclone test info --all --remote-encoding None -vv --write-json remote.json TestRemote:rclone-info`
    * `go run cmd/test/info/internal/build_csv/main.go -o remote.csv remote.json`
    * open `remote.csv` in a spreadsheet and examine

Unit tests

  * Create a config entry called `TestRemote` for the unit tests to use
  * Create a `backend/remote/remote_test.go` - copy and adjust your example remote
  * Make sure all tests pass with `go test -v`

Integration tests

  * Add your backend to `fstest/test_all/config.yaml`
      * Once you've done that then you can use the integration test framework from the project root:
      * go install ./...
      * test_all -backends remote

Or if you want to run the integration tests manually:

  * Make sure integration tests pass with
      * `cd fs/operations`
      * `go test -v -remote TestRemote:`
      * `cd fs/sync`
      * `go test -v -remote TestRemote:`
  * If your remote defines `ListR` check with this also
      * `go test -v -remote TestRemote: -fast-list`

See the [testing](#testing) section for more information on integration tests.

Add your fs to the docs - you'll need to pick an icon for it from
[fontawesome](http://fontawesome.io/icons/).  Keep lists of remotes in
alphabetical order of full name of remote (e.g. `drive` is ordered as
`Google Drive`) but with the local file system last.

  * `README.md` - main GitHub page
  * `docs/content/remote.md` - main docs page (note the backend options are automatically added to this file with `make backenddocs`)
    * make sure this has the `autogenerated options` comments in (see your reference backend docs)
    * update them with `make backenddocs` - revert any changes in other backends
  * `docs/content/overview.md` - overview docs
  * `docs/content/docs.md` - list of remotes in config section
  * `docs/content/_index.md` - front page of rclone.org
  * `docs/layouts/chrome/navbar.html` - add it to the website navigation
  * `bin/make_manual.py` - add the page to the `docs` constant

Once you've written the docs, run `make serve` and check they look OK
in the web browser and the links (internal and external) all work.

## Writing a plugin ##

New features (backends, commands) can also be added "out-of-tree", through Go plugins.
Changes will be kept in a dynamically loaded file instead of being compiled into the main binary.
This is useful if you can't merge your changes upstream or don't want to maintain a fork of rclone.

Usage

 - Naming
   - Plugins names must have the pattern `librcloneplugin_KIND_NAME.so`.
   - `KIND` should be one of `backend`, `command` or `bundle`.
   - Example: A plugin with backend support for PiFS would be called
     `librcloneplugin_backend_pifs.so`.
 - Loading
   - Supported on macOS & Linux as of now. ([Go issue for Windows support](https://github.com/golang/go/issues/19282))
   - Supported on rclone v1.50 or greater.
   - All plugins in the folder specified by variable `$RCLONE_PLUGIN_PATH` are loaded.
   - If this variable doesn't exist, plugin support is disabled.
   - Plugins must be compiled against the exact version of rclone to work.
     (The rclone used during building the plugin must be the same as the source of rclone)

Building

To turn your existing additions into a Go plugin, move them to an external repository
and change the top-level package name to `main`.

Check `rclone --version` and make sure that the plugin's rclone dependency and host Go version match.

Then, run `go build -buildmode=plugin -o PLUGIN_NAME.so .` to build the plugin.

[Go reference](https://godoc.org/github.com/artpar/rclone/lib/plugin)

[Minimal example](https://gist.github.com/terorie/21b517ee347828e899e1913efc1d684f)<|MERGE_RESOLUTION|>--- conflicted
+++ resolved
@@ -33,13 +33,8 @@
 
 Now in your terminal
 
-<<<<<<< HEAD
-    go get -u github.com/artpar/rclone
-    cd $GOPATH/src/github.com/artpar/rclone
-=======
-    git clone https://github.com/rclone/rclone.git
+    git clone https://github.com/artpar/rclone.git
     cd rclone
->>>>>>> 54771e44
     git remote rename origin upstream
     git remote add origin git@github.com:YOURUSER/rclone.git
     go build
