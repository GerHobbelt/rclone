// Package scan does concurrent scanning of an Fs building up a directory tree.
package scan

import (
	"context"
	"fmt"
	"path"
	"sync"

<<<<<<< HEAD
	"github.com/artpar/rclone/fs"
	"github.com/artpar/rclone/fs/walk"
	"github.com/pkg/errors"
=======
	"github.com/rclone/rclone/fs"
	"github.com/rclone/rclone/fs/walk"
>>>>>>> 27176cc6
)

// Dir represents a directory found in the remote
type Dir struct {
	parent            *Dir
	path              string
	mu                sync.Mutex
	count             int64
	size              int64
	entries           fs.DirEntries
	dirs              map[string]*Dir
	readError         error
	entriesHaveErrors bool
}

// Parent returns the directory above this one
func (d *Dir) Parent() *Dir {
	// no locking needed since these are write once in newDir()
	return d.parent
}

// Path returns the position of the dir in the filesystem
func (d *Dir) Path() string {
	// no locking needed since these are write once in newDir()
	return d.path
}

// make a new directory
func newDir(parent *Dir, dirPath string, entries fs.DirEntries, err error) *Dir {
	d := &Dir{
		parent:    parent,
		path:      dirPath,
		entries:   entries,
		dirs:      make(map[string]*Dir),
		readError: err,
	}
	// Count size in this dir
	for _, entry := range entries {
		if o, ok := entry.(fs.Object); ok {
			d.count++
			d.size += o.Size()
		}
	}
	// Set my directory entry in parent
	if parent != nil {
		parent.mu.Lock()
		leaf := path.Base(dirPath)
		d.parent.dirs[leaf] = d
		parent.mu.Unlock()
	}
	// Accumulate counts in parents
	for ; parent != nil; parent = parent.parent {
		parent.mu.Lock()
		parent.count += d.count
		parent.size += d.size
		if d.readError != nil {
			parent.entriesHaveErrors = true
		}
		parent.mu.Unlock()
	}
	return d
}

// Entries returns a copy of the entries in the directory
func (d *Dir) Entries() fs.DirEntries {
	return append(fs.DirEntries(nil), d.entries...)
}

// Remove removes the i-th entry from the
// in-memory representation of the remote directory
func (d *Dir) Remove(i int) {
	d.mu.Lock()
	defer d.mu.Unlock()
	d.remove(i)
}

// removes the i-th entry from the
// in-memory representation of the remote directory
//
// Call with d.mu held
func (d *Dir) remove(i int) {
	size := d.entries[i].Size()
	count := int64(1)

	subDir, ok := d.getDir(i)
	if ok {
		size = subDir.size
		count = subDir.count
		delete(d.dirs, path.Base(subDir.path))
	}

	d.size -= size
	d.count -= count
	d.entries = append(d.entries[:i], d.entries[i+1:]...)

	dir := d
	// populate changed size and count to parent(s)
	for parent := d.parent; parent != nil; parent = parent.parent {
		parent.mu.Lock()
		parent.dirs[path.Base(dir.path)] = dir
		parent.size -= size
		parent.count -= count
		dir = parent
		parent.mu.Unlock()
	}
}

// gets the directory of the i-th entry
//
// returns nil if it is a file
// returns a flag as to whether is directory or not
//
// Call with d.mu held
func (d *Dir) getDir(i int) (subDir *Dir, isDir bool) {
	obj := d.entries[i]
	dir, ok := obj.(fs.Directory)
	if !ok {
		return nil, false
	}
	leaf := path.Base(dir.Remote())
	subDir = d.dirs[leaf]
	return subDir, true
}

// GetDir returns the Dir of the i-th entry
//
// returns nil if it is a file
// returns a flag as to whether is directory or not
func (d *Dir) GetDir(i int) (subDir *Dir, isDir bool) {
	d.mu.Lock()
	defer d.mu.Unlock()
	return d.getDir(i)
}

// Attr returns the size and count for the directory
func (d *Dir) Attr() (size int64, count int64) {
	d.mu.Lock()
	defer d.mu.Unlock()
	return d.size, d.count
}

// AttrI returns the size, count and flags for the i-th directory entry
func (d *Dir) AttrI(i int) (size int64, count int64, isDir bool, readable bool, entriesHaveErrors bool, err error) {
	d.mu.Lock()
	defer d.mu.Unlock()
	subDir, isDir := d.getDir(i)

	if !isDir {
		return d.entries[i].Size(), 0, false, true, d.entriesHaveErrors, d.readError
	}
	if subDir == nil {
		return 0, 0, true, false, false, nil
	}
	size, count = subDir.Attr()
	return size, count, true, true, subDir.entriesHaveErrors, subDir.readError
}

// Scan the Fs passed in, returning a root directory channel and an
// error channel
func Scan(ctx context.Context, f fs.Fs) (chan *Dir, chan error, chan struct{}) {
	ci := fs.GetConfig(ctx)
	root := make(chan *Dir, 1)
	errChan := make(chan error, 1)
	updated := make(chan struct{}, 1)
	go func() {
		parents := map[string]*Dir{}
		err := walk.Walk(ctx, f, "", false, ci.MaxDepth, func(dirPath string, entries fs.DirEntries, err error) error {
			var parent *Dir
			if dirPath != "" {
				parentPath := path.Dir(dirPath)
				if parentPath == "." {
					parentPath = ""
				}
				var ok bool
				parent, ok = parents[parentPath]
				if !ok {
					errChan <- fmt.Errorf("couldn't find parent for %q", dirPath)
				}
			}
			d := newDir(parent, dirPath, entries, err)
			parents[dirPath] = d
			if dirPath == "" {
				root <- d
			}
			// Mark updated
			select {
			case updated <- struct{}{}:
			default:
				break
			}
			return nil
		})
		if err != nil {
			errChan <- fmt.Errorf("ncdu listing failed: %w", err)
		}
		errChan <- nil
	}()
	return root, errChan, updated
}<|MERGE_RESOLUTION|>--- conflicted
+++ resolved
@@ -7,14 +7,8 @@
 	"path"
 	"sync"
 
-<<<<<<< HEAD
 	"github.com/artpar/rclone/fs"
 	"github.com/artpar/rclone/fs/walk"
-	"github.com/pkg/errors"
-=======
-	"github.com/rclone/rclone/fs"
-	"github.com/rclone/rclone/fs/walk"
->>>>>>> 27176cc6
 )
 
 // Dir represents a directory found in the remote
