package dedupe

import (
	"context"
	"log"

<<<<<<< HEAD
	"github.com/artpar/rclone/cmd"
	"github.com/artpar/rclone/fs/config/flags"
	"github.com/artpar/rclone/fs/operations"
=======
	"github.com/rclone/rclone/cmd"
	"github.com/rclone/rclone/fs"
	"github.com/rclone/rclone/fs/config/flags"
	"github.com/rclone/rclone/fs/operations"
>>>>>>> 54771e44
	"github.com/spf13/cobra"
)

var (
	dedupeMode = operations.DeduplicateInteractive
	byHash     = false
)

func init() {
	cmd.Root.AddCommand(commandDefinition)
	cmdFlag := commandDefinition.Flags()
	flags.FVarP(cmdFlag, &dedupeMode, "dedupe-mode", "", "Dedupe mode interactive|skip|first|newest|oldest|largest|smallest|rename.")
	flags.BoolVarP(cmdFlag, &byHash, "by-hash", "", false, "Find indentical hashes rather than names")
}

var commandDefinition = &cobra.Command{
	Use:   "dedupe [mode] remote:path",
	Short: `Interactively find duplicate filenames and delete/rename them.`,
	Long: `

By default ` + "`dedupe`" + ` interactively finds files with duplicate
names and offers to delete all but one or rename them to be
different. This is known as deduping by name.

Deduping by name is only useful with a small group of backends (e.g. Google Drive,
Opendrive) that can have duplicate file names. It can be run on wrapping backends
(e.g. crypt) if they wrap a backend which supports duplicate file
names.

However if --by-hash is passed in then dedupe will find files with
duplicate hashes instead which will work on any backend which supports
at least one hash. This can be used to find files with duplicate
content. This is known as deduping by hash.

If deduping by name, first rclone will merge directories with the same
name.  It will do this iteratively until all the identically named
directories have been merged.

Next, if deduping by name, for every group of duplicate file names /
hashes, it will delete all but one identical files it finds without
confirmation.  This means that for most duplicated files the ` +
		"`dedupe`" + ` command will not be interactive.

` + "`dedupe`" + ` considers files to be identical if they have the
same file path and the same hash. If the backend does not support hashes (e.g. crypt wrapping
Google Drive) then they will never be found to be identical. If you
use the ` + "`--size-only`" + ` flag then files will be considered
identical if they have the same size (any hash will be ignored). This
can be useful on crypt backends which do not support hashes.

Next rclone will resolve the remaining duplicates. Exactly which
action is taken depends on the dedupe mode. By default rclone will
interactively query the user for each one.

**Important**: Since this can cause data loss, test first with the
` + "`--dry-run` or the `--interactive`/`-i`" + ` flag.

Here is an example run.

Before - with duplicates

    $ rclone lsl drive:dupes
      6048320 2016-03-05 16:23:16.798000000 one.txt
      6048320 2016-03-05 16:23:11.775000000 one.txt
       564374 2016-03-05 16:23:06.731000000 one.txt
      6048320 2016-03-05 16:18:26.092000000 one.txt
      6048320 2016-03-05 16:22:46.185000000 two.txt
      1744073 2016-03-05 16:22:38.104000000 two.txt
       564374 2016-03-05 16:22:52.118000000 two.txt

Now the ` + "`dedupe`" + ` session

    $ rclone dedupe drive:dupes
    2016/03/05 16:24:37 Google drive root 'dupes': Looking for duplicates using interactive mode.
    one.txt: Found 4 files with duplicate names
    one.txt: Deleting 2/3 identical duplicates (MD5 "1eedaa9fe86fd4b8632e2ac549403b36")
    one.txt: 2 duplicates remain
      1:      6048320 bytes, 2016-03-05 16:23:16.798000000, MD5 1eedaa9fe86fd4b8632e2ac549403b36
      2:       564374 bytes, 2016-03-05 16:23:06.731000000, MD5 7594e7dc9fc28f727c42ee3e0749de81
    s) Skip and do nothing
    k) Keep just one (choose which in next step)
    r) Rename all to be different (by changing file.jpg to file-1.jpg)
    s/k/r> k
    Enter the number of the file to keep> 1
    one.txt: Deleted 1 extra copies
    two.txt: Found 3 files with duplicate names
    two.txt: 3 duplicates remain
      1:       564374 bytes, 2016-03-05 16:22:52.118000000, MD5 7594e7dc9fc28f727c42ee3e0749de81
      2:      6048320 bytes, 2016-03-05 16:22:46.185000000, MD5 1eedaa9fe86fd4b8632e2ac549403b36
      3:      1744073 bytes, 2016-03-05 16:22:38.104000000, MD5 851957f7fb6f0bc4ce76be966d336802
    s) Skip and do nothing
    k) Keep just one (choose which in next step)
    r) Rename all to be different (by changing file.jpg to file-1.jpg)
    s/k/r> r
    two-1.txt: renamed from: two.txt
    two-2.txt: renamed from: two.txt
    two-3.txt: renamed from: two.txt

The result being

    $ rclone lsl drive:dupes
      6048320 2016-03-05 16:23:16.798000000 one.txt
       564374 2016-03-05 16:22:52.118000000 two-1.txt
      6048320 2016-03-05 16:22:46.185000000 two-2.txt
      1744073 2016-03-05 16:22:38.104000000 two-3.txt

Dedupe can be run non interactively using the ` + "`" + `--dedupe-mode` + "`" + ` flag or by using an extra parameter with the same value

  * ` + "`" + `--dedupe-mode interactive` + "`" + ` - interactive as above.
  * ` + "`" + `--dedupe-mode skip` + "`" + ` - removes identical files then skips anything left.
  * ` + "`" + `--dedupe-mode first` + "`" + ` - removes identical files then keeps the first one.
  * ` + "`" + `--dedupe-mode newest` + "`" + ` - removes identical files then keeps the newest one.
  * ` + "`" + `--dedupe-mode oldest` + "`" + ` - removes identical files then keeps the oldest one.
  * ` + "`" + `--dedupe-mode largest` + "`" + ` - removes identical files then keeps the largest one.
  * ` + "`" + `--dedupe-mode smallest` + "`" + ` - removes identical files then keeps the smallest one.
  * ` + "`" + `--dedupe-mode rename` + "`" + ` - removes identical files then renames the rest to be different.
  * ` + "`" + `--dedupe-mode list` + "`" + ` - lists duplicate dirs and files only and changes nothing.

For example to rename all the identically named photos in your Google Photos directory, do

    rclone dedupe --dedupe-mode rename "drive:Google Photos"

Or

    rclone dedupe rename "drive:Google Photos"
`,
	Run: func(command *cobra.Command, args []string) {
		cmd.CheckArgs(1, 2, command, args)
		if len(args) > 1 {
			err := dedupeMode.Set(args[0])
			if err != nil {
				log.Print(err)
			}
			args = args[1:]
		}
		fdst := cmd.NewFsSrc(args)
		if !byHash && !fdst.Features().DuplicateFiles {
			fs.Logf(fdst, "Can't have duplicate names here. Perhaps you wanted --by-hash ? Continuing anyway.")
		}
		cmd.Run(false, false, command, func() error {
			return operations.Deduplicate(context.Background(), fdst, dedupeMode, byHash)
		})
	},
}<|MERGE_RESOLUTION|>--- conflicted
+++ resolved
@@ -4,16 +4,10 @@
 	"context"
 	"log"
 
-<<<<<<< HEAD
 	"github.com/artpar/rclone/cmd"
+	"github.com/artpar/rclone/fs"
 	"github.com/artpar/rclone/fs/config/flags"
 	"github.com/artpar/rclone/fs/operations"
-=======
-	"github.com/rclone/rclone/cmd"
-	"github.com/rclone/rclone/fs"
-	"github.com/rclone/rclone/fs/config/flags"
-	"github.com/rclone/rclone/fs/operations"
->>>>>>> 54771e44
 	"github.com/spf13/cobra"
 )
 
@@ -145,7 +139,7 @@
 		if len(args) > 1 {
 			err := dedupeMode.Set(args[0])
 			if err != nil {
-				log.Print(err)
+				log.Fatal(err)
 			}
 			args = args[1:]
 		}
