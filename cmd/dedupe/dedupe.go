--- conflicted
+++ resolved
@@ -4,13 +4,8 @@
 	"context"
 	"log"
 
-<<<<<<< HEAD
-	"github.com/artpar/rclone/cmd"
-	"github.com/artpar/rclone/fs/operations"
-=======
 	"github.com/rclone/rclone/cmd"
 	"github.com/rclone/rclone/fs/operations"
->>>>>>> c2635e39
 	"github.com/spf13/cobra"
 )
 
@@ -112,7 +107,7 @@
 		if len(args) > 1 {
 			err := dedupeMode.Set(args[0])
 			if err != nil {
-				log.Print(err)
+				log.Fatal(err)
 			}
 			args = args[1:]
 		}
