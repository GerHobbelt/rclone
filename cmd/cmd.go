--- conflicted
+++ resolved
@@ -21,6 +21,7 @@
 	"sync"
 	"time"
 
+	"github.com/pkg/errors"
 	"github.com/artpar/rclone/fs"
 	"github.com/artpar/rclone/fs/accounting"
 	"github.com/artpar/rclone/fs/cache"
@@ -28,12 +29,12 @@
 	"github.com/artpar/rclone/fs/config/flags"
 	"github.com/artpar/rclone/fs/filter"
 	"github.com/artpar/rclone/fs/filter/filterflags"
+	"github.com/artpar/rclone/fs/fserrors"
 	"github.com/artpar/rclone/fs/fspath"
 	fslog "github.com/artpar/rclone/fs/log"
 	"github.com/artpar/rclone/fs/rc/rcflags"
 	"github.com/artpar/rclone/fs/rc/rcserver"
 	"github.com/artpar/rclone/lib/atexit"
-	"github.com/pkg/errors"
 	"github.com/spf13/cobra"
 	"github.com/spf13/pflag"
 )
@@ -82,7 +83,7 @@
 	_, _, fsPath, err := fs.ParseRemote(remote)
 	if err != nil {
 		err = fs.CountError(err)
-		log.Fatalf("Failed to create file system for %q: %v", remote, err)
+		log.Printf("Failed to create file system for %q: %v", remote, err)
 	}
 	f, err := cache.Get(remote)
 	switch err {
@@ -92,7 +93,7 @@
 		return f, ""
 	default:
 		err = fs.CountError(err)
-		log.Fatalf("Failed to create file system for %q: %v", remote, err)
+		log.Printf("Failed to create file system for %q: %v", remote, err)
 	}
 	return nil, ""
 }
@@ -107,13 +108,13 @@
 		if !filter.Active.InActive() {
 			err := errors.Errorf("Can't limit to single files when using filters: %v", remote)
 			err = fs.CountError(err)
-			log.Fatalf(err.Error())
+			log.Printf(err.Error())
 		}
 		// Limit transfers to this file
 		err := filter.Active.AddFile(fileName)
 		if err != nil {
 			err = fs.CountError(err)
-			log.Fatalf("Failed to limit to single file %q: %v", remote, err)
+			log.Printf("Failed to limit to single file %q: %v", remote, err)
 		}
 	}
 	return f, fileName
@@ -135,7 +136,7 @@
 	f, err := cache.Get(remote)
 	if err != nil {
 		err = fs.CountError(err)
-		log.Fatalf("Failed to create file system for %q: %v", remote, err)
+		log.Printf("Failed to create file system for %q: %v", remote, err)
 	}
 	return f
 }
@@ -176,24 +177,24 @@
 		var err error
 		dstRemote, dstFileName, err = fspath.Split(dstRemote)
 		if err != nil {
-			log.Fatalf("Parsing %q failed: %v", args[1], err)
+			log.Printf("Parsing %q failed: %v", args[1], err)
 		}
 		if dstRemote == "" {
 			dstRemote = "."
 		}
 		if dstFileName == "" {
-			log.Fatalf("%q is a directory", args[1])
+			log.Printf("%q is a directory", args[1])
 		}
 	}
 	fdst, err := cache.Get(dstRemote)
 	switch err {
 	case fs.ErrorIsFile:
 		_ = fs.CountError(err)
-		log.Fatalf("Source doesn't exist or is a directory and destination is a file")
+		log.Printf("Source doesn't exist or is a directory and destination is a file")
 	case nil:
 	default:
 		_ = fs.CountError(err)
-		log.Fatalf("Failed to create file system for destination %q: %v", dstRemote, err)
+		log.Printf("Failed to create file system for destination %q: %v", dstRemote, err)
 	}
 	return
 }
@@ -202,13 +203,13 @@
 func NewFsDstFile(args []string) (fdst fs.Fs, dstFileName string) {
 	dstRemote, dstFileName, err := fspath.Split(args[0])
 	if err != nil {
-		log.Fatalf("Parsing %q failed: %v", args[0], err)
+		log.Printf("Parsing %q failed: %v", args[0], err)
 	}
 	if dstRemote == "" {
 		dstRemote = "."
 	}
 	if dstFileName == "" {
-		log.Fatalf("%q is a directory", args[0])
+		log.Printf("%q is a directory", args[0])
 	}
 	fdst = newFsDir(dstRemote)
 	return
@@ -277,19 +278,6 @@
 		}
 	}
 	stopStats()
-<<<<<<< HEAD
-	if err != nil {
-		nerrs := accounting.GlobalStats().GetErrors()
-		if nerrs <= 1 {
-			log.Printf("Failed to %s: %v", cmd.Name(), err)
-		} else {
-			log.Printf("Failed to %s with %d errors: last error was: %v", cmd.Name(), nerrs, err)
-		}
-		resolveExitCode(err)
-		return
-	}
-=======
->>>>>>> da5cbc19
 	if showStats && (accounting.GlobalStats().Errored() || *statsInterval > 0) {
 		accounting.GlobalStats().Log()
 	}
@@ -379,7 +367,7 @@
 	// Load filters
 	err := filterflags.Reload()
 	if err != nil {
-		log.Fatalf("Failed to load filters: %v", err)
+		log.Printf("Failed to load filters: %v", err)
 	}
 
 	// Write the args for debug purposes
@@ -388,7 +376,7 @@
 	// Start the remote control server if configured
 	_, err = rcserver.Start(&rcflags.Opt)
 	if err != nil {
-		log.Fatalf("Failed to start remote control: %v", err)
+		log.Printf("Failed to start remote control: %v", err)
 	}
 
 	// Setup CPU profiling if desired
@@ -397,12 +385,12 @@
 		f, err := os.Create(*cpuProfile)
 		if err != nil {
 			err = fs.CountError(err)
-			log.Fatal(err)
+			log.Print(err)
 		}
 		err = pprof.StartCPUProfile(f)
 		if err != nil {
 			err = fs.CountError(err)
-			log.Fatal(err)
+			log.Print(err)
 		}
 		atexit.Register(func() {
 			pprof.StopCPUProfile()
@@ -416,17 +404,17 @@
 			f, err := os.Create(*memProfile)
 			if err != nil {
 				err = fs.CountError(err)
-				log.Fatal(err)
+				log.Print(err)
 			}
 			err = pprof.WriteHeapProfile(f)
 			if err != nil {
 				err = fs.CountError(err)
-				log.Fatal(err)
+				log.Print(err)
 			}
 			err = f.Close()
 			if err != nil {
 				err = fs.CountError(err)
-				log.Fatal(err)
+				log.Print(err)
 			}
 		})
 	}
@@ -440,33 +428,31 @@
 }
 
 func resolveExitCode(err error) {
-	log.Printf("[RCLONE] Failed to rclone with err: %v", err)
 	atexit.Run()
-	return
-	//if err == nil {
-	//	os.Exit(exitCodeSuccess)
-	//}
-	//
-	//_, unwrapped := fserrors.Cause(err)
-	//
-	//switch {
-	//case unwrapped == fs.ErrorDirNotFound:
-	//	os.Exit(exitCodeDirNotFound)
-	//case unwrapped == fs.ErrorObjectNotFound:
-	//	os.Exit(exitCodeFileNotFound)
-	//case unwrapped == errorUncategorized:
-	//	os.Exit(exitCodeUncategorizedError)
-	//case unwrapped == accounting.ErrorMaxTransferLimitReached:
-	//	os.Exit(exitCodeTransferExceeded)
-	//case fserrors.ShouldRetry(err):
-	//	os.Exit(exitCodeRetryError)
-	//case fserrors.IsNoRetryError(err):
-	//	os.Exit(exitCodeNoRetryError)
-	//case fserrors.IsFatalError(err):
-	//	os.Exit(exitCodeFatalError)
-	//default:
-	//	os.Exit(exitCodeUsageError)
-	//}
+	if err == nil {
+		os.Exit(exitCodeSuccess)
+	}
+
+	_, unwrapped := fserrors.Cause(err)
+
+	switch {
+	case unwrapped == fs.ErrorDirNotFound:
+		os.Exit(exitCodeDirNotFound)
+	case unwrapped == fs.ErrorObjectNotFound:
+		os.Exit(exitCodeFileNotFound)
+	case unwrapped == errorUncategorized:
+		os.Exit(exitCodeUncategorizedError)
+	case unwrapped == accounting.ErrorMaxTransferLimitReached:
+		os.Exit(exitCodeTransferExceeded)
+	case fserrors.ShouldRetry(err):
+		os.Exit(exitCodeRetryError)
+	case fserrors.IsNoRetryError(err):
+		os.Exit(exitCodeNoRetryError)
+	case fserrors.IsFatalError(err):
+		os.Exit(exitCodeFatalError)
+	default:
+		os.Exit(exitCodeUsageError)
+	}
 }
 
 var backendFlags map[string]struct{}
@@ -516,6 +502,6 @@
 	setupRootCommand(Root)
 	AddBackendFlags()
 	if err := Root.Execute(); err != nil {
-		log.Fatalf("Fatal error: %v", err)
+		log.Printf("Fatal error: %v", err)
 	}
 }