// Package cmd implements the rclone command
//
// It is in a sub package so it's internals can be reused elsewhere
package cmd

// FIXME only attach the remote flags when using a remote???
// would probably mean bringing all the flags in to here? Or define some flagsets in fs...

import (
	"context"
	"errors"
	"fmt"
	"os"
	"os/exec"
	"path"
	"runtime"
	"runtime/pprof"
	"strconv"
	"strings"
	"sync"
	"time"

<<<<<<< HEAD
	"github.com/artpar/rclone/fs"
	"github.com/artpar/rclone/fs/accounting"
	"github.com/artpar/rclone/fs/cache"
	"github.com/artpar/rclone/fs/config/configfile"
	"github.com/artpar/rclone/fs/config/configflags"
	"github.com/artpar/rclone/fs/config/flags"
	"github.com/artpar/rclone/fs/filter"
	"github.com/artpar/rclone/fs/filter/filterflags"
	"github.com/artpar/rclone/fs/fspath"
	fslog "github.com/artpar/rclone/fs/log"
	"github.com/artpar/rclone/fs/rc/rcflags"
	"github.com/artpar/rclone/fs/rc/rcserver"
	"github.com/artpar/rclone/lib/atexit"
	"github.com/artpar/rclone/lib/buildinfo"
	"github.com/artpar/rclone/lib/terminal"
=======
	"github.com/rclone/rclone/fs"
	"github.com/rclone/rclone/fs/accounting"
	"github.com/rclone/rclone/fs/cache"
	"github.com/rclone/rclone/fs/config/configfile"
	"github.com/rclone/rclone/fs/config/configflags"
	"github.com/rclone/rclone/fs/config/flags"
	"github.com/rclone/rclone/fs/filter"
	"github.com/rclone/rclone/fs/fserrors"
	"github.com/rclone/rclone/fs/fspath"
	fslog "github.com/rclone/rclone/fs/log"
	"github.com/rclone/rclone/fs/rc"
	"github.com/rclone/rclone/fs/rc/rcserver"
	fssync "github.com/rclone/rclone/fs/sync"
	"github.com/rclone/rclone/lib/atexit"
	"github.com/rclone/rclone/lib/buildinfo"
	"github.com/rclone/rclone/lib/exitcode"
	"github.com/rclone/rclone/lib/terminal"
>>>>>>> 83cf8fb8
	"github.com/spf13/cobra"
	"github.com/spf13/pflag"
)

// Globals
var (
	// Flags
	cpuProfile    = flags.StringP("cpuprofile", "", "", "Write cpu profile to file", "Debugging")
	memProfile    = flags.StringP("memprofile", "", "", "Write memory profile to file", "Debugging")
	statsInterval = flags.DurationP("stats", "", time.Minute*1, "Interval between printing stats, e.g. 500ms, 60s, 5m (0 to disable)", "Logging")
	version       bool
	// Errors
	errorCommandNotFound    = errors.New("command not found")
	errorNotEnoughArguments = errors.New("not enough arguments")
	errorTooManyArguments   = errors.New("too many arguments")
)

// ShowVersion prints the version to stdout
func ShowVersion() {
	osVersion, osKernel := buildinfo.GetOSVersion()
	if osVersion == "" {
		osVersion = "unknown"
	}
	if osKernel == "" {
		osKernel = "unknown"
	}

	linking, tagString := buildinfo.GetLinkingAndTags()

	arch := buildinfo.GetArch()

	fmt.Printf("rclone %s\n", fs.Version)
	fmt.Printf("- os/version: %s\n", osVersion)
	fmt.Printf("- os/kernel: %s\n", osKernel)
	fmt.Printf("- os/type: %s\n", runtime.GOOS)
	fmt.Printf("- os/arch: %s\n", arch)
	fmt.Printf("- go/version: %s\n", runtime.Version())
	fmt.Printf("- go/linking: %s\n", linking)
	fmt.Printf("- go/tags: %s\n", tagString)
}

// NewFsFile creates an Fs from a name but may point to a file.
//
// It returns a string with the file name if points to a file
// otherwise "".
func NewFsFile(remote string) (fs.Fs, string) {
	ctx := context.Background()
	_, fsPath, err := fspath.SplitFs(remote)
	if err != nil {
<<<<<<< HEAD
		err = fs.CountError(err)
		log.Printf("Failed to create file system for %q: %v", remote, err)
=======
		err = fs.CountError(ctx, err)
		fs.Fatalf(nil, "Failed to create file system for %q: %v", remote, err)
>>>>>>> 83cf8fb8
	}
	f, err := cache.Get(ctx, remote)
	switch err {
	case fs.ErrorIsFile:
		cache.Pin(f) // pin indefinitely since it was on the CLI
		return f, path.Base(fsPath)
	case nil:
		cache.Pin(f) // pin indefinitely since it was on the CLI
		return f, ""
	default:
<<<<<<< HEAD
		err = fs.CountError(err)
		log.Printf("Failed to create file system for %q: %v", remote, err)
=======
		err = fs.CountError(ctx, err)
		fs.Fatalf(nil, "Failed to create file system for %q: %v", remote, err)
>>>>>>> 83cf8fb8
	}
	return nil, ""
}

// newFsFileAddFilter creates an src Fs from a name
//
// This works the same as NewFsFile however it adds filters to the Fs
// to limit it to a single file if the remote pointed to a file.
func newFsFileAddFilter(remote string) (fs.Fs, string) {
	ctx := context.Background()
	fi := filter.GetConfig(ctx)
	f, fileName := NewFsFile(remote)
	if fileName != "" {
		if !fi.InActive() {
			err := fmt.Errorf("can't limit to single files when using filters: %v", remote)
<<<<<<< HEAD
			err = fs.CountError(err)
			log.Printf(err.Error())
=======
			err = fs.CountError(ctx, err)
			fs.Fatal(nil, err.Error())
>>>>>>> 83cf8fb8
		}
		// Limit transfers to this file
		err := fi.AddFile(fileName)
		if err != nil {
<<<<<<< HEAD
			err = fs.CountError(err)
			log.Printf("Failed to limit to single file %q: %v", remote, err)
=======
			err = fs.CountError(ctx, err)
			fs.Fatalf(nil, "Failed to limit to single file %q: %v", remote, err)
>>>>>>> 83cf8fb8
		}
	}
	return f, fileName
}

// NewFsSrc creates a new src fs from the arguments.
//
// The source can be a file or a directory - if a file then it will
// limit the Fs to a single file.
func NewFsSrc(args []string) fs.Fs {
	fsrc, _ := newFsFileAddFilter(args[0])
	return fsrc
}

// newFsDir creates an Fs from a name
//
// This must point to a directory
func newFsDir(remote string) fs.Fs {
	ctx := context.Background()
	f, err := cache.Get(ctx, remote)
	if err != nil {
<<<<<<< HEAD
		err = fs.CountError(err)
		log.Printf("Failed to create file system for %q: %v", remote, err)
=======
		err = fs.CountError(ctx, err)
		fs.Fatalf(nil, "Failed to create file system for %q: %v", remote, err)
>>>>>>> 83cf8fb8
	}
	cache.Pin(f) // pin indefinitely since it was on the CLI
	return f
}

// NewFsDir creates a new Fs from the arguments
//
// The argument must point a directory
func NewFsDir(args []string) fs.Fs {
	fdst := newFsDir(args[0])
	return fdst
}

// NewFsSrcDst creates a new src and dst fs from the arguments
func NewFsSrcDst(args []string) (fs.Fs, fs.Fs) {
	fsrc, _ := newFsFileAddFilter(args[0])
	fdst := newFsDir(args[1])
	return fsrc, fdst
}

// NewFsSrcFileDst creates a new src and dst fs from the arguments
//
// The source may be a file, in which case the source Fs and file name is returned
func NewFsSrcFileDst(args []string) (fsrc fs.Fs, srcFileName string, fdst fs.Fs) {
	fsrc, srcFileName = NewFsFile(args[0])
	fdst = newFsDir(args[1])
	return fsrc, srcFileName, fdst
}

// NewFsSrcDstFiles creates a new src and dst fs from the arguments
// If src is a file then srcFileName and dstFileName will be non-empty
func NewFsSrcDstFiles(args []string) (fsrc fs.Fs, srcFileName string, fdst fs.Fs, dstFileName string) {
	ctx := context.Background()
	fsrc, srcFileName = newFsFileAddFilter(args[0])
	// If copying a file...
	dstRemote := args[1]
	// If file exists then srcFileName != "", however if the file
	// doesn't exist then we assume it is a directory...
	if srcFileName != "" {
		var err error
		dstRemote, dstFileName, err = fspath.Split(dstRemote)
		if err != nil {
<<<<<<< HEAD
			log.Printf("Parsing %q failed: %v", args[1], err)
=======
			fs.Fatalf(nil, "Parsing %q failed: %v", args[1], err)
>>>>>>> 83cf8fb8
		}
		if dstRemote == "" {
			dstRemote = "."
		}
		if dstFileName == "" {
<<<<<<< HEAD
			log.Printf("%q is a directory", args[1])
=======
			fs.Fatalf(nil, "%q is a directory", args[1])
>>>>>>> 83cf8fb8
		}
	}
	fdst, err := cache.Get(ctx, dstRemote)
	switch err {
	case fs.ErrorIsFile:
<<<<<<< HEAD
		_ = fs.CountError(err)
		log.Printf("Source doesn't exist or is a directory and destination is a file")
	case nil:
	default:
		_ = fs.CountError(err)
		log.Printf("Failed to create file system for destination %q: %v", dstRemote, err)
=======
		_ = fs.CountError(ctx, err)
		fs.Fatalf(nil, "Source doesn't exist or is a directory and destination is a file")
	case nil:
	default:
		_ = fs.CountError(ctx, err)
		fs.Fatalf(nil, "Failed to create file system for destination %q: %v", dstRemote, err)
>>>>>>> 83cf8fb8
	}
	cache.Pin(fdst) // pin indefinitely since it was on the CLI
	return
}

// NewFsDstFile creates a new dst fs with a destination file name from the arguments
func NewFsDstFile(args []string) (fdst fs.Fs, dstFileName string) {
	dstRemote, dstFileName, err := fspath.Split(args[0])
	if err != nil {
<<<<<<< HEAD
		log.Printf("Parsing %q failed: %v", args[0], err)
=======
		fs.Fatalf(nil, "Parsing %q failed: %v", args[0], err)
>>>>>>> 83cf8fb8
	}
	if dstRemote == "" {
		dstRemote = "."
	}
	if dstFileName == "" {
<<<<<<< HEAD
		log.Printf("%q is a directory", args[0])
=======
		fs.Fatalf(nil, "%q is a directory", args[0])
>>>>>>> 83cf8fb8
	}
	fdst = newFsDir(dstRemote)
	return
}

// ShowStats returns true if the user added a `--stats` flag to the command line.
//
// This is called by Run to override the default value of the
// showStats passed in.
func ShowStats() bool {
	statsIntervalFlag := pflag.Lookup("stats")
	return statsIntervalFlag != nil && statsIntervalFlag.Changed
}

// Run the function with stats and retries if required
func Run(Retry bool, showStats bool, cmd *cobra.Command, f func() error) {
	ctx := context.Background()
	ci := fs.GetConfig(ctx)
	var cmdErr error
	stopStats := func() {}
	if !showStats && ShowStats() {
		showStats = true
	}
	if ci.Progress {
		stopStats = startProgress()
	} else if showStats {
		stopStats = StartStats()
	}
	SigInfoHandler()
	for try := 1; try <= ci.Retries; try++ {
		cmdErr = f()
		cmdErr = fs.CountError(ctx, cmdErr)
		lastErr := accounting.GlobalStats().GetLastError()
		if cmdErr == nil {
			cmdErr = lastErr
		}
		if !Retry || !accounting.GlobalStats().Errored() {
			if try > 1 {
				fs.Errorf(nil, "Attempt %d/%d succeeded", try, ci.Retries)
			}
			break
		}
		if accounting.GlobalStats().HadFatalError() {
			fs.Errorf(nil, "Fatal error received - not attempting retries")
			break
		}
		if accounting.GlobalStats().Errored() && !accounting.GlobalStats().HadRetryError() {
			fs.Errorf(nil, "Can't retry any of the errors - not attempting retries")
			break
		}
		if retryAfter := accounting.GlobalStats().RetryAfter(); !retryAfter.IsZero() {
			d := time.Until(retryAfter)
			if d > 0 {
				fs.Logf(nil, "Received retry after error - sleeping until %s (%v)", retryAfter.Format(time.RFC3339Nano), d)
				time.Sleep(d)
			}
		}
		if lastErr != nil {
			fs.Errorf(nil, "Attempt %d/%d failed with %d errors and: %v", try, ci.Retries, accounting.GlobalStats().GetErrors(), lastErr)
		} else {
			fs.Errorf(nil, "Attempt %d/%d failed with %d errors", try, ci.Retries, accounting.GlobalStats().GetErrors())
		}
		if try < ci.Retries {
			accounting.GlobalStats().ResetErrors()
		}
		if ci.RetriesInterval > 0 {
			time.Sleep(ci.RetriesInterval)
		}
	}
	stopStats()
	if showStats && (accounting.GlobalStats().Errored() || *statsInterval > 0) {
		accounting.GlobalStats().Log()
	}
	fs.Debugf(nil, "%d go routines active\n", runtime.NumGoroutine())

	if ci.Progress && ci.ProgressTerminalTitle {
		// Clear terminal title
		terminal.WriteTerminalTitle("")
	}

	// dump all running go-routines
	if ci.Dump&fs.DumpGoRoutines != 0 {
		err := pprof.Lookup("goroutine").WriteTo(os.Stdout, 1)
		if err != nil {
			fs.Errorf(nil, "Failed to dump goroutines: %v", err)
		}
	}

	// dump open files
	if ci.Dump&fs.DumpOpenFiles != 0 {
		c := exec.Command("lsof", "-p", strconv.Itoa(os.Getpid()))
		c.Stdout = os.Stdout
		c.Stderr = os.Stderr
		err := c.Run()
		if err != nil {
			fs.Errorf(nil, "Failed to list open files: %v", err)
		}
	}

	// clear cache and shutdown backends
	cache.Clear()
	if lastErr := accounting.GlobalStats().GetLastError(); cmdErr == nil {
		cmdErr = lastErr
	}

	// Log the final error message and exit
	if cmdErr != nil {
		nerrs := accounting.GlobalStats().GetErrors()
		if nerrs <= 1 {
			fs.Logf(nil, "Failed to %s: %v", cmd.Name(), cmdErr)
		} else {
			fs.Logf(nil, "Failed to %s with %d errors: last error was: %v", cmd.Name(), nerrs, cmdErr)
		}
	}
	resolveExitCode(cmdErr)
}

// CheckArgs checks there are enough arguments and prints a message if not
func CheckArgs(MinArgs, MaxArgs int, cmd *cobra.Command, args []string) {
	if len(args) < MinArgs {
		_ = cmd.Usage()
		_, _ = fmt.Fprintf(os.Stderr, "Command %s needs %d arguments minimum: you provided %d non flag arguments: %q\n", cmd.Name(), MinArgs, len(args), args)
		resolveExitCode(errorNotEnoughArguments)
	} else if len(args) > MaxArgs {
		_ = cmd.Usage()
		_, _ = fmt.Fprintf(os.Stderr, "Command %s needs %d arguments maximum: you provided %d non flag arguments: %q\n", cmd.Name(), MaxArgs, len(args), args)
		resolveExitCode(errorTooManyArguments)
	}
}

// StartStats prints the stats every statsInterval
//
// It returns a func which should be called to stop the stats.
func StartStats() func() {
	if *statsInterval <= 0 {
		return func() {}
	}
	stopStats := make(chan struct{})
	var wg sync.WaitGroup
	wg.Add(1)
	go func() {
		defer wg.Done()
		ticker := time.NewTicker(*statsInterval)
		for {
			select {
			case <-ticker.C:
				accounting.GlobalStats().Log()
			case <-stopStats:
				ticker.Stop()
				return
			}
		}
	}()
	return func() {
		close(stopStats)
		wg.Wait()
	}
}

// initConfig is run by cobra after initialising the flags
func initConfig() {
	// Set the global options from the flags
	err := fs.GlobalOptionsInit()
	if err != nil {
		fs.Fatalf(nil, "Failed to initialise global options: %v", err)
	}

	ctx := context.Background()
	ci := fs.GetConfig(ctx)

	// Start the logger
	fslog.InitLogging()

	// Finish parsing any command line flags
	configflags.SetFlags(ci)

	// Load the config
	configfile.Install()

	// Start accounting
	accounting.Start(ctx)

	// Configure console
	if ci.NoConsole {
		// Hide the console window
		terminal.HideConsole()
	} else {
		// Enable color support on stdout if possible.
		// This enables virtual terminal processing on Windows 10,
		// adding native support for ANSI/VT100 escape sequences.
		terminal.EnableColorsStdout()
	}

<<<<<<< HEAD
	// Load filters
	err := filterflags.Reload(ctx)
	if err != nil {
		log.Printf("Failed to load filters: %v", err)
	}

=======
>>>>>>> 83cf8fb8
	// Write the args for debug purposes
	fs.Debugf("rclone", "Version %q starting with parameters %q", fs.Version, os.Args)

	// Inform user about systemd log support now that we have a logger
	if fslog.Opt.LogSystemdSupport {
		fs.Debugf("rclone", "systemd logging support activated")
	}

	// Start the remote control server if configured
	_, err = rcserver.Start(ctx, &rc.Opt)
	if err != nil {
<<<<<<< HEAD
		log.Printf("Failed to start remote control: %v", err)
=======
		fs.Fatalf(nil, "Failed to start remote control: %v", err)
	}

	// Start the metrics server if configured and not running the "rc" command
	if os.Args[1] != "rc" {
		_, err = rcserver.MetricsStart(ctx, &rc.Opt)
		if err != nil {
			fs.Fatalf(nil, "Failed to start metrics server: %v", err)
		}
>>>>>>> 83cf8fb8
	}

	// Setup CPU profiling if desired
	if *cpuProfile != "" {
		fs.Infof(nil, "Creating CPU profile %q\n", *cpuProfile)
		f, err := os.Create(*cpuProfile)
		if err != nil {
<<<<<<< HEAD
			err = fs.CountError(err)
			log.Println(err)
		}
		err = pprof.StartCPUProfile(f)
		if err != nil {
			err = fs.CountError(err)
			log.Println(err)
=======
			err = fs.CountError(ctx, err)
			fs.Fatal(nil, fmt.Sprint(err))
		}
		err = pprof.StartCPUProfile(f)
		if err != nil {
			err = fs.CountError(ctx, err)
			fs.Fatal(nil, fmt.Sprint(err))
>>>>>>> 83cf8fb8
		}
		atexit.Register(func() {
			pprof.StopCPUProfile()
			err := f.Close()
			if err != nil {
				err = fs.CountError(ctx, err)
				fs.Fatal(nil, fmt.Sprint(err))
			}
		})
	}

	// Setup memory profiling if desired
	if *memProfile != "" {
		atexit.Register(func() {
			fs.Infof(nil, "Saving Memory profile %q\n", *memProfile)
			f, err := os.Create(*memProfile)
			if err != nil {
<<<<<<< HEAD
				err = fs.CountError(err)
				log.Println(err)
			}
			err = pprof.WriteHeapProfile(f)
			if err != nil {
				err = fs.CountError(err)
				log.Println(err)
			}
			err = f.Close()
			if err != nil {
				err = fs.CountError(err)
				log.Println(err)
=======
				err = fs.CountError(ctx, err)
				fs.Fatal(nil, fmt.Sprint(err))
			}
			err = pprof.WriteHeapProfile(f)
			if err != nil {
				err = fs.CountError(ctx, err)
				fs.Fatal(nil, fmt.Sprint(err))
			}
			err = f.Close()
			if err != nil {
				err = fs.CountError(ctx, err)
				fs.Fatal(nil, fmt.Sprint(err))
>>>>>>> 83cf8fb8
			}
		})
	}
}

func resolveExitCode(err error) {
<<<<<<< HEAD
	//ci := fs.GetConfig(context.Background())
	atexit.Run()
	//if err == nil {
	//	if ci.ErrorOnNoTransfer {
	//		if accounting.GlobalStats().GetTransfers() == 0 {
	//			os.Exit(exitcode.NoFilesTransferred)
	//		}
	//	}
	//	os.Exit(exitcode.Success)
	//}
	//
	//switch {
	//case errors.Is(err, fs.ErrorDirNotFound):
	//	os.Exit(exitcode.DirNotFound)
	//case errors.Is(err, fs.ErrorObjectNotFound):
	//	os.Exit(exitcode.FileNotFound)
	//case errors.Is(err, errorUncategorized):
	//	os.Exit(exitcode.UncategorizedError)
	//case errors.Is(err, accounting.ErrorMaxTransferLimitReached):
	//	os.Exit(exitcode.TransferExceeded)
	//case errors.Is(err, fssync.ErrorMaxDurationReached):
	//	os.Exit(exitcode.DurationExceeded)
	//case fserrors.ShouldRetry(err):
	//	os.Exit(exitcode.RetryError)
	//case fserrors.IsNoRetryError(err), fserrors.IsNoLowLevelRetryError(err):
	//	os.Exit(exitcode.NoRetryError)
	//case fserrors.IsFatalError(err):
	//	os.Exit(exitcode.FatalError)
	//default:
	//	os.Exit(exitcode.UsageError)
	//}
=======
	ctx := context.Background()
	ci := fs.GetConfig(ctx)
	atexit.Run()
	if err == nil {
		if ci.ErrorOnNoTransfer {
			if accounting.GlobalStats().GetTransfers() == 0 {
				os.Exit(exitcode.NoFilesTransferred)
			}
		}
		os.Exit(exitcode.Success)
	}

	switch {
	case errors.Is(err, fs.ErrorDirNotFound):
		os.Exit(exitcode.DirNotFound)
	case errors.Is(err, fs.ErrorObjectNotFound):
		os.Exit(exitcode.FileNotFound)
	case errors.Is(err, accounting.ErrorMaxTransferLimitReached):
		os.Exit(exitcode.TransferExceeded)
	case errors.Is(err, fssync.ErrorMaxDurationReached):
		os.Exit(exitcode.DurationExceeded)
	case fserrors.ShouldRetry(err):
		os.Exit(exitcode.RetryError)
	case fserrors.IsNoRetryError(err), fserrors.IsNoLowLevelRetryError(err):
		os.Exit(exitcode.NoRetryError)
	case fserrors.IsFatalError(err):
		os.Exit(exitcode.FatalError)
	case errors.Is(err, errorCommandNotFound), errors.Is(err, errorNotEnoughArguments), errors.Is(err, errorTooManyArguments):
		os.Exit(exitcode.UsageError)
	default:
		os.Exit(exitcode.UncategorizedError)
	}
>>>>>>> 83cf8fb8
}

var backendFlags map[string]struct{}

// AddBackendFlags creates flags for all the backend options
func AddBackendFlags() {
	backendFlags = map[string]struct{}{}
	for _, fsInfo := range fs.Registry {
		flags.AddFlagsFromOptions(pflag.CommandLine, fsInfo.Prefix, fsInfo.Options)
		// Store the backend flag names for the help generator
		for i := range fsInfo.Options {
			opt := &fsInfo.Options[i]
			name := opt.FlagName(fsInfo.Prefix)
			backendFlags[name] = struct{}{}
		}
	}
}

// Main runs rclone interpreting flags and commands out of os.Args
func Main() {
	setupRootCommand(Root)
	AddBackendFlags()
	if err := Root.Execute(); err != nil {
		if strings.HasPrefix(err.Error(), "unknown command") && selfupdateEnabled {
			Root.PrintErrf("You could use '%s selfupdate' to get latest features.\n\n", Root.CommandPath())
		}
<<<<<<< HEAD
		log.Printf("Fatal error: %v", err)
=======
		fs.Logf(nil, "Fatal error: %v", err)
		os.Exit(exitcode.UsageError)
>>>>>>> 83cf8fb8
	}
}<|MERGE_RESOLUTION|>--- conflicted
+++ resolved
@@ -20,23 +20,6 @@
 	"sync"
 	"time"
 
-<<<<<<< HEAD
-	"github.com/artpar/rclone/fs"
-	"github.com/artpar/rclone/fs/accounting"
-	"github.com/artpar/rclone/fs/cache"
-	"github.com/artpar/rclone/fs/config/configfile"
-	"github.com/artpar/rclone/fs/config/configflags"
-	"github.com/artpar/rclone/fs/config/flags"
-	"github.com/artpar/rclone/fs/filter"
-	"github.com/artpar/rclone/fs/filter/filterflags"
-	"github.com/artpar/rclone/fs/fspath"
-	fslog "github.com/artpar/rclone/fs/log"
-	"github.com/artpar/rclone/fs/rc/rcflags"
-	"github.com/artpar/rclone/fs/rc/rcserver"
-	"github.com/artpar/rclone/lib/atexit"
-	"github.com/artpar/rclone/lib/buildinfo"
-	"github.com/artpar/rclone/lib/terminal"
-=======
 	"github.com/rclone/rclone/fs"
 	"github.com/rclone/rclone/fs/accounting"
 	"github.com/rclone/rclone/fs/cache"
@@ -54,7 +37,6 @@
 	"github.com/rclone/rclone/lib/buildinfo"
 	"github.com/rclone/rclone/lib/exitcode"
 	"github.com/rclone/rclone/lib/terminal"
->>>>>>> 83cf8fb8
 	"github.com/spf13/cobra"
 	"github.com/spf13/pflag"
 )
@@ -104,13 +86,8 @@
 	ctx := context.Background()
 	_, fsPath, err := fspath.SplitFs(remote)
 	if err != nil {
-<<<<<<< HEAD
-		err = fs.CountError(err)
-		log.Printf("Failed to create file system for %q: %v", remote, err)
-=======
 		err = fs.CountError(ctx, err)
 		fs.Fatalf(nil, "Failed to create file system for %q: %v", remote, err)
->>>>>>> 83cf8fb8
 	}
 	f, err := cache.Get(ctx, remote)
 	switch err {
@@ -121,13 +98,8 @@
 		cache.Pin(f) // pin indefinitely since it was on the CLI
 		return f, ""
 	default:
-<<<<<<< HEAD
-		err = fs.CountError(err)
-		log.Printf("Failed to create file system for %q: %v", remote, err)
-=======
 		err = fs.CountError(ctx, err)
 		fs.Fatalf(nil, "Failed to create file system for %q: %v", remote, err)
->>>>>>> 83cf8fb8
 	}
 	return nil, ""
 }
@@ -143,24 +115,14 @@
 	if fileName != "" {
 		if !fi.InActive() {
 			err := fmt.Errorf("can't limit to single files when using filters: %v", remote)
-<<<<<<< HEAD
-			err = fs.CountError(err)
-			log.Printf(err.Error())
-=======
 			err = fs.CountError(ctx, err)
 			fs.Fatal(nil, err.Error())
->>>>>>> 83cf8fb8
 		}
 		// Limit transfers to this file
 		err := fi.AddFile(fileName)
 		if err != nil {
-<<<<<<< HEAD
-			err = fs.CountError(err)
-			log.Printf("Failed to limit to single file %q: %v", remote, err)
-=======
 			err = fs.CountError(ctx, err)
 			fs.Fatalf(nil, "Failed to limit to single file %q: %v", remote, err)
->>>>>>> 83cf8fb8
 		}
 	}
 	return f, fileName
@@ -182,13 +144,8 @@
 	ctx := context.Background()
 	f, err := cache.Get(ctx, remote)
 	if err != nil {
-<<<<<<< HEAD
-		err = fs.CountError(err)
-		log.Printf("Failed to create file system for %q: %v", remote, err)
-=======
 		err = fs.CountError(ctx, err)
 		fs.Fatalf(nil, "Failed to create file system for %q: %v", remote, err)
->>>>>>> 83cf8fb8
 	}
 	cache.Pin(f) // pin indefinitely since it was on the CLI
 	return f
@@ -231,41 +188,24 @@
 		var err error
 		dstRemote, dstFileName, err = fspath.Split(dstRemote)
 		if err != nil {
-<<<<<<< HEAD
-			log.Printf("Parsing %q failed: %v", args[1], err)
-=======
 			fs.Fatalf(nil, "Parsing %q failed: %v", args[1], err)
->>>>>>> 83cf8fb8
 		}
 		if dstRemote == "" {
 			dstRemote = "."
 		}
 		if dstFileName == "" {
-<<<<<<< HEAD
-			log.Printf("%q is a directory", args[1])
-=======
 			fs.Fatalf(nil, "%q is a directory", args[1])
->>>>>>> 83cf8fb8
 		}
 	}
 	fdst, err := cache.Get(ctx, dstRemote)
 	switch err {
 	case fs.ErrorIsFile:
-<<<<<<< HEAD
-		_ = fs.CountError(err)
-		log.Printf("Source doesn't exist or is a directory and destination is a file")
-	case nil:
-	default:
-		_ = fs.CountError(err)
-		log.Printf("Failed to create file system for destination %q: %v", dstRemote, err)
-=======
 		_ = fs.CountError(ctx, err)
 		fs.Fatalf(nil, "Source doesn't exist or is a directory and destination is a file")
 	case nil:
 	default:
 		_ = fs.CountError(ctx, err)
 		fs.Fatalf(nil, "Failed to create file system for destination %q: %v", dstRemote, err)
->>>>>>> 83cf8fb8
 	}
 	cache.Pin(fdst) // pin indefinitely since it was on the CLI
 	return
@@ -275,21 +215,13 @@
 func NewFsDstFile(args []string) (fdst fs.Fs, dstFileName string) {
 	dstRemote, dstFileName, err := fspath.Split(args[0])
 	if err != nil {
-<<<<<<< HEAD
-		log.Printf("Parsing %q failed: %v", args[0], err)
-=======
 		fs.Fatalf(nil, "Parsing %q failed: %v", args[0], err)
->>>>>>> 83cf8fb8
 	}
 	if dstRemote == "" {
 		dstRemote = "."
 	}
 	if dstFileName == "" {
-<<<<<<< HEAD
-		log.Printf("%q is a directory", args[0])
-=======
 		fs.Fatalf(nil, "%q is a directory", args[0])
->>>>>>> 83cf8fb8
 	}
 	fdst = newFsDir(dstRemote)
 	return
@@ -483,15 +415,6 @@
 		terminal.EnableColorsStdout()
 	}
 
-<<<<<<< HEAD
-	// Load filters
-	err := filterflags.Reload(ctx)
-	if err != nil {
-		log.Printf("Failed to load filters: %v", err)
-	}
-
-=======
->>>>>>> 83cf8fb8
 	// Write the args for debug purposes
 	fs.Debugf("rclone", "Version %q starting with parameters %q", fs.Version, os.Args)
 
@@ -503,9 +426,6 @@
 	// Start the remote control server if configured
 	_, err = rcserver.Start(ctx, &rc.Opt)
 	if err != nil {
-<<<<<<< HEAD
-		log.Printf("Failed to start remote control: %v", err)
-=======
 		fs.Fatalf(nil, "Failed to start remote control: %v", err)
 	}
 
@@ -515,7 +435,6 @@
 		if err != nil {
 			fs.Fatalf(nil, "Failed to start metrics server: %v", err)
 		}
->>>>>>> 83cf8fb8
 	}
 
 	// Setup CPU profiling if desired
@@ -523,15 +442,6 @@
 		fs.Infof(nil, "Creating CPU profile %q\n", *cpuProfile)
 		f, err := os.Create(*cpuProfile)
 		if err != nil {
-<<<<<<< HEAD
-			err = fs.CountError(err)
-			log.Println(err)
-		}
-		err = pprof.StartCPUProfile(f)
-		if err != nil {
-			err = fs.CountError(err)
-			log.Println(err)
-=======
 			err = fs.CountError(ctx, err)
 			fs.Fatal(nil, fmt.Sprint(err))
 		}
@@ -539,7 +449,6 @@
 		if err != nil {
 			err = fs.CountError(ctx, err)
 			fs.Fatal(nil, fmt.Sprint(err))
->>>>>>> 83cf8fb8
 		}
 		atexit.Register(func() {
 			pprof.StopCPUProfile()
@@ -557,20 +466,6 @@
 			fs.Infof(nil, "Saving Memory profile %q\n", *memProfile)
 			f, err := os.Create(*memProfile)
 			if err != nil {
-<<<<<<< HEAD
-				err = fs.CountError(err)
-				log.Println(err)
-			}
-			err = pprof.WriteHeapProfile(f)
-			if err != nil {
-				err = fs.CountError(err)
-				log.Println(err)
-			}
-			err = f.Close()
-			if err != nil {
-				err = fs.CountError(err)
-				log.Println(err)
-=======
 				err = fs.CountError(ctx, err)
 				fs.Fatal(nil, fmt.Sprint(err))
 			}
@@ -583,46 +478,12 @@
 			if err != nil {
 				err = fs.CountError(ctx, err)
 				fs.Fatal(nil, fmt.Sprint(err))
->>>>>>> 83cf8fb8
 			}
 		})
 	}
 }
 
 func resolveExitCode(err error) {
-<<<<<<< HEAD
-	//ci := fs.GetConfig(context.Background())
-	atexit.Run()
-	//if err == nil {
-	//	if ci.ErrorOnNoTransfer {
-	//		if accounting.GlobalStats().GetTransfers() == 0 {
-	//			os.Exit(exitcode.NoFilesTransferred)
-	//		}
-	//	}
-	//	os.Exit(exitcode.Success)
-	//}
-	//
-	//switch {
-	//case errors.Is(err, fs.ErrorDirNotFound):
-	//	os.Exit(exitcode.DirNotFound)
-	//case errors.Is(err, fs.ErrorObjectNotFound):
-	//	os.Exit(exitcode.FileNotFound)
-	//case errors.Is(err, errorUncategorized):
-	//	os.Exit(exitcode.UncategorizedError)
-	//case errors.Is(err, accounting.ErrorMaxTransferLimitReached):
-	//	os.Exit(exitcode.TransferExceeded)
-	//case errors.Is(err, fssync.ErrorMaxDurationReached):
-	//	os.Exit(exitcode.DurationExceeded)
-	//case fserrors.ShouldRetry(err):
-	//	os.Exit(exitcode.RetryError)
-	//case fserrors.IsNoRetryError(err), fserrors.IsNoLowLevelRetryError(err):
-	//	os.Exit(exitcode.NoRetryError)
-	//case fserrors.IsFatalError(err):
-	//	os.Exit(exitcode.FatalError)
-	//default:
-	//	os.Exit(exitcode.UsageError)
-	//}
-=======
 	ctx := context.Background()
 	ci := fs.GetConfig(ctx)
 	atexit.Run()
@@ -655,7 +516,6 @@
 	default:
 		os.Exit(exitcode.UncategorizedError)
 	}
->>>>>>> 83cf8fb8
 }
 
 var backendFlags map[string]struct{}
@@ -682,11 +542,7 @@
 		if strings.HasPrefix(err.Error(), "unknown command") && selfupdateEnabled {
 			Root.PrintErrf("You could use '%s selfupdate' to get latest features.\n\n", Root.CommandPath())
 		}
-<<<<<<< HEAD
-		log.Printf("Fatal error: %v", err)
-=======
 		fs.Logf(nil, "Fatal error: %v", err)
 		os.Exit(exitcode.UsageError)
->>>>>>> 83cf8fb8
 	}
 }