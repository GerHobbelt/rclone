// Package cmd implements the rclone command
//
// It is in a sub package so it's internals can be re-used elsewhere
package cmd

// FIXME only attach the remote flags when using a remote???
// would probably mean bringing all the flags in to here? Or define some flagsets in fs...

import (
	"context"
	"errors"
	"fmt"
	"log"
	"os"
	"os/exec"
	"path"
	"regexp"
	"runtime"
	"runtime/pprof"
	"strconv"
	"strings"
	"sync"
	"time"

<<<<<<< HEAD
	"github.com/artpar/rclone/fs"
	"github.com/artpar/rclone/fs/accounting"
	"github.com/artpar/rclone/fs/cache"
	"github.com/artpar/rclone/fs/config/configfile"
	"github.com/artpar/rclone/fs/config/configflags"
	"github.com/artpar/rclone/fs/config/flags"
	"github.com/artpar/rclone/fs/filter"
	"github.com/artpar/rclone/fs/filter/filterflags"
	"github.com/artpar/rclone/fs/fspath"
	fslog "github.com/artpar/rclone/fs/log"
	"github.com/artpar/rclone/fs/rc/rcflags"
	"github.com/artpar/rclone/fs/rc/rcserver"
	"github.com/artpar/rclone/lib/atexit"
	"github.com/artpar/rclone/lib/buildinfo"
	"github.com/artpar/rclone/lib/random"
	"github.com/artpar/rclone/lib/terminal"
	"github.com/pkg/errors"
=======
	"github.com/rclone/rclone/fs"
	"github.com/rclone/rclone/fs/accounting"
	"github.com/rclone/rclone/fs/cache"
	"github.com/rclone/rclone/fs/config/configfile"
	"github.com/rclone/rclone/fs/config/configflags"
	"github.com/rclone/rclone/fs/config/flags"
	"github.com/rclone/rclone/fs/filter"
	"github.com/rclone/rclone/fs/filter/filterflags"
	"github.com/rclone/rclone/fs/fserrors"
	"github.com/rclone/rclone/fs/fspath"
	fslog "github.com/rclone/rclone/fs/log"
	"github.com/rclone/rclone/fs/rc/rcflags"
	"github.com/rclone/rclone/fs/rc/rcserver"
	"github.com/rclone/rclone/lib/atexit"
	"github.com/rclone/rclone/lib/buildinfo"
	"github.com/rclone/rclone/lib/exitcode"
	"github.com/rclone/rclone/lib/random"
	"github.com/rclone/rclone/lib/terminal"
>>>>>>> 27176cc6
	"github.com/spf13/cobra"
	"github.com/spf13/pflag"
)

// Globals
var (
	// Flags
	cpuProfile      = flags.StringP("cpuprofile", "", "", "Write cpu profile to file")
	memProfile      = flags.StringP("memprofile", "", "", "Write memory profile to file")
	statsInterval   = flags.DurationP("stats", "", time.Minute*1, "Interval between printing stats, e.g. 500ms, 60s, 5m (0 to disable)")
	dataRateUnit    = flags.StringP("stats-unit", "", "bytes", "Show data rate in stats as either 'bits' or 'bytes' per second")
	version         bool
	retries         = flags.IntP("retries", "", 3, "Retry operations this many times if they fail")
	retriesInterval = flags.DurationP("retries-sleep", "", 0, "Interval between retrying operations if they fail, e.g. 500ms, 60s, 5m (0 to disable)")
	// Errors
	errorCommandNotFound    = errors.New("command not found")
	errorUncategorized      = errors.New("uncategorized error")
	errorNotEnoughArguments = errors.New("not enough arguments")
	errorTooManyArguments   = errors.New("too many arguments")
)

// ShowVersion prints the version to stdout
func ShowVersion() {
	osVersion, osKernel := buildinfo.GetOSVersion()
	if osVersion == "" {
		osVersion = "unknown"
	}
	if osKernel == "" {
		osKernel = "unknown"
	}

	linking, tagString := buildinfo.GetLinkingAndTags()

	fmt.Printf("rclone %s\n", fs.Version)
	fmt.Printf("- os/version: %s\n", osVersion)
	fmt.Printf("- os/kernel: %s\n", osKernel)
	fmt.Printf("- os/type: %s\n", runtime.GOOS)
	fmt.Printf("- os/arch: %s\n", runtime.GOARCH)
	fmt.Printf("- go/version: %s\n", runtime.Version())
	fmt.Printf("- go/linking: %s\n", linking)
	fmt.Printf("- go/tags: %s\n", tagString)
}

// NewFsFile creates an Fs from a name but may point to a file.
//
// It returns a string with the file name if points to a file
// otherwise "".
func NewFsFile(remote string) (fs.Fs, string) {
	_, fsPath, err := fspath.SplitFs(remote)
	if err != nil {
		err = fs.CountError(err)
		log.Printf("Failed to create file system for %q: %v", remote, err)
	}
	f, err := cache.Get(context.Background(), remote)
	switch err {
	case fs.ErrorIsFile:
		cache.Pin(f) // pin indefinitely since it was on the CLI
		return f, path.Base(fsPath)
	case nil:
		cache.Pin(f) // pin indefinitely since it was on the CLI
		return f, ""
	default:
		err = fs.CountError(err)
		log.Printf("Failed to create file system for %q: %v", remote, err)
	}
	return nil, ""
}

// newFsFileAddFilter creates an src Fs from a name
//
// This works the same as NewFsFile however it adds filters to the Fs
// to limit it to a single file if the remote pointed to a file.
func newFsFileAddFilter(remote string) (fs.Fs, string) {
	fi := filter.GetConfig(context.Background())
	f, fileName := NewFsFile(remote)
	if fileName != "" {
		if !fi.InActive() {
			err := fmt.Errorf("Can't limit to single files when using filters: %v", remote)
			err = fs.CountError(err)
			log.Printf(err.Error())
		}
		// Limit transfers to this file
		err := fi.AddFile(fileName)
		if err != nil {
			err = fs.CountError(err)
			log.Printf("Failed to limit to single file %q: %v", remote, err)
		}
	}
	return f, fileName
}

// NewFsSrc creates a new src fs from the arguments.
//
// The source can be a file or a directory - if a file then it will
// limit the Fs to a single file.
func NewFsSrc(args []string) fs.Fs {
	fsrc, _ := newFsFileAddFilter(args[0])
	return fsrc
}

// newFsDir creates an Fs from a name
//
// This must point to a directory
func newFsDir(remote string) fs.Fs {
	f, err := cache.Get(context.Background(), remote)
	if err != nil {
		err = fs.CountError(err)
		log.Printf("Failed to create file system for %q: %v", remote, err)
	}
	cache.Pin(f) // pin indefinitely since it was on the CLI
	return f
}

// NewFsDir creates a new Fs from the arguments
//
// The argument must point a directory
func NewFsDir(args []string) fs.Fs {
	fdst := newFsDir(args[0])
	return fdst
}

// NewFsSrcDst creates a new src and dst fs from the arguments
func NewFsSrcDst(args []string) (fs.Fs, fs.Fs) {
	fsrc, _ := newFsFileAddFilter(args[0])
	fdst := newFsDir(args[1])
	return fsrc, fdst
}

// NewFsSrcFileDst creates a new src and dst fs from the arguments
//
// The source may be a file, in which case the source Fs and file name is returned
func NewFsSrcFileDst(args []string) (fsrc fs.Fs, srcFileName string, fdst fs.Fs) {
	fsrc, srcFileName = NewFsFile(args[0])
	fdst = newFsDir(args[1])
	return fsrc, srcFileName, fdst
}

// NewFsSrcDstFiles creates a new src and dst fs from the arguments
// If src is a file then srcFileName and dstFileName will be non-empty
func NewFsSrcDstFiles(args []string) (fsrc fs.Fs, srcFileName string, fdst fs.Fs, dstFileName string) {
	fsrc, srcFileName = newFsFileAddFilter(args[0])
	// If copying a file...
	dstRemote := args[1]
	// If file exists then srcFileName != "", however if the file
	// doesn't exist then we assume it is a directory...
	if srcFileName != "" {
		var err error
		dstRemote, dstFileName, err = fspath.Split(dstRemote)
		if err != nil {
			log.Printf("Parsing %q failed: %v", args[1], err)
		}
		if dstRemote == "" {
			dstRemote = "."
		}
		if dstFileName == "" {
			log.Printf("%q is a directory", args[1])
		}
	}
	fdst, err := cache.Get(context.Background(), dstRemote)
	switch err {
	case fs.ErrorIsFile:
		_ = fs.CountError(err)
		log.Printf("Source doesn't exist or is a directory and destination is a file")
	case nil:
	default:
		_ = fs.CountError(err)
		log.Printf("Failed to create file system for destination %q: %v", dstRemote, err)
	}
	cache.Pin(fdst) // pin indefinitely since it was on the CLI
	return
}

// NewFsDstFile creates a new dst fs with a destination file name from the arguments
func NewFsDstFile(args []string) (fdst fs.Fs, dstFileName string) {
	dstRemote, dstFileName, err := fspath.Split(args[0])
	if err != nil {
		log.Printf("Parsing %q failed: %v", args[0], err)
	}
	if dstRemote == "" {
		dstRemote = "."
	}
	if dstFileName == "" {
		log.Printf("%q is a directory", args[0])
	}
	fdst = newFsDir(dstRemote)
	return
}

// ShowStats returns true if the user added a `--stats` flag to the command line.
//
// This is called by Run to override the default value of the
// showStats passed in.
func ShowStats() bool {
	statsIntervalFlag := pflag.Lookup("stats")
	return statsIntervalFlag != nil && statsIntervalFlag.Changed
}

// Run the function with stats and retries if required
func Run(Retry bool, showStats bool, cmd *cobra.Command, f func() error) {
	ci := fs.GetConfig(context.Background())
	var cmdErr error
	stopStats := func() {}
	if !showStats && ShowStats() {
		showStats = true
	}
	if ci.Progress {
		stopStats = startProgress()
	} else if showStats {
		stopStats = StartStats()
	}
	SigInfoHandler()
	for try := 1; try <= *retries; try++ {
		cmdErr = f()
		cmdErr = fs.CountError(cmdErr)
		lastErr := accounting.GlobalStats().GetLastError()
		if cmdErr == nil {
			cmdErr = lastErr
		}
		if !Retry || !accounting.GlobalStats().Errored() {
			if try > 1 {
				fs.Errorf(nil, "Attempt %d/%d succeeded", try, *retries)
			}
			break
		}
		if accounting.GlobalStats().HadFatalError() {
			fs.Errorf(nil, "Fatal error received - not attempting retries")
			break
		}
		if accounting.GlobalStats().Errored() && !accounting.GlobalStats().HadRetryError() {
			fs.Errorf(nil, "Can't retry any of the errors - not attempting retries")
			break
		}
		if retryAfter := accounting.GlobalStats().RetryAfter(); !retryAfter.IsZero() {
			d := retryAfter.Sub(time.Now())
			if d > 0 {
				fs.Logf(nil, "Received retry after error - sleeping until %s (%v)", retryAfter.Format(time.RFC3339Nano), d)
				time.Sleep(d)
			}
		}
		if lastErr != nil {
			fs.Errorf(nil, "Attempt %d/%d failed with %d errors and: %v", try, *retries, accounting.GlobalStats().GetErrors(), lastErr)
		} else {
			fs.Errorf(nil, "Attempt %d/%d failed with %d errors", try, *retries, accounting.GlobalStats().GetErrors())
		}
		if try < *retries {
			accounting.GlobalStats().ResetErrors()
		}
		if *retriesInterval > 0 {
			time.Sleep(*retriesInterval)
		}
	}
	stopStats()
	if showStats && (accounting.GlobalStats().Errored() || *statsInterval > 0) {
		accounting.GlobalStats().Log()
	}
	fs.Debugf(nil, "%d go routines active\n", runtime.NumGoroutine())

	if ci.Progress && ci.ProgressTerminalTitle {
		// Clear terminal title
		terminal.WriteTerminalTitle("")
	}

	// dump all running go-routines
	if ci.Dump&fs.DumpGoRoutines != 0 {
		err := pprof.Lookup("goroutine").WriteTo(os.Stdout, 1)
		if err != nil {
			fs.Errorf(nil, "Failed to dump goroutines: %v", err)
		}
	}

	// dump open files
	if ci.Dump&fs.DumpOpenFiles != 0 {
		c := exec.Command("lsof", "-p", strconv.Itoa(os.Getpid()))
		c.Stdout = os.Stdout
		c.Stderr = os.Stderr
		err := c.Run()
		if err != nil {
			fs.Errorf(nil, "Failed to list open files: %v", err)
		}
	}

	// Log the final error message and exit
	if cmdErr != nil {
		nerrs := accounting.GlobalStats().GetErrors()
		if nerrs <= 1 {
			log.Printf("Failed to %s: %v", cmd.Name(), cmdErr)
		} else {
			log.Printf("Failed to %s with %d errors: last error was: %v", cmd.Name(), nerrs, cmdErr)
		}
	}
	resolveExitCode(cmdErr)

}

// CheckArgs checks there are enough arguments and prints a message if not
func CheckArgs(MinArgs, MaxArgs int, cmd *cobra.Command, args []string) {
	if len(args) < MinArgs {
		_ = cmd.Usage()
		_, _ = fmt.Fprintf(os.Stderr, "Command %s needs %d arguments minimum: you provided %d non flag arguments: %q\n", cmd.Name(), MinArgs, len(args), args)
		resolveExitCode(errorNotEnoughArguments)
	} else if len(args) > MaxArgs {
		_ = cmd.Usage()
		_, _ = fmt.Fprintf(os.Stderr, "Command %s needs %d arguments maximum: you provided %d non flag arguments: %q\n", cmd.Name(), MaxArgs, len(args), args)
		resolveExitCode(errorTooManyArguments)
	}
}

// StartStats prints the stats every statsInterval
//
// It returns a func which should be called to stop the stats.
func StartStats() func() {
	if *statsInterval <= 0 {
		return func() {}
	}
	stopStats := make(chan struct{})
	var wg sync.WaitGroup
	wg.Add(1)
	go func() {
		defer wg.Done()
		ticker := time.NewTicker(*statsInterval)
		for {
			select {
			case <-ticker.C:
				accounting.GlobalStats().Log()
			case <-stopStats:
				ticker.Stop()
				return
			}
		}
	}()
	return func() {
		close(stopStats)
		wg.Wait()
	}
}

// initConfig is run by cobra after initialising the flags
func initConfig() {
	ctx := context.Background()
	ci := fs.GetConfig(ctx)

	// Start the logger
	fslog.InitLogging()

	// Finish parsing any command line flags
	configflags.SetFlags(ci)

	// Load the config
	configfile.Install()

	// Start accounting
	accounting.Start(ctx)

	// Hide console window
	if ci.NoConsole {
		terminal.HideConsole()
	}

	// Load filters
	err := filterflags.Reload(ctx)
	if err != nil {
		log.Printf("Failed to load filters: %v", err)
	}

	// Write the args for debug purposes
	fs.Debugf("rclone", "Version %q starting with parameters %q", fs.Version, os.Args)

	// Inform user about systemd log support now that we have a logger
	if fslog.Opt.LogSystemdSupport {
		fs.Debugf("rclone", "systemd logging support activated")
	}

	// Start the remote control server if configured
	_, err = rcserver.Start(context.Background(), &rcflags.Opt)
	if err != nil {
		log.Printf("Failed to start remote control: %v", err)
	}

	// Setup CPU profiling if desired
	if *cpuProfile != "" {
		fs.Infof(nil, "Creating CPU profile %q\n", *cpuProfile)
		f, err := os.Create(*cpuProfile)
		if err != nil {
			err = fs.CountError(err)
			log.Fatal(err)
		}
		err = pprof.StartCPUProfile(f)
		if err != nil {
			err = fs.CountError(err)
			log.Fatal(err)
		}
		atexit.Register(func() {
			pprof.StopCPUProfile()
		})
	}

	// Setup memory profiling if desired
	if *memProfile != "" {
		atexit.Register(func() {
			fs.Infof(nil, "Saving Memory profile %q\n", *memProfile)
			f, err := os.Create(*memProfile)
			if err != nil {
				err = fs.CountError(err)
				log.Fatal(err)
			}
			err = pprof.WriteHeapProfile(f)
			if err != nil {
				err = fs.CountError(err)
				log.Fatal(err)
			}
			err = f.Close()
			if err != nil {
				err = fs.CountError(err)
				log.Fatal(err)
			}
		})
	}

	if m, _ := regexp.MatchString("^(bits|bytes)$", *dataRateUnit); m == false {
		fs.Errorf(nil, "Invalid unit passed to --stats-unit. Defaulting to bytes.")
		ci.DataRateUnit = "bytes"
	} else {
		ci.DataRateUnit = *dataRateUnit
	}
}

func resolveExitCode(err error) {
<<<<<<< HEAD
	return
=======
	ci := fs.GetConfig(context.Background())
	atexit.Run()
	if err == nil {
		if ci.ErrorOnNoTransfer {
			if accounting.GlobalStats().GetTransfers() == 0 {
				os.Exit(exitcode.NoFilesTransferred)
			}
		}
		os.Exit(exitcode.Success)
	}

	switch {
	case errors.Is(err, fs.ErrorDirNotFound):
		os.Exit(exitcode.DirNotFound)
	case errors.Is(err, fs.ErrorObjectNotFound):
		os.Exit(exitcode.FileNotFound)
	case errors.Is(err, errorUncategorized):
		os.Exit(exitcode.UncategorizedError)
	case errors.Is(err, accounting.ErrorMaxTransferLimitReached):
		os.Exit(exitcode.TransferExceeded)
	case fserrors.ShouldRetry(err):
		os.Exit(exitcode.RetryError)
	case fserrors.IsNoRetryError(err):
		os.Exit(exitcode.NoRetryError)
	case fserrors.IsFatalError(err):
		os.Exit(exitcode.FatalError)
	default:
		os.Exit(exitcode.UsageError)
	}
>>>>>>> 27176cc6
}

var backendFlags map[string]struct{}

// AddBackendFlags creates flags for all the backend options
func AddBackendFlags() {
	backendFlags = map[string]struct{}{}
	for _, fsInfo := range fs.Registry {
		done := map[string]struct{}{}
		for i := range fsInfo.Options {
			opt := &fsInfo.Options[i]
			// Skip if done already (e.g. with Provider options)
			if _, doneAlready := done[opt.Name]; doneAlready {
				continue
			}
			done[opt.Name] = struct{}{}
			// Make a flag from each option
			name := opt.FlagName(fsInfo.Prefix)
			found := pflag.CommandLine.Lookup(name) != nil
			if !found {
				// Take first line of help only
				help := strings.TrimSpace(opt.Help)
				if nl := strings.IndexRune(help, '\n'); nl >= 0 {
					help = help[:nl]
				}
				help = strings.TrimRight(strings.TrimSpace(help), ".!?")
				if opt.IsPassword {
					help += " (obscured)"
				}
				flag := pflag.CommandLine.VarPF(opt, name, opt.ShortOpt, help)
				flags.SetDefaultFromEnv(pflag.CommandLine, name)
				if _, isBool := opt.Default.(bool); isBool {
					flag.NoOptDefVal = "true"
				}
				// Hide on the command line if requested
				if opt.Hide&fs.OptionHideCommandLine != 0 {
					flag.Hidden = true
				}
				backendFlags[name] = struct{}{}
			} else {
				fs.Errorf(nil, "Not adding duplicate flag --%s", name)
			}
			//flag.Hidden = true
		}
	}
}

// Main runs rclone interpreting flags and commands out of os.Args
func Main() {
	if err := random.Seed(); err != nil {
		log.Printf("Fatal error: %v", err)
	}
	setupRootCommand(Root)
	AddBackendFlags()
	if err := Root.Execute(); err != nil {
		if strings.HasPrefix(err.Error(), "unknown command") && selfupdateEnabled {
			Root.PrintErrf("You could use '%s selfupdate' to get latest features.\n\n", Root.CommandPath())
		}
		log.Printf("Fatal error: %v", err)
	}
}<|MERGE_RESOLUTION|>--- conflicted
+++ resolved
@@ -8,7 +8,6 @@
 
 import (
 	"context"
-	"errors"
 	"fmt"
 	"log"
 	"os"
@@ -22,7 +21,6 @@
 	"sync"
 	"time"
 
-<<<<<<< HEAD
 	"github.com/artpar/rclone/fs"
 	"github.com/artpar/rclone/fs/accounting"
 	"github.com/artpar/rclone/fs/cache"
@@ -31,35 +29,17 @@
 	"github.com/artpar/rclone/fs/config/flags"
 	"github.com/artpar/rclone/fs/filter"
 	"github.com/artpar/rclone/fs/filter/filterflags"
+	"github.com/artpar/rclone/fs/fserrors"
 	"github.com/artpar/rclone/fs/fspath"
 	fslog "github.com/artpar/rclone/fs/log"
 	"github.com/artpar/rclone/fs/rc/rcflags"
 	"github.com/artpar/rclone/fs/rc/rcserver"
 	"github.com/artpar/rclone/lib/atexit"
 	"github.com/artpar/rclone/lib/buildinfo"
+	"github.com/artpar/rclone/lib/exitcode"
 	"github.com/artpar/rclone/lib/random"
 	"github.com/artpar/rclone/lib/terminal"
 	"github.com/pkg/errors"
-=======
-	"github.com/rclone/rclone/fs"
-	"github.com/rclone/rclone/fs/accounting"
-	"github.com/rclone/rclone/fs/cache"
-	"github.com/rclone/rclone/fs/config/configfile"
-	"github.com/rclone/rclone/fs/config/configflags"
-	"github.com/rclone/rclone/fs/config/flags"
-	"github.com/rclone/rclone/fs/filter"
-	"github.com/rclone/rclone/fs/filter/filterflags"
-	"github.com/rclone/rclone/fs/fserrors"
-	"github.com/rclone/rclone/fs/fspath"
-	fslog "github.com/rclone/rclone/fs/log"
-	"github.com/rclone/rclone/fs/rc/rcflags"
-	"github.com/rclone/rclone/fs/rc/rcserver"
-	"github.com/rclone/rclone/lib/atexit"
-	"github.com/rclone/rclone/lib/buildinfo"
-	"github.com/rclone/rclone/lib/exitcode"
-	"github.com/rclone/rclone/lib/random"
-	"github.com/rclone/rclone/lib/terminal"
->>>>>>> 27176cc6
 	"github.com/spf13/cobra"
 	"github.com/spf13/pflag"
 )
@@ -69,16 +49,29 @@
 	// Flags
 	cpuProfile      = flags.StringP("cpuprofile", "", "", "Write cpu profile to file")
 	memProfile      = flags.StringP("memprofile", "", "", "Write memory profile to file")
-	statsInterval   = flags.DurationP("stats", "", time.Minute*1, "Interval between printing stats, e.g. 500ms, 60s, 5m (0 to disable)")
+	statsInterval   = flags.DurationP("stats", "", time.Minute*1, "Interval between printing stats, e.g 500ms, 60s, 5m. (0 to disable)")
 	dataRateUnit    = flags.StringP("stats-unit", "", "bytes", "Show data rate in stats as either 'bits' or 'bytes' per second")
 	version         bool
 	retries         = flags.IntP("retries", "", 3, "Retry operations this many times if they fail")
-	retriesInterval = flags.DurationP("retries-sleep", "", 0, "Interval between retrying operations if they fail, e.g. 500ms, 60s, 5m (0 to disable)")
+	retriesInterval = flags.DurationP("retries-sleep", "", 0, "Interval between retrying operations if they fail, e.g 500ms, 60s, 5m. (0 to disable)")
 	// Errors
 	errorCommandNotFound    = errors.New("command not found")
 	errorUncategorized      = errors.New("uncategorized error")
 	errorNotEnoughArguments = errors.New("not enough arguments")
 	errorTooManyArguments   = errors.New("too many arguments")
+)
+
+const (
+	exitCodeSuccess = iota
+	exitCodeUsageError
+	exitCodeUncategorizedError
+	exitCodeDirNotFound
+	exitCodeFileNotFound
+	exitCodeRetryError
+	exitCodeNoRetryError
+	exitCodeFatalError
+	exitCodeTransferExceeded
+	exitCodeNoFilesTransferred
 )
 
 // ShowVersion prints the version to stdout
@@ -111,7 +104,7 @@
 	_, fsPath, err := fspath.SplitFs(remote)
 	if err != nil {
 		err = fs.CountError(err)
-		log.Printf("Failed to create file system for %q: %v", remote, err)
+		log.Fatalf("Failed to create file system for %q: %v", remote, err)
 	}
 	f, err := cache.Get(context.Background(), remote)
 	switch err {
@@ -123,7 +116,7 @@
 		return f, ""
 	default:
 		err = fs.CountError(err)
-		log.Printf("Failed to create file system for %q: %v", remote, err)
+		log.Fatalf("Failed to create file system for %q: %v", remote, err)
 	}
 	return nil, ""
 }
@@ -137,15 +130,15 @@
 	f, fileName := NewFsFile(remote)
 	if fileName != "" {
 		if !fi.InActive() {
-			err := fmt.Errorf("Can't limit to single files when using filters: %v", remote)
+			err := errors.Errorf("Can't limit to single files when using filters: %v", remote)
 			err = fs.CountError(err)
-			log.Printf(err.Error())
+			log.Fatalf(err.Error())
 		}
 		// Limit transfers to this file
 		err := fi.AddFile(fileName)
 		if err != nil {
 			err = fs.CountError(err)
-			log.Printf("Failed to limit to single file %q: %v", remote, err)
+			log.Fatalf("Failed to limit to single file %q: %v", remote, err)
 		}
 	}
 	return f, fileName
@@ -167,7 +160,7 @@
 	f, err := cache.Get(context.Background(), remote)
 	if err != nil {
 		err = fs.CountError(err)
-		log.Printf("Failed to create file system for %q: %v", remote, err)
+		log.Fatalf("Failed to create file system for %q: %v", remote, err)
 	}
 	cache.Pin(f) // pin indefinitely since it was on the CLI
 	return f
@@ -209,24 +202,24 @@
 		var err error
 		dstRemote, dstFileName, err = fspath.Split(dstRemote)
 		if err != nil {
-			log.Printf("Parsing %q failed: %v", args[1], err)
+			log.Fatalf("Parsing %q failed: %v", args[1], err)
 		}
 		if dstRemote == "" {
 			dstRemote = "."
 		}
 		if dstFileName == "" {
-			log.Printf("%q is a directory", args[1])
+			log.Fatalf("%q is a directory", args[1])
 		}
 	}
 	fdst, err := cache.Get(context.Background(), dstRemote)
 	switch err {
 	case fs.ErrorIsFile:
 		_ = fs.CountError(err)
-		log.Printf("Source doesn't exist or is a directory and destination is a file")
+		log.Fatalf("Source doesn't exist or is a directory and destination is a file")
 	case nil:
 	default:
 		_ = fs.CountError(err)
-		log.Printf("Failed to create file system for destination %q: %v", dstRemote, err)
+		log.Fatalf("Failed to create file system for destination %q: %v", dstRemote, err)
 	}
 	cache.Pin(fdst) // pin indefinitely since it was on the CLI
 	return
@@ -236,13 +229,13 @@
 func NewFsDstFile(args []string) (fdst fs.Fs, dstFileName string) {
 	dstRemote, dstFileName, err := fspath.Split(args[0])
 	if err != nil {
-		log.Printf("Parsing %q failed: %v", args[0], err)
+		log.Fatalf("Parsing %q failed: %v", args[0], err)
 	}
 	if dstRemote == "" {
 		dstRemote = "."
 	}
 	if dstFileName == "" {
-		log.Printf("%q is a directory", args[0])
+		log.Fatalf("%q is a directory", args[0])
 	}
 	fdst = newFsDir(dstRemote)
 	return
@@ -421,7 +414,7 @@
 	// Load filters
 	err := filterflags.Reload(ctx)
 	if err != nil {
-		log.Printf("Failed to load filters: %v", err)
+		log.Fatalf("Failed to load filters: %v", err)
 	}
 
 	// Write the args for debug purposes
@@ -435,7 +428,7 @@
 	// Start the remote control server if configured
 	_, err = rcserver.Start(context.Background(), &rcflags.Opt)
 	if err != nil {
-		log.Printf("Failed to start remote control: %v", err)
+		log.Fatalf("Failed to start remote control: %v", err)
 	}
 
 	// Setup CPU profiling if desired
@@ -487,39 +480,47 @@
 }
 
 func resolveExitCode(err error) {
-<<<<<<< HEAD
-	return
-=======
 	ci := fs.GetConfig(context.Background())
 	atexit.Run()
 	if err == nil {
 		if ci.ErrorOnNoTransfer {
 			if accounting.GlobalStats().GetTransfers() == 0 {
+				os.Exit(exitCodeNoFilesTransferred)
 				os.Exit(exitcode.NoFilesTransferred)
 			}
 		}
+		os.Exit(exitCodeSuccess)
 		os.Exit(exitcode.Success)
 	}
 
+	_, unwrapped := fserrors.Cause(err)
+
 	switch {
-	case errors.Is(err, fs.ErrorDirNotFound):
+	case unwrapped == fs.ErrorDirNotFound:
+		os.Exit(exitCodeDirNotFound)
 		os.Exit(exitcode.DirNotFound)
-	case errors.Is(err, fs.ErrorObjectNotFound):
+	case unwrapped == fs.ErrorObjectNotFound:
+		os.Exit(exitCodeFileNotFound)
 		os.Exit(exitcode.FileNotFound)
-	case errors.Is(err, errorUncategorized):
+	case unwrapped == errorUncategorized:
+		os.Exit(exitCodeUncategorizedError)
 		os.Exit(exitcode.UncategorizedError)
-	case errors.Is(err, accounting.ErrorMaxTransferLimitReached):
+	case unwrapped == accounting.ErrorMaxTransferLimitReached:
+		os.Exit(exitCodeTransferExceeded)
 		os.Exit(exitcode.TransferExceeded)
 	case fserrors.ShouldRetry(err):
+		os.Exit(exitCodeRetryError)
 		os.Exit(exitcode.RetryError)
 	case fserrors.IsNoRetryError(err):
+		os.Exit(exitCodeNoRetryError)
 		os.Exit(exitcode.NoRetryError)
 	case fserrors.IsFatalError(err):
+		os.Exit(exitCodeFatalError)
 		os.Exit(exitcode.FatalError)
 	default:
+		os.Exit(exitCodeUsageError)
 		os.Exit(exitcode.UsageError)
 	}
->>>>>>> 27176cc6
 }
 
 var backendFlags map[string]struct{}
@@ -545,7 +546,7 @@
 				if nl := strings.IndexRune(help, '\n'); nl >= 0 {
 					help = help[:nl]
 				}
-				help = strings.TrimRight(strings.TrimSpace(help), ".!?")
+				help = strings.TrimSpace(help)
 				if opt.IsPassword {
 					help += " (obscured)"
 				}
@@ -570,7 +571,7 @@
 // Main runs rclone interpreting flags and commands out of os.Args
 func Main() {
 	if err := random.Seed(); err != nil {
-		log.Printf("Fatal error: %v", err)
+		log.Fatalf("Fatal error: %v", err)
 	}
 	setupRootCommand(Root)
 	AddBackendFlags()
@@ -578,6 +579,6 @@
 		if strings.HasPrefix(err.Error(), "unknown command") && selfupdateEnabled {
 			Root.PrintErrf("You could use '%s selfupdate' to get latest features.\n\n", Root.CommandPath())
 		}
-		log.Printf("Fatal error: %v", err)
-	}
-}+		log.Fatalf("Fatal error: %v", err)
+	}
+}
