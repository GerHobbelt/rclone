// Package cmd implemnts the rclone command
//
// It is in a sub package so it's internals can be re-used elsewhere
package cmd

// FIXME only attach the remote flags when using a remote???
// would probably mean bringing all the flags in to here? Or define some flagsets in fs...

import (
	"fmt"
	"log"
	"math/rand"
	"os"
	"os/exec"
	"path"
	"regexp"
	"runtime"
	"runtime/pprof"
	"strconv"
	"strings"
	"sync"
	"time"

	"github.com/pkg/errors"
	"github.com/artpar/rclone/fs"
	"github.com/artpar/rclone/fs/accounting"
	"github.com/artpar/rclone/fs/cache"
	"github.com/artpar/rclone/fs/config/configflags"
	"github.com/artpar/rclone/fs/config/flags"
	"github.com/artpar/rclone/fs/filter"
	"github.com/artpar/rclone/fs/filter/filterflags"
	"github.com/artpar/rclone/fs/fserrors"
	"github.com/artpar/rclone/fs/fspath"
	fslog "github.com/artpar/rclone/fs/log"
	"github.com/artpar/rclone/fs/rc/rcflags"
	"github.com/artpar/rclone/fs/rc/rcserver"
	"github.com/artpar/rclone/lib/atexit"
	"github.com/spf13/cobra"
	"github.com/spf13/pflag"
)

// Globals
var (
	// Flags
	cpuProfile      = flags.StringP("cpuprofile", "", "", "Write cpu profile to file")
	memProfile      = flags.StringP("memprofile", "", "", "Write memory profile to file")
	statsInterval   = flags.DurationP("stats", "", time.Minute*1, "Interval between printing stats, e.g 500ms, 60s, 5m. (0 to disable)")
	dataRateUnit    = flags.StringP("stats-unit", "", "bytes", "Show data rate in stats as either 'bits' or 'bytes'/s")
	version         bool
	retries         = flags.IntP("retries", "", 3, "Retry operations this many times if they fail")
	retriesInterval = flags.DurationP("retries-sleep", "", 0, "Interval between retrying operations if they fail, e.g 500ms, 60s, 5m. (0 to disable)")
	// Errors
	errorCommandNotFound    = errors.New("command not found")
	errorUncategorized      = errors.New("uncategorized error")
	errorNotEnoughArguments = errors.New("not enough arguments")
	errorTooManyArguments   = errors.New("too many arguments")
)

const (
	exitCodeSuccess = iota
	exitCodeUsageError
	exitCodeUncategorizedError
	exitCodeDirNotFound
	exitCodeFileNotFound
	exitCodeRetryError
	exitCodeNoRetryError
	exitCodeFatalError
	exitCodeTransferExceeded
	exitCodeNoFilesTransferred
)

// ShowVersion prints the version to stdout
func ShowVersion() {
	fmt.Printf("rclone %s\n", fs.Version)
	fmt.Printf("- os/arch: %s/%s\n", runtime.GOOS, runtime.GOARCH)
	fmt.Printf("- go version: %s\n", runtime.Version())
}

// NewFsFile creates an Fs from a name but may point to a file.
//
// It returns a string with the file name if points to a file
// otherwise "".
func NewFsFile(remote string) (fs.Fs, string) {
	_, _, fsPath, err := fs.ParseRemote(remote)
	if err != nil {
		err = fs.CountError(err)
		log.Printf("Failed to create file system for %q: %v", remote, err)
	}
	f, err := cache.Get(remote)
	switch err {
	case fs.ErrorIsFile:
		return f, path.Base(fsPath)
	case nil:
		return f, ""
	default:
		err = fs.CountError(err)
		log.Printf("Failed to create file system for %q: %v", remote, err)
	}
	return nil, ""
}

// newFsFileAddFilter creates an src Fs from a name
//
// This works the same as NewFsFile however it adds filters to the Fs
// to limit it to a single file if the remote pointed to a file.
func newFsFileAddFilter(remote string) (fs.Fs, string) {
	f, fileName := NewFsFile(remote)
	if fileName != "" {
		if !filter.Active.InActive() {
			err := errors.Errorf("Can't limit to single files when using filters: %v", remote)
			err = fs.CountError(err)
			log.Printf(err.Error())
		}
		// Limit transfers to this file
		err := filter.Active.AddFile(fileName)
		if err != nil {
			err = fs.CountError(err)
			log.Printf("Failed to limit to single file %q: %v", remote, err)
		}
	}
	return f, fileName
}

// NewFsSrc creates a new src fs from the arguments.
//
// The source can be a file or a directory - if a file then it will
// limit the Fs to a single file.
func NewFsSrc(args []string) fs.Fs {
	fsrc, _ := newFsFileAddFilter(args[0])
	return fsrc
}

// newFsDir creates an Fs from a name
//
// This must point to a directory
func newFsDir(remote string) fs.Fs {
	f, err := cache.Get(remote)
	if err != nil {
		err = fs.CountError(err)
		log.Printf("Failed to create file system for %q: %v", remote, err)
	}
	return f
}

// NewFsDir creates a new Fs from the arguments
//
// The argument must point a directory
func NewFsDir(args []string) fs.Fs {
	fdst := newFsDir(args[0])
	return fdst
}

// NewFsSrcDst creates a new src and dst fs from the arguments
func NewFsSrcDst(args []string) (fs.Fs, fs.Fs) {
	fsrc, _ := newFsFileAddFilter(args[0])
	fdst := newFsDir(args[1])
	return fsrc, fdst
}

// NewFsSrcFileDst creates a new src and dst fs from the arguments
//
// The source may be a file, in which case the source Fs and file name is returned
func NewFsSrcFileDst(args []string) (fsrc fs.Fs, srcFileName string, fdst fs.Fs) {
	fsrc, srcFileName = NewFsFile(args[0])
	fdst = newFsDir(args[1])
	return fsrc, srcFileName, fdst
}

// NewFsSrcDstFiles creates a new src and dst fs from the arguments
// If src is a file then srcFileName and dstFileName will be non-empty
func NewFsSrcDstFiles(args []string) (fsrc fs.Fs, srcFileName string, fdst fs.Fs, dstFileName string) {
	fsrc, srcFileName = newFsFileAddFilter(args[0])
	// If copying a file...
	dstRemote := args[1]
	// If file exists then srcFileName != "", however if the file
	// doesn't exist then we assume it is a directory...
	if srcFileName != "" {
		var err error
		dstRemote, dstFileName, err = fspath.Split(dstRemote)
		if err != nil {
			log.Printf("Parsing %q failed: %v", args[1], err)
		}
		if dstRemote == "" {
			dstRemote = "."
		}
		if dstFileName == "" {
			log.Printf("%q is a directory", args[1])
		}
	}
	fdst, err := cache.Get(dstRemote)
	switch err {
	case fs.ErrorIsFile:
		_ = fs.CountError(err)
		log.Printf("Source doesn't exist or is a directory and destination is a file")
	case nil:
	default:
		_ = fs.CountError(err)
		log.Printf("Failed to create file system for destination %q: %v", dstRemote, err)
	}
	return
}

// NewFsDstFile creates a new dst fs with a destination file name from the arguments
func NewFsDstFile(args []string) (fdst fs.Fs, dstFileName string) {
	dstRemote, dstFileName, err := fspath.Split(args[0])
	if err != nil {
		log.Printf("Parsing %q failed: %v", args[0], err)
	}
	if dstRemote == "" {
		dstRemote = "."
	}
	if dstFileName == "" {
		log.Printf("%q is a directory", args[0])
	}
	fdst = newFsDir(dstRemote)
	return
}

// ShowStats returns true if the user added a `--stats` flag to the command line.
//
// This is called by Run to override the default value of the
// showStats passed in.
func ShowStats() bool {
	statsIntervalFlag := pflag.Lookup("stats")
	return statsIntervalFlag != nil && statsIntervalFlag.Changed
}

type RcloneCommand interface {
	Name() string
}

// Run the function with stats and retries if required
func Run(Retry bool, showStats bool, cmd RcloneCommand, f func() error) {
	var cmdErr error
	stopStats := func() {}
	if !showStats && ShowStats() {
		showStats = true
	}
	if fs.Config.Progress {
		stopStats = startProgress()
	} else if showStats {
		stopStats = StartStats()
	}
	SigInfoHandler()
	for try := 1; try <= *retries; try++ {
		cmdErr = f()
		cmdErr = fs.CountError(cmdErr)
		lastErr := accounting.GlobalStats().GetLastError()
		if cmdErr == nil {
			cmdErr = lastErr
		}
		if !Retry || !accounting.GlobalStats().Errored() {
			if try > 1 {
				fs.Errorf(nil, "Attempt %d/%d succeeded", try, *retries)
			}
			break
		}
		if accounting.GlobalStats().HadFatalError() {
			fs.Errorf(nil, "Fatal error received - not attempting retries")
			break
		}
		if accounting.GlobalStats().Errored() && !accounting.GlobalStats().HadRetryError() {
			fs.Errorf(nil, "Can't retry this error - not attempting retries")
			break
		}
		if retryAfter := accounting.GlobalStats().RetryAfter(); !retryAfter.IsZero() {
			d := retryAfter.Sub(time.Now())
			if d > 0 {
				fs.Logf(nil, "Received retry after error - sleeping until %s (%v)", retryAfter.Format(time.RFC3339Nano), d)
				time.Sleep(d)
			}
		}
		if lastErr != nil {
			fs.Errorf(nil, "Attempt %d/%d failed with %d errors and: %v", try, *retries, accounting.GlobalStats().GetErrors(), lastErr)
		} else {
			fs.Errorf(nil, "Attempt %d/%d failed with %d errors", try, *retries, accounting.GlobalStats().GetErrors())
		}
		if try < *retries {
			accounting.GlobalStats().ResetErrors()
		}
		if *retriesInterval > 0 {
			time.Sleep(*retriesInterval)
		}
	}
	stopStats()
	if showStats && (accounting.GlobalStats().Errored() || *statsInterval > 0) {
		accounting.GlobalStats().Log()
	}
	fs.Debugf(nil, "%d go routines active\n", runtime.NumGoroutine())

	// dump all running go-routines
	if fs.Config.Dump&fs.DumpGoRoutines != 0 {
		err := pprof.Lookup("goroutine").WriteTo(os.Stdout, 1)
		if err != nil {
			fs.Errorf(nil, "Failed to dump goroutines: %v", err)
		}
	}

	// dump open files
	if fs.Config.Dump&fs.DumpOpenFiles != 0 {
		c := exec.Command("lsof", "-p", strconv.Itoa(os.Getpid()))
		c.Stdout = os.Stdout
		c.Stderr = os.Stderr
		err := c.Run()
		if err != nil {
			fs.Errorf(nil, "Failed to list open files: %v", err)
		}
	}

	// Log the final error message and exit
	if cmdErr != nil {
		nerrs := accounting.GlobalStats().GetErrors()
		if nerrs <= 1 {
			log.Printf("Failed to %s: %v", cmd.Name(), cmdErr)
		} else {
			log.Printf("Failed to %s with %d errors: last error was: %v", cmd.Name(), nerrs, cmdErr)
		}
	}
	resolveExitCode(cmdErr)

}

// CheckArgs checks there are enough arguments and prints a message if not
func CheckArgs(MinArgs, MaxArgs int, cmd *cobra.Command, args []string) {
	if len(args) < MinArgs {
		_ = cmd.Usage()
		_, _ = fmt.Fprintf(os.Stderr, "Command %s needs %d arguments minimum: you provided %d non flag arguments: %q\n", cmd.Name(), MinArgs, len(args), args)
		resolveExitCode(errorNotEnoughArguments)
	} else if len(args) > MaxArgs {
		_ = cmd.Usage()
		_, _ = fmt.Fprintf(os.Stderr, "Command %s needs %d arguments maximum: you provided %d non flag arguments: %q\n", cmd.Name(), MaxArgs, len(args), args)
		resolveExitCode(errorTooManyArguments)
	}
}

// StartStats prints the stats every statsInterval
//
// It returns a func which should be called to stop the stats.
func StartStats() func() {
	if *statsInterval <= 0 {
		return func() {}
	}
	stopStats := make(chan struct{})
	var wg sync.WaitGroup
	wg.Add(1)
	go func() {
		defer wg.Done()
		ticker := time.NewTicker(*statsInterval)
		for {
			select {
			case <-ticker.C:
				accounting.GlobalStats().Log()
			case <-stopStats:
				ticker.Stop()
				return
			}
		}
	}()
	return func() {
		close(stopStats)
		wg.Wait()
	}
}

// initConfig is run by cobra after initialising the flags
func initConfig() {
	// Start the logger
	fslog.InitLogging()

	// Finish parsing any command line flags
	configflags.SetFlags()

	// Load filters
	err := filterflags.Reload()
	if err != nil {
		log.Printf("Failed to load filters: %v", err)
	}

	// Write the args for debug purposes
	fs.Debugf("rclone", "Version %q starting with parameters %q", fs.Version, os.Args)

	// Start the remote control server if configured
	_, err = rcserver.Start(&rcflags.Opt)
	if err != nil {
		log.Printf("Failed to start remote control: %v", err)
	}

	// Setup CPU profiling if desired
	if *cpuProfile != "" {
		fs.Infof(nil, "Creating CPU profile %q\n", *cpuProfile)
		f, err := os.Create(*cpuProfile)
		if err != nil {
			err = fs.CountError(err)
			log.Print(err)
		}
		err = pprof.StartCPUProfile(f)
		if err != nil {
			err = fs.CountError(err)
			log.Print(err)
		}
		atexit.Register(func() {
			pprof.StopCPUProfile()
		})
	}

	// Setup memory profiling if desired
	if *memProfile != "" {
		atexit.Register(func() {
			fs.Infof(nil, "Saving Memory profile %q\n", *memProfile)
			f, err := os.Create(*memProfile)
			if err != nil {
				err = fs.CountError(err)
				log.Print(err)
			}
			err = pprof.WriteHeapProfile(f)
			if err != nil {
				err = fs.CountError(err)
				log.Print(err)
			}
			err = f.Close()
			if err != nil {
				err = fs.CountError(err)
				log.Print(err)
			}
		})
	}

	if m, _ := regexp.MatchString("^(bits|bytes)$", *dataRateUnit); m == false {
		fs.Errorf(nil, "Invalid unit passed to --stats-unit. Defaulting to bytes.")
		fs.Config.DataRateUnit = "bytes"
	} else {
		fs.Config.DataRateUnit = *dataRateUnit
	}
}

func resolveExitCode(err error) {
	atexit.Run()
	if err == nil {
<<<<<<< HEAD
		log.Printf("RCLONE SUCCESS [%v]", exitCodeSuccess)
		return
=======
		if fs.Config.ErrorOnNoTransfer {
			if accounting.GlobalStats().GetTransfers() == 0 {
				os.Exit(exitCodeNoFilesTransferred)
			}
		}
		os.Exit(exitCodeSuccess)
>>>>>>> 30eb094f
	}

	_, unwrapped := fserrors.Cause(err)

	switch {
	case unwrapped == fs.ErrorDirNotFound:
		log.Printf("RCLONE ERR [%v]", exitCodeDirNotFound)
	case unwrapped == fs.ErrorObjectNotFound:
		log.Printf("RCLONE ERR [%v]", exitCodeFileNotFound)
	case unwrapped == errorUncategorized:
		log.Printf("RCLONE ERR [%v]", exitCodeUncategorizedError)
	case unwrapped == accounting.ErrorMaxTransferLimitReached:
		log.Printf("RCLONE ERR [%v]", exitCodeTransferExceeded)
	case fserrors.ShouldRetry(err):
		log.Printf("RCLONE ERR [%v]", exitCodeRetryError)
	case fserrors.IsNoRetryError(err):
		log.Printf("RCLONE ERR [%v]", exitCodeNoRetryError)
	case fserrors.IsFatalError(err):
		log.Printf("RCLONE ERR [%v]", exitCodeFatalError)
	default:
		log.Printf("RCLONE ERR [%v]", exitCodeUsageError)
	}
}

var backendFlags map[string]struct{}

// AddBackendFlags creates flags for all the backend options
func AddBackendFlags() {
	backendFlags = map[string]struct{}{}
	for _, fsInfo := range fs.Registry {
		done := map[string]struct{}{}
		for i := range fsInfo.Options {
			opt := &fsInfo.Options[i]
			// Skip if done already (eg with Provider options)
			if _, doneAlready := done[opt.Name]; doneAlready {
				continue
			}
			done[opt.Name] = struct{}{}
			// Make a flag from each option
			name := opt.FlagName(fsInfo.Prefix)
			found := pflag.CommandLine.Lookup(name) != nil
			if !found {
				// Take first line of help only
				help := strings.TrimSpace(opt.Help)
				if nl := strings.IndexRune(help, '\n'); nl >= 0 {
					help = help[:nl]
				}
				help = strings.TrimSpace(help)
				if opt.IsPassword {
					help += " (obscured)"
				}
				flag := pflag.CommandLine.VarPF(opt, name, opt.ShortOpt, help)
				if _, isBool := opt.Default.(bool); isBool {
					flag.NoOptDefVal = "true"
				}
				// Hide on the command line if requested
				if opt.Hide&fs.OptionHideCommandLine != 0 {
					flag.Hidden = true
				}
				backendFlags[name] = struct{}{}
			} else {
				fs.Errorf(nil, "Not adding duplicate flag --%s", name)
			}
			//flag.Hidden = true
		}
	}
}

// Main runs rclone interpreting flags and commands out of os.Args
func Main() {
	rand.Seed(time.Now().Unix())
	setupRootCommand(Root)
	AddBackendFlags()
	if err := Root.Execute(); err != nil {
		log.Printf("Fatal error: %v", err)
	}
}<|MERGE_RESOLUTION|>--- conflicted
+++ resolved
@@ -84,7 +84,7 @@
 	_, _, fsPath, err := fs.ParseRemote(remote)
 	if err != nil {
 		err = fs.CountError(err)
-		log.Printf("Failed to create file system for %q: %v", remote, err)
+		log.Fatalf("Failed to create file system for %q: %v", remote, err)
 	}
 	f, err := cache.Get(remote)
 	switch err {
@@ -94,7 +94,7 @@
 		return f, ""
 	default:
 		err = fs.CountError(err)
-		log.Printf("Failed to create file system for %q: %v", remote, err)
+		log.Fatalf("Failed to create file system for %q: %v", remote, err)
 	}
 	return nil, ""
 }
@@ -109,13 +109,13 @@
 		if !filter.Active.InActive() {
 			err := errors.Errorf("Can't limit to single files when using filters: %v", remote)
 			err = fs.CountError(err)
-			log.Printf(err.Error())
+			log.Fatalf(err.Error())
 		}
 		// Limit transfers to this file
 		err := filter.Active.AddFile(fileName)
 		if err != nil {
 			err = fs.CountError(err)
-			log.Printf("Failed to limit to single file %q: %v", remote, err)
+			log.Fatalf("Failed to limit to single file %q: %v", remote, err)
 		}
 	}
 	return f, fileName
@@ -137,7 +137,7 @@
 	f, err := cache.Get(remote)
 	if err != nil {
 		err = fs.CountError(err)
-		log.Printf("Failed to create file system for %q: %v", remote, err)
+		log.Fatalf("Failed to create file system for %q: %v", remote, err)
 	}
 	return f
 }
@@ -178,24 +178,24 @@
 		var err error
 		dstRemote, dstFileName, err = fspath.Split(dstRemote)
 		if err != nil {
-			log.Printf("Parsing %q failed: %v", args[1], err)
+			log.Fatalf("Parsing %q failed: %v", args[1], err)
 		}
 		if dstRemote == "" {
 			dstRemote = "."
 		}
 		if dstFileName == "" {
-			log.Printf("%q is a directory", args[1])
+			log.Fatalf("%q is a directory", args[1])
 		}
 	}
 	fdst, err := cache.Get(dstRemote)
 	switch err {
 	case fs.ErrorIsFile:
 		_ = fs.CountError(err)
-		log.Printf("Source doesn't exist or is a directory and destination is a file")
+		log.Fatalf("Source doesn't exist or is a directory and destination is a file")
 	case nil:
 	default:
 		_ = fs.CountError(err)
-		log.Printf("Failed to create file system for destination %q: %v", dstRemote, err)
+		log.Fatalf("Failed to create file system for destination %q: %v", dstRemote, err)
 	}
 	return
 }
@@ -204,13 +204,13 @@
 func NewFsDstFile(args []string) (fdst fs.Fs, dstFileName string) {
 	dstRemote, dstFileName, err := fspath.Split(args[0])
 	if err != nil {
-		log.Printf("Parsing %q failed: %v", args[0], err)
+		log.Fatalf("Parsing %q failed: %v", args[0], err)
 	}
 	if dstRemote == "" {
 		dstRemote = "."
 	}
 	if dstFileName == "" {
-		log.Printf("%q is a directory", args[0])
+		log.Fatalf("%q is a directory", args[0])
 	}
 	fdst = newFsDir(dstRemote)
 	return
@@ -225,12 +225,8 @@
 	return statsIntervalFlag != nil && statsIntervalFlag.Changed
 }
 
-type RcloneCommand interface {
-	Name() string
-}
-
 // Run the function with stats and retries if required
-func Run(Retry bool, showStats bool, cmd RcloneCommand, f func() error) {
+func Run(Retry bool, showStats bool, cmd *cobra.Command, f func() error) {
 	var cmdErr error
 	stopStats := func() {}
 	if !showStats && ShowStats() {
@@ -373,7 +369,7 @@
 	// Load filters
 	err := filterflags.Reload()
 	if err != nil {
-		log.Printf("Failed to load filters: %v", err)
+		log.Fatalf("Failed to load filters: %v", err)
 	}
 
 	// Write the args for debug purposes
@@ -382,7 +378,7 @@
 	// Start the remote control server if configured
 	_, err = rcserver.Start(&rcflags.Opt)
 	if err != nil {
-		log.Printf("Failed to start remote control: %v", err)
+		log.Fatalf("Failed to start remote control: %v", err)
 	}
 
 	// Setup CPU profiling if desired
@@ -391,12 +387,12 @@
 		f, err := os.Create(*cpuProfile)
 		if err != nil {
 			err = fs.CountError(err)
-			log.Print(err)
+			log.Fatal(err)
 		}
 		err = pprof.StartCPUProfile(f)
 		if err != nil {
 			err = fs.CountError(err)
-			log.Print(err)
+			log.Fatal(err)
 		}
 		atexit.Register(func() {
 			pprof.StopCPUProfile()
@@ -410,17 +406,17 @@
 			f, err := os.Create(*memProfile)
 			if err != nil {
 				err = fs.CountError(err)
-				log.Print(err)
+				log.Fatal(err)
 			}
 			err = pprof.WriteHeapProfile(f)
 			if err != nil {
 				err = fs.CountError(err)
-				log.Print(err)
+				log.Fatal(err)
 			}
 			err = f.Close()
 			if err != nil {
 				err = fs.CountError(err)
-				log.Print(err)
+				log.Fatal(err)
 			}
 		})
 	}
@@ -436,17 +432,8 @@
 func resolveExitCode(err error) {
 	atexit.Run()
 	if err == nil {
-<<<<<<< HEAD
 		log.Printf("RCLONE SUCCESS [%v]", exitCodeSuccess)
 		return
-=======
-		if fs.Config.ErrorOnNoTransfer {
-			if accounting.GlobalStats().GetTransfers() == 0 {
-				os.Exit(exitCodeNoFilesTransferred)
-			}
-		}
-		os.Exit(exitCodeSuccess)
->>>>>>> 30eb094f
 	}
 
 	_, unwrapped := fserrors.Cause(err)
@@ -521,6 +508,6 @@
 	setupRootCommand(Root)
 	AddBackendFlags()
 	if err := Root.Execute(); err != nil {
-		log.Printf("Fatal error: %v", err)
+		log.Fatalf("Fatal error: %v", err)
 	}
 }