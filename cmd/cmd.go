// Package cmd implements the rclone command
//
// It is in a sub package so it's internals can be re-used elsewhere
package cmd

// FIXME only attach the remote flags when using a remote???
// would probably mean bringing all the flags in to here? Or define some flagsets in fs...

import (
	"context"
	"fmt"
	"log"
	"os"
	"os/exec"
	"path"
	"regexp"
	"runtime"
	"runtime/pprof"
	"strconv"
	"strings"
	"sync"
	"time"

	"github.com/artpar/rclone/fs"
	"github.com/artpar/rclone/fs/accounting"
	"github.com/artpar/rclone/fs/cache"
	"github.com/artpar/rclone/fs/config/configfile"
	"github.com/artpar/rclone/fs/config/configflags"
	"github.com/artpar/rclone/fs/config/flags"
	"github.com/artpar/rclone/fs/filter"
	"github.com/artpar/rclone/fs/filter/filterflags"
	"github.com/artpar/rclone/fs/fspath"
	fslog "github.com/artpar/rclone/fs/log"
	"github.com/artpar/rclone/fs/rc/rcflags"
	"github.com/artpar/rclone/fs/rc/rcserver"
	"github.com/artpar/rclone/lib/atexit"
	"github.com/artpar/rclone/lib/buildinfo"
	"github.com/artpar/rclone/lib/random"
	"github.com/artpar/rclone/lib/terminal"
	"github.com/pkg/errors"
<<<<<<< HEAD
=======
	"github.com/rclone/rclone/fs"
	"github.com/rclone/rclone/fs/accounting"
	"github.com/rclone/rclone/fs/cache"
	"github.com/rclone/rclone/fs/config/configfile"
	"github.com/rclone/rclone/fs/config/configflags"
	"github.com/rclone/rclone/fs/config/flags"
	"github.com/rclone/rclone/fs/filter"
	"github.com/rclone/rclone/fs/filter/filterflags"
	"github.com/rclone/rclone/fs/fserrors"
	"github.com/rclone/rclone/fs/fspath"
	fslog "github.com/rclone/rclone/fs/log"
	"github.com/rclone/rclone/fs/rc/rcflags"
	"github.com/rclone/rclone/fs/rc/rcserver"
	"github.com/rclone/rclone/lib/atexit"
	"github.com/rclone/rclone/lib/buildinfo"
	"github.com/rclone/rclone/lib/exitcode"
	"github.com/rclone/rclone/lib/random"
	"github.com/rclone/rclone/lib/terminal"
>>>>>>> fbc7f2e6
	"github.com/spf13/cobra"
	"github.com/spf13/pflag"
)

// Globals
var (
	// Flags
	cpuProfile      = flags.StringP("cpuprofile", "", "", "Write cpu profile to file")
	memProfile      = flags.StringP("memprofile", "", "", "Write memory profile to file")
	statsInterval   = flags.DurationP("stats", "", time.Minute*1, "Interval between printing stats, e.g 500ms, 60s, 5m. (0 to disable)")
	dataRateUnit    = flags.StringP("stats-unit", "", "bytes", "Show data rate in stats as either 'bits' or 'bytes' per second")
	version         bool
	retries         = flags.IntP("retries", "", 3, "Retry operations this many times if they fail")
	retriesInterval = flags.DurationP("retries-sleep", "", 0, "Interval between retrying operations if they fail, e.g 500ms, 60s, 5m. (0 to disable)")
	// Errors
	errorCommandNotFound    = errors.New("command not found")
	errorUncategorized      = errors.New("uncategorized error")
	errorNotEnoughArguments = errors.New("not enough arguments")
	errorTooManyArguments   = errors.New("too many arguments")
)

// ShowVersion prints the version to stdout
func ShowVersion() {
	osVersion, osKernel := buildinfo.GetOSVersion()
	if osVersion == "" {
		osVersion = "unknown"
	}
	if osKernel == "" {
		osKernel = "unknown"
	}

	linking, tagString := buildinfo.GetLinkingAndTags()

	fmt.Printf("rclone %s\n", fs.Version)
	fmt.Printf("- os/version: %s\n", osVersion)
	fmt.Printf("- os/kernel: %s\n", osKernel)
	fmt.Printf("- os/type: %s\n", runtime.GOOS)
	fmt.Printf("- os/arch: %s\n", runtime.GOARCH)
	fmt.Printf("- go/version: %s\n", runtime.Version())
	fmt.Printf("- go/linking: %s\n", linking)
	fmt.Printf("- go/tags: %s\n", tagString)
}

// NewFsFile creates an Fs from a name but may point to a file.
//
// It returns a string with the file name if points to a file
// otherwise "".
func NewFsFile(remote string) (fs.Fs, string) {
	_, fsPath, err := fspath.SplitFs(remote)
	if err != nil {
		err = fs.CountError(err)
		log.Fatalf("Failed to create file system for %q: %v", remote, err)
	}
	f, err := cache.Get(context.Background(), remote)
	switch err {
	case fs.ErrorIsFile:
		cache.Pin(f) // pin indefinitely since it was on the CLI
		return f, path.Base(fsPath)
	case nil:
		cache.Pin(f) // pin indefinitely since it was on the CLI
		return f, ""
	default:
		err = fs.CountError(err)
		log.Fatalf("Failed to create file system for %q: %v", remote, err)
	}
	return nil, ""
}

// newFsFileAddFilter creates an src Fs from a name
//
// This works the same as NewFsFile however it adds filters to the Fs
// to limit it to a single file if the remote pointed to a file.
func newFsFileAddFilter(remote string) (fs.Fs, string) {
	fi := filter.GetConfig(context.Background())
	f, fileName := NewFsFile(remote)
	if fileName != "" {
		if !fi.InActive() {
			err := errors.Errorf("Can't limit to single files when using filters: %v", remote)
			err = fs.CountError(err)
			log.Fatalf(err.Error())
		}
		// Limit transfers to this file
		err := fi.AddFile(fileName)
		if err != nil {
			err = fs.CountError(err)
			log.Fatalf("Failed to limit to single file %q: %v", remote, err)
		}
	}
	return f, fileName
}

// NewFsSrc creates a new src fs from the arguments.
//
// The source can be a file or a directory - if a file then it will
// limit the Fs to a single file.
func NewFsSrc(args []string) fs.Fs {
	fsrc, _ := newFsFileAddFilter(args[0])
	return fsrc
}

// newFsDir creates an Fs from a name
//
// This must point to a directory
func newFsDir(remote string) fs.Fs {
	f, err := cache.Get(context.Background(), remote)
	if err != nil {
		err = fs.CountError(err)
		log.Fatalf("Failed to create file system for %q: %v", remote, err)
	}
	cache.Pin(f) // pin indefinitely since it was on the CLI
	return f
}

// NewFsDir creates a new Fs from the arguments
//
// The argument must point a directory
func NewFsDir(args []string) fs.Fs {
	fdst := newFsDir(args[0])
	return fdst
}

// NewFsSrcDst creates a new src and dst fs from the arguments
func NewFsSrcDst(args []string) (fs.Fs, fs.Fs) {
	fsrc, _ := newFsFileAddFilter(args[0])
	fdst := newFsDir(args[1])
	return fsrc, fdst
}

// NewFsSrcFileDst creates a new src and dst fs from the arguments
//
// The source may be a file, in which case the source Fs and file name is returned
func NewFsSrcFileDst(args []string) (fsrc fs.Fs, srcFileName string, fdst fs.Fs) {
	fsrc, srcFileName = NewFsFile(args[0])
	fdst = newFsDir(args[1])
	return fsrc, srcFileName, fdst
}

// NewFsSrcDstFiles creates a new src and dst fs from the arguments
// If src is a file then srcFileName and dstFileName will be non-empty
func NewFsSrcDstFiles(args []string) (fsrc fs.Fs, srcFileName string, fdst fs.Fs, dstFileName string) {
	fsrc, srcFileName = newFsFileAddFilter(args[0])
	// If copying a file...
	dstRemote := args[1]
	// If file exists then srcFileName != "", however if the file
	// doesn't exist then we assume it is a directory...
	if srcFileName != "" {
		var err error
		dstRemote, dstFileName, err = fspath.Split(dstRemote)
		if err != nil {
			log.Fatalf("Parsing %q failed: %v", args[1], err)
		}
		if dstRemote == "" {
			dstRemote = "."
		}
		if dstFileName == "" {
			log.Fatalf("%q is a directory", args[1])
		}
	}
	fdst, err := cache.Get(context.Background(), dstRemote)
	switch err {
	case fs.ErrorIsFile:
		_ = fs.CountError(err)
		log.Fatalf("Source doesn't exist or is a directory and destination is a file")
	case nil:
	default:
		_ = fs.CountError(err)
		log.Fatalf("Failed to create file system for destination %q: %v", dstRemote, err)
	}
	cache.Pin(fdst) // pin indefinitely since it was on the CLI
	return
}

// NewFsDstFile creates a new dst fs with a destination file name from the arguments
func NewFsDstFile(args []string) (fdst fs.Fs, dstFileName string) {
	dstRemote, dstFileName, err := fspath.Split(args[0])
	if err != nil {
		log.Fatalf("Parsing %q failed: %v", args[0], err)
	}
	if dstRemote == "" {
		dstRemote = "."
	}
	if dstFileName == "" {
		log.Fatalf("%q is a directory", args[0])
	}
	fdst = newFsDir(dstRemote)
	return
}

// ShowStats returns true if the user added a `--stats` flag to the command line.
//
// This is called by Run to override the default value of the
// showStats passed in.
func ShowStats() bool {
	statsIntervalFlag := pflag.Lookup("stats")
	return statsIntervalFlag != nil && statsIntervalFlag.Changed
}

// Run the function with stats and retries if required
func Run(Retry bool, showStats bool, cmd *cobra.Command, f func() error) {
	ci := fs.GetConfig(context.Background())
	var cmdErr error
	stopStats := func() {}
	if !showStats && ShowStats() {
		showStats = true
	}
	if ci.Progress {
		stopStats = startProgress()
	} else if showStats {
		stopStats = StartStats()
	}
	SigInfoHandler()
	for try := 1; try <= *retries; try++ {
		cmdErr = f()
		cmdErr = fs.CountError(cmdErr)
		lastErr := accounting.GlobalStats().GetLastError()
		if cmdErr == nil {
			cmdErr = lastErr
		}
		if !Retry || !accounting.GlobalStats().Errored() {
			if try > 1 {
				fs.Errorf(nil, "Attempt %d/%d succeeded", try, *retries)
			}
			break
		}
		if accounting.GlobalStats().HadFatalError() {
			fs.Errorf(nil, "Fatal error received - not attempting retries")
			break
		}
		if accounting.GlobalStats().Errored() && !accounting.GlobalStats().HadRetryError() {
			fs.Errorf(nil, "Can't retry any of the errors - not attempting retries")
			break
		}
		if retryAfter := accounting.GlobalStats().RetryAfter(); !retryAfter.IsZero() {
			d := retryAfter.Sub(time.Now())
			if d > 0 {
				fs.Logf(nil, "Received retry after error - sleeping until %s (%v)", retryAfter.Format(time.RFC3339Nano), d)
				time.Sleep(d)
			}
		}
		if lastErr != nil {
			fs.Errorf(nil, "Attempt %d/%d failed with %d errors and: %v", try, *retries, accounting.GlobalStats().GetErrors(), lastErr)
		} else {
			fs.Errorf(nil, "Attempt %d/%d failed with %d errors", try, *retries, accounting.GlobalStats().GetErrors())
		}
		if try < *retries {
			accounting.GlobalStats().ResetErrors()
		}
		if *retriesInterval > 0 {
			time.Sleep(*retriesInterval)
		}
	}
	stopStats()
	if showStats && (accounting.GlobalStats().Errored() || *statsInterval > 0) {
		accounting.GlobalStats().Log()
	}
	fs.Debugf(nil, "%d go routines active\n", runtime.NumGoroutine())

	if ci.Progress && ci.ProgressTerminalTitle {
		// Clear terminal title
		terminal.WriteTerminalTitle("")
	}

	// dump all running go-routines
	if ci.Dump&fs.DumpGoRoutines != 0 {
		err := pprof.Lookup("goroutine").WriteTo(os.Stdout, 1)
		if err != nil {
			fs.Errorf(nil, "Failed to dump goroutines: %v", err)
		}
	}

	// dump open files
	if ci.Dump&fs.DumpOpenFiles != 0 {
		c := exec.Command("lsof", "-p", strconv.Itoa(os.Getpid()))
		c.Stdout = os.Stdout
		c.Stderr = os.Stderr
		err := c.Run()
		if err != nil {
			fs.Errorf(nil, "Failed to list open files: %v", err)
		}
	}

	// Log the final error message and exit
	if cmdErr != nil {
		nerrs := accounting.GlobalStats().GetErrors()
		if nerrs <= 1 {
			log.Printf("Failed to %s: %v", cmd.Name(), cmdErr)
		} else {
			log.Printf("Failed to %s with %d errors: last error was: %v", cmd.Name(), nerrs, cmdErr)
		}
	}
	resolveExitCode(cmdErr)

}

// CheckArgs checks there are enough arguments and prints a message if not
func CheckArgs(MinArgs, MaxArgs int, cmd *cobra.Command, args []string) {
	if len(args) < MinArgs {
		_ = cmd.Usage()
		_, _ = fmt.Fprintf(os.Stderr, "Command %s needs %d arguments minimum: you provided %d non flag arguments: %q\n", cmd.Name(), MinArgs, len(args), args)
		resolveExitCode(errorNotEnoughArguments)
	} else if len(args) > MaxArgs {
		_ = cmd.Usage()
		_, _ = fmt.Fprintf(os.Stderr, "Command %s needs %d arguments maximum: you provided %d non flag arguments: %q\n", cmd.Name(), MaxArgs, len(args), args)
		resolveExitCode(errorTooManyArguments)
	}
}

// StartStats prints the stats every statsInterval
//
// It returns a func which should be called to stop the stats.
func StartStats() func() {
	if *statsInterval <= 0 {
		return func() {}
	}
	stopStats := make(chan struct{})
	var wg sync.WaitGroup
	wg.Add(1)
	go func() {
		defer wg.Done()
		ticker := time.NewTicker(*statsInterval)
		for {
			select {
			case <-ticker.C:
				accounting.GlobalStats().Log()
			case <-stopStats:
				ticker.Stop()
				return
			}
		}
	}()
	return func() {
		close(stopStats)
		wg.Wait()
	}
}

// initConfig is run by cobra after initialising the flags
func initConfig() {
	ctx := context.Background()
	ci := fs.GetConfig(ctx)

	// Start the logger
	fslog.InitLogging()

	// Finish parsing any command line flags
	configflags.SetFlags(ci)

	// Load the config
	configfile.Install()

	// Start accounting
	accounting.Start(ctx)

	// Hide console window
	if ci.NoConsole {
		terminal.HideConsole()
	}

	// Load filters
	err := filterflags.Reload(ctx)
	if err != nil {
		log.Fatalf("Failed to load filters: %v", err)
	}

	// Write the args for debug purposes
	fs.Debugf("rclone", "Version %q starting with parameters %q", fs.Version, os.Args)

	// Inform user about systemd log support now that we have a logger
	if fslog.Opt.LogSystemdSupport {
		fs.Debugf("rclone", "systemd logging support activated")
	}

	// Start the remote control server if configured
	_, err = rcserver.Start(context.Background(), &rcflags.Opt)
	if err != nil {
		log.Fatalf("Failed to start remote control: %v", err)
	}

	// Setup CPU profiling if desired
	if *cpuProfile != "" {
		fs.Infof(nil, "Creating CPU profile %q\n", *cpuProfile)
		f, err := os.Create(*cpuProfile)
		if err != nil {
			err = fs.CountError(err)
			log.Fatal(err)
		}
		err = pprof.StartCPUProfile(f)
		if err != nil {
			err = fs.CountError(err)
			log.Fatal(err)
		}
		atexit.Register(func() {
			pprof.StopCPUProfile()
		})
	}

	// Setup memory profiling if desired
	if *memProfile != "" {
		atexit.Register(func() {
			fs.Infof(nil, "Saving Memory profile %q\n", *memProfile)
			f, err := os.Create(*memProfile)
			if err != nil {
				err = fs.CountError(err)
				log.Fatal(err)
			}
			err = pprof.WriteHeapProfile(f)
			if err != nil {
				err = fs.CountError(err)
				log.Fatal(err)
			}
			err = f.Close()
			if err != nil {
				err = fs.CountError(err)
				log.Fatal(err)
			}
		})
	}

	if m, _ := regexp.MatchString("^(bits|bytes)$", *dataRateUnit); m == false {
		fs.Errorf(nil, "Invalid unit passed to --stats-unit. Defaulting to bytes.")
		ci.DataRateUnit = "bytes"
	} else {
		ci.DataRateUnit = *dataRateUnit
	}
}

func resolveExitCode(err error) {
<<<<<<< HEAD
	return
=======
	ci := fs.GetConfig(context.Background())
	atexit.Run()
	if err == nil {
		if ci.ErrorOnNoTransfer {
			if accounting.GlobalStats().GetTransfers() == 0 {
				os.Exit(exitcode.NoFilesTransferred)
			}
		}
		os.Exit(exitcode.Success)
	}

	_, unwrapped := fserrors.Cause(err)

	switch {
	case unwrapped == fs.ErrorDirNotFound:
		os.Exit(exitcode.DirNotFound)
	case unwrapped == fs.ErrorObjectNotFound:
		os.Exit(exitcode.FileNotFound)
	case unwrapped == errorUncategorized:
		os.Exit(exitcode.UncategorizedError)
	case unwrapped == accounting.ErrorMaxTransferLimitReached:
		os.Exit(exitcode.TransferExceeded)
	case fserrors.ShouldRetry(err):
		os.Exit(exitcode.RetryError)
	case fserrors.IsNoRetryError(err):
		os.Exit(exitcode.NoRetryError)
	case fserrors.IsFatalError(err):
		os.Exit(exitcode.FatalError)
	default:
		os.Exit(exitcode.UsageError)
	}
>>>>>>> fbc7f2e6
}

var backendFlags map[string]struct{}

// AddBackendFlags creates flags for all the backend options
func AddBackendFlags() {
	backendFlags = map[string]struct{}{}
	for _, fsInfo := range fs.Registry {
		done := map[string]struct{}{}
		for i := range fsInfo.Options {
			opt := &fsInfo.Options[i]
			// Skip if done already (e.g. with Provider options)
			if _, doneAlready := done[opt.Name]; doneAlready {
				continue
			}
			done[opt.Name] = struct{}{}
			// Make a flag from each option
			name := opt.FlagName(fsInfo.Prefix)
			found := pflag.CommandLine.Lookup(name) != nil
			if !found {
				// Take first line of help only
				help := strings.TrimSpace(opt.Help)
				if nl := strings.IndexRune(help, '\n'); nl >= 0 {
					help = help[:nl]
				}
				help = strings.TrimSpace(help)
				if opt.IsPassword {
					help += " (obscured)"
				}
				flag := pflag.CommandLine.VarPF(opt, name, opt.ShortOpt, help)
				flags.SetDefaultFromEnv(pflag.CommandLine, name)
				if _, isBool := opt.Default.(bool); isBool {
					flag.NoOptDefVal = "true"
				}
				// Hide on the command line if requested
				if opt.Hide&fs.OptionHideCommandLine != 0 {
					flag.Hidden = true
				}
				backendFlags[name] = struct{}{}
			} else {
				fs.Errorf(nil, "Not adding duplicate flag --%s", name)
			}
			//flag.Hidden = true
		}
	}
}

// Main runs rclone interpreting flags and commands out of os.Args
func Main() {
	if err := random.Seed(); err != nil {
		log.Fatalf("Fatal error: %v", err)
	}
	setupRootCommand(Root)
	AddBackendFlags()
	if err := Root.Execute(); err != nil {
		if strings.HasPrefix(err.Error(), "unknown command") && selfupdateEnabled {
			Root.PrintErrf("You could use '%s selfupdate' to get latest features.\n\n", Root.CommandPath())
		}
		log.Fatalf("Fatal error: %v", err)
	}
}<|MERGE_RESOLUTION|>--- conflicted
+++ resolved
@@ -38,8 +38,6 @@
 	"github.com/artpar/rclone/lib/random"
 	"github.com/artpar/rclone/lib/terminal"
 	"github.com/pkg/errors"
-<<<<<<< HEAD
-=======
 	"github.com/rclone/rclone/fs"
 	"github.com/rclone/rclone/fs/accounting"
 	"github.com/rclone/rclone/fs/cache"
@@ -58,7 +56,6 @@
 	"github.com/rclone/rclone/lib/exitcode"
 	"github.com/rclone/rclone/lib/random"
 	"github.com/rclone/rclone/lib/terminal"
->>>>>>> fbc7f2e6
 	"github.com/spf13/cobra"
 	"github.com/spf13/pflag"
 )
@@ -486,41 +483,7 @@
 }
 
 func resolveExitCode(err error) {
-<<<<<<< HEAD
 	return
-=======
-	ci := fs.GetConfig(context.Background())
-	atexit.Run()
-	if err == nil {
-		if ci.ErrorOnNoTransfer {
-			if accounting.GlobalStats().GetTransfers() == 0 {
-				os.Exit(exitcode.NoFilesTransferred)
-			}
-		}
-		os.Exit(exitcode.Success)
-	}
-
-	_, unwrapped := fserrors.Cause(err)
-
-	switch {
-	case unwrapped == fs.ErrorDirNotFound:
-		os.Exit(exitcode.DirNotFound)
-	case unwrapped == fs.ErrorObjectNotFound:
-		os.Exit(exitcode.FileNotFound)
-	case unwrapped == errorUncategorized:
-		os.Exit(exitcode.UncategorizedError)
-	case unwrapped == accounting.ErrorMaxTransferLimitReached:
-		os.Exit(exitcode.TransferExceeded)
-	case fserrors.ShouldRetry(err):
-		os.Exit(exitcode.RetryError)
-	case fserrors.IsNoRetryError(err):
-		os.Exit(exitcode.NoRetryError)
-	case fserrors.IsFatalError(err):
-		os.Exit(exitcode.FatalError)
-	default:
-		os.Exit(exitcode.UsageError)
-	}
->>>>>>> fbc7f2e6
 }
 
 var backendFlags map[string]struct{}
