--- conflicted
+++ resolved
@@ -20,9 +20,6 @@
 	"github.com/spf13/cobra"
 	"github.com/spf13/pflag"
 
-<<<<<<< HEAD
-	"github.com/artpar/rclone/fs"
-=======
 	"github.com/ncw/rclone/fs"
 	"github.com/ncw/rclone/fs/accounting"
 	"github.com/ncw/rclone/fs/config"
@@ -34,7 +31,6 @@
 	"github.com/ncw/rclone/fs/fspath"
 	fslog "github.com/ncw/rclone/fs/log"
 	"github.com/ncw/rclone/lib/atexit"
->>>>>>> 644313a4
 )
 
 // Globals
@@ -149,13 +145,8 @@
 func newFsFile(remote string) (fs.Fs, string) {
 	fsInfo, configName, fsPath, err := fs.ParseRemote(remote)
 	if err != nil {
-<<<<<<< HEAD
-		fs.Stats.Error(err)
+		fs.CountError(err)
 		log.Printf("Failed to create file system for %q: %v", remote, err)
-=======
-		fs.CountError(err)
-		log.Fatalf("Failed to create file system for %q: %v", remote, err)
->>>>>>> 644313a4
 	}
 	f, err := fsInfo.NewFs(configName, fsPath)
 	switch err {
@@ -164,13 +155,8 @@
 	case nil:
 		return f, ""
 	default:
-<<<<<<< HEAD
-		fs.Stats.Error(err)
+		fs.CountError(err)
 		log.Printf("Failed to create file system for %q: %v", remote, err)
-=======
-		fs.CountError(err)
-		log.Fatalf("Failed to create file system for %q: %v", remote, err)
->>>>>>> 644313a4
 	}
 	return nil, ""
 }
@@ -185,24 +171,14 @@
 	if fileName != "" {
 		if !filter.Active.InActive() {
 			err := errors.Errorf("Can't limit to single files when using filters: %v", remote)
-<<<<<<< HEAD
-			fs.Stats.Error(err)
+			fs.CountError(err)
 			log.Printf(err.Error())
-=======
-			fs.CountError(err)
-			log.Fatalf(err.Error())
->>>>>>> 644313a4
 		}
 		// Limit transfers to this file
 		err := filter.Active.AddFile(fileName)
 		if err != nil {
-<<<<<<< HEAD
-			fs.Stats.Error(err)
+			fs.CountError(err)
 			log.Printf("Failed to limit to single file %q: %v", remote, err)
-=======
-			fs.CountError(err)
-			log.Fatalf("Failed to limit to single file %q: %v", remote, err)
->>>>>>> 644313a4
 		}
 	}
 	return f, fileName
@@ -214,13 +190,8 @@
 func newFsDst(remote string) fs.Fs {
 	f, err := fs.NewFs(remote)
 	if err != nil {
-<<<<<<< HEAD
-		fs.Stats.Error(err)
+		fs.CountError(err)
 		log.Printf("Failed to create file system for %q: %v", remote, err)
-=======
-		fs.CountError(err)
-		log.Fatalf("Failed to create file system for %q: %v", remote, err)
->>>>>>> 644313a4
 	}
 	return f
 }
@@ -417,23 +388,13 @@
 		fs.Infof(nil, "Creating CPU profile %q\n", *cpuProfile)
 		f, err := os.Create(*cpuProfile)
 		if err != nil {
-<<<<<<< HEAD
-			fs.Stats.Error(err)
-			log.Printf("Fatal error: %v", err)
-		}
-		err = pprof.StartCPUProfile(f)
-		if err != nil {
-			fs.Stats.Error(err)
-			log.Printf("Fatal error: %v", err)
-=======
 			fs.CountError(err)
-			log.Fatal(err)
+			log.Printf(err)
 		}
 		err = pprof.StartCPUProfile(f)
 		if err != nil {
 			fs.CountError(err)
-			log.Fatal(err)
->>>>>>> 644313a4
+			log.Printf(err)
 		}
 		atexit.Register(func() {
 			pprof.StopCPUProfile()
@@ -446,33 +407,18 @@
 			fs.Infof(nil, "Saving Memory profile %q\n", *memProfile)
 			f, err := os.Create(*memProfile)
 			if err != nil {
-<<<<<<< HEAD
-				fs.Stats.Error(err)
-				log.Printf("Fatal error: %v", err)
-			}
-			err = pprof.WriteHeapProfile(f)
-			if err != nil {
-				fs.Stats.Error(err)
-				log.Printf("Fatal error: %v", err)
-			}
-			err = f.Close()
-			if err != nil {
-				fs.Stats.Error(err)
-				log.Printf("Fatal error: %v", err)
-=======
 				fs.CountError(err)
-				log.Fatal(err)
+				log.Printf(err)
 			}
 			err = pprof.WriteHeapProfile(f)
 			if err != nil {
 				fs.CountError(err)
-				log.Fatal(err)
+				log.Printf(err)
 			}
 			err = f.Close()
 			if err != nil {
 				fs.CountError(err)
-				log.Fatal(err)
->>>>>>> 644313a4
+				log.Printf(err)
 			}
 		})
 	}
