package rcat

import (
	"context"
	"log"
	"os"
	"time"

<<<<<<< HEAD
	"github.com/artpar/rclone/cmd"
	"github.com/artpar/rclone/fs/operations"
=======
	"github.com/rclone/rclone/cmd"
	"github.com/rclone/rclone/fs/config/flags"
	"github.com/rclone/rclone/fs/operations"
>>>>>>> fbc7f2e6
	"github.com/spf13/cobra"
)

var (
	size = int64(-1)
)

func init() {
	cmd.Root.AddCommand(commandDefinition)
	cmdFlags := commandDefinition.Flags()
	flags.Int64VarP(cmdFlags, &size, "size", "", size, "File size hint to preallocate")
}

var commandDefinition = &cobra.Command{
	Use:   "rcat remote:path",
	Short: `Copies standard input to file on remote.`,
	Long: `
rclone rcat reads from standard input (stdin) and copies it to a
single remote file.

    echo "hello world" | rclone rcat remote:path/to/file
    ffmpeg - | rclone rcat remote:path/to/file

If the remote file already exists, it will be overwritten.

rcat will try to upload small files in a single request, which is
usually more efficient than the streaming/chunked upload endpoints,
which use multiple requests. Exact behaviour depends on the remote.
What is considered a small file may be set through
` + "`--streaming-upload-cutoff`" + `. Uploading only starts after
the cutoff is reached or if the file ends before that. The data
must fit into RAM. The cutoff needs to be small enough to adhere
the limits of your remote, please see there. Generally speaking,
setting this cutoff too high will decrease your performance.

Use the |--size| flag to preallocate the file in advance at the remote end
and actually stream it, even if remote backend doesn't support streaming.

|--size| should be the exact size of the input stream in bytes. If the
size of the stream is different in length to the |--size| passed in
then the transfer will likely fail.

Note that the upload can also not be retried because the data is
not kept around until the upload succeeds. If you need to transfer
a lot of data, you're better off caching locally and then
` + "`rclone move`" + ` it to the destination.`,
	Run: func(command *cobra.Command, args []string) {
		cmd.CheckArgs(1, 1, command, args)

		stat, _ := os.Stdin.Stat()
		if (stat.Mode() & os.ModeCharDevice) != 0 {
			log.Printf("nothing to read from standard input (stdin).")
		}

		fdst, dstFileName := cmd.NewFsDstFile(args)
		cmd.Run(false, false, command, func() error {
			_, err := operations.RcatSize(context.Background(), fdst, dstFileName, os.Stdin, size, time.Now())
			return err
		})
	},
}<|MERGE_RESOLUTION|>--- conflicted
+++ resolved
@@ -6,14 +6,9 @@
 	"os"
 	"time"
 
-<<<<<<< HEAD
-	"github.com/artpar/rclone/cmd"
-	"github.com/artpar/rclone/fs/operations"
-=======
 	"github.com/rclone/rclone/cmd"
 	"github.com/rclone/rclone/fs/config/flags"
 	"github.com/rclone/rclone/fs/operations"
->>>>>>> fbc7f2e6
 	"github.com/spf13/cobra"
 )
 
@@ -65,7 +60,7 @@
 
 		stat, _ := os.Stdin.Stat()
 		if (stat.Mode() & os.ModeCharDevice) != 0 {
-			log.Printf("nothing to read from standard input (stdin).")
+			log.Fatalf("nothing to read from standard input (stdin).")
 		}
 
 		fdst, dstFileName := cmd.NewFsDstFile(args)
