--- conflicted
+++ resolved
@@ -6,12 +6,7 @@
 	"runtime"
 	"strings"
 
-<<<<<<< HEAD
-	"github.com/pkg/errors"
 	"github.com/artpar/rclone/fs"
-=======
-	"github.com/rclone/rclone/fs"
->>>>>>> 27176cc6
 )
 
 // ClipBlocks clips the blocks pointed to the OS max
