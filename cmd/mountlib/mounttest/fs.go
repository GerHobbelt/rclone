--- conflicted
+++ resolved
@@ -18,19 +18,11 @@
 	"testing"
 	"time"
 
-<<<<<<< HEAD
-	_ "github.com/artpar/rclone/backend/all" // import all the backends
-	"github.com/artpar/rclone/fs"
-	"github.com/artpar/rclone/fs/walk"
-	"github.com/artpar/rclone/fstest"
-	"github.com/artpar/rclone/vfs"
-=======
 	_ "github.com/rclone/rclone/backend/all" // import all the backends
 	"github.com/rclone/rclone/fs"
 	"github.com/rclone/rclone/fs/walk"
 	"github.com/rclone/rclone/fstest"
 	"github.com/rclone/rclone/vfs"
->>>>>>> c2635e39
 	"github.com/stretchr/testify/assert"
 	"github.com/stretchr/testify/require"
 )
@@ -125,12 +117,12 @@
 	var err error
 	r.fremote, r.fremoteName, r.cleanRemote, err = fstest.RandomRemote(*fstest.RemoteName, *fstest.SubDir)
 	if err != nil {
-		log.Printf("Failed to open remote %q: %v", *fstest.RemoteName, err)
+		log.Fatalf("Failed to open remote %q: %v", *fstest.RemoteName, err)
 	}
 
 	err = r.fremote.Mkdir(context.Background(), "")
 	if err != nil {
-		log.Printf("Failed to open mkdir %q: %v", *fstest.RemoteName, err)
+		log.Fatalf("Failed to open mkdir %q: %v", *fstest.RemoteName, err)
 	}
 
 	r.mountPath = findMountPath()
@@ -144,7 +136,7 @@
 	if runtime.GOOS != "windows" {
 		mountPath, err := ioutil.TempDir("", "rclonefs-mount")
 		if err != nil {
-			log.Printf("Failed to create mount dir: %v", err)
+			log.Fatalf("Failed to create mount dir: %v", err)
 		}
 		return mountPath
 	}
@@ -195,12 +187,12 @@
 		err = r.umountFn()
 	}
 	if err != nil {
-		log.Printf("signal to umount failed: %v", err)
+		log.Fatalf("signal to umount failed: %v", err)
 	}
 	log.Printf("Waiting for umount")
 	err = <-r.umountResult
 	if err != nil {
-		log.Printf("umount failed: %v", err)
+		log.Fatalf("umount failed: %v", err)
 	}
 
 	// Cleanup the VFS cache - umount has called Shutdown
