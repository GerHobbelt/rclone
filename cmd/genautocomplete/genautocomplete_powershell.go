package genautocomplete

import (
	"fmt"
	"os"

<<<<<<< HEAD
	"github.com/artpar/rclone/cmd"
=======
	"github.com/rclone/rclone/cmd"
	"github.com/rclone/rclone/fs"
>>>>>>> 83cf8fb8
	"github.com/spf13/cobra"
)

func init() {
	completionDefinition.AddCommand(powershellCommandDefinition)
}

var powershellCommandDefinition = &cobra.Command{
	Use:   "powershell [output_file]",
	Short: `Output powershell completion script for rclone.`,
	Long: `Generate the autocompletion script for powershell.

To load completions in your current shell session:

    rclone completion powershell | Out-String | Invoke-Expression

To load completions for every new session, add the output of the above command
to your powershell profile.

If output_file is "-" or missing, then the output will be written to stdout.
`,
	Run: func(command *cobra.Command, args []string) {
		cmd.CheckArgs(0, 1, command, args)
		if len(args) == 0 || (len(args) > 0 && args[0] == "-") {
			err := cmd.Root.GenPowerShellCompletion(os.Stdout)
			if err != nil {
<<<<<<< HEAD
				log.Println(err)
=======
				fs.Fatal(nil, fmt.Sprint(err))
>>>>>>> 83cf8fb8
			}
			return
		}
		err := cmd.Root.GenPowerShellCompletionFile(args[0])
		if err != nil {
<<<<<<< HEAD
			log.Println(err)
=======
			fs.Fatal(nil, fmt.Sprint(err))
>>>>>>> 83cf8fb8
		}
	},
}<|MERGE_RESOLUTION|>--- conflicted
+++ resolved
@@ -4,12 +4,8 @@
 	"fmt"
 	"os"
 
-<<<<<<< HEAD
-	"github.com/artpar/rclone/cmd"
-=======
 	"github.com/rclone/rclone/cmd"
 	"github.com/rclone/rclone/fs"
->>>>>>> 83cf8fb8
 	"github.com/spf13/cobra"
 )
 
@@ -36,21 +32,13 @@
 		if len(args) == 0 || (len(args) > 0 && args[0] == "-") {
 			err := cmd.Root.GenPowerShellCompletion(os.Stdout)
 			if err != nil {
-<<<<<<< HEAD
-				log.Println(err)
-=======
 				fs.Fatal(nil, fmt.Sprint(err))
->>>>>>> 83cf8fb8
 			}
 			return
 		}
 		err := cmd.Root.GenPowerShellCompletionFile(args[0])
 		if err != nil {
-<<<<<<< HEAD
-			log.Println(err)
-=======
 			fs.Fatal(nil, fmt.Sprint(err))
->>>>>>> 83cf8fb8
 		}
 	},
 }