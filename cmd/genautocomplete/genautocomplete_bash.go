package genautocomplete

import (
	"log"

<<<<<<< HEAD
	"github.com/artpar/rclone/cmd"
=======
	"github.com/rclone/rclone/cmd"
>>>>>>> c2635e39
	"github.com/spf13/cobra"
)

func init() {
	completionDefinition.AddCommand(bashCommandDefinition)
}

var bashCommandDefinition = &cobra.Command{
	Use:   "bash [output_file]",
	Short: `Output bash completion script for rclone.`,
	Long: `
Generates a bash shell autocompletion script for rclone.

This writes to /etc/bash_completion.d/rclone by default so will
probably need to be run with sudo or as root, eg

    sudo rclone genautocomplete bash

Logout and login again to use the autocompletion scripts, or source
them directly

    . /etc/bash_completion

If you supply a command line argument the script will be written
there.
`,
	Run: func(command *cobra.Command, args []string) {
		cmd.CheckArgs(0, 1, command, args)
		out := "/etc/bash_completion.d/rclone"
		if len(args) > 0 {
			out = args[0]
		}
		err := cmd.Root.GenBashCompletionFile(out)
		if err != nil {
			log.Fatal(err)
		}
	},
}<|MERGE_RESOLUTION|>--- conflicted
+++ resolved
@@ -3,11 +3,7 @@
 import (
 	"log"
 
-<<<<<<< HEAD
-	"github.com/artpar/rclone/cmd"
-=======
 	"github.com/rclone/rclone/cmd"
->>>>>>> c2635e39
 	"github.com/spf13/cobra"
 )
 
