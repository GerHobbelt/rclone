--- conflicted
+++ resolved
@@ -4,12 +4,8 @@
 	"fmt"
 	"os"
 
-<<<<<<< HEAD
-	"github.com/artpar/rclone/cmd"
-=======
 	"github.com/rclone/rclone/cmd"
 	"github.com/rclone/rclone/fs"
->>>>>>> 83cf8fb8
 	"github.com/spf13/cobra"
 )
 
@@ -55,11 +51,7 @@
 			if args[0] == "-" {
 				err := cmd.Root.GenBashCompletionV2(os.Stdout, false)
 				if err != nil {
-<<<<<<< HEAD
-					log.Println(err)
-=======
 					fs.Fatal(nil, fmt.Sprint(err))
->>>>>>> 83cf8fb8
 				}
 				return
 			}
@@ -67,11 +59,7 @@
 		}
 		err := cmd.Root.GenBashCompletionFileV2(out, false)
 		if err != nil {
-<<<<<<< HEAD
-			log.Println(err)
-=======
 			fs.Fatal(nil, fmt.Sprint(err))
->>>>>>> 83cf8fb8
 		}
 	},
 }