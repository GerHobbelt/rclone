package genautocomplete

import (
	"fmt"
	"os"

<<<<<<< HEAD
	"github.com/artpar/rclone/cmd"
=======
	"github.com/rclone/rclone/cmd"
	"github.com/rclone/rclone/fs"
>>>>>>> 83cf8fb8
	"github.com/spf13/cobra"
)

func init() {
	completionDefinition.AddCommand(zshCommandDefinition)
}

var zshCommandDefinition = &cobra.Command{
	Use:   "zsh [output_file]",
	Short: `Output zsh completion script for rclone.`,
	Long: `Generates a zsh autocompletion script for rclone.

This writes to /usr/share/zsh/vendor-completions/_rclone by default so will
probably need to be run with sudo or as root, e.g.

    sudo rclone completion zsh

Logout and login again to use the autocompletion scripts, or source
them directly

    autoload -U compinit && compinit

If you supply a command line argument the script will be written
there.

If output_file is "-", then the output will be written to stdout.
`,
	Run: func(command *cobra.Command, args []string) {
		cmd.CheckArgs(0, 1, command, args)
		out := "/usr/share/zsh/vendor-completions/_rclone"
		if len(args) > 0 {
			if args[0] == "-" {
				err := cmd.Root.GenZshCompletion(os.Stdout)
				if err != nil {
<<<<<<< HEAD
					log.Println(err)
=======
					fs.Fatal(nil, fmt.Sprint(err))
>>>>>>> 83cf8fb8
				}
				return
			}
			out = args[0]
		}
		outFile, err := os.Create(out)
		if err != nil {
<<<<<<< HEAD
			log.Println(err)
=======
			fs.Fatal(nil, fmt.Sprint(err))
>>>>>>> 83cf8fb8
		}
		defer func() { _ = outFile.Close() }()
		err = cmd.Root.GenZshCompletion(outFile)
		if err != nil {
<<<<<<< HEAD
			log.Println(err)
=======
			fs.Fatal(nil, fmt.Sprint(err))
>>>>>>> 83cf8fb8
		}
	},
}<|MERGE_RESOLUTION|>--- conflicted
+++ resolved
@@ -4,12 +4,8 @@
 	"fmt"
 	"os"
 
-<<<<<<< HEAD
-	"github.com/artpar/rclone/cmd"
-=======
 	"github.com/rclone/rclone/cmd"
 	"github.com/rclone/rclone/fs"
->>>>>>> 83cf8fb8
 	"github.com/spf13/cobra"
 )
 
@@ -44,11 +40,7 @@
 			if args[0] == "-" {
 				err := cmd.Root.GenZshCompletion(os.Stdout)
 				if err != nil {
-<<<<<<< HEAD
-					log.Println(err)
-=======
 					fs.Fatal(nil, fmt.Sprint(err))
->>>>>>> 83cf8fb8
 				}
 				return
 			}
@@ -56,20 +48,12 @@
 		}
 		outFile, err := os.Create(out)
 		if err != nil {
-<<<<<<< HEAD
-			log.Println(err)
-=======
 			fs.Fatal(nil, fmt.Sprint(err))
->>>>>>> 83cf8fb8
 		}
 		defer func() { _ = outFile.Close() }()
 		err = cmd.Root.GenZshCompletion(outFile)
 		if err != nil {
-<<<<<<< HEAD
-			log.Println(err)
-=======
 			fs.Fatal(nil, fmt.Sprint(err))
->>>>>>> 83cf8fb8
 		}
 	},
 }