--- conflicted
+++ resolved
@@ -4,11 +4,7 @@
 	"log"
 	"os"
 
-<<<<<<< HEAD
-	"github.com/artpar/rclone/cmd"
-=======
 	"github.com/rclone/rclone/cmd"
->>>>>>> c2635e39
 	"github.com/spf13/cobra"
 )
 
