--- conflicted
+++ resolved
@@ -1,12 +1,7 @@
 package genautocomplete
 
 import (
-<<<<<<< HEAD
-	"log"
-	"github.com/artpar/rclone/cmd"
-=======
 	"github.com/rclone/rclone/cmd"
->>>>>>> c2635e39
 	"github.com/spf13/cobra"
 )
 
@@ -21,15 +16,4 @@
 Generates a shell completion script for rclone.
 Run with --help to list the supported shells.
 `,
-	Run: func(command *cobra.Command, args []string) {
-		cmd.CheckArgs(0, 1, command, args)
-		out := "/etc/bash_completion.d/rclone"
-		if len(args) > 0 {
-			out = args[0]
-		}
-		err := cmd.Root.GenBashCompletionFile(out)
-		if err != nil {
-			log.Print(err)
-		}
-	},
 }