package cmd

import (
	"fmt"
	"log"
	"os"
	"regexp"
	"strings"

<<<<<<< HEAD
	"github.com/artpar/rclone/fs"
	"github.com/artpar/rclone/fs/config/configflags"
	"github.com/artpar/rclone/fs/filter/filterflags"
	"github.com/artpar/rclone/fs/rc/rcflags"
	"github.com/artpar/rclone/lib/atexit"
=======
	"github.com/rclone/rclone/fs"
	"github.com/rclone/rclone/fs/config/configflags"
	"github.com/rclone/rclone/fs/filter/filterflags"
	"github.com/rclone/rclone/fs/log/logflags"
	"github.com/rclone/rclone/fs/rc/rcflags"
	"github.com/rclone/rclone/lib/atexit"
>>>>>>> da5cbc19
	"github.com/spf13/cobra"
	"github.com/spf13/pflag"
)

// Root is the main rclone command
var Root = &cobra.Command{
	Use:   "rclone",
	Short: "Show help for rclone commands, flags and backends.",
	Long: `
Rclone syncs files to and from cloud storage providers as well as
mounting them, listing them in lots of different ways.

See the home page (https://rclone.org/) for installation, usage,
documentation, changelog and configuration walkthroughs.

`,
	PersistentPostRun: func(cmd *cobra.Command, args []string) {
		fs.Debugf("rclone", "Version %q finishing with parameters %q", fs.Version, os.Args)
		atexit.Run()
	},
	BashCompletionFunction: bashCompletionFunc,
	DisableAutoGenTag:      true,
}

const (
	bashCompletionFunc = `
__rclone_custom_func() {
    if [[ ${#COMPREPLY[@]} -eq 0 ]]; then
        local cur cword prev words
        if declare -F _init_completion > /dev/null; then
            _init_completion -n : || return
        else
            __rclone_init_completion -n : || return
        fi
	local rclone=(command rclone --ask-password=false)
        if [[ $cur != *:* ]]; then
            local ifs=$IFS
            IFS=$'\n'
            local remotes=($("${rclone[@]}" listremotes 2> /dev/null))
            IFS=$ifs
            local remote
            for remote in "${remotes[@]}"; do
                [[ $remote != $cur* ]] || COMPREPLY+=("$remote")
            done
            if [[ ${COMPREPLY[@]} ]]; then
                local paths=("$cur"*)
                [[ ! -f ${paths[0]} ]] || COMPREPLY+=("${paths[@]}")
            fi
        else
            local path=${cur#*:}
            if [[ $path == */* ]]; then
                local prefix=$(eval printf '%s' "${path%/*}")
            else
                local prefix=
            fi
            local ifs=$IFS
            IFS=$'\n'
            local lines=($("${rclone[@]}" lsf "${cur%%:*}:$prefix" 2> /dev/null))
            IFS=$ifs
            local line
            for line in "${lines[@]}"; do
                local reply=${prefix:+$prefix/}$line
                [[ $reply != $path* ]] || COMPREPLY+=("$reply")
            done
	    [[ ! ${COMPREPLY[@]} || $(type -t compopt) != builtin ]] || compopt -o filenames
        fi
        [[ ! ${COMPREPLY[@]} || $(type -t compopt) != builtin ]] || compopt -o nospace
    fi
}
`
)

// GeneratingDocs is set by rclone gendocs to alter the format of the
// output suitable for the documentation.
var GeneratingDocs = false

// root help command
var helpCommand = &cobra.Command{
	Use:   "help",
	Short: Root.Short,
	Long:  Root.Long,
	Run: func(command *cobra.Command, args []string) {
		Root.SetOutput(os.Stdout)
		_ = Root.Usage()
	},
}

// to filter the flags with
var flagsRe *regexp.Regexp

// Show the flags
var helpFlags = &cobra.Command{
	Use:   "flags [<regexp to match>]",
	Short: "Show the global flags for rclone",
	Run: func(command *cobra.Command, args []string) {
		if len(args) > 0 {
			re, err := regexp.Compile(args[0])
			if err != nil {
				log.Fatalf("Failed to compile flags regexp: %v", err)
			}
			flagsRe = re
		}
		if GeneratingDocs {
			Root.SetUsageTemplate(docFlagsTemplate)
		} else {
			Root.SetOutput(os.Stdout)
		}
		_ = command.Usage()
	},
}

// Show the backends
var helpBackends = &cobra.Command{
	Use:   "backends",
	Short: "List the backends available",
	Run: func(command *cobra.Command, args []string) {
		showBackends()
	},
}

// Show a single backend
var helpBackend = &cobra.Command{
	Use:   "backend <name>",
	Short: "List full info about a backend",
	Run: func(command *cobra.Command, args []string) {
		if len(args) == 0 {
			Root.SetOutput(os.Stdout)
			_ = command.Usage()
			return
		}
		showBackend(args[0])
	},
}

// runRoot implements the main rclone command with no subcommands
func runRoot(cmd *cobra.Command, args []string) {
	if version {
		ShowVersion()
		resolveExitCode(nil)
	} else {
		_ = cmd.Usage()
		if len(args) > 0 {
			_, _ = fmt.Fprintf(os.Stderr, "Command not found.\n")
		}
		resolveExitCode(errorCommandNotFound)
	}
}

// setupRootCommand sets default usage, help, and error handling for
// the root command.
//
// Helpful example: http://rtfcode.com/xref/moby-17.03.2-ce/cli/cobra.go
func setupRootCommand(rootCmd *cobra.Command) {
	// Add global flags
	configflags.AddFlags(pflag.CommandLine)
	filterflags.AddFlags(pflag.CommandLine)
	rcflags.AddFlags(pflag.CommandLine)
	logflags.AddFlags(pflag.CommandLine)

	Root.Run = runRoot
	Root.Flags().BoolVarP(&version, "version", "V", false, "Print the version number")

	cobra.AddTemplateFunc("showGlobalFlags", func(cmd *cobra.Command) bool {
		return cmd.CalledAs() == "flags"
	})
	cobra.AddTemplateFunc("showCommands", func(cmd *cobra.Command) bool {
		return cmd.CalledAs() != "flags"
	})
	cobra.AddTemplateFunc("showLocalFlags", func(cmd *cobra.Command) bool {
		// Don't show local flags (which are the global ones on the root) on "rclone" and
		// "rclone help" (which shows the global help)
		return cmd.CalledAs() != "rclone" && cmd.CalledAs() != ""
	})
	cobra.AddTemplateFunc("backendFlags", func(cmd *cobra.Command, include bool) *pflag.FlagSet {
		backendFlagSet := pflag.NewFlagSet("Backend Flags", pflag.ExitOnError)
		cmd.InheritedFlags().VisitAll(func(flag *pflag.Flag) {
			matched := flagsRe == nil || flagsRe.MatchString(flag.Name)
			if _, ok := backendFlags[flag.Name]; matched && ok == include {
				backendFlagSet.AddFlag(flag)
			}
		})
		return backendFlagSet
	})
	rootCmd.SetUsageTemplate(usageTemplate)
	// rootCmd.SetHelpTemplate(helpTemplate)
	// rootCmd.SetFlagErrorFunc(FlagErrorFunc)
	rootCmd.SetHelpCommand(helpCommand)
	// rootCmd.PersistentFlags().BoolP("help", "h", false, "Print usage")
	// rootCmd.PersistentFlags().MarkShorthandDeprecated("help", "please use --help")

	rootCmd.AddCommand(helpCommand)
	helpCommand.AddCommand(helpFlags)
	helpCommand.AddCommand(helpBackends)
	helpCommand.AddCommand(helpBackend)

	cobra.OnInitialize(initConfig)

}

var usageTemplate = `Usage:{{if .Runnable}}
  {{.UseLine}}{{end}}{{if .HasAvailableSubCommands}}
  {{.CommandPath}} [command]{{end}}{{if gt (len .Aliases) 0}}

Aliases:
  {{.NameAndAliases}}{{end}}{{if .HasExample}}

Examples:
{{.Example}}{{end}}{{if and (showCommands .) .HasAvailableSubCommands}}

Available Commands:{{range .Commands}}{{if (or .IsAvailableCommand (eq .Name "help"))}}
  {{rpad .Name .NamePadding }} {{.Short}}{{end}}{{end}}{{end}}{{if and (showLocalFlags .) .HasAvailableLocalFlags}}

Flags:
{{.LocalFlags.FlagUsages | trimTrailingWhitespaces}}{{end}}{{if and (showGlobalFlags .) .HasAvailableInheritedFlags}}

Global Flags:
{{(backendFlags . false).FlagUsages | trimTrailingWhitespaces}}

Backend Flags:
{{(backendFlags . true).FlagUsages | trimTrailingWhitespaces}}{{end}}{{if .HasHelpSubCommands}}

Additional help topics:{{range .Commands}}{{if .IsAdditionalHelpTopicCommand}}
  {{rpad .CommandPath .CommandPathPadding}} {{.Short}}{{end}}{{end}}{{end}}

Use "rclone [command] --help" for more information about a command.
Use "rclone help flags" for to see the global flags.
Use "rclone help backends" for a list of supported services.
`

var docFlagsTemplate = `---
title: "Global Flags"
description: "Rclone Global Flags"
date: "YYYY-MM-DD"
---

# Global Flags

This describes the global flags available to every rclone command
split into two groups, non backend and backend flags.

## Non Backend Flags

These flags are available for every command.

` + "```" + `
{{(backendFlags . false).FlagUsages | trimTrailingWhitespaces}}
` + "```" + `

## Backend Flags

These flags are available for every command. They control the backends
and may be set in the config file.

` + "```" + `
{{(backendFlags . true).FlagUsages | trimTrailingWhitespaces}}
` + "```" + `
`

// show all the backends
func showBackends() {
	fmt.Printf("All rclone backends:\n\n")
	for _, backend := range fs.Registry {
		fmt.Printf("  %-12s %s\n", backend.Prefix, backend.Description)
	}
	fmt.Printf("\nTo see more info about a particular backend use:\n")
	fmt.Printf("  rclone help backend <name>\n")
}

func quoteString(v interface{}) string {
	switch v.(type) {
	case string:
		return fmt.Sprintf("%q", v)
	}
	return fmt.Sprint(v)
}

// show a single backend
func showBackend(name string) {
	backend, err := fs.Find(name)
	if err != nil {
		log.Fatal(err)
	}
	var standardOptions, advancedOptions fs.Options
	done := map[string]struct{}{}
	for _, opt := range backend.Options {
		// Skip if done already (eg with Provider options)
		if _, doneAlready := done[opt.Name]; doneAlready {
			continue
		}
		if opt.Advanced {
			advancedOptions = append(advancedOptions, opt)
		} else {
			standardOptions = append(standardOptions, opt)
		}
	}
	optionsType := "standard"
	for _, opts := range []fs.Options{standardOptions, advancedOptions} {
		if len(opts) == 0 {
			optionsType = "advanced"
			continue
		}
		fmt.Printf("### %s Options\n\n", strings.Title(optionsType))
		fmt.Printf("Here are the %s options specific to %s (%s).\n\n", optionsType, backend.Name, backend.Description)
		optionsType = "advanced"
		for _, opt := range opts {
			done[opt.Name] = struct{}{}
			shortOpt := ""
			if opt.ShortOpt != "" {
				shortOpt = fmt.Sprintf(" / -%s", opt.ShortOpt)
			}
			fmt.Printf("#### --%s%s\n\n", opt.FlagName(backend.Prefix), shortOpt)
			fmt.Printf("%s\n\n", opt.Help)
			fmt.Printf("- Config:      %s\n", opt.Name)
			fmt.Printf("- Env Var:     %s\n", opt.EnvVarName(backend.Prefix))
			fmt.Printf("- Type:        %s\n", opt.Type())
			fmt.Printf("- Default:     %s\n", quoteString(opt.GetValue()))
			if len(opt.Examples) > 0 {
				fmt.Printf("- Examples:\n")
				for _, ex := range opt.Examples {
					fmt.Printf("    - %s\n", quoteString(ex.Value))
					for _, line := range strings.Split(ex.Help, "\n") {
						fmt.Printf("        - %s\n", line)
					}
				}
			}
			fmt.Printf("\n")
		}
	}
}<|MERGE_RESOLUTION|>--- conflicted
+++ resolved
@@ -7,20 +7,12 @@
 	"regexp"
 	"strings"
 
-<<<<<<< HEAD
 	"github.com/artpar/rclone/fs"
 	"github.com/artpar/rclone/fs/config/configflags"
 	"github.com/artpar/rclone/fs/filter/filterflags"
+	"github.com/artpar/rclone/fs/log/logflags"
 	"github.com/artpar/rclone/fs/rc/rcflags"
 	"github.com/artpar/rclone/lib/atexit"
-=======
-	"github.com/rclone/rclone/fs"
-	"github.com/rclone/rclone/fs/config/configflags"
-	"github.com/rclone/rclone/fs/filter/filterflags"
-	"github.com/rclone/rclone/fs/log/logflags"
-	"github.com/rclone/rclone/fs/rc/rcflags"
-	"github.com/rclone/rclone/lib/atexit"
->>>>>>> da5cbc19
 	"github.com/spf13/cobra"
 	"github.com/spf13/pflag"
 )
@@ -119,7 +111,7 @@
 		if len(args) > 0 {
 			re, err := regexp.Compile(args[0])
 			if err != nil {
-				log.Fatalf("Failed to compile flags regexp: %v", err)
+				log.Printf("Failed to compile flags regexp: %v", err)
 			}
 			flagsRe = re
 		}
@@ -301,7 +293,7 @@
 func showBackend(name string) {
 	backend, err := fs.Find(name)
 	if err != nil {
-		log.Fatal(err)
+		log.Print(err)
 	}
 	var standardOptions, advancedOptions fs.Options
 	done := map[string]struct{}{}
