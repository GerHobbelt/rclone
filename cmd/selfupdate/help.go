<<<<<<< HEAD
=======
//go:build !noselfupdate
>>>>>>> 86f13fa4
// +build !noselfupdate

package selfupdate

// Note: "|" will be replaced by backticks in the help string below
var selfUpdateHelp string = `
This command downloads the latest release of rclone and replaces
the currently running binary. The download is verified with a hashsum
and cryptographically signed signature.

If used without flags (or with implied |--stable| flag), this command
will install the latest stable release. However, some issues may be fixed
(or features added) only in the latest beta release. In such cases you should
run the command with the |--beta| flag, i.e. |rclone selfupdate --beta|.
You can check in advance what version would be installed by adding the
|--check| flag, then repeat the command without it when you are satisfied.

Sometimes the rclone team may recommend you a concrete beta or stable
rclone release to troubleshoot your issue or add a bleeding edge feature.
The |--version VER| flag, if given, will update to the concrete version
instead of the latest one. If you omit micro version from |VER| (for
example |1.53|), the latest matching micro version will be used.

Upon successful update rclone will print a message that contains a previous
version number. You will need it if you later decide to revert your update
for some reason. Then you'll have to note the previous version and run the
following command: |rclone selfupdate [--beta] OLDVER|.
If the old version contains only dots and digits (for example |v1.54.0|)
then it's a stable release so you won't need the |--beta| flag. Beta releases
have an additional information similar to |v1.54.0-beta.5111.06f1c0c61|.
(if you are a developer and use a locally built rclone, the version number
will end with |-DEV|, you will have to rebuild it as it obviously can't
be distributed).

If you previously installed rclone via a package manager, the package may
include local documentation or configure services. You may wish to update
with the flag |--package deb| or |--package rpm| (whichever is correct for
your OS) to update these too. This command with the default |--package zip|
will update only the rclone executable so the local manual may become
inaccurate after it.

The |rclone mount| command (https://rclone.org/commands/rclone_mount/) may
or may not support extended FUSE options depending on the build and OS.
|selfupdate| will refuse to update if the capability would be discarded.

Note: Windows forbids deletion of a currently running executable so this
command will rename the old executable to 'rclone.old.exe' upon success.

Please note that this command was not available before rclone version 1.55.
If it fails for you with the message |unknown command "selfupdate"| then
you will need to update manually following the install instructions located
at https://rclone.org/install/
`<|MERGE_RESOLUTION|>--- conflicted
+++ resolved
@@ -1,7 +1,4 @@
-<<<<<<< HEAD
-=======
 //go:build !noselfupdate
->>>>>>> 86f13fa4
 // +build !noselfupdate
 
 package selfupdate
