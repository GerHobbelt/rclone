// +build linux darwin freebsd

package mount

import (
	"context"
	"io"

	"bazil.org/fuse"
	fusefs "bazil.org/fuse/fs"
<<<<<<< HEAD
	"github.com/artpar/rclone/fs/log"
	"github.com/artpar/rclone/vfs"
	"golang.org/x/net/context" // switch to "context" when we stop supporting go1.8
=======
	"github.com/rclone/rclone/fs/log"
	"github.com/rclone/rclone/vfs"
>>>>>>> c2635e39
)

// FileHandle is an open for read file handle on a File
type FileHandle struct {
	vfs.Handle
}

// Check interface satisfied
var _ fusefs.HandleReader = (*FileHandle)(nil)

// Read from the file handle
func (fh *FileHandle) Read(ctx context.Context, req *fuse.ReadRequest, resp *fuse.ReadResponse) (err error) {
	var n int
	defer log.Trace(fh, "len=%d, offset=%d", req.Size, req.Offset)("read=%d, err=%v", &n, &err)
	data := make([]byte, req.Size)
	n, err = fh.Handle.ReadAt(data, req.Offset)
	if err == io.EOF {
		err = nil
	} else if err != nil {
		return translateError(err)
	}
	resp.Data = data[:n]
	return nil
}

// Check interface satisfied
var _ fusefs.HandleWriter = (*FileHandle)(nil)

// Write data to the file handle
func (fh *FileHandle) Write(ctx context.Context, req *fuse.WriteRequest, resp *fuse.WriteResponse) (err error) {
	defer log.Trace(fh, "len=%d, offset=%d", len(req.Data), req.Offset)("written=%d, err=%v", &resp.Size, &err)
	n, err := fh.Handle.WriteAt(req.Data, req.Offset)
	if err != nil {
		return translateError(err)
	}
	resp.Size = n
	return nil
}

// Check interface satisfied
var _ fusefs.HandleFlusher = (*FileHandle)(nil)

// Flush is called on each close() of a file descriptor. So if a
// filesystem wants to return write errors in close() and the file has
// cached dirty data, this is a good place to write back data and
// return any errors. Since many applications ignore close() errors
// this is not always useful.
//
// NOTE: The flush() method may be called more than once for each
// open(). This happens if more than one file descriptor refers to an
// opened file due to dup(), dup2() or fork() calls. It is not
// possible to determine if a flush is final, so each flush should be
// treated equally. Multiple write-flush sequences are relatively
// rare, so this shouldn't be a problem.
//
// Filesystems shouldn't assume that flush will always be called after
// some writes, or that if will be called at all.
func (fh *FileHandle) Flush(ctx context.Context, req *fuse.FlushRequest) (err error) {
	defer log.Trace(fh, "")("err=%v", &err)
	return translateError(fh.Handle.Flush())
}

var _ fusefs.HandleReleaser = (*FileHandle)(nil)

// Release is called when we are finished with the file handle
//
// It isn't called directly from userspace so the error is ignored by
// the kernel
func (fh *FileHandle) Release(ctx context.Context, req *fuse.ReleaseRequest) (err error) {
	defer log.Trace(fh, "")("err=%v", &err)
	return translateError(fh.Handle.Release())
}<|MERGE_RESOLUTION|>--- conflicted
+++ resolved
@@ -8,14 +8,8 @@
 
 	"bazil.org/fuse"
 	fusefs "bazil.org/fuse/fs"
-<<<<<<< HEAD
-	"github.com/artpar/rclone/fs/log"
-	"github.com/artpar/rclone/vfs"
-	"golang.org/x/net/context" // switch to "context" when we stop supporting go1.8
-=======
 	"github.com/rclone/rclone/fs/log"
 	"github.com/rclone/rclone/vfs"
->>>>>>> c2635e39
 )
 
 // FileHandle is an open for read file handle on a File
