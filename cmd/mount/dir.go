--- conflicted
+++ resolved
@@ -12,18 +12,10 @@
 
 	"bazil.org/fuse"
 	fusefs "bazil.org/fuse/fs"
-<<<<<<< HEAD
-	"github.com/pkg/errors"
 	"github.com/artpar/rclone/cmd/mountlib"
 	"github.com/artpar/rclone/fs"
 	"github.com/artpar/rclone/fs/log"
 	"github.com/artpar/rclone/vfs"
-=======
-	"github.com/rclone/rclone/cmd/mountlib"
-	"github.com/rclone/rclone/fs"
-	"github.com/rclone/rclone/fs/log"
-	"github.com/rclone/rclone/vfs"
->>>>>>> 27176cc6
 )
 
 // Dir represents a directory entry
@@ -99,7 +91,7 @@
 	case *vfs.Dir:
 		node = &Dir{x, d.fsys}
 	default:
-		return nil, errors.new("panic(\"bad type\")")
+		fmt.Printf("bad type")
 	}
 	// Cache the node for later
 	mnode.SetSys(node)
