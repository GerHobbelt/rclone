--- conflicted
+++ resolved
@@ -19,8 +19,6 @@
 	"sync"
 	"time"
 
-<<<<<<< HEAD
-	"github.com/pkg/errors"
 	"github.com/artpar/rclone/cmd"
 	"github.com/artpar/rclone/cmd/test"
 	"github.com/artpar/rclone/cmd/test/info/internal"
@@ -29,16 +27,6 @@
 	"github.com/artpar/rclone/fs/hash"
 	"github.com/artpar/rclone/fs/object"
 	"github.com/artpar/rclone/lib/random"
-=======
-	"github.com/rclone/rclone/cmd"
-	"github.com/rclone/rclone/cmd/test"
-	"github.com/rclone/rclone/cmd/test/info/internal"
-	"github.com/rclone/rclone/fs"
-	"github.com/rclone/rclone/fs/config/flags"
-	"github.com/rclone/rclone/fs/hash"
-	"github.com/rclone/rclone/fs/object"
-	"github.com/rclone/rclone/lib/random"
->>>>>>> 27176cc6
 	"github.com/spf13/cobra"
 )
 
@@ -80,7 +68,7 @@
 	Run: func(command *cobra.Command, args []string) {
 		cmd.CheckArgs(1, 1e6, command, args)
 		if !checkNormalization && !checkControl && !checkLength && !checkStreaming && !all {
-			log.Printf("no tests selected - select a test or use -all")
+			log.Fatalf("no tests selected - select a test or use -all")
 		}
 		if all {
 			checkNormalization = true
@@ -239,7 +227,7 @@
 		case internal.PositionRight:
 			path = fmt.Sprintf("position-right-%0X-%s", s, s)
 		default:
-			panic("invalid position: " + pos.String())
+			fmt.Printf("invalid position: " + pos.String())
 		}
 		_, writeError := r.writeFile(path)
 		if writeError != nil {
