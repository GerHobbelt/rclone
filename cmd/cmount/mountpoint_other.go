//go:build cmount && cgo && !windows
// +build cmount,cgo,!windows

package cmount

import (
	"errors"
	"fmt"
	"os"

<<<<<<< HEAD
	"github.com/pkg/errors"
	"github.com/artpar/rclone/cmd/mountlib"
=======
	"github.com/rclone/rclone/cmd/mountlib"
>>>>>>> 27176cc6
)

func getMountpoint(mountPath string, opt *mountlib.Options) (string, error) {
	fi, err := os.Stat(mountPath)
	if err != nil {
		return "", fmt.Errorf("failed to retrieve mount path information: %w", err)
	}
	if !fi.IsDir() {
		return "", errors.New("mount path is not a directory")
	}
	return mountPath, nil
}<|MERGE_RESOLUTION|>--- conflicted
+++ resolved
@@ -8,12 +8,7 @@
 	"fmt"
 	"os"
 
-<<<<<<< HEAD
-	"github.com/pkg/errors"
 	"github.com/artpar/rclone/cmd/mountlib"
-=======
-	"github.com/rclone/rclone/cmd/mountlib"
->>>>>>> 27176cc6
 )
 
 func getMountpoint(mountPath string, opt *mountlib.Options) (string, error) {
