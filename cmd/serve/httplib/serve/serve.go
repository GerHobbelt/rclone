--- conflicted
+++ resolved
@@ -8,13 +8,8 @@
 	"path"
 	"strconv"
 
-<<<<<<< HEAD
-	"github.com/artpar/rclone/fs"
-	"github.com/artpar/rclone/fs/accounting"
-=======
 	"github.com/rclone/rclone/fs"
 	"github.com/rclone/rclone/fs/accounting"
->>>>>>> c2635e39
 )
 
 // Object serves an fs.Object via HEAD or GET
