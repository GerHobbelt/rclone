--- conflicted
+++ resolved
@@ -12,12 +12,8 @@
 	"time"
 
 	auth "github.com/abbot/go-http-auth"
-<<<<<<< HEAD
-	"github.com/artpar/rclone/fs"
-=======
 	"github.com/ncw/rclone/fs"
 	"github.com/pkg/errors"
->>>>>>> 0f03e55c
 )
 
 // Globals
