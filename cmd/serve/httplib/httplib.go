--- conflicted
+++ resolved
@@ -18,14 +18,8 @@
 	"time"
 
 	auth "github.com/abbot/go-http-auth"
-<<<<<<< HEAD
-	"github.com/pkg/errors"
 	"github.com/artpar/rclone/cmd/serve/http/data"
 	"github.com/artpar/rclone/fs"
-=======
-	"github.com/rclone/rclone/cmd/serve/http/data"
-	"github.com/rclone/rclone/fs"
->>>>>>> 27176cc6
 )
 
 // Globals
@@ -273,7 +267,7 @@
 
 	s.useSSL = s.Opt.SslKey != ""
 	if (s.Opt.SslCert != "") != s.useSSL {
-		log.Printf("Need both -cert and -key to use SSL")
+		log.Fatalf("Need both -cert and -key to use SSL")
 	}
 
 	// If a Base URL is set then serve from there
@@ -298,15 +292,15 @@
 
 	if s.Opt.ClientCA != "" {
 		if !s.useSSL {
-			log.Printf("Can't use --client-ca without --cert and --key")
+			log.Fatalf("Can't use --client-ca without --cert and --key")
 		}
 		certpool := x509.NewCertPool()
 		pem, err := ioutil.ReadFile(s.Opt.ClientCA)
 		if err != nil {
-			log.Printf("Failed to read client certificate authority: %v", err)
+			log.Fatalf("Failed to read client certificate authority: %v", err)
 		}
 		if !certpool.AppendCertsFromPEM(pem) {
-			log.Printf("Can't parse client certificate authority")
+			log.Fatalf("Can't parse client certificate authority")
 		}
 		s.httpServer.TLSConfig.ClientCAs = certpool
 		s.httpServer.TLSConfig.ClientAuth = tls.RequireAndVerifyClientCert
@@ -314,7 +308,7 @@
 
 	htmlTemplate, templateErr := data.GetTemplate(s.Opt.Template)
 	if templateErr != nil {
-		log.Printf(templateErr.Error())
+		log.Fatalf(templateErr.Error())
 	}
 	s.HTMLTemplate = htmlTemplate
 
