package s3

import (
	"path"
	"strings"

	"github.com/rclone/gofakes3"
	"github.com/rclone/rclone/vfs"
)

func (b *s3Backend) entryListR(_vfs *vfs.VFS, bucket, fdPath, name string, addPrefix bool, response *gofakes3.ObjectList) error {
	fp := path.Join(bucket, fdPath)

	dirEntries, err := getDirEntries(fp, _vfs)
	if err != nil {
		return err
	}

	for _, entry := range dirEntries {
		object := entry.Name()

		// workaround for control-chars detect
		objectPath := path.Join(fdPath, object)

		if !strings.HasPrefix(object, name) {
			continue
		}

		if entry.IsDir() {
			if addPrefix {
<<<<<<< HEAD
				response.AddPrefix(objectPath)
=======
				prefixWithTrailingSlash := objectPath + "/"
				response.AddPrefix(prefixWithTrailingSlash)
>>>>>>> 9d464e8e
				continue
			}
			err := b.entryListR(_vfs, bucket, path.Join(fdPath, object), "", false, response)
			if err != nil {
				return err
			}
		} else {
			item := &gofakes3.Content{
				Key:          objectPath,
				LastModified: gofakes3.NewContentTime(entry.ModTime()),
				ETag:         getFileHash(entry, b.s.etagHashType),
				Size:         entry.Size(),
				StorageClass: gofakes3.StorageStandard,
			}
			response.Add(item)
		}
	}
	return nil
}<|MERGE_RESOLUTION|>--- conflicted
+++ resolved
@@ -28,12 +28,8 @@
 
 		if entry.IsDir() {
 			if addPrefix {
-<<<<<<< HEAD
-				response.AddPrefix(objectPath)
-=======
 				prefixWithTrailingSlash := objectPath + "/"
 				response.AddPrefix(prefixWithTrailingSlash)
->>>>>>> 9d464e8e
 				continue
 			}
 			err := b.entryListR(_vfs, bucket, path.Join(fdPath, object), "", false, response)
