// Package ftp implements an FTP server for rclone

//+build !plan9,go1.13

package ftp

import (
	"fmt"
	"io"
	"net"
	"os"
	"os/user"
	"strconv"
	"sync"

	"github.com/pkg/errors"
	"github.com/artpar/rclone/cmd"
	"github.com/artpar/rclone/cmd/serve/proxy"
	"github.com/artpar/rclone/cmd/serve/proxy/proxyflags"
	"github.com/artpar/rclone/fs"
	"github.com/artpar/rclone/fs/accounting"
	"github.com/artpar/rclone/fs/config/flags"
	"github.com/artpar/rclone/fs/log"
	"github.com/artpar/rclone/fs/rc"
	"github.com/artpar/rclone/vfs"
	"github.com/artpar/rclone/vfs/vfsflags"
	"github.com/spf13/cobra"
	"github.com/spf13/pflag"
	ftp "goftp.io/server/core"
)

// Options contains options for the http Server
type Options struct {
	//TODO add more options
	ListenAddr   string // Port to listen on
	PublicIP     string // Passive ports range
	PassivePorts string // Passive ports range
	BasicUser    string // single username for basic auth if not using Htpasswd
	BasicPass    string // password for BasicUser
}

// DefaultOpt is the default values used for Options
var DefaultOpt = Options{
	ListenAddr:   "localhost:2121",
	PublicIP:     "",
	PassivePorts: "30000-32000",
	BasicUser:    "anonymous",
	BasicPass:    "",
}

// Opt is options set by command line flags
var Opt = DefaultOpt

// AddFlags adds flags for ftp
func AddFlags(flagSet *pflag.FlagSet) {
	rc.AddOption("ftp", &Opt)
	flags.StringVarP(flagSet, &Opt.ListenAddr, "addr", "", Opt.ListenAddr, "IPaddress:Port or :Port to bind server to.")
	flags.StringVarP(flagSet, &Opt.PublicIP, "public-ip", "", Opt.PublicIP, "Public IP address to advertise for passive connections.")
	flags.StringVarP(flagSet, &Opt.PassivePorts, "passive-port", "", Opt.PassivePorts, "Passive port range to use.")
	flags.StringVarP(flagSet, &Opt.BasicUser, "user", "", Opt.BasicUser, "User name for authentication.")
	flags.StringVarP(flagSet, &Opt.BasicPass, "pass", "", Opt.BasicPass, "Password for authentication. (empty value allow every password)")
}

func init() {
	vfsflags.AddFlags(Command.Flags())
	proxyflags.AddFlags(Command.Flags())
	AddFlags(Command.Flags())
}

// Command definition for cobra
var Command = &cobra.Command{
	Use:   "ftp remote:path",
	Short: `Serve remote:path over FTP.`,
	Long: `
rclone serve ftp implements a basic ftp server to serve the
remote over FTP protocol. This can be viewed with a ftp client
or you can make a remote of type ftp to read and write it.

### Server options

Use --addr to specify which IP address and port the server should
listen on, eg --addr 1.2.3.4:8000 or --addr :8080 to listen to all
IPs.  By default it only listens on localhost.  You can use port
:0 to let the OS choose an available port.

If you set --addr to listen on a public or LAN accessible IP address
then using Authentication is advised - see the next section for info.

#### Authentication

By default this will serve files without needing a login.

You can set a single username and password with the --user and --pass flags.
` + vfs.Help + proxy.Help,
	Run: func(command *cobra.Command, args []string) {
		var f fs.Fs
		if proxyflags.Opt.AuthProxy == "" {
			cmd.CheckArgs(1, 1, command, args)
			f = cmd.NewFsSrc(args)
		} else {
			cmd.CheckArgs(0, 0, command, args)
		}
		cmd.Run(false, false, command, func() error {
			s, err := newServer(f, &Opt)
			if err != nil {
				return err
			}
			return s.serve()
		})
	},
}

// server contains everything to run the server
type server struct {
	f     fs.Fs
	srv   *ftp.Server
	opt   Options
	vfs   *vfs.VFS
	proxy *proxy.Proxy
}

// Make a new FTP to serve the remote
func newServer(f fs.Fs, opt *Options) (*server, error) {
	host, port, err := net.SplitHostPort(opt.ListenAddr)
	if err != nil {
		return nil, errors.New("Failed to parse host:port")
	}
	portNum, err := strconv.Atoi(port)
	if err != nil {
		return nil, errors.New("Failed to parse host:port")
	}

	s := &server{
		f:   f,
		opt: *opt,
	}
	if proxyflags.Opt.AuthProxy != "" {
		s.proxy = proxy.New(&proxyflags.Opt)
	} else {
		s.vfs = vfs.New(f, &vfsflags.Opt)
	}

	ftpopt := &ftp.ServerOpts{
		Name:           "Rclone FTP Server",
		WelcomeMessage: "Welcome to Rclone " + fs.Version + " FTP Server",
		Factory:        s, // implemented by NewDriver method
		Hostname:       host,
		Port:           portNum,
		PublicIP:       opt.PublicIP,
		PassivePorts:   opt.PassivePorts,
		Auth:           s, // implemented by CheckPasswd method
		Logger:         &Logger{},
		//TODO implement a maximum of https://godoc.org/goftp.io/server#ServerOpts
	}
	s.srv = ftp.NewServer(ftpopt)
	return s, nil
}

// serve runs the ftp server
func (s *server) serve() error {
	fs.Logf(s.f, "Serving FTP on %s", s.srv.Hostname+":"+strconv.Itoa(s.srv.Port))
	return s.srv.ListenAndServe()
}

// serve runs the ftp server
func (s *server) close() error {
	fs.Logf(s.f, "Stopping FTP on %s", s.srv.Hostname+":"+strconv.Itoa(s.srv.Port))
	return s.srv.Shutdown()
}

//Logger ftp logger output formatted message
type Logger struct{}

//Print log simple text message
func (l *Logger) Print(sessionID string, message interface{}) {
	fs.Infof(sessionID, "%s", message)
}

//Printf log formatted text message
func (l *Logger) Printf(sessionID string, format string, v ...interface{}) {
	fs.Infof(sessionID, format, v...)
}

//PrintCommand log formatted command execution
func (l *Logger) PrintCommand(sessionID string, command string, params string) {
	if command == "PASS" {
		fs.Infof(sessionID, "> PASS ****")
	} else {
		fs.Infof(sessionID, "> %s %s", command, params)
	}
}

//PrintResponse log responses
func (l *Logger) PrintResponse(sessionID string, code int, message string) {
	fs.Infof(sessionID, "< %d %s", code, message)
}

<<<<<<< HEAD
// findID finds the connection ID of the calling program.  It does
// this in an incredibly hacky way by looking in the stack trace.
//
// callerName should be the name of the function that we are looking
// for with a trailing '('
//
// What is really needed is a change of calling protocol so
// CheckPassword is called with the connection.
func findID(callerName []byte) (string, error) {
	// Dump the stack in this format
	// github.com/artpar/rclone/vendor/goftp.io/server.(*Conn).Serve(0xc0000b2680)
	// 	/home/ncw/go/src/github.com/artpar/rclone/vendor/goftp.io/server/conn.go:116 +0x11d
	buf := make([]byte, 4096)
	n := runtime.Stack(buf, false)
	buf = buf[:n]

	// look for callerName first
	i := bytes.Index(buf, callerName)
	if i < 0 {
		return "", errors.Errorf("findID: caller name not found in:\n%s", buf)
	}
	buf = buf[i+len(callerName):]

	// find next ')'
	i = bytes.IndexByte(buf, ')')
	if i < 0 {
		return "", errors.Errorf("findID: end of args not found in:\n%s", buf)
	}
	buf = buf[:i]

	// trim off first argument
	// find next ','
	i = bytes.IndexByte(buf, ',')
	if i >= 0 {
		buf = buf[:i]
	}

	return string(buf), nil
}

var connServeFunction = []byte("(*Conn).Serve(")

=======
>>>>>>> 30eb094f
// CheckPasswd handle auth based on configuration
//
// This is not used - the one in Driver should be called instead
func (s *server) CheckPasswd(user, pass string) (ok bool, err error) {
	err = errors.New("internal error: server.CheckPasswd should never be called")
	fs.Errorf(nil, "Error: %v", err)
	return false, err
}

// NewDriver starts a new session for each client connection
func (s *server) NewDriver() (ftp.Driver, error) {
	log.Trace("", "Init driver")("")
	d := &Driver{
		s:   s,
		vfs: s.vfs, // this can be nil if proxy set
	}
	return d, nil
}

//Driver implementation of ftp server
type Driver struct {
	s    *server
	vfs  *vfs.VFS
	lock sync.Mutex
}

// CheckPasswd handle auth based on configuration
func (d *Driver) CheckPasswd(user, pass string) (ok bool, err error) {
	s := d.s
	if s.proxy != nil {
		var VFS *vfs.VFS
		VFS, _, err = s.proxy.Call(user, pass, false)
		if err != nil {
			fs.Infof(nil, "proxy login failed: %v", err)
			return false, nil
		}
		d.vfs = VFS
	} else {
		ok = s.opt.BasicUser == user && (s.opt.BasicPass == "" || s.opt.BasicPass == pass)
		if !ok {
			fs.Infof(nil, "login failed: bad credentials")
			return false, nil
		}
	}
	return true, nil
}

//Stat get information on file or folder
func (d *Driver) Stat(path string) (fi ftp.FileInfo, err error) {
	defer log.Trace(path, "")("fi=%+v, err = %v", &fi, &err)
	n, err := d.vfs.Stat(path)
	if err != nil {
		return nil, err
	}
	return &FileInfo{n, n.Mode(), d.vfs.Opt.UID, d.vfs.Opt.GID}, err
}

//ChangeDir move current folder
func (d *Driver) ChangeDir(path string) (err error) {
	d.lock.Lock()
	defer d.lock.Unlock()
	defer log.Trace(path, "")("err = %v", &err)
	n, err := d.vfs.Stat(path)
	if err != nil {
		return err
	}
	if !n.IsDir() {
		return errors.New("Not a directory")
	}
	return nil
}

//ListDir list content of a folder
func (d *Driver) ListDir(path string, callback func(ftp.FileInfo) error) (err error) {
	d.lock.Lock()
	defer d.lock.Unlock()
	defer log.Trace(path, "")("err = %v", &err)
	node, err := d.vfs.Stat(path)
	if err == vfs.ENOENT {
		return errors.New("Directory not found")
	} else if err != nil {
		return err
	}
	if !node.IsDir() {
		return errors.New("Not a directory")
	}

	dir := node.(*vfs.Dir)
	dirEntries, err := dir.ReadDirAll()
	if err != nil {
		return err
	}

	// Account the transfer
	tr := accounting.GlobalStats().NewTransferRemoteSize(path, node.Size())
	defer func() {
		tr.Done(err)
	}()

	for _, file := range dirEntries {
		err = callback(&FileInfo{file, file.Mode(), d.vfs.Opt.UID, d.vfs.Opt.GID})
		if err != nil {
			return err
		}
	}
	return nil
}

//DeleteDir delete a folder and his content
func (d *Driver) DeleteDir(path string) (err error) {
	d.lock.Lock()
	defer d.lock.Unlock()
	defer log.Trace(path, "")("err = %v", &err)
	node, err := d.vfs.Stat(path)
	if err != nil {
		return err
	}
	if !node.IsDir() {
		return errors.New("Not a directory")
	}
	err = node.Remove()
	if err != nil {
		return err
	}
	return nil
}

//DeleteFile delete a file
func (d *Driver) DeleteFile(path string) (err error) {
	d.lock.Lock()
	defer d.lock.Unlock()
	defer log.Trace(path, "")("err = %v", &err)
	node, err := d.vfs.Stat(path)
	if err != nil {
		return err
	}
	if !node.IsFile() {
		return errors.New("Not a file")
	}
	err = node.Remove()
	if err != nil {
		return err
	}
	return nil
}

//Rename rename a file or folder
func (d *Driver) Rename(oldName, newName string) (err error) {
	d.lock.Lock()
	defer d.lock.Unlock()
	defer log.Trace(oldName, "newName=%q", newName)("err = %v", &err)
	return d.vfs.Rename(oldName, newName)
}

//MakeDir create a folder
func (d *Driver) MakeDir(path string) (err error) {
	d.lock.Lock()
	defer d.lock.Unlock()
	defer log.Trace(path, "")("err = %v", &err)
	dir, leaf, err := d.vfs.StatParent(path)
	if err != nil {
		return err
	}
	_, err = dir.Mkdir(leaf)
	return err
}

//GetFile download a file
func (d *Driver) GetFile(path string, offset int64) (size int64, fr io.ReadCloser, err error) {
	d.lock.Lock()
	defer d.lock.Unlock()
	defer log.Trace(path, "offset=%v", offset)("err = %v", &err)
	node, err := d.vfs.Stat(path)
	if err == vfs.ENOENT {
		fs.Infof(path, "File not found")
		return 0, nil, errors.New("File not found")
	} else if err != nil {
		return 0, nil, err
	}
	if !node.IsFile() {
		return 0, nil, errors.New("Not a file")
	}

	handle, err := node.Open(os.O_RDONLY)
	if err != nil {
		return 0, nil, err
	}
	_, err = handle.Seek(offset, io.SeekStart)
	if err != nil {
		return 0, nil, err
	}

	// Account the transfer
	tr := accounting.GlobalStats().NewTransferRemoteSize(path, node.Size())
	defer tr.Done(nil)

	return node.Size(), handle, nil
}

//PutFile upload a file
func (d *Driver) PutFile(path string, data io.Reader, appendData bool) (n int64, err error) {
	d.lock.Lock()
	defer d.lock.Unlock()
	defer log.Trace(path, "append=%v", appendData)("err = %v", &err)
	var isExist bool
	node, err := d.vfs.Stat(path)
	if err == nil {
		isExist = true
		if node.IsDir() {
			return 0, errors.New("A dir has the same name")
		}
	} else {
		if os.IsNotExist(err) {
			isExist = false
		} else {
			return 0, err
		}
	}

	if appendData && !isExist {
		appendData = false
	}

	if !appendData {
		if isExist {
			err = node.Remove()
			if err != nil {
				return 0, err
			}
		}
		f, err := d.vfs.OpenFile(path, os.O_RDWR|os.O_CREATE, 0660)
		if err != nil {
			return 0, err
		}
		defer closeIO(path, f)
		bytes, err := io.Copy(f, data)
		if err != nil {
			return 0, err
		}
		return bytes, nil
	}

	of, err := d.vfs.OpenFile(path, os.O_APPEND|os.O_RDWR, 0660)
	if err != nil {
		return 0, err
	}
	defer closeIO(path, of)

	_, err = of.Seek(0, os.SEEK_END)
	if err != nil {
		return 0, err
	}

	bytes, err := io.Copy(of, data)
	if err != nil {
		return 0, err
	}

	return bytes, nil
}

//FileInfo struct to hold file info for ftp server
type FileInfo struct {
	os.FileInfo

	mode  os.FileMode
	owner uint32
	group uint32
}

//Mode return mode of file.
func (f *FileInfo) Mode() os.FileMode {
	return f.mode
}

//Owner return owner of file. Try to find the username if possible
func (f *FileInfo) Owner() string {
	str := fmt.Sprint(f.owner)
	u, err := user.LookupId(str)
	if err != nil {
		return str //User not found
	}
	return u.Username
}

//Group return group of file. Try to find the group name if possible
func (f *FileInfo) Group() string {
	str := fmt.Sprint(f.group)
	g, err := user.LookupGroupId(str)
	if err != nil {
		return str //Group not found default to numerical value
	}
	return g.Name
}

func closeIO(path string, c io.Closer) {
	err := c.Close()
	if err != nil {
		log.Trace(path, "")("err = %v", &err)
	}
}<|MERGE_RESOLUTION|>--- conflicted
+++ resolved
@@ -195,51 +195,6 @@
 	fs.Infof(sessionID, "< %d %s", code, message)
 }
 
-<<<<<<< HEAD
-// findID finds the connection ID of the calling program.  It does
-// this in an incredibly hacky way by looking in the stack trace.
-//
-// callerName should be the name of the function that we are looking
-// for with a trailing '('
-//
-// What is really needed is a change of calling protocol so
-// CheckPassword is called with the connection.
-func findID(callerName []byte) (string, error) {
-	// Dump the stack in this format
-	// github.com/artpar/rclone/vendor/goftp.io/server.(*Conn).Serve(0xc0000b2680)
-	// 	/home/ncw/go/src/github.com/artpar/rclone/vendor/goftp.io/server/conn.go:116 +0x11d
-	buf := make([]byte, 4096)
-	n := runtime.Stack(buf, false)
-	buf = buf[:n]
-
-	// look for callerName first
-	i := bytes.Index(buf, callerName)
-	if i < 0 {
-		return "", errors.Errorf("findID: caller name not found in:\n%s", buf)
-	}
-	buf = buf[i+len(callerName):]
-
-	// find next ')'
-	i = bytes.IndexByte(buf, ')')
-	if i < 0 {
-		return "", errors.Errorf("findID: end of args not found in:\n%s", buf)
-	}
-	buf = buf[:i]
-
-	// trim off first argument
-	// find next ','
-	i = bytes.IndexByte(buf, ',')
-	if i >= 0 {
-		buf = buf[:i]
-	}
-
-	return string(buf), nil
-}
-
-var connServeFunction = []byte("(*Conn).Serve(")
-
-=======
->>>>>>> 30eb094f
 // CheckPasswd handle auth based on configuration
 //
 // This is not used - the one in Driver should be called instead
