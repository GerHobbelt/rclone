--- conflicted
+++ resolved
@@ -16,54 +16,11 @@
 
 	"github.com/anacrolix/dms/dlna"
 	"github.com/anacrolix/dms/upnp"
-<<<<<<< HEAD
-	"github.com/pkg/errors"
 	"github.com/artpar/rclone/cmd/serve/dlna/upnpav"
 	"github.com/artpar/rclone/fs"
 	"github.com/artpar/rclone/vfs"
 )
 
-// Add a minimal number of mime types to augment go's built in types
-// for environments which don't have access to a mime.types file (e.g.
-// Termux on android)
-func init() {
-	for _, t := range []struct {
-		mimeType   string
-		extensions string
-	}{
-		{"audio/flac", ".flac"},
-		{"audio/mpeg", ".mpga,.mpega,.mp2,.mp3,.m4a"},
-		{"audio/ogg", ".oga,.ogg,.opus,.spx"},
-		{"audio/x-wav", ".wav"},
-		{"image/tiff", ".tiff,.tif"},
-		{"video/dv", ".dif,.dv"},
-		{"video/fli", ".fli"},
-		{"video/mpeg", ".mpeg,.mpg,.mpe"},
-		{"video/MP2T", ".ts"},
-		{"video/mp4", ".mp4"},
-		{"video/quicktime", ".qt,.mov"},
-		{"video/ogg", ".ogv"},
-		{"video/webm", ".webm"},
-		{"video/x-msvideo", ".avi"},
-		{"video/x-matroska", ".mpv,.mkv"},
-		{"text/srt", ".srt"},
-	} {
-		for _, ext := range strings.Split(t.extensions, ",") {
-			err := mime.AddExtensionType(ext, t.mimeType)
-			if err != nil {
-				log.Print(err)
-			}
-		}
-	}
-}
-
-=======
-	"github.com/rclone/rclone/cmd/serve/dlna/upnpav"
-	"github.com/rclone/rclone/fs"
-	"github.com/rclone/rclone/vfs"
-)
-
->>>>>>> 27176cc6
 type contentDirectoryService struct {
 	*server
 	upnp.Eventing
