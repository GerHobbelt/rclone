--- conflicted
+++ resolved
@@ -191,153 +191,6 @@
 	return vol.validate()
 }
 
-<<<<<<< HEAD
-func getMountOption(mntOpt *mountlib.Options, opt rc.Params, key string) (ok bool, err error) {
-	ok = true
-	switch normalOptName(key) {
-	case "debug-fuse":
-		mntOpt.DebugFUSE, err = opt.GetBool(key)
-	case "attr-timeout":
-		mntOpt.AttrTimeout, err = opt.GetFsDuration(key)
-	case "option":
-		mntOpt.ExtraOptions, err = getStringArray(opt, key)
-	case "fuse-flag":
-		mntOpt.ExtraFlags, err = getStringArray(opt, key)
-	case "daemon":
-		mntOpt.Daemon, err = opt.GetBool(key)
-	case "daemon-timeout":
-		mntOpt.DaemonTimeout, err = opt.GetFsDuration(key)
-	case "default-permissions":
-		mntOpt.DefaultPermissions, err = opt.GetBool(key)
-	case "allow-non-empty":
-		mntOpt.AllowNonEmpty, err = opt.GetBool(key)
-	case "allow-root":
-		mntOpt.AllowRoot, err = opt.GetBool(key)
-	case "allow-other":
-		mntOpt.AllowOther, err = opt.GetBool(key)
-	case "async-read":
-		mntOpt.AsyncRead, err = opt.GetBool(key)
-	case "max-read-ahead":
-		err = getFVarP(&mntOpt.MaxReadAhead, opt, key)
-	case "write-back-cache":
-		mntOpt.WritebackCache, err = opt.GetBool(key)
-	case "volname":
-		mntOpt.VolumeName, err = opt.GetString(key)
-	case "noappledouble":
-		mntOpt.NoAppleDouble, err = opt.GetBool(key)
-	case "noapplexattr":
-		mntOpt.NoAppleXattr, err = opt.GetBool(key)
-	case "network-mode":
-		mntOpt.NetworkMode, err = opt.GetBool(key)
-	default:
-		ok = false
-	}
-	return
-}
-
-func getVFSOption(vfsOpt *vfscommon.Options, opt rc.Params, key string) (ok bool, err error) {
-	var intVal int64
-	ok = true
-	switch normalOptName(key) {
-
-	// options prefixed with "vfs-"
-	case "vfs-cache-mode":
-		err = getFVarP(&vfsOpt.CacheMode, opt, key)
-	case "vfs-cache-poll-interval":
-		vfsOpt.CachePollInterval, err = opt.GetFsDuration(key)
-	case "vfs-cache-max-age":
-		vfsOpt.CacheMaxAge, err = opt.GetFsDuration(key)
-	case "vfs-cache-max-size":
-		err = getFVarP(&vfsOpt.CacheMaxSize, opt, key)
-	case "vfs-read-chunk-size":
-		err = getFVarP(&vfsOpt.ChunkSize, opt, key)
-	case "vfs-read-chunk-size-limit":
-		err = getFVarP(&vfsOpt.ChunkSizeLimit, opt, key)
-	case "vfs-case-insensitive":
-		vfsOpt.CaseInsensitive, err = opt.GetBool(key)
-	case "vfs-write-wait":
-		vfsOpt.WriteWait, err = opt.GetFsDuration(key)
-	case "vfs-read-wait":
-		vfsOpt.ReadWait, err = opt.GetFsDuration(key)
-	case "vfs-write-back":
-		vfsOpt.WriteBack, err = opt.GetFsDuration(key)
-	case "vfs-read-ahead":
-		err = getFVarP(&vfsOpt.ReadAhead, opt, key)
-	case "vfs-used-is-size":
-		vfsOpt.UsedIsSize, err = opt.GetBool(key)
-	case "vfs-read-chunk-streams":
-		intVal, err = opt.GetInt64(key)
-		if err == nil {
-			if intVal >= 0 && intVal <= math.MaxInt {
-				vfsOpt.ChunkStreams = int(intVal)
-			} else {
-				err = fmt.Errorf("key %q (%v) overflows int", key, intVal)
-			}
-		}
-
-	// unprefixed vfs options
-	case "no-modtime":
-		vfsOpt.NoModTime, err = opt.GetBool(key)
-	case "no-checksum":
-		vfsOpt.NoChecksum, err = opt.GetBool(key)
-	case "dir-cache-time":
-		vfsOpt.DirCacheTime, err = opt.GetFsDuration(key)
-	case "poll-interval":
-		vfsOpt.PollInterval, err = opt.GetFsDuration(key)
-	case "read-only":
-		vfsOpt.ReadOnly, err = opt.GetBool(key)
-	case "dir-perms":
-		err = getFVarP(&vfsOpt.DirPerms, opt, key)
-	case "file-perms":
-		err = getFVarP(&vfsOpt.FilePerms, opt, key)
-
-	// unprefixed unix-only vfs options
-	case "umask":
-		err = getFVarP(&vfsOpt.Umask, opt, key)
-	case "uid":
-		intVal, err = opt.GetInt64(key)
-		if err == nil {
-			if intVal >= 0 && intVal <= math.MaxUint32 {
-				vfsOpt.UID = uint32(intVal)
-			} else {
-				err = fmt.Errorf("key %q (%v) overflows uint32", key, intVal)
-			}
-		}
-	case "gid":
-		intVal, err = opt.GetInt64(key)
-		if err == nil {
-			if intVal >= 0 && intVal <= math.MaxUint32 {
-				vfsOpt.UID = uint32(intVal)
-			} else {
-				err = fmt.Errorf("key %q (%v) overflows uint32", key, intVal)
-			}
-		}
-
-	// non-vfs options
-	default:
-		ok = false
-	}
-	return
-}
-
-func getFVarP(pvalue pflag.Value, opt rc.Params, key string) error {
-	str, err := opt.GetString(key)
-	if err != nil {
-		return err
-	}
-	return pvalue.Set(str)
-}
-
-func getStringArray(opt rc.Params, key string) ([]string, error) {
-	str, err := opt.GetString(key)
-	if err != nil {
-		return nil, err
-	}
-	return strings.Split(str, ","), nil
-}
-
-=======
->>>>>>> cd3b08d8
 func normalOptName(key string) string {
 	return strings.ReplaceAll(strings.TrimPrefix(strings.ToLower(key), "--"), "_", "-")
 }