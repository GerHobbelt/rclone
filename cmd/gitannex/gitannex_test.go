package gitannex

import (
	"bufio"
	"context"
	"fmt"
	"io"
	"os"
	"path/filepath"
	"regexp"
	"runtime"
	"strings"
	"testing"
	"time"

<<<<<<< HEAD
	// Without this import, the local filesystem backend would be unavailable.
	// It looks unused, but the act of importing it runs its `init()` function.
	_ "github.com/artpar/rclone/backend/local"

	"github.com/artpar/rclone/fs"
	"github.com/artpar/rclone/fs/cache"
	"github.com/artpar/rclone/fs/config"
	"github.com/artpar/rclone/fs/config/configfile"
	"github.com/artpar/rclone/fstest/mockfs"
=======
	// Without this import, the various backends would be unavailable. It looks
	// unused, but the act of importing runs the package's `init()` function.
	_ "github.com/rclone/rclone/backend/all"

	"github.com/rclone/rclone/fs/fspath"
	"github.com/rclone/rclone/fstest"
>>>>>>> 4fd5a3d0

	"github.com/stretchr/testify/assert"
	"github.com/stretchr/testify/require"
)

func TestFixArgsForSymlinkIdentity(t *testing.T) {
	for _, argList := range [][]string{
		[]string{},
		[]string{"foo"},
		[]string{"foo", "bar"},
		[]string{"foo", "bar", "baz"},
	} {
		assert.Equal(t, maybeTransformArgs(argList), argList)
	}
}

func TestFixArgsForSymlinkCorrectName(t *testing.T) {
	assert.Equal(t,
		maybeTransformArgs([]string{"git-annex-remote-rclone-builtin"}),
		[]string{"git-annex-remote-rclone-builtin", "gitannex"})
	assert.Equal(t,
		maybeTransformArgs([]string{"/path/to/git-annex-remote-rclone-builtin"}),
		[]string{"/path/to/git-annex-remote-rclone-builtin", "gitannex"})
}

type messageParserTestCase struct {
	label    string
	testFunc func(*testing.T)
}

var messageParserTestCases = []messageParserTestCase{
	{
		"OneParam",
		func(t *testing.T) {
			m := messageParser{"foo\n"}

			param, err := m.nextSpaceDelimitedParameter()
			assert.NoError(t, err)
			assert.Equal(t, param, "foo")

			param, err = m.nextSpaceDelimitedParameter()
			assert.Error(t, err)
			assert.Equal(t, param, "")

			param = m.finalParameter()
			assert.Equal(t, param, "")

			param = m.finalParameter()
			assert.Equal(t, param, "")

			param, err = m.nextSpaceDelimitedParameter()
			assert.Error(t, err)
			assert.Equal(t, param, "")

		},
	},
	{
		"TwoParams",
		func(t *testing.T) {
			m := messageParser{"foo bar\n"}

			param, err := m.nextSpaceDelimitedParameter()
			assert.NoError(t, err)
			assert.Equal(t, param, "foo")

			param, err = m.nextSpaceDelimitedParameter()
			assert.NoError(t, err)
			assert.Equal(t, param, "bar")

			param, err = m.nextSpaceDelimitedParameter()
			assert.Error(t, err)
			assert.Equal(t, param, "")

			param = m.finalParameter()
			assert.Equal(t, param, "")
		},
	},
	{
		"TwoParamsNoTrailingNewline",

		func(t *testing.T) {
			m := messageParser{"foo bar"}

			param, err := m.nextSpaceDelimitedParameter()
			assert.NoError(t, err)
			assert.Equal(t, param, "foo")

			param, err = m.nextSpaceDelimitedParameter()
			assert.NoError(t, err)
			assert.Equal(t, param, "bar")

			param, err = m.nextSpaceDelimitedParameter()
			assert.Error(t, err)
			assert.Equal(t, param, "")

			param = m.finalParameter()
			assert.Equal(t, param, "")
		},
	},
	{
		"ThreeParamsWhereFinalParamContainsSpaces",
		func(t *testing.T) {
			m := messageParser{"firstparam secondparam final param with spaces"}

			param, err := m.nextSpaceDelimitedParameter()
			assert.NoError(t, err)
			assert.Equal(t, param, "firstparam")

			param, err = m.nextSpaceDelimitedParameter()
			assert.NoError(t, err)
			assert.Equal(t, param, "secondparam")

			param = m.finalParameter()
			assert.Equal(t, param, "final param with spaces")
		},
	},
	{
		"OneLongFinalParameter",
		func(t *testing.T) {
			for _, lineEnding := range []string{"", "\n", "\r", "\r\n", "\n\r"} {
				testName := fmt.Sprintf("lineEnding%x", lineEnding)

				t.Run(testName, func(t *testing.T) {
					m := messageParser{"one long final parameter" + lineEnding}

					param := m.finalParameter()
					assert.Equal(t, param, "one long final parameter")

					param = m.finalParameter()
					assert.Equal(t, param, "")
				})

			}
		},
	},
	{
		"MultipleSpaces",
		func(t *testing.T) {
			m := messageParser{"foo  bar\n\r"}

			param, err := m.nextSpaceDelimitedParameter()
			assert.NoError(t, err)
			assert.Equal(t, param, "foo")

			param, err = m.nextSpaceDelimitedParameter()
			assert.Error(t, err, "blah")
			assert.Equal(t, param, "")
		},
	},
	{
		"StartsWithSpace",
		func(t *testing.T) {
			m := messageParser{" foo"}

			param, err := m.nextSpaceDelimitedParameter()
			assert.Error(t, err, "blah")
			assert.Equal(t, param, "")
		},
	},
}

func TestMessageParser(t *testing.T) {
	for _, testCase := range messageParserTestCases {
		t.Run(testCase.label, func(t *testing.T) {
			t.Parallel()
			testCase.testFunc(t)
		})
	}
}

func TestConfigDefinitionOneName(t *testing.T) {
	configFoo := configDefinition{
		names:        []string{"foo"},
		description:  "The foo config is utterly useless.",
		defaultValue: "abc",
	}

	assert.Equal(t, "foo",
		configFoo.getCanonicalName())

	assert.Equal(t,
		configFoo.description,
		configFoo.fullDescription())
}

func TestConfigDefinitionTwoNames(t *testing.T) {
	configFoo := configDefinition{
		names:        []string{"foo", "bar"},
		description:  "The foo config is utterly useless.",
		defaultValue: "abc",
	}

	assert.Equal(t, "foo",
		configFoo.getCanonicalName())

	assert.Equal(t,
		"(synonyms: bar) The foo config is utterly useless.",
		configFoo.fullDescription())
}

func TestConfigDefinitionThreeNames(t *testing.T) {
	configFoo := configDefinition{
		names:        []string{"foo", "bar", "baz"},
		description:  "The foo config is utterly useless.",
		defaultValue: "abc",
	}

	assert.Equal(t, "foo",
		configFoo.getCanonicalName())

	assert.Equal(t,
		`(synonyms: bar, baz) The foo config is utterly useless.`,
		configFoo.fullDescription())
}

type testState struct {
	t                *testing.T
	server           *server
	mockStdinW       *io.PipeWriter
	mockStdoutReader *bufio.Reader
	// readLineTimeout is the maximum duration of time to wait for [server] to
	// write a line to be written to the mock stdout.
	readLineTimeout time.Duration

	fstestRun    *fstest.Run
	remoteName   string
	remotePrefix string
}

func makeTestState(t *testing.T) testState {
	stdinR, stdinW := io.Pipe()
	stdoutR, stdoutW := io.Pipe()

	return testState{
		t: t,
		server: &server{
			reader: bufio.NewReader(stdinR),
			writer: stdoutW,
		},
		mockStdinW:       stdinW,
		mockStdoutReader: bufio.NewReader(stdoutR),

		// The default readLineTimeout must be large enough to accommodate slow
		// operations on real remotes. Without a timeout, attempts to read a
		// line that's never written would block indefinitely.
		readLineTimeout: time.Second * 30,
	}
}

func (h *testState) requireRemoteIsEmpty() {
	h.fstestRun.CheckRemoteItems(h.t)
}

// readLineWithTimeout attempts to read a line from the mock stdout. Returns an
// error if the read operation times out or fails for any reason.
func (h *testState) readLineWithTimeout() (string, error) {
	ctx, cancel := context.WithTimeout(context.Background(), h.readLineTimeout)
	defer cancel()

	lineChan := make(chan string)
	errChan := make(chan error)

	go func() {
		line, err := h.mockStdoutReader.ReadString('\n')
		if err != nil {
			errChan <- err
		} else {
			lineChan <- line
		}
	}()

	select {
	case line := <-lineChan:
		return line, nil
	case err := <-errChan:
		return "", err
	case <-ctx.Done():
		return "", fmt.Errorf("attempt to read line timed out: %w", ctx.Err())
	}
}

// requireReadLineExact requires that a line matching wantLine can be read from
// the mock stdout.
func (h *testState) requireReadLineExact(wantLine string) {
	receivedLine, err := h.readLineWithTimeout()
	require.NoError(h.t, err)
	require.Equal(h.t, wantLine+"\n", receivedLine)
}

// requireReadLine requires that a line can be read from the mock stdout and
// returns the line.
func (h *testState) requireReadLine() string {
	receivedLine, err := h.readLineWithTimeout()
	require.NoError(h.t, err)
	return receivedLine
}

// requireWriteLine requires that the given line is successfully written to the
// mock stdin.
func (h *testState) requireWriteLine(line string) {
	_, err := h.mockStdinW.Write([]byte(line + "\n"))
	require.NoError(h.t, err)
}

// Preconfigure the handle. This enables the calling test to skip the PREPARE
// handshake.
func (h *testState) preconfigureServer() {
	h.server.configRcloneRemoteName = h.remoteName
	h.server.configPrefix = h.remotePrefix
	h.server.configRcloneLayout = string(layoutModeNodir)
	h.server.configsDone = true
}

// Drop-in replacement for `filepath.Rel()` that works around a Windows-specific
// quirk when one of the paths begins with `\\?\` or `//?/`. It seems that
// fstest gives us paths with this prefix on Windows, which throws a wrench in
// the gitannex tests that need to construct relative paths from absolute paths.
// For a demonstration, see `TestWindowsFilepathRelQuirk` below.
//
// The `\\?\` prefix tells Windows APIs to pass strings unmodified to the
// filesystem without additional parsing [1]. Our workaround is roughly to add
// the prefix to whichever parameter doesn't have it (when the OS is Windows).
// I'm not sure this generalizes, but it works for the the kinds of inputs we're
// throwing at it.
//
// [1]: https://learn.microsoft.com/en-us/windows/win32/fileio/naming-a-file?redirectedfrom=MSDN#win32-file-namespaces
func relativeFilepathWorkaround(basepath, targpath string) (string, error) {
	if runtime.GOOS != "windows" {
		return filepath.Rel(basepath, targpath)
	}
	// Canonicalize paths to use backslashes.
	basepath = filepath.Clean(basepath)
	targpath = filepath.Clean(targpath)

	const winFilePrefixDisableStringParsing = `\\?\`
	baseHasPrefix := strings.HasPrefix(basepath, winFilePrefixDisableStringParsing)
	targHasPrefix := strings.HasPrefix(targpath, winFilePrefixDisableStringParsing)

	if baseHasPrefix && !targHasPrefix {
		targpath = winFilePrefixDisableStringParsing + targpath
	}
	if !baseHasPrefix && targHasPrefix {
		basepath = winFilePrefixDisableStringParsing + basepath
	}
	return filepath.Rel(basepath, targpath)
}

func TestWindowsFilepathRelQuirk(t *testing.T) {
	if runtime.GOOS != "windows" {
		t.Skip()
	}

	t.Run("filepathRelQuirk", func(t *testing.T) {
		var err error

		_, err = filepath.Rel(`C:\foo`, `\\?\C:\foo\bar`)
		require.Error(t, err)

		_, err = filepath.Rel(`C:/foo`, `//?/C:/foo/bar`)
		require.Error(t, err)

		_, err = filepath.Rel(`\\?\C:\foo`, `C:\foo\bar`)
		require.Error(t, err)

		_, err = filepath.Rel(`//?/C:/foo`, `C:/foo/bar`)
		require.Error(t, err)

		path, err := filepath.Rel(`\\?\C:\foo`, `\\?\C:\foo\bar`)
		require.NoError(t, err)
		require.Equal(t, path, `bar`)

		path, err = filepath.Rel(`//?/C:/foo`, `//?/C:/foo/bar`)
		require.NoError(t, err)
		require.Equal(t, path, `bar`)
	})

	t.Run("fstestAndTempDirHaveDifferentPrefixes", func(t *testing.T) {
		r := fstest.NewRun(t)
		p := r.Flocal.Root()
		require.True(t, strings.HasPrefix(p, `//?/`))

		tempDir := t.TempDir()
		require.False(t, strings.HasPrefix(tempDir, `//?/`))
		require.False(t, strings.HasPrefix(tempDir, `\\?\`))
	})

	t.Run("workaroundWorks", func(t *testing.T) {
		path, err := relativeFilepathWorkaround(`C:\foo`, `\\?\C:\foo\bar`)
		require.NoError(t, err)
		require.Equal(t, path, "bar")

		path, err = relativeFilepathWorkaround(`C:/foo`, `//?/C:/foo/bar`)
		require.NoError(t, err)
		require.Equal(t, path, "bar")

		path, err = relativeFilepathWorkaround(`\\?\C:\foo`, `C:\foo\bar`)
		require.NoError(t, err)
		require.Equal(t, path, `bar`)

		path, err = relativeFilepathWorkaround(`//?/C:/foo`, `C:/foo/bar`)
		require.NoError(t, err)
		require.Equal(t, path, `bar`)

		path, err = relativeFilepathWorkaround(`\\?\C:\foo`, `\\?\C:\foo\bar`)
		require.NoError(t, err)
		require.Equal(t, path, `bar`)
	})
}

type testCase struct {
	label            string
	testProtocolFunc func(*testing.T, *testState)
	expectedError    string
}

// These test cases run against a backend selected by the `-remote` flag.
var fstestTestCases = []testCase{
	{
		label: "HandlesInit",
		testProtocolFunc: func(t *testing.T, h *testState) {
			h.preconfigureServer()

			h.requireReadLineExact("VERSION 1")
			h.requireWriteLine("INITREMOTE")
			h.requireReadLineExact("INITREMOTE-SUCCESS")

			require.NoError(t, h.mockStdinW.Close())
		},
	},
	{
		label: "HandlesListConfigs",
		testProtocolFunc: func(t *testing.T, h *testState) {
			h.preconfigureServer()

			h.requireReadLineExact("VERSION 1")
			h.requireWriteLine("INITREMOTE")
			h.requireReadLineExact("INITREMOTE-SUCCESS")

			h.requireWriteLine("LISTCONFIGS")

			require.Regexp(t,
				regexp.MustCompile(`^CONFIG rcloneremotename \(synonyms: target\) (.|\n)*$`),
				h.requireReadLine(),
			)
			require.Regexp(t,
				regexp.MustCompile(`^CONFIG rcloneprefix \(synonyms: prefix\) (.|\n)*$`),
				h.requireReadLine(),
			)
			require.Regexp(t,
				regexp.MustCompile(`^CONFIG rclonelayout \(synonyms: rclone_layout\) (.|\n)*$`),
				h.requireReadLine(),
			)
			h.requireReadLineExact("CONFIGEND")

			require.NoError(t, h.mockStdinW.Close())
		},
	},
	{
		label: "HandlesPrepare",
		testProtocolFunc: func(t *testing.T, h *testState) {
			h.requireReadLineExact("VERSION 1")
			h.requireWriteLine("EXTENSIONS INFO") // Advertise that we support the INFO extension
			h.requireReadLineExact("EXTENSIONS")

			require.True(t, h.server.extensionInfo)

			h.requireWriteLine("PREPARE")
			h.requireReadLineExact("GETCONFIG rcloneremotename")
			h.requireWriteLine("VALUE " + h.remoteName)
			h.requireReadLineExact("GETCONFIG rcloneprefix")
			h.requireWriteLine("VALUE " + h.remotePrefix)
			h.requireReadLineExact("GETCONFIG rclonelayout")
			h.requireWriteLine("VALUE frankencase")
			h.requireReadLineExact("PREPARE-SUCCESS")

			require.Equal(t, h.server.configRcloneRemoteName, h.remoteName)
			require.Equal(t, h.server.configPrefix, h.remotePrefix)
			require.True(t, h.server.configsDone)

			require.NoError(t, h.mockStdinW.Close())
		},
	},
	{
		label: "HandlesPrepareWithUnknownLayout",
		testProtocolFunc: func(t *testing.T, h *testState) {
			h.requireReadLineExact("VERSION 1")
			h.requireWriteLine("EXTENSIONS INFO") // Advertise that we support the INFO extension
			h.requireReadLineExact("EXTENSIONS")

			require.True(t, h.server.extensionInfo)

			h.requireWriteLine("PREPARE")
			h.requireReadLineExact("GETCONFIG rcloneremotename")
			h.requireWriteLine("VALUE " + h.remoteName)
			h.requireReadLineExact("GETCONFIG rcloneprefix")
			h.requireWriteLine("VALUE " + h.remotePrefix)
			h.requireReadLineExact("GETCONFIG rclonelayout")
			h.requireWriteLine("VALUE nonexistentLayoutMode")
			h.requireReadLineExact("PREPARE-SUCCESS")

			require.Equal(t, h.server.configRcloneRemoteName, h.remoteName)
			require.Equal(t, h.server.configPrefix, h.remotePrefix)
			require.True(t, h.server.configsDone)

			h.requireWriteLine("INITREMOTE")
			h.requireReadLineExact("INITREMOTE-FAILURE unknown layout mode: nonexistentLayoutMode")

			require.NoError(t, h.mockStdinW.Close())
		},
		expectedError: "unknown layout mode: nonexistentLayoutMode",
	},
	{
		label: "HandlesPrepareWithNonexistentRemote",
		testProtocolFunc: func(t *testing.T, h *testState) {
			h.requireReadLineExact("VERSION 1")
			h.requireWriteLine("EXTENSIONS INFO") // Advertise that we support the INFO extension
			h.requireReadLineExact("EXTENSIONS")

			require.True(t, h.server.extensionInfo)

			h.requireWriteLine("PREPARE")
			h.requireReadLineExact("GETCONFIG rcloneremotename")
			h.requireWriteLine("VALUE thisRemoteDoesNotExist")
			h.requireReadLineExact("GETCONFIG rcloneprefix")
			h.requireWriteLine("VALUE " + h.remotePrefix)
			h.requireReadLineExact("GETCONFIG rclonelayout")
			h.requireWriteLine("VALUE frankencase")
			h.requireReadLineExact("PREPARE-SUCCESS")

			require.Equal(t, h.server.configRcloneRemoteName, "thisRemoteDoesNotExist")
			require.Equal(t, h.server.configPrefix, h.remotePrefix)
			require.True(t, h.server.configsDone)

			h.requireWriteLine("INITREMOTE")
			h.requireReadLineExact("INITREMOTE-FAILURE remote does not exist or incorrectly contains a path: thisRemoteDoesNotExist")

			require.NoError(t, h.mockStdinW.Close())
		},
		expectedError: "remote does not exist or incorrectly contains a path: thisRemoteDoesNotExist",
	},
	{
		label: "HandlesPrepareWithPathAsRemote",
		testProtocolFunc: func(t *testing.T, h *testState) {
			h.requireReadLineExact("VERSION 1")
			h.requireWriteLine("EXTENSIONS INFO") // Advertise that we support the INFO extension
			h.requireReadLineExact("EXTENSIONS")

			require.True(t, h.server.extensionInfo)

			h.requireWriteLine("PREPARE")
			h.requireReadLineExact("GETCONFIG rcloneremotename")
			h.requireWriteLine("VALUE " + h.remotePrefix)
			h.requireReadLineExact("GETCONFIG rcloneprefix")
			h.requireWriteLine("VALUE /foo")
			h.requireReadLineExact("GETCONFIG rclonelayout")
			h.requireWriteLine("VALUE frankencase")
			h.requireReadLineExact("PREPARE-SUCCESS")

			require.Equal(t, h.server.configRcloneRemoteName, h.remotePrefix)
			require.Equal(t, h.server.configPrefix, "/foo")
			require.True(t, h.server.configsDone)

			h.requireWriteLine("INITREMOTE")

			require.Regexp(t,
				regexp.MustCompile("^INITREMOTE-FAILURE remote does not exist or incorrectly contains a path: "),
				h.requireReadLine(),
			)

			require.NoError(t, h.mockStdinW.Close())
		},
		expectedError: "remote does not exist or incorrectly contains a path:",
	},
	{
		label: "HandlesPrepareWithNonexistentBackendAsRemote",
		testProtocolFunc: func(t *testing.T, h *testState) {
			h.requireReadLineExact("VERSION 1")
			h.requireWriteLine("PREPARE")
			h.requireReadLineExact("GETCONFIG rcloneremotename")
			h.requireWriteLine("VALUE :nonexistentBackend:")
			h.requireReadLineExact("GETCONFIG rcloneprefix")
			h.requireWriteLine("VALUE /foo")
			h.requireReadLineExact("GETCONFIG rclonelayout")
			h.requireWriteLine("VALUE frankencase")
			h.requireReadLineExact("PREPARE-SUCCESS")

			require.Equal(t, ":nonexistentBackend:", h.server.configRcloneRemoteName)
			require.Equal(t, "/foo", h.server.configPrefix)
			require.True(t, h.server.configsDone)

			h.requireWriteLine("INITREMOTE")
			h.requireReadLineExact("INITREMOTE-FAILURE backend does not exist: nonexistentBackend")

			require.NoError(t, h.mockStdinW.Close())
		},
		expectedError: "backend does not exist:",
	},
	{
		label: "HandlesPrepareWithBackendAsRemote",
		testProtocolFunc: func(t *testing.T, h *testState) {
			h.requireReadLineExact("VERSION 1")
			h.requireWriteLine("PREPARE")
			h.requireReadLineExact("GETCONFIG rcloneremotename")
			h.requireWriteLine("VALUE :local:")
			h.requireReadLineExact("GETCONFIG rcloneprefix")
			h.requireWriteLine("VALUE /foo")
			h.requireReadLineExact("GETCONFIG rclonelayout")
			h.requireWriteLine("VALUE frankencase")
			h.requireReadLineExact("PREPARE-SUCCESS")

			require.Equal(t, ":local:", h.server.configRcloneRemoteName)
			require.Equal(t, "/foo", h.server.configPrefix)
			require.True(t, h.server.configsDone)

			h.requireWriteLine("INITREMOTE")
			h.requireReadLineExact("INITREMOTE-SUCCESS")

			require.NoError(t, h.mockStdinW.Close())
		},
	},
	{
		label: "HandlesPrepareWithBackendMissingTrailingColonAsRemote",
		testProtocolFunc: func(t *testing.T, h *testState) {
			h.requireReadLineExact("VERSION 1")
			h.requireWriteLine("PREPARE")
			h.requireReadLineExact("GETCONFIG rcloneremotename")
			h.requireWriteLine("VALUE :local")
			h.requireReadLineExact("GETCONFIG rcloneprefix")
			h.requireWriteLine("VALUE /foo")
			h.requireReadLineExact("GETCONFIG rclonelayout")
			h.requireWriteLine("VALUE frankencase")
			h.requireReadLineExact("PREPARE-SUCCESS")

			require.Equal(t, ":local", h.server.configRcloneRemoteName)
			require.Equal(t, "/foo", h.server.configPrefix)
			require.True(t, h.server.configsDone)

			h.requireWriteLine("INITREMOTE")
			h.requireReadLineExact("INITREMOTE-FAILURE remote could not be parsed: :local")

			require.NoError(t, h.mockStdinW.Close())
		},
		expectedError: "remote could not be parsed:",
	},
	{
		label: "HandlesPrepareWithBackendContainingOptionsAsRemote",
		testProtocolFunc: func(t *testing.T, h *testState) {
			h.requireReadLineExact("VERSION 1")
			h.requireWriteLine("PREPARE")
			h.requireReadLineExact("GETCONFIG rcloneremotename")
			h.requireWriteLine("VALUE :local,description=banana:")
			h.requireReadLineExact("GETCONFIG rcloneprefix")
			h.requireWriteLine("VALUE /foo")
			h.requireReadLineExact("GETCONFIG rclonelayout")
			h.requireWriteLine("VALUE frankencase")
			h.requireReadLineExact("PREPARE-SUCCESS")

			require.Equal(t, ":local,description=banana:", h.server.configRcloneRemoteName)
			require.Equal(t, "/foo", h.server.configPrefix)
			require.True(t, h.server.configsDone)

			h.requireWriteLine("INITREMOTE")
			h.requireReadLineExact("INITREMOTE-SUCCESS")

			require.NoError(t, h.mockStdinW.Close())
		},
	},
	{
		label: "HandlesPrepareWithBackendContainingOptionsAndIllegalPathAsRemote",
		testProtocolFunc: func(t *testing.T, h *testState) {
			h.requireReadLineExact("VERSION 1")
			h.requireWriteLine("PREPARE")
			h.requireReadLineExact("GETCONFIG rcloneremotename")
			h.requireWriteLine("VALUE :local,description=banana:/bad/path")
			h.requireReadLineExact("GETCONFIG rcloneprefix")
			h.requireWriteLine("VALUE /foo")
			h.requireReadLineExact("GETCONFIG rclonelayout")
			h.requireWriteLine("VALUE frankencase")
			h.requireReadLineExact("PREPARE-SUCCESS")

			require.Equal(t, ":local,description=banana:/bad/path", h.server.configRcloneRemoteName)
			require.Equal(t, "/foo", h.server.configPrefix)
			require.True(t, h.server.configsDone)

			h.requireWriteLine("INITREMOTE")
			h.requireReadLineExact("INITREMOTE-FAILURE remote does not exist or incorrectly contains a path: :local,description=banana:/bad/path")

			require.NoError(t, h.mockStdinW.Close())
		},
		expectedError: "remote does not exist or incorrectly contains a path:",
	},
	{
		label: "HandlesPrepareWithRemoteContainingOptions",
		testProtocolFunc: func(t *testing.T, h *testState) {
			const envVar = "RCLONE_CONFIG_fake_remote_TYPE"
			require.NoError(t, os.Setenv(envVar, "memory"))
			t.Cleanup(func() { require.NoError(t, os.Unsetenv(envVar)) })

			h.requireReadLineExact("VERSION 1")
			h.requireWriteLine("PREPARE")
			h.requireReadLineExact("GETCONFIG rcloneremotename")
			h.requireWriteLine("VALUE fake_remote,banana=yes:")
			h.requireReadLineExact("GETCONFIG rcloneprefix")
			h.requireWriteLine("VALUE /foo")
			h.requireReadLineExact("GETCONFIG rclonelayout")
			h.requireWriteLine("VALUE frankencase")
			h.requireReadLineExact("PREPARE-SUCCESS")

			require.Equal(t, "fake_remote,banana=yes:", h.server.configRcloneRemoteName)
			require.Equal(t, "/foo", h.server.configPrefix)
			require.True(t, h.server.configsDone)

			h.requireWriteLine("INITREMOTE")
			h.requireReadLineExact("INITREMOTE-SUCCESS")

			require.NoError(t, h.mockStdinW.Close())
		},
	},
	{
		label: "HandlesPrepareWithSynonyms",
		testProtocolFunc: func(t *testing.T, h *testState) {
			h.requireReadLineExact("VERSION 1")
			h.requireWriteLine("EXTENSIONS INFO") // Advertise that we support the INFO extension
			h.requireReadLineExact("EXTENSIONS")

			require.True(t, h.server.extensionInfo)

			h.requireWriteLine("PREPARE")
			h.requireReadLineExact("GETCONFIG rcloneremotename")
			// TODO check what git-annex does when asked for a config value it does not have.
			h.requireWriteLine("VALUE")
			h.requireReadLineExact("GETCONFIG target")
			h.requireWriteLine("VALUE " + h.remoteName)

			h.requireReadLineExact("GETCONFIG rcloneprefix")
			h.requireWriteLine("VALUE " + h.remotePrefix)
			h.requireReadLineExact("GETCONFIG rclonelayout")
			h.requireWriteLine("VALUE frankencase")
			h.requireReadLineExact("PREPARE-SUCCESS")

			require.Equal(t, h.server.configRcloneRemoteName, h.remoteName)
			require.Equal(t, h.server.configPrefix, h.remotePrefix)
			require.True(t, h.server.configsDone)

			require.NoError(t, h.mockStdinW.Close())
		},
	},
	{
		label: "HandlesPrepareAndDoesNotTrimWhitespaceFromValue",
		testProtocolFunc: func(t *testing.T, h *testState) {
			h.requireReadLineExact("VERSION 1")
			h.requireWriteLine("EXTENSIONS INFO") // Advertise that we support the INFO extension
			h.requireReadLineExact("EXTENSIONS")

			require.True(t, h.server.extensionInfo)

			h.requireWriteLine("PREPARE")
			h.requireReadLineExact("GETCONFIG rcloneremotename")

			remoteNameWithSpaces := fmt.Sprintf(" %s ", h.remoteName)
			prefixWithWhitespace := fmt.Sprintf(" %s\t", h.remotePrefix)

			h.requireWriteLine(fmt.Sprintf("VALUE %s", remoteNameWithSpaces))

			h.requireReadLineExact("GETCONFIG rcloneprefix")
			h.requireWriteLine(fmt.Sprintf("VALUE %s", prefixWithWhitespace))

			h.requireReadLineExact("GETCONFIG rclonelayout")
			h.requireWriteLine("VALUE")
			h.requireReadLineExact("GETCONFIG rclone_layout")
			h.requireWriteLine("VALUE")

			h.requireReadLineExact("PREPARE-SUCCESS")

			require.Equal(t, h.server.configRcloneRemoteName, remoteNameWithSpaces)
			require.Equal(t, h.server.configPrefix, prefixWithWhitespace)
			require.True(t, h.server.configsDone)

			require.NoError(t, h.mockStdinW.Close())
		},
	},
	{
		label: "HandlesEarlyError",
		testProtocolFunc: func(t *testing.T, h *testState) {
			h.preconfigureServer()

			h.requireReadLineExact("VERSION 1")
			h.requireWriteLine("ERROR foo")

			require.NoError(t, h.mockStdinW.Close())
		},
		expectedError: "received error message from git-annex: foo",
	},
	// Test what happens when the git-annex client sends "GETCONFIG", but
	// doesn't understand git-annex's response.
	{
		label: "ConfigFail",
		testProtocolFunc: func(t *testing.T, h *testState) {
			h.requireReadLineExact("VERSION 1")
			h.requireWriteLine("EXTENSIONS INFO") // Advertise that we support the INFO extension
			h.requireReadLineExact("EXTENSIONS")
			require.True(t, h.server.extensionInfo)

			h.requireWriteLine("PREPARE")
			h.requireReadLineExact("GETCONFIG rcloneremotename")
			h.requireWriteLine("ERROR ineffable error")
			h.requireReadLineExact("PREPARE-FAILURE Error getting configs")

			require.NoError(t, h.mockStdinW.Close())
		},
		expectedError: "failed to parse config value: ERROR ineffable error",
	},
	{
		label: "TransferStoreEmptyPath",
		testProtocolFunc: func(t *testing.T, h *testState) {
			h.preconfigureServer()

			h.requireReadLineExact("VERSION 1")
			h.requireWriteLine("INITREMOTE")
			h.requireReadLineExact("INITREMOTE-SUCCESS")

			// Note the whitespace following the key.
			h.requireWriteLine("TRANSFER STORE Key ")
			h.requireReadLineExact("TRANSFER-FAILURE failed to parse file path")

			require.NoError(t, h.mockStdinW.Close())
		},
		expectedError: "failed to parse file",
	},
	// Repeated EXTENSIONS messages add to each other rather than overriding
	// prior advertised extensions. This behavior is not mandated by the
	// protocol design.
	{
		label: "ExtensionsCompound",
		testProtocolFunc: func(t *testing.T, h *testState) {
			h.preconfigureServer()

			h.requireReadLineExact("VERSION 1")
			h.requireWriteLine("INITREMOTE")
			h.requireReadLineExact("INITREMOTE-SUCCESS")

			h.requireWriteLine("EXTENSIONS")
			h.requireReadLineExact("EXTENSIONS")
			require.False(t, h.server.extensionInfo)
			require.False(t, h.server.extensionAsync)
			require.False(t, h.server.extensionGetGitRemoteName)
			require.False(t, h.server.extensionUnavailableResponse)

			h.requireWriteLine("EXTENSIONS INFO")
			h.requireReadLineExact("EXTENSIONS")
			require.True(t, h.server.extensionInfo)
			require.False(t, h.server.extensionAsync)
			require.False(t, h.server.extensionGetGitRemoteName)
			require.False(t, h.server.extensionUnavailableResponse)

			h.requireWriteLine("EXTENSIONS ASYNC")
			h.requireReadLineExact("EXTENSIONS")
			require.True(t, h.server.extensionInfo)
			require.True(t, h.server.extensionAsync)
			require.False(t, h.server.extensionGetGitRemoteName)
			require.False(t, h.server.extensionUnavailableResponse)

			h.requireWriteLine("EXTENSIONS GETGITREMOTENAME")
			h.requireReadLineExact("EXTENSIONS")
			require.True(t, h.server.extensionInfo)
			require.True(t, h.server.extensionAsync)
			require.True(t, h.server.extensionGetGitRemoteName)
			require.False(t, h.server.extensionUnavailableResponse)

			h.requireWriteLine("EXTENSIONS UNAVAILABLERESPONSE")
			h.requireReadLineExact("EXTENSIONS")
			require.True(t, h.server.extensionInfo)
			require.True(t, h.server.extensionAsync)
			require.True(t, h.server.extensionGetGitRemoteName)
			require.True(t, h.server.extensionUnavailableResponse)

			require.NoError(t, h.mockStdinW.Close())
		},
	},
	{
		label: "ExtensionsIdempotent",
		testProtocolFunc: func(t *testing.T, h *testState) {
			h.preconfigureServer()

			h.requireReadLineExact("VERSION 1")
			h.requireWriteLine("INITREMOTE")
			h.requireReadLineExact("INITREMOTE-SUCCESS")

			h.requireWriteLine("EXTENSIONS")
			h.requireReadLineExact("EXTENSIONS")
			require.False(t, h.server.extensionInfo)
			require.False(t, h.server.extensionAsync)
			require.False(t, h.server.extensionGetGitRemoteName)
			require.False(t, h.server.extensionUnavailableResponse)

			h.requireWriteLine("EXTENSIONS")
			h.requireReadLineExact("EXTENSIONS")
			require.False(t, h.server.extensionInfo)
			require.False(t, h.server.extensionAsync)
			require.False(t, h.server.extensionGetGitRemoteName)
			require.False(t, h.server.extensionUnavailableResponse)

			h.requireWriteLine("EXTENSIONS INFO")
			h.requireReadLineExact("EXTENSIONS")
			require.True(t, h.server.extensionInfo)
			require.False(t, h.server.extensionAsync)
			require.False(t, h.server.extensionGetGitRemoteName)
			require.False(t, h.server.extensionUnavailableResponse)

			h.requireWriteLine("EXTENSIONS INFO")
			h.requireReadLineExact("EXTENSIONS")
			require.True(t, h.server.extensionInfo)
			require.False(t, h.server.extensionAsync)
			require.False(t, h.server.extensionGetGitRemoteName)
			require.False(t, h.server.extensionUnavailableResponse)

			h.requireWriteLine("EXTENSIONS ASYNC ASYNC")
			h.requireReadLineExact("EXTENSIONS")
			require.True(t, h.server.extensionInfo)
			require.True(t, h.server.extensionAsync)
			require.False(t, h.server.extensionGetGitRemoteName)
			require.False(t, h.server.extensionUnavailableResponse)

			require.NoError(t, h.mockStdinW.Close())
		},
	},
	{
		label: "ExtensionsSupportsMultiple",
		testProtocolFunc: func(t *testing.T, h *testState) {
			h.preconfigureServer()

			h.requireReadLineExact("VERSION 1")
			h.requireWriteLine("INITREMOTE")
			h.requireReadLineExact("INITREMOTE-SUCCESS")

			h.requireWriteLine("EXTENSIONS")
			h.requireReadLineExact("EXTENSIONS")
			require.False(t, h.server.extensionInfo)
			require.False(t, h.server.extensionAsync)
			require.False(t, h.server.extensionGetGitRemoteName)
			require.False(t, h.server.extensionUnavailableResponse)

			h.requireWriteLine("EXTENSIONS INFO ASYNC")
			h.requireReadLineExact("EXTENSIONS")
			require.True(t, h.server.extensionInfo)
			require.True(t, h.server.extensionAsync)
			require.False(t, h.server.extensionGetGitRemoteName)
			require.False(t, h.server.extensionUnavailableResponse)

			require.NoError(t, h.mockStdinW.Close())
		},
	},
	{
		label: "TransferStoreAbsolute",
		testProtocolFunc: func(t *testing.T, h *testState) {
			h.preconfigureServer()

			h.requireReadLineExact("VERSION 1")
			h.requireWriteLine("INITREMOTE")
			h.requireReadLineExact("INITREMOTE-SUCCESS")

			// Create temp file for transfer with an absolute path.
			item := h.fstestRun.WriteFile("file.txt", "HELLO", time.Now())
			absPath := filepath.Join(h.fstestRun.Flocal.Root(), item.Path)
			require.True(t, filepath.IsAbs(absPath))

			// Specify an absolute path to transfer.
			h.requireWriteLine("TRANSFER STORE KeyAbsolute " + absPath)
			h.requireReadLineExact("TRANSFER-SUCCESS STORE KeyAbsolute")

			// Check that the file was transferred.
			remoteItem := fstest.NewItem("KeyAbsolute", "HELLO", item.ModTime)
			h.fstestRun.CheckRemoteItems(t, remoteItem)

			// Transfer the same absolute path a second time, but with a different key.
			h.requireWriteLine("TRANSFER STORE KeyAbsolute2 " + absPath)
			h.requireReadLineExact("TRANSFER-SUCCESS STORE KeyAbsolute2")

			// Check that the same file was transferred to a new name.
			remoteItem2 := fstest.NewItem("KeyAbsolute2", "HELLO", item.ModTime)
			h.fstestRun.CheckRemoteItems(t, remoteItem, remoteItem2)

			h.requireWriteLine("CHECKPRESENT KeyAbsolute2")
			h.requireReadLineExact("CHECKPRESENT-SUCCESS KeyAbsolute2")

			h.requireWriteLine("CHECKPRESENT KeyThatDoesNotExist")
			h.requireReadLineExact("CHECKPRESENT-FAILURE KeyThatDoesNotExist")

			require.NoError(t, h.mockStdinW.Close())
		},
	},
	// Test that the TRANSFER command understands simple relative paths
	// consisting only of a file name.
	{
		label: "TransferStoreRelative",
		testProtocolFunc: func(t *testing.T, h *testState) {
			// Save the current working directory so we can restore it when this
			// test ends.
			cwd, err := os.Getwd()
			require.NoError(t, err)

			tempDir := t.TempDir()

			require.NoError(t, os.Chdir(tempDir))
			t.Cleanup(func() { require.NoError(t, os.Chdir(cwd)) })

			h.preconfigureServer()

			h.requireReadLineExact("VERSION 1")
			h.requireWriteLine("INITREMOTE")
			h.requireReadLineExact("INITREMOTE-SUCCESS")

			item := h.fstestRun.WriteFile("file.txt", "HELLO", time.Now())
			absPath := filepath.Join(h.fstestRun.Flocal.Root(), item.Path)

			relativePath, err := relativeFilepathWorkaround(tempDir, absPath)
			require.NoError(t, err)
			require.False(t, filepath.IsAbs(relativePath))
			require.FileExists(t, relativePath)

			// Specify a relative path to transfer.
			h.requireWriteLine("TRANSFER STORE KeyRelative " + relativePath)
			h.requireReadLineExact("TRANSFER-SUCCESS STORE KeyRelative")

			remoteItem := fstest.NewItem("KeyRelative", "HELLO", item.ModTime)
			h.fstestRun.CheckRemoteItems(t, remoteItem)

			h.requireWriteLine("CHECKPRESENT KeyRelative")
			h.requireReadLineExact("CHECKPRESENT-SUCCESS KeyRelative")

			h.requireWriteLine("CHECKPRESENT KeyThatDoesNotExist")
			h.requireReadLineExact("CHECKPRESENT-FAILURE KeyThatDoesNotExist")

			require.NoError(t, h.mockStdinW.Close())
		},
	},
	{
		label: "TransferStorePathWithInteriorWhitespace",
		testProtocolFunc: func(t *testing.T, h *testState) {
			// Save the current working directory so we can restore it when this
			// test ends.
			cwd, err := os.Getwd()
			require.NoError(t, err)

			tempDir := t.TempDir()
			require.NoError(t, os.Chdir(tempDir))
			t.Cleanup(func() { require.NoError(t, os.Chdir(cwd)) })

			h.preconfigureServer()

			h.requireReadLineExact("VERSION 1")
			h.requireWriteLine("INITREMOTE")
			h.requireReadLineExact("INITREMOTE-SUCCESS")

			// Create temp file for transfer.
			item := h.fstestRun.WriteFile("filename with spaces.txt", "HELLO", time.Now())
			absPath := filepath.Join(h.fstestRun.Flocal.Root(), item.Path)
			relativePath, err := relativeFilepathWorkaround(tempDir, absPath)
			require.NoError(t, err)
			require.False(t, filepath.IsAbs(relativePath))
			require.FileExists(t, relativePath)

			// Specify a relative path to transfer.
			h.requireWriteLine("TRANSFER STORE KeyRelative " + relativePath)
			h.requireReadLineExact("TRANSFER-SUCCESS STORE KeyRelative")

			remoteItem := fstest.NewItem("KeyRelative", "HELLO", item.ModTime)
			h.fstestRun.CheckRemoteItems(t, remoteItem)

			h.requireWriteLine("CHECKPRESENT KeyRelative")
			h.requireReadLineExact("CHECKPRESENT-SUCCESS KeyRelative")

			h.requireWriteLine("CHECKPRESENT KeyThatDoesNotExist")
			h.requireReadLineExact("CHECKPRESENT-FAILURE KeyThatDoesNotExist")

			require.NoError(t, h.mockStdinW.Close())
		},
	},
	{
		label: "CheckPresentAndTransfer",
		testProtocolFunc: func(t *testing.T, h *testState) {
			h.preconfigureServer()

			// Create temp file for transfer.
			item := h.fstestRun.WriteFile("file.txt", "HELLO", time.Now())
			absPath := filepath.Join(h.fstestRun.Flocal.Root(), item.Path)
			require.True(t, filepath.IsAbs(absPath))

			h.requireReadLineExact("VERSION 1")
			h.requireWriteLine("INITREMOTE")
			h.requireReadLineExact("INITREMOTE-SUCCESS")

			h.requireWriteLine("CHECKPRESENT KeyThatDoesNotExist")
			h.requireReadLineExact("CHECKPRESENT-FAILURE KeyThatDoesNotExist")

			// Specify an absolute path to transfer.
			h.requireWriteLine("TRANSFER STORE KeyAbsolute " + absPath)
			h.requireReadLineExact("TRANSFER-SUCCESS STORE KeyAbsolute")

			remoteItem := fstest.NewItem("KeyAbsolute", "HELLO", item.ModTime)
			h.fstestRun.CheckRemoteItems(t, remoteItem)

			require.NoError(t, h.mockStdinW.Close())
		},
	},
	// Check whether a key is present, transfer a file with that key, then check
	// again whether it is present.
	//
	// This is a regression test for a bug where the second CHECKPRESENT would
	// generate the following response:
	//
	//	CHECKPRESENT-UNKNOWN ${key} failed to read directory entry: readdirent ${filepath}: not a directory
	//
	// This message was generated by the local backend's `List()` function. When
	// checking whether a file exists, we were erroneously listing its contents as
	// if it were a directory.
	{
		label: "CheckpresentTransferCheckpresent",
		testProtocolFunc: func(t *testing.T, h *testState) {
			h.preconfigureServer()

			// Create temp file for transfer.
			item := h.fstestRun.WriteFile("file.txt", "HELLO", time.Now())
			absPath := filepath.Join(h.fstestRun.Flocal.Root(), item.Path)
			require.True(t, filepath.IsAbs(absPath))

			h.requireReadLineExact("VERSION 1")
			h.requireWriteLine("INITREMOTE")
			h.requireReadLineExact("INITREMOTE-SUCCESS")

			h.requireWriteLine("CHECKPRESENT foo")
			h.requireReadLineExact("CHECKPRESENT-FAILURE foo")

			h.requireWriteLine("TRANSFER STORE foo " + absPath)
			h.requireReadLineExact("TRANSFER-SUCCESS STORE foo")

			remoteItem := fstest.NewItem("foo", "HELLO", item.ModTime)
			h.fstestRun.CheckRemoteItems(t, remoteItem)

			h.requireWriteLine("CHECKPRESENT foo")
			h.requireReadLineExact("CHECKPRESENT-SUCCESS foo")

			require.NoError(t, h.mockStdinW.Close())
		},
	},
	{
		label: "TransferAndCheckpresentWithRealisticKey",
		testProtocolFunc: func(t *testing.T, h *testState) {
			h.preconfigureServer()

			// Create temp file for transfer.
			item := h.fstestRun.WriteFile("file.txt", "HELLO", time.Now())
			absPath := filepath.Join(h.fstestRun.Flocal.Root(), item.Path)
			require.True(t, filepath.IsAbs(absPath))

			h.requireReadLineExact("VERSION 1")
			h.requireWriteLine("INITREMOTE")
			h.requireReadLineExact("INITREMOTE-SUCCESS")

			realisticKey := "SHA256E-s1048576--7ba87e06b9b7903cfbaf4a38736766c161e3e7b42f06fe57f040aa410a8f0701.this-is-a-test-key"

			// Specify an absolute path to transfer.
			h.requireWriteLine(fmt.Sprintf("TRANSFER STORE %s %s", realisticKey, absPath))
			h.requireReadLineExact("TRANSFER-SUCCESS STORE " + realisticKey)

			remoteItem := fstest.NewItem(realisticKey, "HELLO", item.ModTime)
			h.fstestRun.CheckRemoteItems(t, remoteItem)

			h.requireWriteLine("CHECKPRESENT " + realisticKey)
			h.requireReadLineExact("CHECKPRESENT-SUCCESS " + realisticKey)

			require.NoError(t, h.mockStdinW.Close())
		},
	},
	{
		label: "RetrieveNonexistentFile",
		testProtocolFunc: func(t *testing.T, h *testState) {
			h.preconfigureServer()

			h.requireReadLineExact("VERSION 1")
			h.requireWriteLine("INITREMOTE")
			h.requireReadLineExact("INITREMOTE-SUCCESS")

			h.requireWriteLine("TRANSFER RETRIEVE SomeKey path")
			h.requireReadLineExact("TRANSFER-FAILURE RETRIEVE SomeKey not found")

			require.NoError(t, h.mockStdinW.Close())
		},
	},
	{
		label: "StoreCheckpresentRetrieve",
		testProtocolFunc: func(t *testing.T, h *testState) {
			h.preconfigureServer()

			// Create temp file for transfer.
			item := h.fstestRun.WriteFile("file.txt", "HELLO", time.Now())
			absPath := filepath.Join(h.fstestRun.Flocal.Root(), item.Path)
			require.True(t, filepath.IsAbs(absPath))

			h.requireReadLineExact("VERSION 1")
			h.requireWriteLine("INITREMOTE")
			h.requireReadLineExact("INITREMOTE-SUCCESS")

			// Specify an absolute path to transfer.
			h.requireWriteLine("TRANSFER STORE SomeKey " + absPath)
			h.requireReadLineExact("TRANSFER-SUCCESS STORE SomeKey")

			remoteItem := fstest.NewItem("SomeKey", "HELLO", item.ModTime)
			h.fstestRun.CheckRemoteItems(t, remoteItem)

			h.requireWriteLine("CHECKPRESENT SomeKey")
			h.requireReadLineExact("CHECKPRESENT-SUCCESS SomeKey")

			h.fstestRun.CheckLocalItems(t,
				fstest.NewItem("file.txt", "HELLO", item.ModTime),
			)

			retrievedFilePath := absPath + ".retrieved"
			h.requireWriteLine("TRANSFER RETRIEVE SomeKey " + retrievedFilePath)
			h.requireReadLineExact("TRANSFER-SUCCESS RETRIEVE SomeKey")

			h.fstestRun.CheckLocalItems(t,
				fstest.NewItem("file.txt", "HELLO", item.ModTime),
				fstest.NewItem("file.txt.retrieved", "HELLO", item.ModTime),
			)

			require.NoError(t, h.mockStdinW.Close())
		},
	},
	{
		label: "RemovePreexistingFile",
		testProtocolFunc: func(t *testing.T, h *testState) {
			h.preconfigureServer()

			ctx := context.WithoutCancel(context.Background())

			// Write a file into the remote without using the git-annex
			// protocol.
			remoteItem := h.fstestRun.WriteObject(ctx, "SomeKey", "HELLO", time.Now())

			h.fstestRun.CheckRemoteItems(t, remoteItem)

			h.requireReadLineExact("VERSION 1")
			h.requireWriteLine("INITREMOTE")
			h.requireReadLineExact("INITREMOTE-SUCCESS")

			h.requireWriteLine("CHECKPRESENT SomeKey")
			h.requireReadLineExact("CHECKPRESENT-SUCCESS SomeKey")

			h.fstestRun.CheckRemoteItems(t, remoteItem)

			h.requireWriteLine("REMOVE SomeKey")
			h.requireReadLineExact("REMOVE-SUCCESS SomeKey")

			h.requireRemoteIsEmpty()

			h.requireWriteLine("CHECKPRESENT SomeKey")
			h.requireReadLineExact("CHECKPRESENT-FAILURE SomeKey")

			h.requireRemoteIsEmpty()

			require.NoError(t, h.mockStdinW.Close())
		},
	},
	{
		label: "Remove",
		testProtocolFunc: func(t *testing.T, h *testState) {
			h.preconfigureServer()

			// Create temp file for transfer.
			item := h.fstestRun.WriteFile("file.txt", "HELLO", time.Now())
			absPath := filepath.Join(h.fstestRun.Flocal.Root(), item.Path)
			require.True(t, filepath.IsAbs(absPath))

			h.requireReadLineExact("VERSION 1")
			h.requireWriteLine("INITREMOTE")
			h.requireReadLineExact("INITREMOTE-SUCCESS")

			h.requireWriteLine("CHECKPRESENT SomeKey")
			h.requireReadLineExact("CHECKPRESENT-FAILURE SomeKey")

			// Specify an absolute path to transfer.
			h.requireWriteLine("TRANSFER STORE SomeKey " + absPath)
			h.requireReadLineExact("TRANSFER-SUCCESS STORE SomeKey")

			remoteItem := fstest.NewItem("SomeKey", "HELLO", item.ModTime)
			h.fstestRun.CheckRemoteItems(t, remoteItem)

			h.requireWriteLine("CHECKPRESENT SomeKey")
			h.requireReadLineExact("CHECKPRESENT-SUCCESS SomeKey")

			h.requireWriteLine("REMOVE SomeKey")
			h.requireReadLineExact("REMOVE-SUCCESS SomeKey")

			h.requireRemoteIsEmpty()

			h.requireWriteLine("CHECKPRESENT SomeKey")
			h.requireReadLineExact("CHECKPRESENT-FAILURE SomeKey")

			require.NoError(t, h.mockStdinW.Close())
		},
	},
	{
		label: "RemoveNonexistentFile",
		testProtocolFunc: func(t *testing.T, h *testState) {
			h.preconfigureServer()

			h.requireReadLineExact("VERSION 1")
			h.requireWriteLine("INITREMOTE")
			h.requireReadLineExact("INITREMOTE-SUCCESS")

			h.requireWriteLine("CHECKPRESENT SomeKey")
			h.requireReadLineExact("CHECKPRESENT-FAILURE SomeKey")

			h.requireRemoteIsEmpty()

			h.requireWriteLine("REMOVE SomeKey")
			h.requireReadLineExact("REMOVE-SUCCESS SomeKey")

			h.requireRemoteIsEmpty()

			h.requireWriteLine("CHECKPRESENT SomeKey")
			h.requireReadLineExact("CHECKPRESENT-FAILURE SomeKey")

			require.NoError(t, h.mockStdinW.Close())
		},
	},
	{
		label: "ExportNotSupported",
		testProtocolFunc: func(t *testing.T, h *testState) {
			h.preconfigureServer()

			h.requireReadLineExact("VERSION 1")
			h.requireWriteLine("INITREMOTE")
			h.requireReadLineExact("INITREMOTE-SUCCESS")

			h.requireWriteLine("EXPORTSUPPORTED")
			h.requireReadLineExact("EXPORTSUPPORTED-FAILURE")

			require.NoError(t, h.mockStdinW.Close())
		},
	},
}

// TestReadLineHasShortDeadline verifies that [testState.readLineWithTimeout]
// does not block indefinitely when a line is never written.
func TestReadLineHasShortDeadline(t *testing.T) {
	const timeoutForRead = time.Millisecond * 50
	const timeoutForTest = time.Millisecond * 100
	const tickDuration = time.Millisecond * 10

	type readLineResult struct {
		line string
		err  error
	}

	resultChan := make(chan readLineResult)

	go func() {
		defer close(resultChan)

		h := makeTestState(t)
		h.readLineTimeout = timeoutForRead

		line, err := h.readLineWithTimeout()
		resultChan <- readLineResult{line, err}
	}()

	// This closure will be run periodically until time runs out or until all of
	// its assertions pass.
	idempotentConditionFunc := func(c *assert.CollectT) {
		result, ok := <-resultChan
		require.True(c, ok, "The goroutine should send a result")

		require.Empty(c, result.line, "No line should be read")
		require.ErrorIs(c, result.err, context.DeadlineExceeded)

		_, ok = <-resultChan
		require.False(c, ok, "The channel should be closed")
	}

	require.EventuallyWithT(t, idempotentConditionFunc, timeoutForTest, tickDuration)
}

// TestMain drives the tests
func TestMain(m *testing.M) {
	fstest.TestMain(m)
}

// Run fstest-compatible test cases with backend selected by `-remote`.
func TestGitAnnexFstestBackendCases(t *testing.T) {

	for _, testCase := range fstestTestCases {
		t.Run(testCase.label, func(t *testing.T) {
			r := fstest.NewRun(t)
			t.Cleanup(func() { r.Finalise() })

			// Parse the fstest-provided remote string. It might have a path!
			remoteName, remotePath, err := fspath.SplitFs(r.FremoteName)
			require.NoError(t, err)

			// The gitannex command requires the `rcloneremotename` is the name
			// of a remote or a colon-prefixed backend name like ":local:", so
			// the empty string will not suffice.
			if remoteName == "" {
				require.True(t, r.Fremote.Features().IsLocal)
				remoteName = ":local:"
			}

			handle := makeTestState(t)
			handle.fstestRun = r
			handle.remoteName = remoteName
			handle.remotePrefix = remotePath

			serverErrorChan := make(chan error)

			go func() {
				// Run the gitannex server and send the result back to the
				// goroutine associated with `t`. We can't use `require` here
				// because it could call `t.FailNow()`, which says it must be
				// called on the goroutine associated with the test.
				serverErrorChan <- handle.server.run()
			}()

			testCase.testProtocolFunc(t, &handle)

			serverError, ok := <-serverErrorChan
			require.True(t, ok, "Should receive one error/nil from server")
			require.Empty(t, serverErrorChan)

			if testCase.expectedError == "" {
				require.NoError(t, serverError)
			} else {
				require.ErrorContains(t, serverError, testCase.expectedError)
			}
		})
	}
}<|MERGE_RESOLUTION|>--- conflicted
+++ resolved
@@ -13,24 +13,12 @@
 	"testing"
 	"time"
 
-<<<<<<< HEAD
-	// Without this import, the local filesystem backend would be unavailable.
-	// It looks unused, but the act of importing it runs its `init()` function.
-	_ "github.com/artpar/rclone/backend/local"
-
-	"github.com/artpar/rclone/fs"
-	"github.com/artpar/rclone/fs/cache"
-	"github.com/artpar/rclone/fs/config"
-	"github.com/artpar/rclone/fs/config/configfile"
-	"github.com/artpar/rclone/fstest/mockfs"
-=======
 	// Without this import, the various backends would be unavailable. It looks
 	// unused, but the act of importing runs the package's `init()` function.
 	_ "github.com/rclone/rclone/backend/all"
 
 	"github.com/rclone/rclone/fs/fspath"
 	"github.com/rclone/rclone/fstest"
->>>>>>> 4fd5a3d0
 
 	"github.com/stretchr/testify/assert"
 	"github.com/stretchr/testify/require"
