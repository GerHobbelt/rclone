--- conflicted
+++ resolved
@@ -98,18 +98,12 @@
 		Description: "Google Drive",
 		NewFs:       NewFs,
 		Config: func(name string) {
-<<<<<<< HEAD
-			err := oauthutil.Config("drive", name, driveConfig)
-			if err != nil {
-				log.Printf("Failed to configure token: %v", err)
-=======
 			var err error
 			if fs.ConfigFileGet(name, "service_account_file") == "" {
 				err = oauthutil.Config("drive", name, driveConfig)
 				if err != nil {
-					log.Fatalf("Failed to configure token: %v", err)
+					log.Printf("Failed to configure token: %v", err)
 				}
->>>>>>> b412c745
 			}
 			err = configTeamDrive(name)
 			if err != nil {
@@ -352,21 +346,7 @@
 	if !fs.Confirm() {
 		return nil
 	}
-<<<<<<< HEAD
-
-	oauthConf1 := oauth2.Config{
-		ClientID:     fs.ConfigFileGet(name, "client_id"),
-		ClientSecret: fs.ConfigFileGet(name, "client_secret"),
-		Scopes:       strings.Split(fs.ConfigFileGet(name, "client_scopes"), ","),
-		Endpoint:     google.Endpoint,
-		RedirectURL:  fs.ConfigFileGet(name, "redirect_url"),
-	}
-
-
-	client, _, err := oauthutil.NewClient(name, &oauthConf1)
-=======
 	client, err := authenticate(name)
->>>>>>> b412c745
 	if err != nil {
 		return errors.Wrap(err, "config team drive failed to authenticate")
 	}
@@ -452,22 +432,7 @@
 		return nil, errors.Errorf("drive: chunk size can't be less than 256k - was %v", chunkSize)
 	}
 
-<<<<<<< HEAD
-	oauthConf1 := oauth2.Config{
-		ClientID:     fs.ConfigFileGet(name, "client_id"),
-		ClientSecret: fs.ConfigFileGet(name, "client_secret"),
-		Scopes:       strings.Split(fs.ConfigFileGet(name, "client_scopes"), ","),
-		Endpoint:     google.Endpoint,
-		RedirectURL:  fs.ConfigFileGet(name, "redirect_url"),
-	}
-
-	oAuthClient, _, err := oauthutil.NewClient(name, &oauthConf1)
-	if err != nil {
-		log.Printf("Failed to configure drive: %v", err)
-	}
-=======
 	oAuthClient, _ := authenticate(name)
->>>>>>> b412c745
 
 	root, err := parseDrivePath(path)
 	if err != nil {
