--- conflicted
+++ resolved
@@ -54,11 +54,7 @@
 func (project *Project) CreateBucket(ctx context.Context, bucket string) (created *Bucket, err error) {
 	defer mon.Func().RestartTrace(&ctx)(&err)
 
-<<<<<<< HEAD
-	b, err := project.project.CreateBucket(ctx, bucket)
-=======
 	b, err := project.db.CreateBucket(ctx, bucket)
->>>>>>> d8144a7e
 
 	if err != nil {
 		if storj.ErrNoBucket.Has(err) {
