# Libuplink

Go library for Storj V3 Network.

[![Go Report Card](https://goreportcard.com/badge/storj.io/uplink)](https://goreportcard.com/report/storj.io/uplink)
[![Go Doc](https://img.shields.io/badge/godoc-reference-blue.svg?style=flat-square)](https://pkg.go.dev/storj.io/uplink)
![Beta](https://img.shields.io/badge/version-beta-green.svg)

<img src="https://github.com/storj/storj/raw/master/resources/logo.png" width="100">

Storj is building a decentralized cloud storage network.
[Check out our white paper for more info!](https://storj.io/white-paper)

----

Storj is an S3-compatible platform and suite of decentralized applications that
allows you to store data in a secure and decentralized manner. Your files are
encrypted, broken into little pieces and stored in a global decentralized
network of computers. Luckily, we also support allowing you (and only you) to
retrieve those files!

### A Note about Versioning

Our versioning in this repo is intended to primarily support the expectations of the
[Go modules](https://blog.golang.org/using-go-modules) system, so you can expect that
within a major version release, backwards-incompatible changes will be avoided at high
cost. This is not the case with our downstream repo,
[storj/storj](https://github.com/storj/storj/).

# Documentation

- [Go Doc](https://pkg.go.dev/storj.io/uplink)
- [Libuplink Walkthrough](https://github.com/storj/storj/wiki/Libuplink-Walkthrough)

# Language bindings

- [Uplink-C](https://github.com/storj/uplink-c)

# License

This library is distributed under the
<<<<<<< HEAD
[MIT license](https://opensource.org/licenses/MIT) (also known as the Expat license).
=======
[BSD-2-clause license with an explicit patent grant](https://spdx.org/licenses/BSD-2-Clause-Patent.html).

See https://writing.kemitchell.com/2019/11/07/BSD-Patents.html for more details.
>>>>>>> d8144a7e

# Support

If you have any questions or suggestions please reach out to us on [our community forum](https://forum.storj.io/) or file a support ticket at https://support.tardigrade.io.<|MERGE_RESOLUTION|>--- conflicted
+++ resolved
@@ -39,13 +39,9 @@
 # License
 
 This library is distributed under the
-<<<<<<< HEAD
-[MIT license](https://opensource.org/licenses/MIT) (also known as the Expat license).
-=======
 [BSD-2-clause license with an explicit patent grant](https://spdx.org/licenses/BSD-2-Clause-Patent.html).
 
 See https://writing.kemitchell.com/2019/11/07/BSD-Patents.html for more details.
->>>>>>> d8144a7e
 
 # Support
 
