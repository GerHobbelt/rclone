sudo: required

services:
  - docker

language: go
go:
  - 1.6
  - 1.7
  - 1.8
  - 1.9
  - master

cache:
  directories:
    - ${HOME}/source

before_install:
  - pushd ${HOME}/source
  - if [[ ! -d "./make-4.0" ]]; then
      wget http://ftp.gnu.org/gnu/make/make-4.0.tar.gz &&
      tar -vxzf make-4.0.tar.gz &&
      pushd make-4.0 && ./configure && make && popd;
    fi
  - pushd make-4.0 && sudo make install && popd
  - if [[ ! -d "./glide-v0.12.3" ]]; then
      wget https://github.com/Masterminds/glide/releases/download/v0.12.3/glide-v0.12.3-linux-amd64.tar.gz &&
      tar -vxzf glide-v0.12.3-linux-amd64.tar.gz &&
      mv linux-amd64 glide-v0.12.3;
    fi
  - pushd glide-v0.12.3 && sudo cp glide /usr/local/bin && popd
<<<<<<< HEAD
  - if [[ ! -d "./snips-v0.2.2" ]]; then
      wget https://github.com/yunify/snips/releases/download/v0.2.2/snips-v0.2.2-linux_amd64.tar.gz &&
      mkdir snips-v0.2.2 &&
      pushd snips-v0.2.2 &&
      tar -vxzf ../snips-v0.2.2-linux_amd64.tar.gz &&
      popd;
    fi
  - pushd snips-v0.2.2 && sudo cp snips /usr/local/bin && popd
=======
  - if [[ ! -d "./snips-v0.2.8" ]]; then
      wget https://github.com/yunify/snips/releases/download/v0.2.8/snips-v0.2.8-linux_amd64.tar.gz &&
      mkdir snips-v0.2.8 &&
      pushd snips-v0.2.8 &&
      tar -vxzf ../snips-v0.2.8-linux_amd64.tar.gz &&
      popd;
    fi
  - pushd snips-v0.2.8 && sudo cp snips /usr/local/bin && popd
>>>>>>> b412c745
  - popd
  - /usr/local/bin/make --version
  - /usr/local/bin/glide --version

install:
  - go get -u github.com/golang/lint/golint;
  - glide install
  - git submodule init

before_script:
  - /usr/local/bin/make update
  - /usr/local/bin/make generate

script:
  - /usr/local/bin/make check
  - /usr/local/bin/make release
  - /usr/local/bin/make build test test-coverage<|MERGE_RESOLUTION|>--- conflicted
+++ resolved
@@ -29,16 +29,6 @@
       mv linux-amd64 glide-v0.12.3;
     fi
   - pushd glide-v0.12.3 && sudo cp glide /usr/local/bin && popd
-<<<<<<< HEAD
-  - if [[ ! -d "./snips-v0.2.2" ]]; then
-      wget https://github.com/yunify/snips/releases/download/v0.2.2/snips-v0.2.2-linux_amd64.tar.gz &&
-      mkdir snips-v0.2.2 &&
-      pushd snips-v0.2.2 &&
-      tar -vxzf ../snips-v0.2.2-linux_amd64.tar.gz &&
-      popd;
-    fi
-  - pushd snips-v0.2.2 && sudo cp snips /usr/local/bin && popd
-=======
   - if [[ ! -d "./snips-v0.2.8" ]]; then
       wget https://github.com/yunify/snips/releases/download/v0.2.8/snips-v0.2.8-linux_amd64.tar.gz &&
       mkdir snips-v0.2.8 &&
@@ -47,7 +37,6 @@
       popd;
     fi
   - pushd snips-v0.2.8 && sudo cp snips /usr/local/bin && popd
->>>>>>> b412c745
   - popd
   - /usr/local/bin/make --version
   - /usr/local/bin/glide --version
