// +-------------------------------------------------------------------------
// | Copyright (C) 2016 Yunify, Inc.
// +-------------------------------------------------------------------------
// | Licensed under the Apache License, Version 2.0 (the "License");
// | you may not use this work except in compliance with the License.
// | You may obtain a copy of the License in the LICENSE file, or at:
// |
// | http://www.apache.org/licenses/LICENSE-2.0
// |
// | Unless required by applicable law or agreed to in writing, software
// | distributed under the License is distributed on an "AS IS" BASIS,
// | WITHOUT WARRANTIES OR CONDITIONS OF ANY KIND, either express or implied.
// | See the License for the specific language governing permissions and
// | limitations under the License.
// +-------------------------------------------------------------------------

// Package sdk is the official QingStor SDK for the Go programming language.
//
// https://github.com/yunify/qingstor-sdk-go
package sdk

// Version number.
<<<<<<< HEAD
const Version = "2.2.7"
=======
const Version = "2.2.8"
>>>>>>> b412c745
<|MERGE_RESOLUTION|>--- conflicted
+++ resolved
@@ -20,8 +20,4 @@
 package sdk
 
 // Version number.
-<<<<<<< HEAD
-const Version = "2.2.7"
-=======
-const Version = "2.2.8"
->>>>>>> b412c745
+const Version = "2.2.8"