--- conflicted
+++ resolved
@@ -42,10 +42,7 @@
 		ObjectFeatureContext(s)
 		ObjectMultipartFeatureContext(s)
 		ImageFeatureContext(s)
-<<<<<<< HEAD
-=======
 		UploadFeatureContext(s)
->>>>>>> b412c745
 	}
 	options := godog.Options{
 		Format: "pretty",
