{{define "Type"}}
	{{- $typeName := index . 0 -}}
	{{- $disablePointer := index . 1 -}}

	{{- if eq $typeName "string" -}}
		{{- if not $disablePointer -}}*{{- end -}}string
	{{- else if eq $typeName "boolean" -}}
		{{- if not $disablePointer -}}*{{- end -}}bool
	{{- else if eq $typeName "integer" -}}
		{{- if not $disablePointer -}}*{{- end -}}int
	{{- else if eq $typeName "long" -}}
		{{- if not $disablePointer -}}*{{- end -}}int64
	{{- else if eq $typeName "timestamp" -}}
		{{- if not $disablePointer -}}*{{- end -}}time.Time
	{{- else if eq $typeName "binary" -}}
		io.Reader
	{{- else if eq $typeName "array" -}}
		interface{}
	{{- else if eq $typeName "object" -}}
		interface{}
	{{- else if eq $typeName "map" -}}
		interface{}
	{{- else if eq $typeName "any" -}}
		interface{}
	{{- else -}}
		*{{$typeName | camelCase}}Type
	{{- end -}}
{{end}}

{{define "PropertyType"}}
	{{- $property := index . 0 -}}
	{{- $disablePointer := index . 1 -}}

	{{- if eq $property.Type "object" -}}
		{{template "Type" passThrough $property.ExtraType $disablePointer}}
	{{- else if eq $property.Type "array" -}}
		[]{{template "Type" passThrough $property.ExtraType $disablePointer}}
	{{- else if eq $property.Type "map" -}}
		map[string]{{template "Type" passThrough $property.ExtraType $disablePointer}}
	{{- else if eq $property.Type "any" -}}
		{{template "Type" passThrough $property.Type $disablePointer}}
	{{- else -}}
		{{template "Type" passThrough $property.Type $disablePointer}}
	{{- end -}}
{{end}}

{{define "PropertyTags"}}
	{{- $property := . -}}
	{{- if $property.IsRequired -}}
		{{- printf `json:"%s"` ($property.Name | normalized) -}}
	{{- else -}}
		{{- printf `json:"%s,omitempty"` ($property.Name | normalized) -}}
	{{- end -}}
	{{- printf ` name:"%s"` ($property.Name | normalized) -}}
	{{- if $property.Format}}
		{{- printf ` format:"%s"` $property.Format -}}
	{{- end -}}
	{{- if $property.Default -}}
		{{- printf ` default:"%s"` $property.Default -}}
	{{- end -}}
{{end}}

{{define "PropertyTagsDashConnected"}}
	{{- $property := . -}}
	{{- printf `json:"%s"` ($property.Name | dashConnected) -}}
	{{- printf ` name:"%s"` ($property.Name | dashConnected) -}}
{{end}}

{{define "PropertyExtraTags"}}
	{{- $propertyExtraTags := . -}}
	{{- if $propertyExtraTags -}}
		{{- printf " %s" $propertyExtraTags -}}
	{{- end -}}
{{end}}

{{define "RenderProperties"}}
	{{- $customizedType := index . 0 -}}
	{{- $propertyExtraTags := index . 1 -}}
	{{- $operationName := index . 2 -}}

	{{range $_, $property := $customizedType.Properties -}}
		{{if or (ne $operationName "Delete Multiple Objects") (ne $property.ID "Content-MD5") -}}
			{{if $property.Description -}}
				// {{$property.Description}}
			{{end -}}
			{{if $property.Enum -}}
				// {{$property.ID | camelCase}}'s available values: {{$property.Enum | commaConnected}}
			{{end -}}
			{{$property.ID | camelCase | upperFirst}}{{" " -}}
			{{template "PropertyType" passThrough $property false}}{{" " -}}
			`{{template "PropertyTags" $property}}{{template "PropertyExtraTags" $propertyExtraTags}}`{{" " -}}
			{{if $property.IsRequired -}}
				// Required
			{{- end}}
		{{- end}}
	{{end}}
{{end}}

{{define "RenderOperation"}}
	{{$service := index . 0}}
	{{$operation := index . 1}}

	{{$belongs := replace $service.Name "QingStor" "Service" -1}}
	{{$belongs := replace $belongs "Object" "Bucket" -1}}
	{{$opID := $operation.ID | camelCase}}

	{{$isBucket := eq $service.Name "Bucket"}}
	{{$isObject := eq $service.Name "Object"}}

	{{$hasQuery := gt (len $operation.Request.Query.Properties) 0}}
	{{$hasHeaders := gt (len $operation.Request.Headers.Properties) 0}}
	{{$hasElements := gt (len $operation.Request.Elements.Properties) 0}}
	{{$hasStringBody := eq $operation.Request.Body.Type "string"}}
	{{$hasBinaryBody := eq $operation.Request.Body.Type "binary"}}
	{{$hasInput := or $hasQuery $hasHeaders $hasElements $hasStringBody $hasBinaryBody}}

	{{if $operation.Description -}}
		{{if eq $belongs "Bucket" -}}
			// {{replace $opID "Bucket" "" -1}} does {{$operation.Description}}
		{{else -}}
			// {{$opID}} does {{$operation.Description}}
		{{end -}}
	{{end -}}
	{{if $operation.DocumentationURL -}}
		// Documentation URL: {{$operation.DocumentationURL}}
	{{- end}}
	{{if eq $belongs "Bucket" -}}
		func (s *{{$belongs}}) {{replace $opID "Bucket" "" -1 -}}(
			{{- if $isObject}}objectKey string,{{end -}}
			{{- if $hasInput}}input *{{$opID}}Input{{end -}}
		) (*{{$opID}}Output, error) {
	{{else -}}
		func (s *{{$belongs}}) {{$opID}}(
			{{- if $hasInput}}input *{{$opID}}Input{{end -}}
		) (*{{$opID}}Output, error) {
	{{end -}}
		{{if eq $belongs "Bucket" -}}
			r, x, err := s.{{replace $opID "Bucket" "" -1}}Request(
				{{- if $isObject}}objectKey,{{end -}}
				{{- if $hasInput}}input{{end -}}
			)
		{{else -}}
			r, x, err := s.{{$opID}}Request(
				{{- if $hasInput}}input{{end -}}
			)
		{{end}}
		if err != nil {
			return x, err
		}

		err = r.Send()
		if err != nil {
			return nil, err
		}

		requestID := r.HTTPResponse.Header.Get(http.CanonicalHeaderKey("X-QS-Request-ID"))
		x.RequestID = &requestID

		return x, err
	}

	{{if $operation.Description -}}
		{{if eq $belongs "Bucket" -}}
			// {{replace $opID "Bucket" "" -1}}Request creates request and output object of {{$opID}}.
		{{else -}}
			// {{$opID}}Request creates request and output object of {{$opID}}.
		{{end -}}
	{{end -}}
	{{if eq $belongs "Bucket" -}}
		func (s *{{$belongs}}) {{replace $opID "Bucket" "" -1 -}}Request(
			{{- if $isObject}}objectKey string,{{end -}}
			{{- if $hasInput}}input *{{$opID}}Input{{end -}}
		) (*request.Request, *{{$opID}}Output, error) {
	{{else -}}
		func (s *{{$belongs}}) {{$opID}}Request(
			{{- if $hasInput}}input *{{$opID}}Input{{end -}}
		) (*request.Request, *{{$opID}}Output, error) {
	{{end -}}
		{{if $hasInput}}
			if input == nil {
				input = &{{$opID}}Input{}
			}
		{{end}}
		{{$path := $operation.Request.Path}}
		{{$path := replace $path "{" "<" -1}}
		{{$path := replace $path "}" ">" -1}}
		{{$path := dashConnected $path}}

		{{- if ne $belongs "Service"}}
			properties := *s.Properties
		{{- end}}
		{{if eq $service.Name "Object"}}
			properties.ObjectKey = &objectKey
		{{end}}

		o := &data.Operation{
			Config:        s.Config,
			{{- if ne $belongs "Service"}}
				Properties:    &properties,
			{{- end}}
			APIName:       "{{$operation.Name}}",
			RequestMethod: "{{$operation.Request.Method}}",
<<<<<<< HEAD
			RequestURI:    "{{$uri}}",
=======
			RequestURI:    "{{$path}}",
>>>>>>> b412c745
			StatusCodes: []int{
				{{range $keyStatus, $valueStatus := $operation.Responses -}}
					{{- if $valueStatus.StatusCode -}}
						{{$valueStatus.StatusCode.Code}}, // {{$valueStatus.StatusCode.Description}}
					{{else}}
						200, // OK
					{{end -}}
				{{else}}
					200, // OK
				{{end -}}
			},
		}

		x := &{{$opID}}Output{}
		r, err := request.New(o, {{if $hasInput}}input{{else}}nil{{end}}, x)
		if err != nil {
			return nil, nil, err
		}

		return r, x, nil
	}

	{{if $hasInput}}
		// {{$opID}}Input presents input for {{$opID}}.
		type {{$opID}}Input struct {
			{{- if $operation.Request.Query.Properties | len}}
				{{$data := $operation.Request.Query -}}
				{{template "RenderProperties" passThrough $data `location:"query"` $operation.Name}}
			{{end}}

			{{- if $operation.Request.Headers.Properties | len}}
				{{$data := $operation.Request.Headers -}}
				{{template "RenderProperties" passThrough $data `location:"headers"` $operation.Name}}
			{{end}}

			{{- if $operation.Request.Elements.Properties | len}}
				{{$data := $operation.Request.Elements -}}
				{{template "RenderProperties" passThrough $data `location:"elements"` $operation.Name}}
			{{end}}

			{{- if eq $operation.Request.Body.Type "string"}}
				{{if $operation.Request.Body.Description -}}
					// {{$operation.Request.Body.Description}}
				{{- end}}
				Body string `location:"body"`
			{{else if eq $operation.Request.Body.Type "binary"}}
				{{if $operation.Request.Body.Description -}}
					// {{$operation.Request.Body.Description}}
				{{- end}}
				Body io.Reader `location:"body"`
			{{end}}
		}

		// Validate validates the input for {{$opID}}.
		func (v *{{$opID}}Input) Validate() error {
			{{template "ValidateCustomizedType" passThrough $operation.Request.Query $operation.Name}}
			{{template "ValidateCustomizedType" passThrough $operation.Request.Headers $operation.Name}}
			{{template "ValidateCustomizedType" passThrough $operation.Request.Elements $operation.Name}}

			return nil
		}
	{{end}}

	// {{$opID}}Output presents output for {{$opID}}.
	type {{$opID}}Output struct {
		StatusCode *int `location:"statusCode"`

		RequestID *string `location:"requestID"`
		{{range $keyStatus, $valueStatus := $operation.Responses -}}
			{{if eq $valueStatus.Body.Type "string"}}
				{{if $valueStatus.Body.Description -}}
					// {{$valueStatus.Body.Description}}
				{{- end}}
				Body string `location:"body"`
			{{else if eq $valueStatus.Body.Type "binary"}}
				{{if $valueStatus.Body.Description -}}
					// {{$valueStatus.Body.Description}}
				{{- end}}
				Body io.ReadCloser `location:"body"`
			{{end}}

			{{if $valueStatus.Elements.Properties | len}}
				{{$data := $valueStatus.Elements}}
				{{template "RenderProperties" passThrough $data `location:"elements"` $operation.Name}}
			{{end}}

			{{if $valueStatus.Headers.Properties | len}}
				{{$data := $valueStatus.Headers}}
				{{template "RenderProperties" passThrough $data `location:"headers"` $operation.Name}}
			{{end}}
		{{end}}
	}
{{end}}

{{define "SubServiceInitParams"}}
	{{- $customizedType := index . 0 -}}
	{{- $disablePointer := index . 1 -}}

	{{- range $_, $property := $customizedType.Properties -}}
		{{$property.ID | camelCase | lowerFirstWord}}{{" " -}}
		{{template "PropertyType" passThrough $property $disablePointer}},
	{{- end -}}
{{end}}

{{define "ValidateCustomizedType"}}
	{{$customizedType := index . 0}}
	{{$operationName := index . 1}}

	{{range $_, $property := $customizedType.Properties}}
		{{if or (ne $operationName "Delete Multiple Objects") (ne $property.ID "Content-MD5") -}}
			{{$isNormalType := or (eq $property.Type "string") (eq $property.Type "integer")}}
			{{$isContentLength := eq $property.ID "Content-Length"}}
			{{if and $isNormalType (not $isContentLength) }}
				{{if $property.IsRequired }}
					if v.{{$property.ID | camelCase}} == nil {
						return errors.ParameterRequiredError{
							ParameterName: "{{$property.ID | camelCase}}",
							ParentName: "{{$customizedType.ID | camelCase}}",
						}
					}
				{{end}}
				{{$parameterName := $property.ID | camelCase | lowerFirstWord}}
				{{if gt ($property.Enum | len) 0}}
					if v.{{$property.ID | camelCase}} != nil {
						{{$parameterName}}ValidValues := []string{
							{{- $property.Enum | commaConnectedWithQuote -}}
						}
						{{$parameterName}}ParameterValue := fmt.Sprint(*v.{{$property.ID | camelCase}})

						{{$parameterName}}IsValid := false
						for _, value := range {{$parameterName}}ValidValues {
							if value == {{$parameterName}}ParameterValue {
								{{$parameterName}}IsValid = true
							}
						}

						if !{{$parameterName}}IsValid {
							return errors.ParameterValueNotAllowedError{
								ParameterName: "{{$property.ID | camelCase}}",
								ParameterValue: {{$parameterName}}ParameterValue,
								AllowedValues: {{$parameterName}}ValidValues,
							}
						}
					}
				{{end}}
			{{end}}

			{{if eq $property.Type "object"}}
				if v.{{$property.ID | camelCase}} != nil {
					if err := v.{{$property.ID | camelCase}}.Validate(); err != nil {
						return err
					}
				}
				{{if $property.IsRequired }}
					if v.{{$property.ID | camelCase}} == nil {
						return errors.ParameterRequiredError{
							ParameterName: "{{$property.ID | camelCase}}",
							ParentName: "{{$customizedType.ID | camelCase}}",
						}
					}
				{{end}}
			{{end}}

			{{if eq $property.Type "array"}}
				{{if $property.IsRequired}}
					if len(v.{{$property.ID | camelCase}}) == 0 {
						return errors.ParameterRequiredError{
							ParameterName: "{{$property.ID | camelCase}}",
							ParentName: "{{$customizedType.ID | camelCase}}",
						}
					}
				{{end}}
				{{$isNotString := ne $property.ExtraType "string"}}
				{{$isNotInteger := ne $property.ExtraType "integer"}}
				{{$isNotTimestamp := ne $property.ExtraType "timestamp"}}
				{{if and $isNotString $isNotInteger $isNotTimestamp}}
					if len(v.{{$property.ID | camelCase}}) > 0 {
						for _, property := range v.{{$property.ID | camelCase}} {
							if err := property.Validate(); err != nil {
								return err
							}
						}
					}
				{{end}}
			{{end}}
		{{end}}
	{{end}}
{{end}}<|MERGE_RESOLUTION|>--- conflicted
+++ resolved
@@ -200,11 +200,7 @@
 			{{- end}}
 			APIName:       "{{$operation.Name}}",
 			RequestMethod: "{{$operation.Request.Method}}",
-<<<<<<< HEAD
-			RequestURI:    "{{$uri}}",
-=======
 			RequestURI:    "{{$path}}",
->>>>>>> b412c745
 			StatusCodes: []int{
 				{{range $keyStatus, $valueStatus := $operation.Responses -}}
 					{{- if $valueStatus.StatusCode -}}
