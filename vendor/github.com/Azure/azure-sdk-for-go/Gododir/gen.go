--- conflicted
+++ resolved
@@ -75,26 +75,12 @@
 				{Name: "advisor"},
 				{Name: "analysisservices"},
 				// {
-<<<<<<< HEAD
-				// Autorest Bug
-				// Name: "apimanagement",
-=======
 				// Autorest Bug, duplicate files
 				// 	Name: "apimanagement",
->>>>>>> b412c745
 				// },
 				{Name: "appinsights"},
 				{Name: "authorization"},
 				{Name: "automation"},
-<<<<<<< HEAD
-				{Name: "batch"},
-				{Name: "billing"},
-				{Name: "cdn"},
-				// {
-				// bug in AutoRest (duplicated files)
-				// Name: "cognitiveservices",
-				// },
-=======
 				// {
 				// 	Name:   "commerce",
 				// 	Input:  "azsadmin/resource-manager/commerce",
@@ -114,16 +100,11 @@
 				{Name: "billing"},
 				{Name: "cdn"},
 				{Name: "cognitiveservices"},
->>>>>>> b412c745
 				{Name: "commerce"},
 				{Name: "compute"},
 				{
 					Name:  "containerservice",
-<<<<<<< HEAD
-					Input: "compute",
-=======
 					Input: "compute/resource-manager",
->>>>>>> b412c745
 					Tag:   "package-container-service-2017-01",
 				},
 				{Name: "consumption"},
@@ -133,20 +114,12 @@
 				{Name: "customer-insights"},
 				{
 					Name:   "account",
-<<<<<<< HEAD
-					Input:  "datalake-analytics",
-=======
 					Input:  "datalake-analytics/resource-manager",
->>>>>>> b412c745
 					Output: "datalake-analytics/account",
 				},
 				{
 					Name:   "account",
-<<<<<<< HEAD
-					Input:  "datalake-store",
-=======
 					Input:  "datalake-store/resource-manager",
->>>>>>> b412c745
 					Output: "datalake-store/account",
 				},
 				{Name: "devtestlabs"},
@@ -160,126 +133,75 @@
 				{Name: "logic"},
 				{
 					Name:   "commitmentplans",
-<<<<<<< HEAD
-					Input:  "machinelearning",
-					Output: "machinelearning/commitmentPlans",
-=======
 					Input:  "machinelearning/resource-manager",
 					Output: "machinelearning/commitmentplans",
->>>>>>> b412c745
 					Tag:    "package-commitmentPlans-2016-05-preview",
 				},
 				{
 					Name:   "webservices",
-<<<<<<< HEAD
-					Input:  "machinelearning",
-					Output: "machinelearning/webservices",
-					Tag:    "package-webservices-2017-01",
-				},
-=======
 					Input:  "machinelearning/resource-manager",
 					Output: "machinelearning/webservices",
 					Tag:    "package-webservices-2017-01",
 				},
 				{Name: "marketplaceordering"},
->>>>>>> b412c745
 				{Name: "mediaservices"},
 				{Name: "mobileengagement"},
 				{Name: "monitor"},
 				{Name: "mysql"},
 				{Name: "network"},
 				{Name: "notificationhubs"},
-<<<<<<< HEAD
-				// {
-				// bug in the Go generator https://github.com/Azure/autorest/issues/2219
-				// Name: "operationalinsights",
-				// },
-=======
 				{Name: "operationalinsights"},
 				{Name: "operationsmanagement"},
->>>>>>> b412c745
 				{Name: "postgresql"},
 				{Name: "powerbiembedded"},
 				{Name: "recoveryservices"},
 				{Name: "recoveryservicesbackup"},
 				{Name: "recoveryservicessiterecovery"},
-<<<<<<< HEAD
-				{Name: "redis"},
-=======
 				{
 					Name: "redis",
 					Tag:  "package-2016-04",
 				},
->>>>>>> b412c745
 				{Name: "relay"},
 				{Name: "resourcehealth"},
 				{
 					Name:   "features",
-<<<<<<< HEAD
-					Input:  "resources",
-=======
-					Input:  "resources/resource-manager",
->>>>>>> b412c745
+					Input:  "resources/resource-manager",
 					Output: "resources/features",
 					Tag:    "package-features-2015-12",
 				},
 				{
 					Name:   "links",
-<<<<<<< HEAD
-					Input:  "resources",
-=======
-					Input:  "resources/resource-manager",
->>>>>>> b412c745
+					Input:  "resources/resource-manager",
 					Output: "resources/links",
 					Tag:    "package-links-2016-09",
 				},
 				{
 					Name:   "locks",
-<<<<<<< HEAD
-					Input:  "resources",
-=======
-					Input:  "resources/resource-manager",
->>>>>>> b412c745
+					Input:  "resources/resource-manager",
 					Output: "resources/locks",
 					Tag:    "package-locks-2016-09",
 				},
 				{
 					Name:   "managedapplications",
-<<<<<<< HEAD
-					Input:  "resources",
-=======
-					Input:  "resources/resource-manager",
->>>>>>> b412c745
+					Input:  "resources/resource-manager",
 					Output: "resources/managedapplications",
 					Tag:    "package-managedapplications-2016-09",
 				},
 				{
 					Name:   "policy",
-<<<<<<< HEAD
-					Input:  "resources",
-=======
-					Input:  "resources/resource-manager",
->>>>>>> b412c745
+					Input:  "resources/resource-manager",
 					Output: "resources/policy",
 					Tag:    "package-policy-2016-12",
 				},
 				{
 					Name:   "resources",
-<<<<<<< HEAD
-					Input:  "resources",
-=======
-					Input:  "resources/resource-manager",
->>>>>>> b412c745
+					Input:  "resources/resource-manager",
 					Output: "resources/resources",
 					Tag:    "package-resources-2017-05",
 				},
 				{
 					Name:   "subscriptions",
-<<<<<<< HEAD
-					Input:  "resources",
-=======
-					Input:  "resources/resource-manager",
->>>>>>> b412c745
+					Input:  "resources/resource-manager",
 					Output: "resources/subscriptions",
 					Tag:    "package-subscriptions-2016-06",
 				},
@@ -296,12 +218,8 @@
 				{Name: "streamanalytics"},
 				// {
 				// error in the modeler
-<<<<<<< HEAD
-				// 	Name:    "timeseriesinsights",
-=======
 				// https://github.com/Azure/autorest/issues/2579
 				// Name: "timeseriesinsights",
->>>>>>> b412c745
 				// },
 				{Name: "trafficmanager"},
 				{Name: "visualstudio"},
@@ -312,10 +230,6 @@
 			PlaneOutput: "dataplane",
 			PlaneInput:  "data-plane",
 			Services: []service{
-<<<<<<< HEAD
-				{
-					Name: "keyvault",
-=======
 				{Name: "keyvault"},
 				{
 					Name:   "face",
@@ -326,7 +240,6 @@
 					Name:   "textanalytics",
 					Input:  "cognitiveservices/data-plane/TextAnalytics",
 					Output: "cognitiveservices/textanalytics",
->>>>>>> b412c745
 				},
 			},
 		},
@@ -334,12 +247,8 @@
 			PlaneInput: "data-plane",
 			Services: []service{
 				{
-<<<<<<< HEAD
-					Name:   "datalake-store",
-=======
 					Name:   "filesystem",
 					Input:  "datalake-store/data-plane",
->>>>>>> b412c745
 					Output: "datalake-store/filesystem",
 				},
 			},
@@ -348,13 +257,7 @@
 			PlaneOutput: "arm",
 			PlaneInput:  "data-plane",
 			Services: []service{
-<<<<<<< HEAD
-				{
-					Name: "graphrbac",
-				},
-=======
 				{Name: "graphrbac"},
->>>>>>> b412c745
 			},
 		},
 	}
@@ -379,10 +282,6 @@
 func initAndAddService(service *service, planeInput, planeOutput string) {
 	if service.Input == "" {
 		service.Input = service.Name
-<<<<<<< HEAD
-	}
-	service.Input = filepath.Join(service.Input, planeInput, "readme.md")
-=======
 	}
 	path := []string{service.Input}
 	if service.Input == service.Name {
@@ -391,7 +290,6 @@
 	path = append(path, "readme.md")
 	service.Input = filepath.Join(path...)
 
->>>>>>> b412c745
 	if service.Output == "" {
 		service.Output = service.Name
 	}
@@ -414,10 +312,7 @@
 	p.Use("govet", vetTasks)
 	p.Task("management", do.S{"setvars"}, managementVersion)
 	p.Task("addVersion", nil, addVersion)
-<<<<<<< HEAD
-=======
 	p.Task("report", nil, report)
->>>>>>> b412c745
 }
 
 func setVars(c *do.Context) {
@@ -456,11 +351,7 @@
 	commandArgs := []string{
 		fullInput,
 		codegen,
-<<<<<<< HEAD
-		"--license-header=MICROSOFT_APACHE",
-=======
 		"--license-header=MICROSOFT_APACHE_NO_VERSION",
->>>>>>> b412c745
 		fmt.Sprintf("--namespace=%s", service.Name),
 		fmt.Sprintf("--output-folder=%s", service.Output),
 		fmt.Sprintf("--package-version=%s", sdkVersion),
@@ -484,13 +375,8 @@
 
 	fmt.Println(commandArgs)
 
-<<<<<<< HEAD
-	if _, err := runner(autorest); err != nil {
-		panic(fmt.Errorf("Autorest error: %s", err))
-=======
 	if _, stderr, err := runner(autorest); err != nil {
 		fails.Add(fmt.Sprintf("%s: autorest error: %s: %s", service.Fullname, err, stderr))
->>>>>>> b412c745
 	}
 
 	format(service)
@@ -506,11 +392,7 @@
 func format(service *service) {
 	fmt.Printf("Formatting %s...\n\n", service.Fullname)
 	gofmt := exec.Command("gofmt", "-w", service.Output)
-<<<<<<< HEAD
-	_, err := runner(gofmt)
-=======
 	_, stderr, err := runner(gofmt)
->>>>>>> b412c745
 	if err != nil {
 		fails.Add(fmt.Sprintf("%s: gofmt error:%s: %s", service.Fullname, err, stderr))
 	}
@@ -523,11 +405,7 @@
 func build(service *service) {
 	fmt.Printf("Building %s...\n\n", service.Fullname)
 	gobuild := exec.Command("go", "build", service.Namespace)
-<<<<<<< HEAD
-	_, err := runner(gobuild)
-=======
 	_, stderr, err := runner(gobuild)
->>>>>>> b412c745
 	if err != nil {
 		fails.Add(fmt.Sprintf("%s: build error: %s: %s", service.Fullname, err, stderr))
 	}
@@ -540,11 +418,7 @@
 func lint(service *service) {
 	fmt.Printf("Linting %s...\n\n", service.Fullname)
 	golint := exec.Command(filepath.Join(gopath, "bin", "golint"), service.Namespace)
-<<<<<<< HEAD
-	_, err := runner(golint)
-=======
 	_, stderr, err := runner(golint)
->>>>>>> b412c745
 	if err != nil {
 		fails.Add(fmt.Sprintf("%s: golint error: %s: %s", service.Fullname, err, stderr))
 	}
@@ -557,11 +431,7 @@
 func vet(service *service) {
 	fmt.Printf("Vetting %s...\n\n", service.Fullname)
 	govet := exec.Command("go", "vet", service.Namespace)
-<<<<<<< HEAD
-	_, err := runner(govet)
-=======
 	_, stderr, err := runner(govet)
->>>>>>> b412c745
 	if err != nil {
 		fails.Add(fmt.Sprintf("%s: go vet error: %s: %s", service.Fullname, err, stderr))
 	}
@@ -579,25 +449,6 @@
 		if strings.HasPrefix(f, " M ") && strings.HasSuffix(f, "version.go") {
 			gitAdd := exec.Command("git", "add", f[3:])
 			_, _, err := runner(gitAdd)
-			if err != nil {
-				panic(fmt.Errorf("Git error: %s", err))
-			}
-		}
-	}
-}
-
-func addVersion(c *do.Context) {
-	gitStatus := exec.Command("git", "status", "-s")
-	out, err := runner(gitStatus)
-	if err != nil {
-		panic(fmt.Errorf("Git error: %s", err))
-	}
-	files := strings.Split(out, "\n")
-
-	for _, f := range files {
-		if strings.HasPrefix(f, " M ") && strings.HasSuffix(f, "version.go") {
-			gitAdd := exec.Command("git", "add", f[3:])
-			_, err := runner(gitAdd)
 			if err != nil {
 				panic(fmt.Errorf("Git error: %s", err))
 			}
@@ -648,11 +499,7 @@
 	p.Task("all", deps, nil)
 }
 
-<<<<<<< HEAD
-func runner(cmd *exec.Cmd) (string, error) {
-=======
 func runner(cmd *exec.Cmd) (string, string, error) {
->>>>>>> b412c745
 	var stdout, stderr bytes.Buffer
 	cmd.Stdout, cmd.Stderr = &stdout, &stderr
 	err := cmd.Run()
@@ -662,9 +509,6 @@
 	if stderr.Len() > 0 {
 		fmt.Println(stderr.String())
 	}
-<<<<<<< HEAD
-	return stdout.String(), err
-=======
 	return stdout.String(), stderr.String(), err
 }
 
@@ -680,5 +524,4 @@
 		fmt.Println(f)
 		fmt.Println("==========")
 	}
->>>>>>> b412c745
 }