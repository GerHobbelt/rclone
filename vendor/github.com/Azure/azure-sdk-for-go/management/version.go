--- conflicted
+++ resolved
@@ -17,9 +17,5 @@
 //  limitations under the License.
 
 var (
-<<<<<<< HEAD
-	sdkVersion = "v10.3.0-beta"
-=======
 	sdkVersion = "v11.0.0-beta"
->>>>>>> b412c745
 )