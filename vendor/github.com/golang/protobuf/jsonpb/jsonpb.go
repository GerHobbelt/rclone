// Go support for Protocol Buffers - Google's data interchange format
//
// Copyright 2015 The Go Authors.  All rights reserved.
// https://github.com/golang/protobuf
//
// Redistribution and use in source and binary forms, with or without
// modification, are permitted provided that the following conditions are
// met:
//
//     * Redistributions of source code must retain the above copyright
// notice, this list of conditions and the following disclaimer.
//     * Redistributions in binary form must reproduce the above
// copyright notice, this list of conditions and the following disclaimer
// in the documentation and/or other materials provided with the
// distribution.
//     * Neither the name of Google Inc. nor the names of its
// contributors may be used to endorse or promote products derived from
// this software without specific prior written permission.
//
// THIS SOFTWARE IS PROVIDED BY THE COPYRIGHT HOLDERS AND CONTRIBUTORS
// "AS IS" AND ANY EXPRESS OR IMPLIED WARRANTIES, INCLUDING, BUT NOT
// LIMITED TO, THE IMPLIED WARRANTIES OF MERCHANTABILITY AND FITNESS FOR
// A PARTICULAR PURPOSE ARE DISCLAIMED. IN NO EVENT SHALL THE COPYRIGHT
// OWNER OR CONTRIBUTORS BE LIABLE FOR ANY DIRECT, INDIRECT, INCIDENTAL,
// SPECIAL, EXEMPLARY, OR CONSEQUENTIAL DAMAGES (INCLUDING, BUT NOT
// LIMITED TO, PROCUREMENT OF SUBSTITUTE GOODS OR SERVICES; LOSS OF USE,
// DATA, OR PROFITS; OR BUSINESS INTERRUPTION) HOWEVER CAUSED AND ON ANY
// THEORY OF LIABILITY, WHETHER IN CONTRACT, STRICT LIABILITY, OR TORT
// (INCLUDING NEGLIGENCE OR OTHERWISE) ARISING IN ANY WAY OUT OF THE USE
// OF THIS SOFTWARE, EVEN IF ADVISED OF THE POSSIBILITY OF SUCH DAMAGE.

/*
Package jsonpb provides marshaling and unmarshaling between protocol buffers and JSON.
It follows the specification at https://developers.google.com/protocol-buffers/docs/proto3#json.

This package produces a different output than the standard "encoding/json" package,
which does not operate correctly on protocol buffers.
*/
package jsonpb

import (
	"bytes"
	"encoding/json"
	"errors"
	"fmt"
	"io"
	"math"
	"reflect"
	"sort"
	"strconv"
	"strings"
	"time"

	"github.com/golang/protobuf/proto"

	stpb "github.com/golang/protobuf/ptypes/struct"
)

// Marshaler is a configurable object for converting between
// protocol buffer objects and a JSON representation for them.
type Marshaler struct {
	// Whether to render enum values as integers, as opposed to string values.
	EnumsAsInts bool

	// Whether to render fields with zero values.
	EmitDefaults bool

	// A string to indent each level by. The presence of this field will
	// also cause a space to appear between the field separator and
	// value, and for newlines to be appear between fields and array
	// elements.
	Indent string

	// Whether to use the original (.proto) name for fields.
	OrigName bool

	// A custom URL resolver to use when marshaling Any messages to JSON.
	// If unset, the default resolution strategy is to extract the
	// fully-qualified type name from the type URL and pass that to
	// proto.MessageType(string).
	AnyResolver AnyResolver
}

// AnyResolver takes a type URL, present in an Any message, and resolves it into
// an instance of the associated message.
type AnyResolver interface {
	Resolve(typeUrl string) (proto.Message, error)
}

func defaultResolveAny(typeUrl string) (proto.Message, error) {
	// Only the part of typeUrl after the last slash is relevant.
	mname := typeUrl
	if slash := strings.LastIndex(mname, "/"); slash >= 0 {
		mname = mname[slash+1:]
	}
	mt := proto.MessageType(mname)
	if mt == nil {
		return nil, fmt.Errorf("unknown message type %q", mname)
	}
	return reflect.New(mt.Elem()).Interface().(proto.Message), nil
}

// JSONPBMarshaler is implemented by protobuf messages that customize the
// way they are marshaled to JSON. Messages that implement this should
// also implement JSONPBUnmarshaler so that the custom format can be
// parsed.
type JSONPBMarshaler interface {
	MarshalJSONPB(*Marshaler) ([]byte, error)
}

// JSONPBUnmarshaler is implemented by protobuf messages that customize
// the way they are unmarshaled from JSON. Messages that implement this
// should also implement JSONPBMarshaler so that the custom format can be
// produced.
type JSONPBUnmarshaler interface {
	UnmarshalJSONPB(*Unmarshaler, []byte) error
}

// Marshal marshals a protocol buffer into JSON.
func (m *Marshaler) Marshal(out io.Writer, pb proto.Message) error {
	writer := &errWriter{writer: out}
	return m.marshalObject(writer, pb, "", "")
}

// MarshalToString converts a protocol buffer object to JSON string.
func (m *Marshaler) MarshalToString(pb proto.Message) (string, error) {
	var buf bytes.Buffer
	if err := m.Marshal(&buf, pb); err != nil {
		return "", err
	}
	return buf.String(), nil
}

type int32Slice []int32

var nonFinite = map[string]float64{
	`"NaN"`:       math.NaN(),
	`"Infinity"`:  math.Inf(1),
	`"-Infinity"`: math.Inf(-1),
}

// For sorting extensions ids to ensure stable output.
func (s int32Slice) Len() int           { return len(s) }
func (s int32Slice) Less(i, j int) bool { return s[i] < s[j] }
func (s int32Slice) Swap(i, j int)      { s[i], s[j] = s[j], s[i] }

type wkt interface {
	XXX_WellKnownType() string
}

// marshalObject writes a struct to the Writer.
func (m *Marshaler) marshalObject(out *errWriter, v proto.Message, indent, typeURL string) error {
	if jsm, ok := v.(JSONPBMarshaler); ok {
		b, err := jsm.MarshalJSONPB(m)
		if err != nil {
			return err
		}
		if typeURL != "" {
			// we are marshaling this object to an Any type
			var js map[string]*json.RawMessage
			if err = json.Unmarshal(b, &js); err != nil {
				return fmt.Errorf("type %T produced invalid JSON: %v", v, err)
			}
			turl, err := json.Marshal(typeURL)
			if err != nil {
				return fmt.Errorf("failed to marshal type URL %q to JSON: %v", typeURL, err)
			}
			js["@type"] = (*json.RawMessage)(&turl)
			if b, err = json.Marshal(js); err != nil {
				return err
			}
		}

		out.write(string(b))
		return out.err
	}

	s := reflect.ValueOf(v).Elem()

	// Handle well-known types.
	if wkt, ok := v.(wkt); ok {
		switch wkt.XXX_WellKnownType() {
		case "DoubleValue", "FloatValue", "Int64Value", "UInt64Value",
			"Int32Value", "UInt32Value", "BoolValue", "StringValue", "BytesValue":
			// "Wrappers use the same representation in JSON
			//  as the wrapped primitive type, ..."
			sprop := proto.GetProperties(s.Type())
			return m.marshalValue(out, sprop.Prop[0], s.Field(0), indent)
		case "Any":
			// Any is a bit more involved.
			return m.marshalAny(out, v, indent)
		case "Duration":
			// "Generated output always contains 3, 6, or 9 fractional digits,
			//  depending on required precision."
			s, ns := s.Field(0).Int(), s.Field(1).Int()
			d := time.Duration(s)*time.Second + time.Duration(ns)*time.Nanosecond
			x := fmt.Sprintf("%.9f", d.Seconds())
			x = strings.TrimSuffix(x, "000")
			x = strings.TrimSuffix(x, "000")
			out.write(`"`)
			out.write(x)
			out.write(`s"`)
			return out.err
		case "Struct", "ListValue":
			// Let marshalValue handle the `Struct.fields` map or the `ListValue.values` slice.
			// TODO: pass the correct Properties if needed.
			return m.marshalValue(out, &proto.Properties{}, s.Field(0), indent)
		case "Timestamp":
			// "RFC 3339, where generated output will always be Z-normalized
			//  and uses 3, 6 or 9 fractional digits."
			s, ns := s.Field(0).Int(), s.Field(1).Int()
			t := time.Unix(s, ns).UTC()
			// time.RFC3339Nano isn't exactly right (we need to get 3/6/9 fractional digits).
			x := t.Format("2006-01-02T15:04:05.000000000")
			x = strings.TrimSuffix(x, "000")
			x = strings.TrimSuffix(x, "000")
			out.write(`"`)
			out.write(x)
			out.write(`Z"`)
			return out.err
		case "Value":
			// Value has a single oneof.
			kind := s.Field(0)
			if kind.IsNil() {
				// "absence of any variant indicates an error"
				return errors.New("nil Value")
			}
			// oneof -> *T -> T -> T.F
			x := kind.Elem().Elem().Field(0)
			// TODO: pass the correct Properties if needed.
			return m.marshalValue(out, &proto.Properties{}, x, indent)
		}
	}

	out.write("{")
	if m.Indent != "" {
		out.write("\n")
	}

	firstField := true

	if typeURL != "" {
		if err := m.marshalTypeURL(out, indent, typeURL); err != nil {
			return err
		}
		firstField = false
	}

	for i := 0; i < s.NumField(); i++ {
		value := s.Field(i)
		valueField := s.Type().Field(i)
		if strings.HasPrefix(valueField.Name, "XXX_") {
			continue
		}

		// IsNil will panic on most value kinds.
		switch value.Kind() {
		case reflect.Chan, reflect.Func, reflect.Interface:
			if value.IsNil() {
				continue
			}
		}

		if !m.EmitDefaults {
			switch value.Kind() {
			case reflect.Bool:
				if !value.Bool() {
					continue
				}
			case reflect.Int32, reflect.Int64:
				if value.Int() == 0 {
					continue
				}
			case reflect.Uint32, reflect.Uint64:
				if value.Uint() == 0 {
					continue
				}
			case reflect.Float32, reflect.Float64:
				if value.Float() == 0 {
					continue
				}
			case reflect.String:
				if value.Len() == 0 {
					continue
				}
			case reflect.Map, reflect.Ptr, reflect.Slice:
				if value.IsNil() {
					continue
				}
			}
		}

		// Oneof fields need special handling.
		if valueField.Tag.Get("protobuf_oneof") != "" {
			// value is an interface containing &T{real_value}.
			sv := value.Elem().Elem() // interface -> *T -> T
			value = sv.Field(0)
			valueField = sv.Type().Field(0)
		}
		prop := jsonProperties(valueField, m.OrigName)
		if !firstField {
			m.writeSep(out)
		}
		if err := m.marshalField(out, prop, value, indent); err != nil {
			return err
		}
		firstField = false
	}

	// Handle proto2 extensions.
	if ep, ok := v.(proto.Message); ok {
		extensions := proto.RegisteredExtensions(v)
		// Sort extensions for stable output.
		ids := make([]int32, 0, len(extensions))
		for id, desc := range extensions {
			if !proto.HasExtension(ep, desc) {
				continue
			}
			ids = append(ids, id)
		}
		sort.Sort(int32Slice(ids))
		for _, id := range ids {
			desc := extensions[id]
			if desc == nil {
				// unknown extension
				continue
			}
			ext, extErr := proto.GetExtension(ep, desc)
			if extErr != nil {
				return extErr
			}
			value := reflect.ValueOf(ext)
			var prop proto.Properties
			prop.Parse(desc.Tag)
			prop.JSONName = fmt.Sprintf("[%s]", desc.Name)
			if !firstField {
				m.writeSep(out)
			}
			if err := m.marshalField(out, &prop, value, indent); err != nil {
				return err
			}
			firstField = false
		}

	}

	if m.Indent != "" {
		out.write("\n")
		out.write(indent)
	}
	out.write("}")
	return out.err
}

func (m *Marshaler) writeSep(out *errWriter) {
	if m.Indent != "" {
		out.write(",\n")
	} else {
		out.write(",")
	}
}

func (m *Marshaler) marshalAny(out *errWriter, any proto.Message, indent string) error {
	// "If the Any contains a value that has a special JSON mapping,
	//  it will be converted as follows: {"@type": xxx, "value": yyy}.
	//  Otherwise, the value will be converted into a JSON object,
	//  and the "@type" field will be inserted to indicate the actual data type."
	v := reflect.ValueOf(any).Elem()
	turl := v.Field(0).String()
	val := v.Field(1).Bytes()

	var msg proto.Message
	var err error
	if m.AnyResolver != nil {
		msg, err = m.AnyResolver.Resolve(turl)
	} else {
		msg, err = defaultResolveAny(turl)
	}
	if err != nil {
		return err
	}

	if err := proto.Unmarshal(val, msg); err != nil {
		return err
	}

	if _, ok := msg.(wkt); ok {
		out.write("{")
		if m.Indent != "" {
			out.write("\n")
		}
		if err := m.marshalTypeURL(out, indent, turl); err != nil {
			return err
		}
		m.writeSep(out)
		if m.Indent != "" {
			out.write(indent)
			out.write(m.Indent)
			out.write(`"value": `)
		} else {
			out.write(`"value":`)
		}
		if err := m.marshalObject(out, msg, indent+m.Indent, ""); err != nil {
			return err
		}
		if m.Indent != "" {
			out.write("\n")
			out.write(indent)
		}
		out.write("}")
		return out.err
	}

	return m.marshalObject(out, msg, indent, turl)
}

func (m *Marshaler) marshalTypeURL(out *errWriter, indent, typeURL string) error {
	if m.Indent != "" {
		out.write(indent)
		out.write(m.Indent)
	}
	out.write(`"@type":`)
	if m.Indent != "" {
		out.write(" ")
	}
	b, err := json.Marshal(typeURL)
	if err != nil {
		return err
	}
	out.write(string(b))
	return out.err
}

// marshalField writes field description and value to the Writer.
func (m *Marshaler) marshalField(out *errWriter, prop *proto.Properties, v reflect.Value, indent string) error {
	if m.Indent != "" {
		out.write(indent)
		out.write(m.Indent)
	}
	out.write(`"`)
	out.write(prop.JSONName)
	out.write(`":`)
	if m.Indent != "" {
		out.write(" ")
	}
	if err := m.marshalValue(out, prop, v, indent); err != nil {
		return err
	}
	return nil
}

// marshalValue writes the value to the Writer.
func (m *Marshaler) marshalValue(out *errWriter, prop *proto.Properties, v reflect.Value, indent string) error {
	var err error
	v = reflect.Indirect(v)

	// Handle nil pointer
	if v.Kind() == reflect.Invalid {
		out.write("null")
		return out.err
	}

	// Handle repeated elements.
	if v.Kind() == reflect.Slice && v.Type().Elem().Kind() != reflect.Uint8 {
		out.write("[")
		comma := ""
		for i := 0; i < v.Len(); i++ {
			sliceVal := v.Index(i)
			out.write(comma)
			if m.Indent != "" {
				out.write("\n")
				out.write(indent)
				out.write(m.Indent)
				out.write(m.Indent)
			}
			if err := m.marshalValue(out, prop, sliceVal, indent+m.Indent); err != nil {
				return err
			}
			comma = ","
		}
		if m.Indent != "" {
			out.write("\n")
			out.write(indent)
			out.write(m.Indent)
		}
		out.write("]")
		return out.err
	}

	// Handle well-known types.
	// Most are handled up in marshalObject (because 99% are messages).
	if wkt, ok := v.Interface().(wkt); ok {
		switch wkt.XXX_WellKnownType() {
		case "NullValue":
			out.write("null")
			return out.err
		}
	}

	// Handle enumerations.
	if !m.EnumsAsInts && prop.Enum != "" {
		// Unknown enum values will are stringified by the proto library as their
		// value. Such values should _not_ be quoted or they will be interpreted
		// as an enum string instead of their value.
		enumStr := v.Interface().(fmt.Stringer).String()
		var valStr string
		if v.Kind() == reflect.Ptr {
			valStr = strconv.Itoa(int(v.Elem().Int()))
		} else {
			valStr = strconv.Itoa(int(v.Int()))
		}
		isKnownEnum := enumStr != valStr
		if isKnownEnum {
			out.write(`"`)
		}
		out.write(enumStr)
		if isKnownEnum {
			out.write(`"`)
		}
		return out.err
	}

	// Handle nested messages.
	if v.Kind() == reflect.Struct {
		return m.marshalObject(out, v.Addr().Interface().(proto.Message), indent+m.Indent, "")
	}

	// Handle maps.
	// Since Go randomizes map iteration, we sort keys for stable output.
	if v.Kind() == reflect.Map {
		out.write(`{`)
		keys := v.MapKeys()
		sort.Sort(mapKeys(keys))
		for i, k := range keys {
			if i > 0 {
				out.write(`,`)
			}
			if m.Indent != "" {
				out.write("\n")
				out.write(indent)
				out.write(m.Indent)
				out.write(m.Indent)
			}

			b, err := json.Marshal(k.Interface())
			if err != nil {
				return err
			}
			s := string(b)

			// If the JSON is not a string value, encode it again to make it one.
			if !strings.HasPrefix(s, `"`) {
				b, err := json.Marshal(s)
				if err != nil {
					return err
				}
				s = string(b)
			}

			out.write(s)
			out.write(`:`)
			if m.Indent != "" {
				out.write(` `)
			}

			if err := m.marshalValue(out, prop, v.MapIndex(k), indent+m.Indent); err != nil {
				return err
			}
		}
		if m.Indent != "" {
			out.write("\n")
			out.write(indent)
			out.write(m.Indent)
		}
		out.write(`}`)
		return out.err
	}

	// Handle non-finite floats, e.g. NaN, Infinity and -Infinity.
	if v.Kind() == reflect.Float32 || v.Kind() == reflect.Float64 {
		f := v.Float()
		var sval string
		switch {
		case math.IsInf(f, 1):
			sval = `"Infinity"`
		case math.IsInf(f, -1):
			sval = `"-Infinity"`
		case math.IsNaN(f):
			sval = `"NaN"`
		}
		if sval != "" {
			out.write(sval)
			return out.err
		}
	}

	// Default handling defers to the encoding/json library.
	b, err := json.Marshal(v.Interface())
	if err != nil {
		return err
	}
	needToQuote := string(b[0]) != `"` && (v.Kind() == reflect.Int64 || v.Kind() == reflect.Uint64)
	if needToQuote {
		out.write(`"`)
	}
	out.write(string(b))
	if needToQuote {
		out.write(`"`)
	}
	return out.err
}

// Unmarshaler is a configurable object for converting from a JSON
// representation to a protocol buffer object.
type Unmarshaler struct {
	// Whether to allow messages to contain unknown fields, as opposed to
	// failing to unmarshal.
	AllowUnknownFields bool

	// A custom URL resolver to use when unmarshaling Any messages from JSON.
	// If unset, the default resolution strategy is to extract the
	// fully-qualified type name from the type URL and pass that to
	// proto.MessageType(string).
	AnyResolver AnyResolver
}

// UnmarshalNext unmarshals the next protocol buffer from a JSON object stream.
// This function is lenient and will decode any options permutations of the
// related Marshaler.
func (u *Unmarshaler) UnmarshalNext(dec *json.Decoder, pb proto.Message) error {
	inputValue := json.RawMessage{}
	if err := dec.Decode(&inputValue); err != nil {
		return err
	}
	return u.unmarshalValue(reflect.ValueOf(pb).Elem(), inputValue, nil)
}

// Unmarshal unmarshals a JSON object stream into a protocol
// buffer. This function is lenient and will decode any options
// permutations of the related Marshaler.
func (u *Unmarshaler) Unmarshal(r io.Reader, pb proto.Message) error {
	dec := json.NewDecoder(r)
	return u.UnmarshalNext(dec, pb)
}

// UnmarshalNext unmarshals the next protocol buffer from a JSON object stream.
// This function is lenient and will decode any options permutations of the
// related Marshaler.
func UnmarshalNext(dec *json.Decoder, pb proto.Message) error {
	return new(Unmarshaler).UnmarshalNext(dec, pb)
}

// Unmarshal unmarshals a JSON object stream into a protocol
// buffer. This function is lenient and will decode any options
// permutations of the related Marshaler.
func Unmarshal(r io.Reader, pb proto.Message) error {
	return new(Unmarshaler).Unmarshal(r, pb)
}

// UnmarshalString will populate the fields of a protocol buffer based
// on a JSON string. This function is lenient and will decode any options
// permutations of the related Marshaler.
func UnmarshalString(str string, pb proto.Message) error {
	return new(Unmarshaler).Unmarshal(strings.NewReader(str), pb)
}

// unmarshalValue converts/copies a value into the target.
// prop may be nil.
func (u *Unmarshaler) unmarshalValue(target reflect.Value, inputValue json.RawMessage, prop *proto.Properties) error {
	targetType := target.Type()

	// Allocate memory for pointer fields.
	if targetType.Kind() == reflect.Ptr {
		// If input value is "null" and target is a pointer type, then the field should be treated as not set
		// UNLESS the target is structpb.Value, in which case it should be set to structpb.NullValue.
<<<<<<< HEAD
		if string(inputValue) == "null" && targetType != reflect.TypeOf(&stpb.Value{}) {
=======
		_, isJSONPBUnmarshaler := target.Interface().(JSONPBUnmarshaler)
		if string(inputValue) == "null" && targetType != reflect.TypeOf(&stpb.Value{}) && !isJSONPBUnmarshaler {
>>>>>>> b412c745
			return nil
		}
		target.Set(reflect.New(targetType.Elem()))

		return u.unmarshalValue(target.Elem(), inputValue, prop)
	}

	if jsu, ok := target.Addr().Interface().(JSONPBUnmarshaler); ok {
		return jsu.UnmarshalJSONPB(u, []byte(inputValue))
	}

	// Handle well-known types that are not pointers.
	if w, ok := target.Addr().Interface().(wkt); ok {
		switch w.XXX_WellKnownType() {
		case "DoubleValue", "FloatValue", "Int64Value", "UInt64Value",
			"Int32Value", "UInt32Value", "BoolValue", "StringValue", "BytesValue":
			return u.unmarshalValue(target.Field(0), inputValue, prop)
		case "Any":
			// Use json.RawMessage pointer type instead of value to support pre-1.8 version.
			// 1.8 changed RawMessage.MarshalJSON from pointer type to value type, see
			// https://github.com/golang/go/issues/14493
			var jsonFields map[string]*json.RawMessage
			if err := json.Unmarshal(inputValue, &jsonFields); err != nil {
				return err
			}

			val, ok := jsonFields["@type"]
			if !ok || val == nil {
				return errors.New("Any JSON doesn't have '@type'")
			}

			var turl string
			if err := json.Unmarshal([]byte(*val), &turl); err != nil {
				return fmt.Errorf("can't unmarshal Any's '@type': %q", *val)
			}
			target.Field(0).SetString(turl)

			var m proto.Message
			var err error
			if u.AnyResolver != nil {
				m, err = u.AnyResolver.Resolve(turl)
			} else {
				m, err = defaultResolveAny(turl)
			}
			if err != nil {
				return err
			}

			if _, ok := m.(wkt); ok {
				val, ok := jsonFields["value"]
				if !ok {
					return errors.New("Any JSON doesn't have 'value'")
				}

				if err := u.unmarshalValue(reflect.ValueOf(m).Elem(), *val, nil); err != nil {
					return fmt.Errorf("can't unmarshal Any nested proto %T: %v", m, err)
				}
			} else {
				delete(jsonFields, "@type")
				nestedProto, err := json.Marshal(jsonFields)
				if err != nil {
					return fmt.Errorf("can't generate JSON for Any's nested proto to be unmarshaled: %v", err)
				}

				if err = u.unmarshalValue(reflect.ValueOf(m).Elem(), nestedProto, nil); err != nil {
					return fmt.Errorf("can't unmarshal Any nested proto %T: %v", m, err)
				}
			}

			b, err := proto.Marshal(m)
			if err != nil {
				return fmt.Errorf("can't marshal proto %T into Any.Value: %v", m, err)
			}
			target.Field(1).SetBytes(b)

			return nil
		case "Duration":
			unq, err := strconv.Unquote(string(inputValue))
			if err != nil {
				return err
			}

			d, err := time.ParseDuration(unq)
			if err != nil {
				return fmt.Errorf("bad Duration: %v", err)
			}

			ns := d.Nanoseconds()
			s := ns / 1e9
			ns %= 1e9
			target.Field(0).SetInt(s)
			target.Field(1).SetInt(ns)
			return nil
		case "Timestamp":
			unq, err := strconv.Unquote(string(inputValue))
			if err != nil {
				return err
			}

			t, err := time.Parse(time.RFC3339Nano, unq)
			if err != nil {
				return fmt.Errorf("bad Timestamp: %v", err)
			}

			target.Field(0).SetInt(t.Unix())
			target.Field(1).SetInt(int64(t.Nanosecond()))
			return nil
		case "Struct":
			var m map[string]json.RawMessage
			if err := json.Unmarshal(inputValue, &m); err != nil {
				return fmt.Errorf("bad StructValue: %v", err)
			}

			target.Field(0).Set(reflect.ValueOf(map[string]*stpb.Value{}))
			for k, jv := range m {
				pv := &stpb.Value{}
				if err := u.unmarshalValue(reflect.ValueOf(pv).Elem(), jv, prop); err != nil {
					return fmt.Errorf("bad value in StructValue for key %q: %v", k, err)
				}
				target.Field(0).SetMapIndex(reflect.ValueOf(k), reflect.ValueOf(pv))
			}
			return nil
		case "ListValue":
			var s []json.RawMessage
			if err := json.Unmarshal(inputValue, &s); err != nil {
				return fmt.Errorf("bad ListValue: %v", err)
			}

			target.Field(0).Set(reflect.ValueOf(make([]*stpb.Value, len(s), len(s))))
			for i, sv := range s {
				if err := u.unmarshalValue(target.Field(0).Index(i), sv, prop); err != nil {
					return err
				}
			}
			return nil
		case "Value":
			ivStr := string(inputValue)
			if ivStr == "null" {
				target.Field(0).Set(reflect.ValueOf(&stpb.Value_NullValue{}))
			} else if v, err := strconv.ParseFloat(ivStr, 0); err == nil {
				target.Field(0).Set(reflect.ValueOf(&stpb.Value_NumberValue{v}))
			} else if v, err := strconv.Unquote(ivStr); err == nil {
				target.Field(0).Set(reflect.ValueOf(&stpb.Value_StringValue{v}))
			} else if v, err := strconv.ParseBool(ivStr); err == nil {
				target.Field(0).Set(reflect.ValueOf(&stpb.Value_BoolValue{v}))
			} else if err := json.Unmarshal(inputValue, &[]json.RawMessage{}); err == nil {
				lv := &stpb.ListValue{}
				target.Field(0).Set(reflect.ValueOf(&stpb.Value_ListValue{lv}))
				return u.unmarshalValue(reflect.ValueOf(lv).Elem(), inputValue, prop)
			} else if err := json.Unmarshal(inputValue, &map[string]json.RawMessage{}); err == nil {
				sv := &stpb.Struct{}
				target.Field(0).Set(reflect.ValueOf(&stpb.Value_StructValue{sv}))
				return u.unmarshalValue(reflect.ValueOf(sv).Elem(), inputValue, prop)
			} else {
				return fmt.Errorf("unrecognized type for Value %q", ivStr)
			}
			return nil
		}
	}

	// Handle enums, which have an underlying type of int32,
	// and may appear as strings.
	// The case of an enum appearing as a number is handled
	// at the bottom of this function.
	if inputValue[0] == '"' && prop != nil && prop.Enum != "" {
		vmap := proto.EnumValueMap(prop.Enum)
		// Don't need to do unquoting; valid enum names
		// are from a limited character set.
		s := inputValue[1 : len(inputValue)-1]
		n, ok := vmap[string(s)]
		if !ok {
			return fmt.Errorf("unknown value %q for enum %s", s, prop.Enum)
		}
		if target.Kind() == reflect.Ptr { // proto2
			target.Set(reflect.New(targetType.Elem()))
			target = target.Elem()
		}
		target.SetInt(int64(n))
		return nil
	}

	// Handle nested messages.
	if targetType.Kind() == reflect.Struct {
		var jsonFields map[string]json.RawMessage
		if err := json.Unmarshal(inputValue, &jsonFields); err != nil {
			return err
		}

		consumeField := func(prop *proto.Properties) (json.RawMessage, bool) {
			// Be liberal in what names we accept; both orig_name and camelName are okay.
			fieldNames := acceptedJSONFieldNames(prop)

			vOrig, okOrig := jsonFields[fieldNames.orig]
			vCamel, okCamel := jsonFields[fieldNames.camel]
			if !okOrig && !okCamel {
				return nil, false
			}
			// If, for some reason, both are present in the data, favour the camelName.
			var raw json.RawMessage
			if okOrig {
				raw = vOrig
				delete(jsonFields, fieldNames.orig)
			}
			if okCamel {
				raw = vCamel
				delete(jsonFields, fieldNames.camel)
			}
			return raw, true
		}

		sprops := proto.GetProperties(targetType)
		for i := 0; i < target.NumField(); i++ {
			ft := target.Type().Field(i)
			if strings.HasPrefix(ft.Name, "XXX_") {
				continue
			}

			valueForField, ok := consumeField(sprops.Prop[i])
			if !ok {
				continue
			}

			if err := u.unmarshalValue(target.Field(i), valueForField, sprops.Prop[i]); err != nil {
				return err
			}
		}
		// Check for any oneof fields.
		if len(jsonFields) > 0 {
			for _, oop := range sprops.OneofTypes {
				raw, ok := consumeField(oop.Prop)
				if !ok {
					continue
				}
				nv := reflect.New(oop.Type.Elem())
				target.Field(oop.Field).Set(nv)
				if err := u.unmarshalValue(nv.Elem().Field(0), raw, oop.Prop); err != nil {
					return err
				}
			}
		}
		// Handle proto2 extensions.
		if len(jsonFields) > 0 {
			if ep, ok := target.Addr().Interface().(proto.Message); ok {
				for _, ext := range proto.RegisteredExtensions(ep) {
					name := fmt.Sprintf("[%s]", ext.Name)
					raw, ok := jsonFields[name]
					if !ok {
						continue
					}
					delete(jsonFields, name)
					nv := reflect.New(reflect.TypeOf(ext.ExtensionType).Elem())
					if err := u.unmarshalValue(nv.Elem(), raw, nil); err != nil {
						return err
					}
					if err := proto.SetExtension(ep, ext, nv.Interface()); err != nil {
						return err
					}
				}
			}
		}
		if !u.AllowUnknownFields && len(jsonFields) > 0 {
			// Pick any field to be the scapegoat.
			var f string
			for fname := range jsonFields {
				f = fname
				break
			}
			return fmt.Errorf("unknown field %q in %v", f, targetType)
		}
		return nil
	}

	// Handle arrays (which aren't encoded bytes)
	if targetType.Kind() == reflect.Slice && targetType.Elem().Kind() != reflect.Uint8 {
		var slc []json.RawMessage
		if err := json.Unmarshal(inputValue, &slc); err != nil {
			return err
		}
		if slc != nil {
			l := len(slc)
			target.Set(reflect.MakeSlice(targetType, l, l))
			for i := 0; i < l; i++ {
				if err := u.unmarshalValue(target.Index(i), slc[i], prop); err != nil {
					return err
				}
			}
		}
		return nil
	}

	// Handle maps (whose keys are always strings)
	if targetType.Kind() == reflect.Map {
		var mp map[string]json.RawMessage
		if err := json.Unmarshal(inputValue, &mp); err != nil {
			return err
		}
		if mp != nil {
			target.Set(reflect.MakeMap(targetType))
			var keyprop, valprop *proto.Properties
			if prop != nil {
				// These could still be nil if the protobuf metadata is broken somehow.
				// TODO: This won't work because the fields are unexported.
				// We should probably just reparse them.
				//keyprop, valprop = prop.mkeyprop, prop.mvalprop
			}
			for ks, raw := range mp {
				// Unmarshal map key. The core json library already decoded the key into a
				// string, so we handle that specially. Other types were quoted post-serialization.
				var k reflect.Value
				if targetType.Key().Kind() == reflect.String {
					k = reflect.ValueOf(ks)
				} else {
					k = reflect.New(targetType.Key()).Elem()
					if err := u.unmarshalValue(k, json.RawMessage(ks), keyprop); err != nil {
						return err
					}
				}

				// Unmarshal map value.
				v := reflect.New(targetType.Elem()).Elem()
				if err := u.unmarshalValue(v, raw, valprop); err != nil {
					return err
				}
				target.SetMapIndex(k, v)
			}
		}
		return nil
	}

	// 64-bit integers can be encoded as strings. In this case we drop
	// the quotes and proceed as normal.
	isNum := targetType.Kind() == reflect.Int64 || targetType.Kind() == reflect.Uint64
	if isNum && strings.HasPrefix(string(inputValue), `"`) {
		inputValue = inputValue[1 : len(inputValue)-1]
	}

	// Non-finite numbers can be encoded as strings.
	isFloat := targetType.Kind() == reflect.Float32 || targetType.Kind() == reflect.Float64
	if isFloat {
		if num, ok := nonFinite[string(inputValue)]; ok {
			target.SetFloat(num)
			return nil
		}
	}

	// Use the encoding/json for parsing other value types.
	return json.Unmarshal(inputValue, target.Addr().Interface())
}

// jsonProperties returns parsed proto.Properties for the field and corrects JSONName attribute.
func jsonProperties(f reflect.StructField, origName bool) *proto.Properties {
	var prop proto.Properties
	prop.Init(f.Type, f.Name, f.Tag.Get("protobuf"), &f)
	if origName || prop.JSONName == "" {
		prop.JSONName = prop.OrigName
	}
	return &prop
}

type fieldNames struct {
	orig, camel string
}

func acceptedJSONFieldNames(prop *proto.Properties) fieldNames {
	opts := fieldNames{orig: prop.OrigName, camel: prop.OrigName}
	if prop.JSONName != "" {
		opts.camel = prop.JSONName
	}
	return opts
}

// Writer wrapper inspired by https://blog.golang.org/errors-are-values
type errWriter struct {
	writer io.Writer
	err    error
}

func (w *errWriter) write(str string) {
	if w.err != nil {
		return
	}
	_, w.err = w.writer.Write([]byte(str))
}

// Map fields may have key types of non-float scalars, strings and enums.
// The easiest way to sort them in some deterministic order is to use fmt.
// If this turns out to be inefficient we can always consider other options,
// such as doing a Schwartzian transform.
//
// Numeric keys are sorted in numeric order per
// https://developers.google.com/protocol-buffers/docs/proto#maps.
type mapKeys []reflect.Value

func (s mapKeys) Len() int      { return len(s) }
func (s mapKeys) Swap(i, j int) { s[i], s[j] = s[j], s[i] }
func (s mapKeys) Less(i, j int) bool {
	if k := s[i].Kind(); k == s[j].Kind() {
		switch k {
		case reflect.Int32, reflect.Int64:
			return s[i].Int() < s[j].Int()
		case reflect.Uint32, reflect.Uint64:
			return s[i].Uint() < s[j].Uint()
		}
	}
	return fmt.Sprint(s[i].Interface()) < fmt.Sprint(s[j].Interface())
}<|MERGE_RESOLUTION|>--- conflicted
+++ resolved
@@ -673,12 +673,8 @@
 	if targetType.Kind() == reflect.Ptr {
 		// If input value is "null" and target is a pointer type, then the field should be treated as not set
 		// UNLESS the target is structpb.Value, in which case it should be set to structpb.NullValue.
-<<<<<<< HEAD
-		if string(inputValue) == "null" && targetType != reflect.TypeOf(&stpb.Value{}) {
-=======
 		_, isJSONPBUnmarshaler := target.Interface().(JSONPBUnmarshaler)
 		if string(inputValue) == "null" && targetType != reflect.TypeOf(&stpb.Value{}) && !isJSONPBUnmarshaler {
->>>>>>> b412c745
 			return nil
 		}
 		target.Set(reflect.New(targetType.Elem()))
