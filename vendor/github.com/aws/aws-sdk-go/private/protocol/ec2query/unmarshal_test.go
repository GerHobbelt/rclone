--- conflicted
+++ resolved
@@ -452,7 +452,6 @@
 // client's request for the OutputService3TestCaseOperation1 operation. The "output" return
 // value will be populated with the request's response once the request complets
 // successfuly.
-<<<<<<< HEAD
 //
 // Use "Send" method on the returned Request to send the API call to the service.
 // the "output" return value is not valid until after Send returns without error.
@@ -460,15 +459,6 @@
 // See OutputService3TestCaseOperation1 for more information on using the OutputService3TestCaseOperation1
 // API call, and error handling.
 //
-=======
-//
-// Use "Send" method on the returned Request to send the API call to the service.
-// the "output" return value is not valid until after Send returns without error.
-//
-// See OutputService3TestCaseOperation1 for more information on using the OutputService3TestCaseOperation1
-// API call, and error handling.
-//
->>>>>>> b412c745
 // This method is useful when you want to inject custom logic or configuration
 // into the SDK's request lifecycle. Such as custom headers, or retry logic.
 //
@@ -605,7 +595,6 @@
 // client's request for the OutputService4TestCaseOperation1 operation. The "output" return
 // value will be populated with the request's response once the request complets
 // successfuly.
-<<<<<<< HEAD
 //
 // Use "Send" method on the returned Request to send the API call to the service.
 // the "output" return value is not valid until after Send returns without error.
@@ -613,15 +602,6 @@
 // See OutputService4TestCaseOperation1 for more information on using the OutputService4TestCaseOperation1
 // API call, and error handling.
 //
-=======
-//
-// Use "Send" method on the returned Request to send the API call to the service.
-// the "output" return value is not valid until after Send returns without error.
-//
-// See OutputService4TestCaseOperation1 for more information on using the OutputService4TestCaseOperation1
-// API call, and error handling.
-//
->>>>>>> b412c745
 // This method is useful when you want to inject custom logic or configuration
 // into the SDK's request lifecycle. Such as custom headers, or retry logic.
 //
@@ -758,7 +738,6 @@
 // client's request for the OutputService5TestCaseOperation1 operation. The "output" return
 // value will be populated with the request's response once the request complets
 // successfuly.
-<<<<<<< HEAD
 //
 // Use "Send" method on the returned Request to send the API call to the service.
 // the "output" return value is not valid until after Send returns without error.
@@ -766,15 +745,6 @@
 // See OutputService5TestCaseOperation1 for more information on using the OutputService5TestCaseOperation1
 // API call, and error handling.
 //
-=======
-//
-// Use "Send" method on the returned Request to send the API call to the service.
-// the "output" return value is not valid until after Send returns without error.
-//
-// See OutputService5TestCaseOperation1 for more information on using the OutputService5TestCaseOperation1
-// API call, and error handling.
-//
->>>>>>> b412c745
 // This method is useful when you want to inject custom logic or configuration
 // into the SDK's request lifecycle. Such as custom headers, or retry logic.
 //
@@ -911,7 +881,6 @@
 // client's request for the OutputService6TestCaseOperation1 operation. The "output" return
 // value will be populated with the request's response once the request complets
 // successfuly.
-<<<<<<< HEAD
 //
 // Use "Send" method on the returned Request to send the API call to the service.
 // the "output" return value is not valid until after Send returns without error.
@@ -919,15 +888,6 @@
 // See OutputService6TestCaseOperation1 for more information on using the OutputService6TestCaseOperation1
 // API call, and error handling.
 //
-=======
-//
-// Use "Send" method on the returned Request to send the API call to the service.
-// the "output" return value is not valid until after Send returns without error.
-//
-// See OutputService6TestCaseOperation1 for more information on using the OutputService6TestCaseOperation1
-// API call, and error handling.
-//
->>>>>>> b412c745
 // This method is useful when you want to inject custom logic or configuration
 // into the SDK's request lifecycle. Such as custom headers, or retry logic.
 //
