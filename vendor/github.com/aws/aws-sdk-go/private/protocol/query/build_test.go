--- conflicted
+++ resolved
@@ -645,7 +645,6 @@
 // client's request for the InputService3TestCaseOperation2 operation. The "output" return
 // value will be populated with the request's response once the request complets
 // successfuly.
-<<<<<<< HEAD
 //
 // Use "Send" method on the returned Request to send the API call to the service.
 // the "output" return value is not valid until after Send returns without error.
@@ -653,15 +652,6 @@
 // See InputService3TestCaseOperation2 for more information on using the InputService3TestCaseOperation2
 // API call, and error handling.
 //
-=======
-//
-// Use "Send" method on the returned Request to send the API call to the service.
-// the "output" return value is not valid until after Send returns without error.
-//
-// See InputService3TestCaseOperation2 for more information on using the InputService3TestCaseOperation2
-// API call, and error handling.
-//
->>>>>>> b412c745
 // This method is useful when you want to inject custom logic or configuration
 // into the SDK's request lifecycle. Such as custom headers, or retry logic.
 //
@@ -804,7 +794,6 @@
 // client's request for the InputService4TestCaseOperation1 operation. The "output" return
 // value will be populated with the request's response once the request complets
 // successfuly.
-<<<<<<< HEAD
 //
 // Use "Send" method on the returned Request to send the API call to the service.
 // the "output" return value is not valid until after Send returns without error.
@@ -812,15 +801,6 @@
 // See InputService4TestCaseOperation1 for more information on using the InputService4TestCaseOperation1
 // API call, and error handling.
 //
-=======
-//
-// Use "Send" method on the returned Request to send the API call to the service.
-// the "output" return value is not valid until after Send returns without error.
-//
-// See InputService4TestCaseOperation1 for more information on using the InputService4TestCaseOperation1
-// API call, and error handling.
-//
->>>>>>> b412c745
 // This method is useful when you want to inject custom logic or configuration
 // into the SDK's request lifecycle. Such as custom headers, or retry logic.
 //
@@ -1049,7 +1029,6 @@
 // client's request for the InputService5TestCaseOperation1 operation. The "output" return
 // value will be populated with the request's response once the request complets
 // successfuly.
-<<<<<<< HEAD
 //
 // Use "Send" method on the returned Request to send the API call to the service.
 // the "output" return value is not valid until after Send returns without error.
@@ -1057,15 +1036,6 @@
 // See InputService5TestCaseOperation1 for more information on using the InputService5TestCaseOperation1
 // API call, and error handling.
 //
-=======
-//
-// Use "Send" method on the returned Request to send the API call to the service.
-// the "output" return value is not valid until after Send returns without error.
-//
-// See InputService5TestCaseOperation1 for more information on using the InputService5TestCaseOperation1
-// API call, and error handling.
-//
->>>>>>> b412c745
 // This method is useful when you want to inject custom logic or configuration
 // into the SDK's request lifecycle. Such as custom headers, or retry logic.
 //
@@ -1204,7 +1174,6 @@
 // client's request for the InputService6TestCaseOperation1 operation. The "output" return
 // value will be populated with the request's response once the request complets
 // successfuly.
-<<<<<<< HEAD
 //
 // Use "Send" method on the returned Request to send the API call to the service.
 // the "output" return value is not valid until after Send returns without error.
@@ -1212,15 +1181,6 @@
 // See InputService6TestCaseOperation1 for more information on using the InputService6TestCaseOperation1
 // API call, and error handling.
 //
-=======
-//
-// Use "Send" method on the returned Request to send the API call to the service.
-// the "output" return value is not valid until after Send returns without error.
-//
-// See InputService6TestCaseOperation1 for more information on using the InputService6TestCaseOperation1
-// API call, and error handling.
-//
->>>>>>> b412c745
 // This method is useful when you want to inject custom logic or configuration
 // into the SDK's request lifecycle. Such as custom headers, or retry logic.
 //
@@ -1359,7 +1319,6 @@
 // client's request for the InputService7TestCaseOperation1 operation. The "output" return
 // value will be populated with the request's response once the request complets
 // successfuly.
-<<<<<<< HEAD
 //
 // Use "Send" method on the returned Request to send the API call to the service.
 // the "output" return value is not valid until after Send returns without error.
@@ -1367,15 +1326,6 @@
 // See InputService7TestCaseOperation1 for more information on using the InputService7TestCaseOperation1
 // API call, and error handling.
 //
-=======
-//
-// Use "Send" method on the returned Request to send the API call to the service.
-// the "output" return value is not valid until after Send returns without error.
-//
-// See InputService7TestCaseOperation1 for more information on using the InputService7TestCaseOperation1
-// API call, and error handling.
-//
->>>>>>> b412c745
 // This method is useful when you want to inject custom logic or configuration
 // into the SDK's request lifecycle. Such as custom headers, or retry logic.
 //
@@ -1667,7 +1617,6 @@
 // client's request for the InputService9TestCaseOperation1 operation. The "output" return
 // value will be populated with the request's response once the request complets
 // successfuly.
-<<<<<<< HEAD
 //
 // Use "Send" method on the returned Request to send the API call to the service.
 // the "output" return value is not valid until after Send returns without error.
@@ -1675,15 +1624,6 @@
 // See InputService9TestCaseOperation1 for more information on using the InputService9TestCaseOperation1
 // API call, and error handling.
 //
-=======
-//
-// Use "Send" method on the returned Request to send the API call to the service.
-// the "output" return value is not valid until after Send returns without error.
-//
-// See InputService9TestCaseOperation1 for more information on using the InputService9TestCaseOperation1
-// API call, and error handling.
-//
->>>>>>> b412c745
 // This method is useful when you want to inject custom logic or configuration
 // into the SDK's request lifecycle. Such as custom headers, or retry logic.
 //
@@ -1822,7 +1762,6 @@
 // client's request for the InputService10TestCaseOperation1 operation. The "output" return
 // value will be populated with the request's response once the request complets
 // successfuly.
-<<<<<<< HEAD
 //
 // Use "Send" method on the returned Request to send the API call to the service.
 // the "output" return value is not valid until after Send returns without error.
@@ -1830,15 +1769,6 @@
 // See InputService10TestCaseOperation1 for more information on using the InputService10TestCaseOperation1
 // API call, and error handling.
 //
-=======
-//
-// Use "Send" method on the returned Request to send the API call to the service.
-// the "output" return value is not valid until after Send returns without error.
-//
-// See InputService10TestCaseOperation1 for more information on using the InputService10TestCaseOperation1
-// API call, and error handling.
-//
->>>>>>> b412c745
 // This method is useful when you want to inject custom logic or configuration
 // into the SDK's request lifecycle. Such as custom headers, or retry logic.
 //
@@ -2123,7 +2053,6 @@
 // client's request for the InputService12TestCaseOperation1 operation. The "output" return
 // value will be populated with the request's response once the request complets
 // successfuly.
-<<<<<<< HEAD
 //
 // Use "Send" method on the returned Request to send the API call to the service.
 // the "output" return value is not valid until after Send returns without error.
@@ -2131,15 +2060,6 @@
 // See InputService12TestCaseOperation1 for more information on using the InputService12TestCaseOperation1
 // API call, and error handling.
 //
-=======
-//
-// Use "Send" method on the returned Request to send the API call to the service.
-// the "output" return value is not valid until after Send returns without error.
-//
-// See InputService12TestCaseOperation1 for more information on using the InputService12TestCaseOperation1
-// API call, and error handling.
-//
->>>>>>> b412c745
 // This method is useful when you want to inject custom logic or configuration
 // into the SDK's request lifecycle. Such as custom headers, or retry logic.
 //
@@ -2209,22 +2129,6 @@
 	return s
 }
 
-<<<<<<< HEAD
-// InputService12TestCaseOperation2Request generates a "aws/request.Request" representing the
-// client's request for the InputService12TestCaseOperation2 operation. The "output" return
-// value will be populated with the request's response once the request complets
-// successfuly.
-//
-// Use "Send" method on the returned Request to send the API call to the service.
-// the "output" return value is not valid until after Send returns without error.
-//
-// See InputService12TestCaseOperation2 for more information on using the InputService12TestCaseOperation2
-// API call, and error handling.
-//
-// This method is useful when you want to inject custom logic or configuration
-// into the SDK's request lifecycle. Such as custom headers, or retry logic.
-//
-=======
 type InputService12TestShapeInputService12TestCaseOperation1Output struct {
 	_ struct{} `type:"structure"`
 }
@@ -2303,7 +2207,6 @@
 //
 // This method is useful when you want to inject custom logic or configuration
 // into the SDK's request lifecycle. Such as custom headers, or retry logic.
->>>>>>> b412c745
 //
 //
 //    // Example sending a request using the InputService13TestCaseOperation1Request method.
@@ -2361,22 +2264,6 @@
 
 const opInputService13TestCaseOperation2 = "OperationName"
 
-<<<<<<< HEAD
-// InputService12TestCaseOperation3Request generates a "aws/request.Request" representing the
-// client's request for the InputService12TestCaseOperation3 operation. The "output" return
-// value will be populated with the request's response once the request complets
-// successfuly.
-//
-// Use "Send" method on the returned Request to send the API call to the service.
-// the "output" return value is not valid until after Send returns without error.
-//
-// See InputService12TestCaseOperation3 for more information on using the InputService12TestCaseOperation3
-// API call, and error handling.
-//
-// This method is useful when you want to inject custom logic or configuration
-// into the SDK's request lifecycle. Such as custom headers, or retry logic.
-//
-=======
 // InputService13TestCaseOperation2Request generates a "aws/request.Request" representing the
 // client's request for the InputService13TestCaseOperation2 operation. The "output" return
 // value will be populated with the request's response once the request complets
@@ -2390,7 +2277,6 @@
 //
 // This method is useful when you want to inject custom logic or configuration
 // into the SDK's request lifecycle. Such as custom headers, or retry logic.
->>>>>>> b412c745
 //
 //
 //    // Example sending a request using the InputService13TestCaseOperation2Request method.
@@ -2448,19 +2334,6 @@
 
 const opInputService13TestCaseOperation3 = "OperationName"
 
-<<<<<<< HEAD
-// InputService12TestCaseOperation4Request generates a "aws/request.Request" representing the
-// client's request for the InputService12TestCaseOperation4 operation. The "output" return
-// value will be populated with the request's response once the request complets
-// successfuly.
-//
-// Use "Send" method on the returned Request to send the API call to the service.
-// the "output" return value is not valid until after Send returns without error.
-//
-// See InputService12TestCaseOperation4 for more information on using the InputService12TestCaseOperation4
-// API call, and error handling.
-//
-=======
 // InputService13TestCaseOperation3Request generates a "aws/request.Request" representing the
 // client's request for the InputService13TestCaseOperation3 operation. The "output" return
 // value will be populated with the request's response once the request complets
@@ -2472,7 +2345,6 @@
 // See InputService13TestCaseOperation3 for more information on using the InputService13TestCaseOperation3
 // API call, and error handling.
 //
->>>>>>> b412c745
 // This method is useful when you want to inject custom logic or configuration
 // into the SDK's request lifecycle. Such as custom headers, or retry logic.
 //
@@ -2532,22 +2404,6 @@
 
 const opInputService13TestCaseOperation4 = "OperationName"
 
-<<<<<<< HEAD
-// InputService12TestCaseOperation5Request generates a "aws/request.Request" representing the
-// client's request for the InputService12TestCaseOperation5 operation. The "output" return
-// value will be populated with the request's response once the request complets
-// successfuly.
-//
-// Use "Send" method on the returned Request to send the API call to the service.
-// the "output" return value is not valid until after Send returns without error.
-//
-// See InputService12TestCaseOperation5 for more information on using the InputService12TestCaseOperation5
-// API call, and error handling.
-//
-// This method is useful when you want to inject custom logic or configuration
-// into the SDK's request lifecycle. Such as custom headers, or retry logic.
-//
-=======
 // InputService13TestCaseOperation4Request generates a "aws/request.Request" representing the
 // client's request for the InputService13TestCaseOperation4 operation. The "output" return
 // value will be populated with the request's response once the request complets
@@ -2561,7 +2417,6 @@
 //
 // This method is useful when you want to inject custom logic or configuration
 // into the SDK's request lifecycle. Such as custom headers, or retry logic.
->>>>>>> b412c745
 //
 //
 //    // Example sending a request using the InputService13TestCaseOperation4Request method.
@@ -2619,24 +2474,15 @@
 
 const opInputService13TestCaseOperation5 = "OperationName"
 
-<<<<<<< HEAD
-// InputService12TestCaseOperation6Request generates a "aws/request.Request" representing the
-// client's request for the InputService12TestCaseOperation6 operation. The "output" return
-=======
 // InputService13TestCaseOperation5Request generates a "aws/request.Request" representing the
 // client's request for the InputService13TestCaseOperation5 operation. The "output" return
->>>>>>> b412c745
 // value will be populated with the request's response once the request complets
 // successfuly.
 //
 // Use "Send" method on the returned Request to send the API call to the service.
 // the "output" return value is not valid until after Send returns without error.
 //
-<<<<<<< HEAD
-// See InputService12TestCaseOperation6 for more information on using the InputService12TestCaseOperation6
-=======
 // See InputService13TestCaseOperation5 for more information on using the InputService13TestCaseOperation5
->>>>>>> b412c745
 // API call, and error handling.
 //
 // This method is useful when you want to inject custom logic or configuration
@@ -2899,33 +2745,19 @@
 
 const opInputService14TestCaseOperation1 = "OperationName"
 
-<<<<<<< HEAD
-// InputService13TestCaseOperation1Request generates a "aws/request.Request" representing the
-// client's request for the InputService13TestCaseOperation1 operation. The "output" return
-=======
 // InputService14TestCaseOperation1Request generates a "aws/request.Request" representing the
 // client's request for the InputService14TestCaseOperation1 operation. The "output" return
->>>>>>> b412c745
 // value will be populated with the request's response once the request complets
 // successfuly.
 //
 // Use "Send" method on the returned Request to send the API call to the service.
 // the "output" return value is not valid until after Send returns without error.
 //
-<<<<<<< HEAD
-// See InputService13TestCaseOperation1 for more information on using the InputService13TestCaseOperation1
+// See InputService14TestCaseOperation1 for more information on using the InputService14TestCaseOperation1
 // API call, and error handling.
 //
 // This method is useful when you want to inject custom logic or configuration
 // into the SDK's request lifecycle. Such as custom headers, or retry logic.
-//
-=======
-// See InputService14TestCaseOperation1 for more information on using the InputService14TestCaseOperation1
-// API call, and error handling.
-//
-// This method is useful when you want to inject custom logic or configuration
-// into the SDK's request lifecycle. Such as custom headers, or retry logic.
->>>>>>> b412c745
 //
 //
 //    // Example sending a request using the InputService14TestCaseOperation1Request method.
@@ -2984,22 +2816,6 @@
 
 const opInputService14TestCaseOperation2 = "OperationName"
 
-<<<<<<< HEAD
-// InputService13TestCaseOperation2Request generates a "aws/request.Request" representing the
-// client's request for the InputService13TestCaseOperation2 operation. The "output" return
-// value will be populated with the request's response once the request complets
-// successfuly.
-//
-// Use "Send" method on the returned Request to send the API call to the service.
-// the "output" return value is not valid until after Send returns without error.
-//
-// See InputService13TestCaseOperation2 for more information on using the InputService13TestCaseOperation2
-// API call, and error handling.
-//
-// This method is useful when you want to inject custom logic or configuration
-// into the SDK's request lifecycle. Such as custom headers, or retry logic.
-//
-=======
 // InputService14TestCaseOperation2Request generates a "aws/request.Request" representing the
 // client's request for the InputService14TestCaseOperation2 operation. The "output" return
 // value will be populated with the request's response once the request complets
@@ -3013,7 +2829,6 @@
 //
 // This method is useful when you want to inject custom logic or configuration
 // into the SDK's request lifecycle. Such as custom headers, or retry logic.
->>>>>>> b412c745
 //
 //
 //    // Example sending a request using the InputService14TestCaseOperation2Request method.
