package jsonrpc_test

import (
	"bytes"
	"encoding/json"
	"encoding/xml"
	"fmt"
	"io"
	"io/ioutil"
	"net/http"
	"net/url"
	"reflect"
	"testing"
	"time"

	"github.com/aws/aws-sdk-go/aws"
	"github.com/aws/aws-sdk-go/aws/client"
	"github.com/aws/aws-sdk-go/aws/client/metadata"
	"github.com/aws/aws-sdk-go/aws/request"
	"github.com/aws/aws-sdk-go/aws/signer/v4"
	"github.com/aws/aws-sdk-go/awstesting"
	"github.com/aws/aws-sdk-go/awstesting/unit"
	"github.com/aws/aws-sdk-go/private/protocol"
	"github.com/aws/aws-sdk-go/private/protocol/jsonrpc"
	"github.com/aws/aws-sdk-go/private/protocol/xml/xmlutil"
	"github.com/aws/aws-sdk-go/private/util"
)

var _ bytes.Buffer // always import bytes
var _ http.Request
var _ json.Marshaler
var _ time.Time
var _ xmlutil.XMLNode
var _ xml.Attr
var _ = ioutil.Discard
var _ = util.Trim("")
var _ = url.Values{}
var _ = io.EOF
var _ = aws.String
var _ = fmt.Println
var _ = reflect.Value{}

func init() {
	protocol.RandReader = &awstesting.ZeroReader{}
}

// OutputService1ProtocolTest provides the API operation methods for making requests to
// . See this package's package overview docs
// for details on the service.
//
// OutputService1ProtocolTest methods are safe to use concurrently. It is not safe to
// modify mutate any of the struct's properties though.
type OutputService1ProtocolTest struct {
	*client.Client
}

// New creates a new instance of the OutputService1ProtocolTest client with a session.
// If additional configuration is needed for the client instance use the optional
// aws.Config parameter to add your extra config.
//
// Example:
//     // Create a OutputService1ProtocolTest client from just a session.
//     svc := outputservice1protocoltest.New(mySession)
//
//     // Create a OutputService1ProtocolTest client with additional configuration
//     svc := outputservice1protocoltest.New(mySession, aws.NewConfig().WithRegion("us-west-2"))
func NewOutputService1ProtocolTest(p client.ConfigProvider, cfgs ...*aws.Config) *OutputService1ProtocolTest {
	c := p.ClientConfig("outputservice1protocoltest", cfgs...)
	return newOutputService1ProtocolTestClient(*c.Config, c.Handlers, c.Endpoint, c.SigningRegion, c.SigningName)
}

// newClient creates, initializes and returns a new service client instance.
func newOutputService1ProtocolTestClient(cfg aws.Config, handlers request.Handlers, endpoint, signingRegion, signingName string) *OutputService1ProtocolTest {
	svc := &OutputService1ProtocolTest{
		Client: client.New(
			cfg,
			metadata.ClientInfo{
				ServiceName:   "outputservice1protocoltest",
				SigningName:   signingName,
				SigningRegion: signingRegion,
				Endpoint:      endpoint,
				APIVersion:    "",
			},
			handlers,
		),
	}

	// Handlers
	svc.Handlers.Sign.PushBackNamed(v4.SignRequestHandler)
	svc.Handlers.Build.PushBackNamed(jsonrpc.BuildHandler)
	svc.Handlers.Unmarshal.PushBackNamed(jsonrpc.UnmarshalHandler)
	svc.Handlers.UnmarshalMeta.PushBackNamed(jsonrpc.UnmarshalMetaHandler)
	svc.Handlers.UnmarshalError.PushBackNamed(jsonrpc.UnmarshalErrorHandler)

	return svc
}

// newRequest creates a new request for a OutputService1ProtocolTest operation and runs any
// custom request initialization.
func (c *OutputService1ProtocolTest) newRequest(op *request.Operation, params, data interface{}) *request.Request {
	req := c.NewRequest(op, params, data)

	return req
}

const opOutputService1TestCaseOperation1 = "OperationName"

// OutputService1TestCaseOperation1Request generates a "aws/request.Request" representing the
// client's request for the OutputService1TestCaseOperation1 operation. The "output" return
// value will be populated with the request's response once the request complets
// successfuly.
//
// Use "Send" method on the returned Request to send the API call to the service.
// the "output" return value is not valid until after Send returns without error.
//
// See OutputService1TestCaseOperation1 for more information on using the OutputService1TestCaseOperation1
// API call, and error handling.
//
// This method is useful when you want to inject custom logic or configuration
// into the SDK's request lifecycle. Such as custom headers, or retry logic.
//
//
//    // Example sending a request using the OutputService1TestCaseOperation1Request method.
//    req, resp := client.OutputService1TestCaseOperation1Request(params)
//
//    err := req.Send()
//    if err == nil { // resp is now filled
//        fmt.Println(resp)
//    }
func (c *OutputService1ProtocolTest) OutputService1TestCaseOperation1Request(input *OutputService1TestShapeOutputService1TestCaseOperation1Input) (req *request.Request, output *OutputService1TestShapeOutputService1TestCaseOperation1Output) {
	op := &request.Operation{
		Name:     opOutputService1TestCaseOperation1,
		HTTPPath: "/",
	}

	if input == nil {
		input = &OutputService1TestShapeOutputService1TestCaseOperation1Input{}
	}

	output = &OutputService1TestShapeOutputService1TestCaseOperation1Output{}
	req = c.newRequest(op, input, output)
	return
}

// OutputService1TestCaseOperation1 API operation for .
//
// Returns awserr.Error for service API and SDK errors. Use runtime type assertions
// with awserr.Error's Code and Message methods to get detailed information about
// the error.
//
// See the AWS API reference guide for 's
// API operation OutputService1TestCaseOperation1 for usage and error information.
func (c *OutputService1ProtocolTest) OutputService1TestCaseOperation1(input *OutputService1TestShapeOutputService1TestCaseOperation1Input) (*OutputService1TestShapeOutputService1TestCaseOperation1Output, error) {
	req, out := c.OutputService1TestCaseOperation1Request(input)
	return out, req.Send()
}

// OutputService1TestCaseOperation1WithContext is the same as OutputService1TestCaseOperation1 with the addition of
// the ability to pass a context and additional request options.
//
// See OutputService1TestCaseOperation1 for details on how to use this API operation.
//
// The context must be non-nil and will be used for request cancellation. If
// the context is nil a panic will occur. In the future the SDK may create
// sub-contexts for http.Requests. See https://golang.org/pkg/context/
// for more information on using Contexts.
func (c *OutputService1ProtocolTest) OutputService1TestCaseOperation1WithContext(ctx aws.Context, input *OutputService1TestShapeOutputService1TestCaseOperation1Input, opts ...request.Option) (*OutputService1TestShapeOutputService1TestCaseOperation1Output, error) {
	req, out := c.OutputService1TestCaseOperation1Request(input)
	req.SetContext(ctx)
	req.ApplyOptions(opts...)
	return out, req.Send()
}

type OutputService1TestShapeOutputService1TestCaseOperation1Input struct {
	_ struct{} `type:"structure"`
}

type OutputService1TestShapeOutputService1TestCaseOperation1Output struct {
	_ struct{} `type:"structure"`

	Char *string `type:"character"`

	Double *float64 `type:"double"`

	FalseBool *bool `type:"boolean"`

	Float *float64 `type:"float"`

	Long *int64 `type:"long"`

	Num *int64 `type:"integer"`

	Str *string `type:"string"`

	TrueBool *bool `type:"boolean"`
}

// SetChar sets the Char field's value.
func (s *OutputService1TestShapeOutputService1TestCaseOperation1Output) SetChar(v string) *OutputService1TestShapeOutputService1TestCaseOperation1Output {
	s.Char = &v
	return s
}

// SetDouble sets the Double field's value.
func (s *OutputService1TestShapeOutputService1TestCaseOperation1Output) SetDouble(v float64) *OutputService1TestShapeOutputService1TestCaseOperation1Output {
	s.Double = &v
	return s
}

// SetFalseBool sets the FalseBool field's value.
func (s *OutputService1TestShapeOutputService1TestCaseOperation1Output) SetFalseBool(v bool) *OutputService1TestShapeOutputService1TestCaseOperation1Output {
	s.FalseBool = &v
	return s
}

// SetFloat sets the Float field's value.
func (s *OutputService1TestShapeOutputService1TestCaseOperation1Output) SetFloat(v float64) *OutputService1TestShapeOutputService1TestCaseOperation1Output {
	s.Float = &v
	return s
}

// SetLong sets the Long field's value.
func (s *OutputService1TestShapeOutputService1TestCaseOperation1Output) SetLong(v int64) *OutputService1TestShapeOutputService1TestCaseOperation1Output {
	s.Long = &v
	return s
}

// SetNum sets the Num field's value.
func (s *OutputService1TestShapeOutputService1TestCaseOperation1Output) SetNum(v int64) *OutputService1TestShapeOutputService1TestCaseOperation1Output {
	s.Num = &v
	return s
}

// SetStr sets the Str field's value.
func (s *OutputService1TestShapeOutputService1TestCaseOperation1Output) SetStr(v string) *OutputService1TestShapeOutputService1TestCaseOperation1Output {
	s.Str = &v
	return s
}

// SetTrueBool sets the TrueBool field's value.
func (s *OutputService1TestShapeOutputService1TestCaseOperation1Output) SetTrueBool(v bool) *OutputService1TestShapeOutputService1TestCaseOperation1Output {
	s.TrueBool = &v
	return s
}

// OutputService2ProtocolTest provides the API operation methods for making requests to
// . See this package's package overview docs
// for details on the service.
//
// OutputService2ProtocolTest methods are safe to use concurrently. It is not safe to
// modify mutate any of the struct's properties though.
type OutputService2ProtocolTest struct {
	*client.Client
}

// New creates a new instance of the OutputService2ProtocolTest client with a session.
// If additional configuration is needed for the client instance use the optional
// aws.Config parameter to add your extra config.
//
// Example:
//     // Create a OutputService2ProtocolTest client from just a session.
//     svc := outputservice2protocoltest.New(mySession)
//
//     // Create a OutputService2ProtocolTest client with additional configuration
//     svc := outputservice2protocoltest.New(mySession, aws.NewConfig().WithRegion("us-west-2"))
func NewOutputService2ProtocolTest(p client.ConfigProvider, cfgs ...*aws.Config) *OutputService2ProtocolTest {
	c := p.ClientConfig("outputservice2protocoltest", cfgs...)
	return newOutputService2ProtocolTestClient(*c.Config, c.Handlers, c.Endpoint, c.SigningRegion, c.SigningName)
}

// newClient creates, initializes and returns a new service client instance.
func newOutputService2ProtocolTestClient(cfg aws.Config, handlers request.Handlers, endpoint, signingRegion, signingName string) *OutputService2ProtocolTest {
	svc := &OutputService2ProtocolTest{
		Client: client.New(
			cfg,
			metadata.ClientInfo{
				ServiceName:   "outputservice2protocoltest",
				SigningName:   signingName,
				SigningRegion: signingRegion,
				Endpoint:      endpoint,
				APIVersion:    "",
			},
			handlers,
		),
	}

	// Handlers
	svc.Handlers.Sign.PushBackNamed(v4.SignRequestHandler)
	svc.Handlers.Build.PushBackNamed(jsonrpc.BuildHandler)
	svc.Handlers.Unmarshal.PushBackNamed(jsonrpc.UnmarshalHandler)
	svc.Handlers.UnmarshalMeta.PushBackNamed(jsonrpc.UnmarshalMetaHandler)
	svc.Handlers.UnmarshalError.PushBackNamed(jsonrpc.UnmarshalErrorHandler)

	return svc
}

// newRequest creates a new request for a OutputService2ProtocolTest operation and runs any
// custom request initialization.
func (c *OutputService2ProtocolTest) newRequest(op *request.Operation, params, data interface{}) *request.Request {
	req := c.NewRequest(op, params, data)

	return req
}

const opOutputService2TestCaseOperation1 = "OperationName"

// OutputService2TestCaseOperation1Request generates a "aws/request.Request" representing the
// client's request for the OutputService2TestCaseOperation1 operation. The "output" return
// value will be populated with the request's response once the request complets
// successfuly.
//
// Use "Send" method on the returned Request to send the API call to the service.
// the "output" return value is not valid until after Send returns without error.
//
// See OutputService2TestCaseOperation1 for more information on using the OutputService2TestCaseOperation1
// API call, and error handling.
//
// This method is useful when you want to inject custom logic or configuration
// into the SDK's request lifecycle. Such as custom headers, or retry logic.
//
//
//    // Example sending a request using the OutputService2TestCaseOperation1Request method.
//    req, resp := client.OutputService2TestCaseOperation1Request(params)
//
//    err := req.Send()
//    if err == nil { // resp is now filled
//        fmt.Println(resp)
//    }
func (c *OutputService2ProtocolTest) OutputService2TestCaseOperation1Request(input *OutputService2TestShapeOutputService2TestCaseOperation1Input) (req *request.Request, output *OutputService2TestShapeOutputService2TestCaseOperation1Output) {
	op := &request.Operation{
		Name:     opOutputService2TestCaseOperation1,
		HTTPPath: "/",
	}

	if input == nil {
		input = &OutputService2TestShapeOutputService2TestCaseOperation1Input{}
	}

	output = &OutputService2TestShapeOutputService2TestCaseOperation1Output{}
	req = c.newRequest(op, input, output)
	return
}

// OutputService2TestCaseOperation1 API operation for .
//
// Returns awserr.Error for service API and SDK errors. Use runtime type assertions
// with awserr.Error's Code and Message methods to get detailed information about
// the error.
//
// See the AWS API reference guide for 's
// API operation OutputService2TestCaseOperation1 for usage and error information.
func (c *OutputService2ProtocolTest) OutputService2TestCaseOperation1(input *OutputService2TestShapeOutputService2TestCaseOperation1Input) (*OutputService2TestShapeOutputService2TestCaseOperation1Output, error) {
	req, out := c.OutputService2TestCaseOperation1Request(input)
	return out, req.Send()
}

// OutputService2TestCaseOperation1WithContext is the same as OutputService2TestCaseOperation1 with the addition of
// the ability to pass a context and additional request options.
//
// See OutputService2TestCaseOperation1 for details on how to use this API operation.
//
// The context must be non-nil and will be used for request cancellation. If
// the context is nil a panic will occur. In the future the SDK may create
// sub-contexts for http.Requests. See https://golang.org/pkg/context/
// for more information on using Contexts.
func (c *OutputService2ProtocolTest) OutputService2TestCaseOperation1WithContext(ctx aws.Context, input *OutputService2TestShapeOutputService2TestCaseOperation1Input, opts ...request.Option) (*OutputService2TestShapeOutputService2TestCaseOperation1Output, error) {
	req, out := c.OutputService2TestCaseOperation1Request(input)
	req.SetContext(ctx)
	req.ApplyOptions(opts...)
	return out, req.Send()
}

type OutputService2TestShapeBlobContainer struct {
	_ struct{} `type:"structure"`

	// Foo is automatically base64 encoded/decoded by the SDK.
	Foo []byte `locationName:"foo" type:"blob"`
}

// SetFoo sets the Foo field's value.
func (s *OutputService2TestShapeBlobContainer) SetFoo(v []byte) *OutputService2TestShapeBlobContainer {
	s.Foo = v
	return s
}

type OutputService2TestShapeOutputService2TestCaseOperation1Input struct {
	_ struct{} `type:"structure"`
}

type OutputService2TestShapeOutputService2TestCaseOperation1Output struct {
	_ struct{} `type:"structure"`

	// BlobMember is automatically base64 encoded/decoded by the SDK.
	BlobMember []byte `type:"blob"`

	StructMember *OutputService2TestShapeBlobContainer `type:"structure"`
}

// SetBlobMember sets the BlobMember field's value.
func (s *OutputService2TestShapeOutputService2TestCaseOperation1Output) SetBlobMember(v []byte) *OutputService2TestShapeOutputService2TestCaseOperation1Output {
	s.BlobMember = v
	return s
}

// SetStructMember sets the StructMember field's value.
func (s *OutputService2TestShapeOutputService2TestCaseOperation1Output) SetStructMember(v *OutputService2TestShapeBlobContainer) *OutputService2TestShapeOutputService2TestCaseOperation1Output {
	s.StructMember = v
	return s
}

// OutputService3ProtocolTest provides the API operation methods for making requests to
// . See this package's package overview docs
// for details on the service.
//
// OutputService3ProtocolTest methods are safe to use concurrently. It is not safe to
// modify mutate any of the struct's properties though.
type OutputService3ProtocolTest struct {
	*client.Client
}

// New creates a new instance of the OutputService3ProtocolTest client with a session.
// If additional configuration is needed for the client instance use the optional
// aws.Config parameter to add your extra config.
//
// Example:
//     // Create a OutputService3ProtocolTest client from just a session.
//     svc := outputservice3protocoltest.New(mySession)
//
//     // Create a OutputService3ProtocolTest client with additional configuration
//     svc := outputservice3protocoltest.New(mySession, aws.NewConfig().WithRegion("us-west-2"))
func NewOutputService3ProtocolTest(p client.ConfigProvider, cfgs ...*aws.Config) *OutputService3ProtocolTest {
	c := p.ClientConfig("outputservice3protocoltest", cfgs...)
	return newOutputService3ProtocolTestClient(*c.Config, c.Handlers, c.Endpoint, c.SigningRegion, c.SigningName)
}

// newClient creates, initializes and returns a new service client instance.
func newOutputService3ProtocolTestClient(cfg aws.Config, handlers request.Handlers, endpoint, signingRegion, signingName string) *OutputService3ProtocolTest {
	svc := &OutputService3ProtocolTest{
		Client: client.New(
			cfg,
			metadata.ClientInfo{
				ServiceName:   "outputservice3protocoltest",
				SigningName:   signingName,
				SigningRegion: signingRegion,
				Endpoint:      endpoint,
				APIVersion:    "",
			},
			handlers,
		),
	}

	// Handlers
	svc.Handlers.Sign.PushBackNamed(v4.SignRequestHandler)
	svc.Handlers.Build.PushBackNamed(jsonrpc.BuildHandler)
	svc.Handlers.Unmarshal.PushBackNamed(jsonrpc.UnmarshalHandler)
	svc.Handlers.UnmarshalMeta.PushBackNamed(jsonrpc.UnmarshalMetaHandler)
	svc.Handlers.UnmarshalError.PushBackNamed(jsonrpc.UnmarshalErrorHandler)

	return svc
}

// newRequest creates a new request for a OutputService3ProtocolTest operation and runs any
// custom request initialization.
func (c *OutputService3ProtocolTest) newRequest(op *request.Operation, params, data interface{}) *request.Request {
	req := c.NewRequest(op, params, data)

	return req
}

const opOutputService3TestCaseOperation1 = "OperationName"

// OutputService3TestCaseOperation1Request generates a "aws/request.Request" representing the
// client's request for the OutputService3TestCaseOperation1 operation. The "output" return
// value will be populated with the request's response once the request complets
// successfuly.
<<<<<<< HEAD
//
// Use "Send" method on the returned Request to send the API call to the service.
// the "output" return value is not valid until after Send returns without error.
//
// See OutputService3TestCaseOperation1 for more information on using the OutputService3TestCaseOperation1
// API call, and error handling.
//
=======
//
// Use "Send" method on the returned Request to send the API call to the service.
// the "output" return value is not valid until after Send returns without error.
//
// See OutputService3TestCaseOperation1 for more information on using the OutputService3TestCaseOperation1
// API call, and error handling.
//
>>>>>>> b412c745
// This method is useful when you want to inject custom logic or configuration
// into the SDK's request lifecycle. Such as custom headers, or retry logic.
//
//
//    // Example sending a request using the OutputService3TestCaseOperation1Request method.
//    req, resp := client.OutputService3TestCaseOperation1Request(params)
//
//    err := req.Send()
//    if err == nil { // resp is now filled
//        fmt.Println(resp)
//    }
func (c *OutputService3ProtocolTest) OutputService3TestCaseOperation1Request(input *OutputService3TestShapeOutputService3TestCaseOperation1Input) (req *request.Request, output *OutputService3TestShapeOutputService3TestCaseOperation1Output) {
	op := &request.Operation{
		Name:     opOutputService3TestCaseOperation1,
		HTTPPath: "/",
	}

	if input == nil {
		input = &OutputService3TestShapeOutputService3TestCaseOperation1Input{}
	}

	output = &OutputService3TestShapeOutputService3TestCaseOperation1Output{}
	req = c.newRequest(op, input, output)
	return
}

// OutputService3TestCaseOperation1 API operation for .
//
// Returns awserr.Error for service API and SDK errors. Use runtime type assertions
// with awserr.Error's Code and Message methods to get detailed information about
// the error.
//
// See the AWS API reference guide for 's
// API operation OutputService3TestCaseOperation1 for usage and error information.
func (c *OutputService3ProtocolTest) OutputService3TestCaseOperation1(input *OutputService3TestShapeOutputService3TestCaseOperation1Input) (*OutputService3TestShapeOutputService3TestCaseOperation1Output, error) {
	req, out := c.OutputService3TestCaseOperation1Request(input)
	return out, req.Send()
}

// OutputService3TestCaseOperation1WithContext is the same as OutputService3TestCaseOperation1 with the addition of
// the ability to pass a context and additional request options.
//
// See OutputService3TestCaseOperation1 for details on how to use this API operation.
//
// The context must be non-nil and will be used for request cancellation. If
// the context is nil a panic will occur. In the future the SDK may create
// sub-contexts for http.Requests. See https://golang.org/pkg/context/
// for more information on using Contexts.
func (c *OutputService3ProtocolTest) OutputService3TestCaseOperation1WithContext(ctx aws.Context, input *OutputService3TestShapeOutputService3TestCaseOperation1Input, opts ...request.Option) (*OutputService3TestShapeOutputService3TestCaseOperation1Output, error) {
	req, out := c.OutputService3TestCaseOperation1Request(input)
	req.SetContext(ctx)
	req.ApplyOptions(opts...)
	return out, req.Send()
}

type OutputService3TestShapeOutputService3TestCaseOperation1Input struct {
	_ struct{} `type:"structure"`
}

type OutputService3TestShapeOutputService3TestCaseOperation1Output struct {
	_ struct{} `type:"structure"`

	StructMember *OutputService3TestShapeTimeContainer `type:"structure"`

	TimeMember *time.Time `type:"timestamp" timestampFormat:"unix"`
}

// SetStructMember sets the StructMember field's value.
func (s *OutputService3TestShapeOutputService3TestCaseOperation1Output) SetStructMember(v *OutputService3TestShapeTimeContainer) *OutputService3TestShapeOutputService3TestCaseOperation1Output {
	s.StructMember = v
	return s
}

// SetTimeMember sets the TimeMember field's value.
func (s *OutputService3TestShapeOutputService3TestCaseOperation1Output) SetTimeMember(v time.Time) *OutputService3TestShapeOutputService3TestCaseOperation1Output {
	s.TimeMember = &v
	return s
}

type OutputService3TestShapeTimeContainer struct {
	_ struct{} `type:"structure"`

	Foo *time.Time `locationName:"foo" type:"timestamp" timestampFormat:"unix"`
}

// SetFoo sets the Foo field's value.
func (s *OutputService3TestShapeTimeContainer) SetFoo(v time.Time) *OutputService3TestShapeTimeContainer {
	s.Foo = &v
	return s
}

// OutputService4ProtocolTest provides the API operation methods for making requests to
// . See this package's package overview docs
// for details on the service.
//
// OutputService4ProtocolTest methods are safe to use concurrently. It is not safe to
// modify mutate any of the struct's properties though.
type OutputService4ProtocolTest struct {
	*client.Client
}

// New creates a new instance of the OutputService4ProtocolTest client with a session.
// If additional configuration is needed for the client instance use the optional
// aws.Config parameter to add your extra config.
//
// Example:
//     // Create a OutputService4ProtocolTest client from just a session.
//     svc := outputservice4protocoltest.New(mySession)
//
//     // Create a OutputService4ProtocolTest client with additional configuration
//     svc := outputservice4protocoltest.New(mySession, aws.NewConfig().WithRegion("us-west-2"))
func NewOutputService4ProtocolTest(p client.ConfigProvider, cfgs ...*aws.Config) *OutputService4ProtocolTest {
	c := p.ClientConfig("outputservice4protocoltest", cfgs...)
	return newOutputService4ProtocolTestClient(*c.Config, c.Handlers, c.Endpoint, c.SigningRegion, c.SigningName)
}

// newClient creates, initializes and returns a new service client instance.
func newOutputService4ProtocolTestClient(cfg aws.Config, handlers request.Handlers, endpoint, signingRegion, signingName string) *OutputService4ProtocolTest {
	svc := &OutputService4ProtocolTest{
		Client: client.New(
			cfg,
			metadata.ClientInfo{
				ServiceName:   "outputservice4protocoltest",
				SigningName:   signingName,
				SigningRegion: signingRegion,
				Endpoint:      endpoint,
				APIVersion:    "",
			},
			handlers,
		),
	}

	// Handlers
	svc.Handlers.Sign.PushBackNamed(v4.SignRequestHandler)
	svc.Handlers.Build.PushBackNamed(jsonrpc.BuildHandler)
	svc.Handlers.Unmarshal.PushBackNamed(jsonrpc.UnmarshalHandler)
	svc.Handlers.UnmarshalMeta.PushBackNamed(jsonrpc.UnmarshalMetaHandler)
	svc.Handlers.UnmarshalError.PushBackNamed(jsonrpc.UnmarshalErrorHandler)

	return svc
}

// newRequest creates a new request for a OutputService4ProtocolTest operation and runs any
// custom request initialization.
func (c *OutputService4ProtocolTest) newRequest(op *request.Operation, params, data interface{}) *request.Request {
	req := c.NewRequest(op, params, data)

	return req
}

const opOutputService4TestCaseOperation1 = "OperationName"

// OutputService4TestCaseOperation1Request generates a "aws/request.Request" representing the
// client's request for the OutputService4TestCaseOperation1 operation. The "output" return
// value will be populated with the request's response once the request complets
// successfuly.
<<<<<<< HEAD
//
// Use "Send" method on the returned Request to send the API call to the service.
// the "output" return value is not valid until after Send returns without error.
//
// See OutputService4TestCaseOperation1 for more information on using the OutputService4TestCaseOperation1
// API call, and error handling.
//
=======
//
// Use "Send" method on the returned Request to send the API call to the service.
// the "output" return value is not valid until after Send returns without error.
//
// See OutputService4TestCaseOperation1 for more information on using the OutputService4TestCaseOperation1
// API call, and error handling.
//
>>>>>>> b412c745
// This method is useful when you want to inject custom logic or configuration
// into the SDK's request lifecycle. Such as custom headers, or retry logic.
//
//
//    // Example sending a request using the OutputService4TestCaseOperation1Request method.
//    req, resp := client.OutputService4TestCaseOperation1Request(params)
//
//    err := req.Send()
//    if err == nil { // resp is now filled
//        fmt.Println(resp)
//    }
func (c *OutputService4ProtocolTest) OutputService4TestCaseOperation1Request(input *OutputService4TestShapeOutputService4TestCaseOperation1Input) (req *request.Request, output *OutputService4TestShapeOutputService4TestCaseOperation2Output) {
	op := &request.Operation{
		Name:     opOutputService4TestCaseOperation1,
		HTTPPath: "/",
	}

	if input == nil {
		input = &OutputService4TestShapeOutputService4TestCaseOperation1Input{}
	}

	output = &OutputService4TestShapeOutputService4TestCaseOperation2Output{}
	req = c.newRequest(op, input, output)
	return
}

// OutputService4TestCaseOperation1 API operation for .
//
// Returns awserr.Error for service API and SDK errors. Use runtime type assertions
// with awserr.Error's Code and Message methods to get detailed information about
// the error.
//
// See the AWS API reference guide for 's
// API operation OutputService4TestCaseOperation1 for usage and error information.
func (c *OutputService4ProtocolTest) OutputService4TestCaseOperation1(input *OutputService4TestShapeOutputService4TestCaseOperation1Input) (*OutputService4TestShapeOutputService4TestCaseOperation2Output, error) {
	req, out := c.OutputService4TestCaseOperation1Request(input)
	return out, req.Send()
}

// OutputService4TestCaseOperation1WithContext is the same as OutputService4TestCaseOperation1 with the addition of
// the ability to pass a context and additional request options.
//
// See OutputService4TestCaseOperation1 for details on how to use this API operation.
//
// The context must be non-nil and will be used for request cancellation. If
// the context is nil a panic will occur. In the future the SDK may create
// sub-contexts for http.Requests. See https://golang.org/pkg/context/
// for more information on using Contexts.
func (c *OutputService4ProtocolTest) OutputService4TestCaseOperation1WithContext(ctx aws.Context, input *OutputService4TestShapeOutputService4TestCaseOperation1Input, opts ...request.Option) (*OutputService4TestShapeOutputService4TestCaseOperation2Output, error) {
	req, out := c.OutputService4TestCaseOperation1Request(input)
	req.SetContext(ctx)
	req.ApplyOptions(opts...)
	return out, req.Send()
}

const opOutputService4TestCaseOperation2 = "OperationName"

// OutputService4TestCaseOperation2Request generates a "aws/request.Request" representing the
// client's request for the OutputService4TestCaseOperation2 operation. The "output" return
// value will be populated with the request's response once the request complets
// successfuly.
<<<<<<< HEAD
//
// Use "Send" method on the returned Request to send the API call to the service.
// the "output" return value is not valid until after Send returns without error.
//
// See OutputService4TestCaseOperation2 for more information on using the OutputService4TestCaseOperation2
// API call, and error handling.
//
=======
//
// Use "Send" method on the returned Request to send the API call to the service.
// the "output" return value is not valid until after Send returns without error.
//
// See OutputService4TestCaseOperation2 for more information on using the OutputService4TestCaseOperation2
// API call, and error handling.
//
>>>>>>> b412c745
// This method is useful when you want to inject custom logic or configuration
// into the SDK's request lifecycle. Such as custom headers, or retry logic.
//
//
//    // Example sending a request using the OutputService4TestCaseOperation2Request method.
//    req, resp := client.OutputService4TestCaseOperation2Request(params)
//
//    err := req.Send()
//    if err == nil { // resp is now filled
//        fmt.Println(resp)
//    }
func (c *OutputService4ProtocolTest) OutputService4TestCaseOperation2Request(input *OutputService4TestShapeOutputService4TestCaseOperation2Input) (req *request.Request, output *OutputService4TestShapeOutputService4TestCaseOperation2Output) {
	op := &request.Operation{
		Name:     opOutputService4TestCaseOperation2,
		HTTPPath: "/",
	}

	if input == nil {
		input = &OutputService4TestShapeOutputService4TestCaseOperation2Input{}
	}

	output = &OutputService4TestShapeOutputService4TestCaseOperation2Output{}
	req = c.newRequest(op, input, output)
	return
}

// OutputService4TestCaseOperation2 API operation for .
//
// Returns awserr.Error for service API and SDK errors. Use runtime type assertions
// with awserr.Error's Code and Message methods to get detailed information about
// the error.
//
// See the AWS API reference guide for 's
// API operation OutputService4TestCaseOperation2 for usage and error information.
func (c *OutputService4ProtocolTest) OutputService4TestCaseOperation2(input *OutputService4TestShapeOutputService4TestCaseOperation2Input) (*OutputService4TestShapeOutputService4TestCaseOperation2Output, error) {
	req, out := c.OutputService4TestCaseOperation2Request(input)
	return out, req.Send()
}

// OutputService4TestCaseOperation2WithContext is the same as OutputService4TestCaseOperation2 with the addition of
// the ability to pass a context and additional request options.
//
// See OutputService4TestCaseOperation2 for details on how to use this API operation.
//
// The context must be non-nil and will be used for request cancellation. If
// the context is nil a panic will occur. In the future the SDK may create
// sub-contexts for http.Requests. See https://golang.org/pkg/context/
// for more information on using Contexts.
func (c *OutputService4ProtocolTest) OutputService4TestCaseOperation2WithContext(ctx aws.Context, input *OutputService4TestShapeOutputService4TestCaseOperation2Input, opts ...request.Option) (*OutputService4TestShapeOutputService4TestCaseOperation2Output, error) {
	req, out := c.OutputService4TestCaseOperation2Request(input)
	req.SetContext(ctx)
	req.ApplyOptions(opts...)
	return out, req.Send()
}

type OutputService4TestShapeOutputService4TestCaseOperation1Input struct {
	_ struct{} `type:"structure"`
}

type OutputService4TestShapeOutputService4TestCaseOperation2Input struct {
	_ struct{} `type:"structure"`
}

type OutputService4TestShapeOutputService4TestCaseOperation2Output struct {
	_ struct{} `type:"structure"`

	ListMember []*string `type:"list"`

	ListMemberMap []map[string]*string `type:"list"`

	ListMemberStruct []*OutputService4TestShapeStructType `type:"list"`
}

// SetListMember sets the ListMember field's value.
func (s *OutputService4TestShapeOutputService4TestCaseOperation2Output) SetListMember(v []*string) *OutputService4TestShapeOutputService4TestCaseOperation2Output {
	s.ListMember = v
	return s
}

// SetListMemberMap sets the ListMemberMap field's value.
func (s *OutputService4TestShapeOutputService4TestCaseOperation2Output) SetListMemberMap(v []map[string]*string) *OutputService4TestShapeOutputService4TestCaseOperation2Output {
	s.ListMemberMap = v
	return s
}

// SetListMemberStruct sets the ListMemberStruct field's value.
func (s *OutputService4TestShapeOutputService4TestCaseOperation2Output) SetListMemberStruct(v []*OutputService4TestShapeStructType) *OutputService4TestShapeOutputService4TestCaseOperation2Output {
	s.ListMemberStruct = v
	return s
}

type OutputService4TestShapeStructType struct {
	_ struct{} `type:"structure"`
}

// OutputService5ProtocolTest provides the API operation methods for making requests to
// . See this package's package overview docs
// for details on the service.
//
// OutputService5ProtocolTest methods are safe to use concurrently. It is not safe to
// modify mutate any of the struct's properties though.
type OutputService5ProtocolTest struct {
	*client.Client
}

// New creates a new instance of the OutputService5ProtocolTest client with a session.
// If additional configuration is needed for the client instance use the optional
// aws.Config parameter to add your extra config.
//
// Example:
//     // Create a OutputService5ProtocolTest client from just a session.
//     svc := outputservice5protocoltest.New(mySession)
//
//     // Create a OutputService5ProtocolTest client with additional configuration
//     svc := outputservice5protocoltest.New(mySession, aws.NewConfig().WithRegion("us-west-2"))
func NewOutputService5ProtocolTest(p client.ConfigProvider, cfgs ...*aws.Config) *OutputService5ProtocolTest {
	c := p.ClientConfig("outputservice5protocoltest", cfgs...)
	return newOutputService5ProtocolTestClient(*c.Config, c.Handlers, c.Endpoint, c.SigningRegion, c.SigningName)
}

// newClient creates, initializes and returns a new service client instance.
func newOutputService5ProtocolTestClient(cfg aws.Config, handlers request.Handlers, endpoint, signingRegion, signingName string) *OutputService5ProtocolTest {
	svc := &OutputService5ProtocolTest{
		Client: client.New(
			cfg,
			metadata.ClientInfo{
				ServiceName:   "outputservice5protocoltest",
				SigningName:   signingName,
				SigningRegion: signingRegion,
				Endpoint:      endpoint,
				APIVersion:    "",
			},
			handlers,
		),
	}

	// Handlers
	svc.Handlers.Sign.PushBackNamed(v4.SignRequestHandler)
	svc.Handlers.Build.PushBackNamed(jsonrpc.BuildHandler)
	svc.Handlers.Unmarshal.PushBackNamed(jsonrpc.UnmarshalHandler)
	svc.Handlers.UnmarshalMeta.PushBackNamed(jsonrpc.UnmarshalMetaHandler)
	svc.Handlers.UnmarshalError.PushBackNamed(jsonrpc.UnmarshalErrorHandler)

	return svc
}

// newRequest creates a new request for a OutputService5ProtocolTest operation and runs any
// custom request initialization.
func (c *OutputService5ProtocolTest) newRequest(op *request.Operation, params, data interface{}) *request.Request {
	req := c.NewRequest(op, params, data)

	return req
}

const opOutputService5TestCaseOperation1 = "OperationName"

// OutputService5TestCaseOperation1Request generates a "aws/request.Request" representing the
// client's request for the OutputService5TestCaseOperation1 operation. The "output" return
// value will be populated with the request's response once the request complets
// successfuly.
//
// Use "Send" method on the returned Request to send the API call to the service.
// the "output" return value is not valid until after Send returns without error.
//
// See OutputService5TestCaseOperation1 for more information on using the OutputService5TestCaseOperation1
// API call, and error handling.
//
// This method is useful when you want to inject custom logic or configuration
// into the SDK's request lifecycle. Such as custom headers, or retry logic.
//
//
//    // Example sending a request using the OutputService5TestCaseOperation1Request method.
//    req, resp := client.OutputService5TestCaseOperation1Request(params)
//
//    err := req.Send()
//    if err == nil { // resp is now filled
//        fmt.Println(resp)
//    }
func (c *OutputService5ProtocolTest) OutputService5TestCaseOperation1Request(input *OutputService5TestShapeOutputService5TestCaseOperation1Input) (req *request.Request, output *OutputService5TestShapeOutputService5TestCaseOperation1Output) {
	op := &request.Operation{
		Name:     opOutputService5TestCaseOperation1,
		HTTPPath: "/",
	}

	if input == nil {
		input = &OutputService5TestShapeOutputService5TestCaseOperation1Input{}
	}

	output = &OutputService5TestShapeOutputService5TestCaseOperation1Output{}
	req = c.newRequest(op, input, output)
	return
}

// OutputService5TestCaseOperation1 API operation for .
//
// Returns awserr.Error for service API and SDK errors. Use runtime type assertions
// with awserr.Error's Code and Message methods to get detailed information about
// the error.
//
// See the AWS API reference guide for 's
// API operation OutputService5TestCaseOperation1 for usage and error information.
func (c *OutputService5ProtocolTest) OutputService5TestCaseOperation1(input *OutputService5TestShapeOutputService5TestCaseOperation1Input) (*OutputService5TestShapeOutputService5TestCaseOperation1Output, error) {
	req, out := c.OutputService5TestCaseOperation1Request(input)
	return out, req.Send()
}

// OutputService5TestCaseOperation1WithContext is the same as OutputService5TestCaseOperation1 with the addition of
// the ability to pass a context and additional request options.
//
// See OutputService5TestCaseOperation1 for details on how to use this API operation.
//
// The context must be non-nil and will be used for request cancellation. If
// the context is nil a panic will occur. In the future the SDK may create
// sub-contexts for http.Requests. See https://golang.org/pkg/context/
// for more information on using Contexts.
func (c *OutputService5ProtocolTest) OutputService5TestCaseOperation1WithContext(ctx aws.Context, input *OutputService5TestShapeOutputService5TestCaseOperation1Input, opts ...request.Option) (*OutputService5TestShapeOutputService5TestCaseOperation1Output, error) {
	req, out := c.OutputService5TestCaseOperation1Request(input)
	req.SetContext(ctx)
	req.ApplyOptions(opts...)
	return out, req.Send()
}

type OutputService5TestShapeOutputService5TestCaseOperation1Input struct {
	_ struct{} `type:"structure"`
}

type OutputService5TestShapeOutputService5TestCaseOperation1Output struct {
	_ struct{} `type:"structure"`

	MapMember map[string][]*int64 `type:"map"`
}

// SetMapMember sets the MapMember field's value.
func (s *OutputService5TestShapeOutputService5TestCaseOperation1Output) SetMapMember(v map[string][]*int64) *OutputService5TestShapeOutputService5TestCaseOperation1Output {
	s.MapMember = v
	return s
}

// OutputService6ProtocolTest provides the API operation methods for making requests to
// . See this package's package overview docs
// for details on the service.
//
// OutputService6ProtocolTest methods are safe to use concurrently. It is not safe to
// modify mutate any of the struct's properties though.
type OutputService6ProtocolTest struct {
	*client.Client
}

// New creates a new instance of the OutputService6ProtocolTest client with a session.
// If additional configuration is needed for the client instance use the optional
// aws.Config parameter to add your extra config.
//
// Example:
//     // Create a OutputService6ProtocolTest client from just a session.
//     svc := outputservice6protocoltest.New(mySession)
//
//     // Create a OutputService6ProtocolTest client with additional configuration
//     svc := outputservice6protocoltest.New(mySession, aws.NewConfig().WithRegion("us-west-2"))
func NewOutputService6ProtocolTest(p client.ConfigProvider, cfgs ...*aws.Config) *OutputService6ProtocolTest {
	c := p.ClientConfig("outputservice6protocoltest", cfgs...)
	return newOutputService6ProtocolTestClient(*c.Config, c.Handlers, c.Endpoint, c.SigningRegion, c.SigningName)
}

// newClient creates, initializes and returns a new service client instance.
func newOutputService6ProtocolTestClient(cfg aws.Config, handlers request.Handlers, endpoint, signingRegion, signingName string) *OutputService6ProtocolTest {
	svc := &OutputService6ProtocolTest{
		Client: client.New(
			cfg,
			metadata.ClientInfo{
				ServiceName:   "outputservice6protocoltest",
				SigningName:   signingName,
				SigningRegion: signingRegion,
				Endpoint:      endpoint,
				APIVersion:    "",
			},
			handlers,
		),
	}

	// Handlers
	svc.Handlers.Sign.PushBackNamed(v4.SignRequestHandler)
	svc.Handlers.Build.PushBackNamed(jsonrpc.BuildHandler)
	svc.Handlers.Unmarshal.PushBackNamed(jsonrpc.UnmarshalHandler)
	svc.Handlers.UnmarshalMeta.PushBackNamed(jsonrpc.UnmarshalMetaHandler)
	svc.Handlers.UnmarshalError.PushBackNamed(jsonrpc.UnmarshalErrorHandler)

	return svc
}

// newRequest creates a new request for a OutputService6ProtocolTest operation and runs any
// custom request initialization.
func (c *OutputService6ProtocolTest) newRequest(op *request.Operation, params, data interface{}) *request.Request {
	req := c.NewRequest(op, params, data)

	return req
}

const opOutputService6TestCaseOperation1 = "OperationName"

// OutputService6TestCaseOperation1Request generates a "aws/request.Request" representing the
// client's request for the OutputService6TestCaseOperation1 operation. The "output" return
// value will be populated with the request's response once the request complets
// successfuly.
<<<<<<< HEAD
//
// Use "Send" method on the returned Request to send the API call to the service.
// the "output" return value is not valid until after Send returns without error.
//
// See OutputService6TestCaseOperation1 for more information on using the OutputService6TestCaseOperation1
// API call, and error handling.
//
=======
//
// Use "Send" method on the returned Request to send the API call to the service.
// the "output" return value is not valid until after Send returns without error.
//
// See OutputService6TestCaseOperation1 for more information on using the OutputService6TestCaseOperation1
// API call, and error handling.
//
>>>>>>> b412c745
// This method is useful when you want to inject custom logic or configuration
// into the SDK's request lifecycle. Such as custom headers, or retry logic.
//
//
//    // Example sending a request using the OutputService6TestCaseOperation1Request method.
//    req, resp := client.OutputService6TestCaseOperation1Request(params)
//
//    err := req.Send()
//    if err == nil { // resp is now filled
//        fmt.Println(resp)
//    }
func (c *OutputService6ProtocolTest) OutputService6TestCaseOperation1Request(input *OutputService6TestShapeOutputService6TestCaseOperation1Input) (req *request.Request, output *OutputService6TestShapeOutputService6TestCaseOperation1Output) {
	op := &request.Operation{
		Name:     opOutputService6TestCaseOperation1,
		HTTPPath: "/",
	}

	if input == nil {
		input = &OutputService6TestShapeOutputService6TestCaseOperation1Input{}
	}

	output = &OutputService6TestShapeOutputService6TestCaseOperation1Output{}
	req = c.newRequest(op, input, output)
	return
}

// OutputService6TestCaseOperation1 API operation for .
//
// Returns awserr.Error for service API and SDK errors. Use runtime type assertions
// with awserr.Error's Code and Message methods to get detailed information about
// the error.
//
// See the AWS API reference guide for 's
// API operation OutputService6TestCaseOperation1 for usage and error information.
func (c *OutputService6ProtocolTest) OutputService6TestCaseOperation1(input *OutputService6TestShapeOutputService6TestCaseOperation1Input) (*OutputService6TestShapeOutputService6TestCaseOperation1Output, error) {
	req, out := c.OutputService6TestCaseOperation1Request(input)
	return out, req.Send()
}

// OutputService6TestCaseOperation1WithContext is the same as OutputService6TestCaseOperation1 with the addition of
// the ability to pass a context and additional request options.
//
// See OutputService6TestCaseOperation1 for details on how to use this API operation.
//
// The context must be non-nil and will be used for request cancellation. If
// the context is nil a panic will occur. In the future the SDK may create
// sub-contexts for http.Requests. See https://golang.org/pkg/context/
// for more information on using Contexts.
func (c *OutputService6ProtocolTest) OutputService6TestCaseOperation1WithContext(ctx aws.Context, input *OutputService6TestShapeOutputService6TestCaseOperation1Input, opts ...request.Option) (*OutputService6TestShapeOutputService6TestCaseOperation1Output, error) {
	req, out := c.OutputService6TestCaseOperation1Request(input)
	req.SetContext(ctx)
	req.ApplyOptions(opts...)
	return out, req.Send()
}

type OutputService6TestShapeOutputService6TestCaseOperation1Input struct {
	_ struct{} `type:"structure"`
}

type OutputService6TestShapeOutputService6TestCaseOperation1Output struct {
	_ struct{} `type:"structure"`

	StrType *string `type:"string"`
}

// SetStrType sets the StrType field's value.
func (s *OutputService6TestShapeOutputService6TestCaseOperation1Output) SetStrType(v string) *OutputService6TestShapeOutputService6TestCaseOperation1Output {
	s.StrType = &v
	return s
}

//
// Tests begin here
//

func TestOutputService1ProtocolTestScalarMembersCase1(t *testing.T) {
	svc := NewOutputService1ProtocolTest(unit.Session, &aws.Config{Endpoint: aws.String("https://test")})

	buf := bytes.NewReader([]byte("{\"Str\": \"myname\", \"Num\": 123, \"FalseBool\": false, \"TrueBool\": true, \"Float\": 1.2, \"Double\": 1.3, \"Long\": 200, \"Char\": \"a\"}"))
	req, out := svc.OutputService1TestCaseOperation1Request(nil)
	req.HTTPResponse = &http.Response{StatusCode: 200, Body: ioutil.NopCloser(buf), Header: http.Header{}}

	// set headers

	// unmarshal response
	jsonrpc.UnmarshalMeta(req)
	jsonrpc.Unmarshal(req)
	if req.Error != nil {
		t.Errorf("expect not error, got %v", req.Error)
	}

	// assert response
	if out == nil {
		t.Errorf("expect not to be nil")
	}
	if e, a := "a", *out.Char; e != a {
		t.Errorf("expect %v, got %v", e, a)
	}
	if e, a := 1.3, *out.Double; e != a {
		t.Errorf("expect %v, got %v", e, a)
	}
	if e, a := false, *out.FalseBool; e != a {
		t.Errorf("expect %v, got %v", e, a)
	}
	if e, a := 1.2, *out.Float; e != a {
		t.Errorf("expect %v, got %v", e, a)
	}
	if e, a := int64(200), *out.Long; e != a {
		t.Errorf("expect %v, got %v", e, a)
	}
	if e, a := int64(123), *out.Num; e != a {
		t.Errorf("expect %v, got %v", e, a)
	}
	if e, a := "myname", *out.Str; e != a {
		t.Errorf("expect %v, got %v", e, a)
	}
	if e, a := true, *out.TrueBool; e != a {
		t.Errorf("expect %v, got %v", e, a)
	}

}

func TestOutputService2ProtocolTestBlobMembersCase1(t *testing.T) {
	svc := NewOutputService2ProtocolTest(unit.Session, &aws.Config{Endpoint: aws.String("https://test")})

	buf := bytes.NewReader([]byte("{\"BlobMember\": \"aGkh\", \"StructMember\": {\"foo\": \"dGhlcmUh\"}}"))
	req, out := svc.OutputService2TestCaseOperation1Request(nil)
	req.HTTPResponse = &http.Response{StatusCode: 200, Body: ioutil.NopCloser(buf), Header: http.Header{}}

	// set headers

	// unmarshal response
	jsonrpc.UnmarshalMeta(req)
	jsonrpc.Unmarshal(req)
	if req.Error != nil {
		t.Errorf("expect not error, got %v", req.Error)
	}

	// assert response
	if out == nil {
		t.Errorf("expect not to be nil")
	}
	if e, a := "hi!", string(out.BlobMember); e != a {
		t.Errorf("expect %v, got %v", e, a)
	}
	if e, a := "there!", string(out.StructMember.Foo); e != a {
		t.Errorf("expect %v, got %v", e, a)
	}

}

func TestOutputService3ProtocolTestTimestampMembersCase1(t *testing.T) {
	svc := NewOutputService3ProtocolTest(unit.Session, &aws.Config{Endpoint: aws.String("https://test")})

	buf := bytes.NewReader([]byte("{\"TimeMember\": 1398796238, \"StructMember\": {\"foo\": 1398796238}}"))
	req, out := svc.OutputService3TestCaseOperation1Request(nil)
	req.HTTPResponse = &http.Response{StatusCode: 200, Body: ioutil.NopCloser(buf), Header: http.Header{}}

	// set headers

	// unmarshal response
	jsonrpc.UnmarshalMeta(req)
	jsonrpc.Unmarshal(req)
	if req.Error != nil {
		t.Errorf("expect not error, got %v", req.Error)
	}

	// assert response
	if out == nil {
		t.Errorf("expect not to be nil")
	}
	if e, a := time.Unix(1.398796238e+09, 0).UTC().String(), out.StructMember.Foo.String(); e != a {
		t.Errorf("expect %v, got %v", e, a)
	}
	if e, a := time.Unix(1.398796238e+09, 0).UTC().String(), out.TimeMember.String(); e != a {
		t.Errorf("expect %v, got %v", e, a)
	}

}

func TestOutputService4ProtocolTestListsCase1(t *testing.T) {
	svc := NewOutputService4ProtocolTest(unit.Session, &aws.Config{Endpoint: aws.String("https://test")})

	buf := bytes.NewReader([]byte("{\"ListMember\": [\"a\", \"b\"]}"))
	req, out := svc.OutputService4TestCaseOperation1Request(nil)
	req.HTTPResponse = &http.Response{StatusCode: 200, Body: ioutil.NopCloser(buf), Header: http.Header{}}

	// set headers

	// unmarshal response
	jsonrpc.UnmarshalMeta(req)
	jsonrpc.Unmarshal(req)
	if req.Error != nil {
		t.Errorf("expect not error, got %v", req.Error)
	}

	// assert response
	if out == nil {
		t.Errorf("expect not to be nil")
	}
	if e, a := "a", *out.ListMember[0]; e != a {
		t.Errorf("expect %v, got %v", e, a)
	}
	if e, a := "b", *out.ListMember[1]; e != a {
		t.Errorf("expect %v, got %v", e, a)
	}

}

func TestOutputService4ProtocolTestListsCase2(t *testing.T) {
	svc := NewOutputService4ProtocolTest(unit.Session, &aws.Config{Endpoint: aws.String("https://test")})

	buf := bytes.NewReader([]byte("{\"ListMember\": [\"a\", null], \"ListMemberMap\": [{}, null, null, {}], \"ListMemberStruct\": [{}, null, null, {}]}"))
	req, out := svc.OutputService4TestCaseOperation2Request(nil)
	req.HTTPResponse = &http.Response{StatusCode: 200, Body: ioutil.NopCloser(buf), Header: http.Header{}}

	// set headers

	// unmarshal response
	jsonrpc.UnmarshalMeta(req)
	jsonrpc.Unmarshal(req)
	if req.Error != nil {
		t.Errorf("expect not error, got %v", req.Error)
	}

	// assert response
	if out == nil {
		t.Errorf("expect not to be nil")
	}
	if e, a := "a", *out.ListMember[0]; e != a {
		t.Errorf("expect %v, got %v", e, a)
	}
	if e := out.ListMember[1]; e != nil {
		t.Errorf("expect nil, got %v", e)
	}
	if e := out.ListMemberMap[1]; e != nil {
		t.Errorf("expect nil, got %v", e)
	}
	if e := out.ListMemberMap[2]; e != nil {
		t.Errorf("expect nil, got %v", e)
	}
	if e := out.ListMemberStruct[1]; e != nil {
		t.Errorf("expect nil, got %v", e)
	}
	if e := out.ListMemberStruct[2]; e != nil {
		t.Errorf("expect nil, got %v", e)
	}

}

func TestOutputService5ProtocolTestMapsCase1(t *testing.T) {
	svc := NewOutputService5ProtocolTest(unit.Session, &aws.Config{Endpoint: aws.String("https://test")})

	buf := bytes.NewReader([]byte("{\"MapMember\": {\"a\": [1, 2], \"b\": [3, 4]}}"))
	req, out := svc.OutputService5TestCaseOperation1Request(nil)
	req.HTTPResponse = &http.Response{StatusCode: 200, Body: ioutil.NopCloser(buf), Header: http.Header{}}

	// set headers

	// unmarshal response
	jsonrpc.UnmarshalMeta(req)
	jsonrpc.Unmarshal(req)
	if req.Error != nil {
		t.Errorf("expect not error, got %v", req.Error)
	}

	// assert response
	if out == nil {
		t.Errorf("expect not to be nil")
	}
	if e, a := int64(1), *out.MapMember["a"][0]; e != a {
		t.Errorf("expect %v, got %v", e, a)
	}
	if e, a := int64(2), *out.MapMember["a"][1]; e != a {
		t.Errorf("expect %v, got %v", e, a)
	}
	if e, a := int64(3), *out.MapMember["b"][0]; e != a {
		t.Errorf("expect %v, got %v", e, a)
	}
	if e, a := int64(4), *out.MapMember["b"][1]; e != a {
		t.Errorf("expect %v, got %v", e, a)
	}

}

func TestOutputService6ProtocolTestIgnoresExtraDataCase1(t *testing.T) {
	svc := NewOutputService6ProtocolTest(unit.Session, &aws.Config{Endpoint: aws.String("https://test")})

	buf := bytes.NewReader([]byte("{\"foo\": \"bar\"}"))
	req, out := svc.OutputService6TestCaseOperation1Request(nil)
	req.HTTPResponse = &http.Response{StatusCode: 200, Body: ioutil.NopCloser(buf), Header: http.Header{}}

	// set headers

	// unmarshal response
	jsonrpc.UnmarshalMeta(req)
	jsonrpc.Unmarshal(req)
	if req.Error != nil {
		t.Errorf("expect not error, got %v", req.Error)
	}

	// assert response
	if out == nil {
		t.Errorf("expect not to be nil")
	}

}<|MERGE_RESOLUTION|>--- conflicted
+++ resolved
@@ -473,7 +473,6 @@
 // client's request for the OutputService3TestCaseOperation1 operation. The "output" return
 // value will be populated with the request's response once the request complets
 // successfuly.
-<<<<<<< HEAD
 //
 // Use "Send" method on the returned Request to send the API call to the service.
 // the "output" return value is not valid until after Send returns without error.
@@ -481,15 +480,6 @@
 // See OutputService3TestCaseOperation1 for more information on using the OutputService3TestCaseOperation1
 // API call, and error handling.
 //
-=======
-//
-// Use "Send" method on the returned Request to send the API call to the service.
-// the "output" return value is not valid until after Send returns without error.
-//
-// See OutputService3TestCaseOperation1 for more information on using the OutputService3TestCaseOperation1
-// API call, and error handling.
-//
->>>>>>> b412c745
 // This method is useful when you want to inject custom logic or configuration
 // into the SDK's request lifecycle. Such as custom headers, or retry logic.
 //
@@ -646,7 +636,6 @@
 // client's request for the OutputService4TestCaseOperation1 operation. The "output" return
 // value will be populated with the request's response once the request complets
 // successfuly.
-<<<<<<< HEAD
 //
 // Use "Send" method on the returned Request to send the API call to the service.
 // the "output" return value is not valid until after Send returns without error.
@@ -654,15 +643,6 @@
 // See OutputService4TestCaseOperation1 for more information on using the OutputService4TestCaseOperation1
 // API call, and error handling.
 //
-=======
-//
-// Use "Send" method on the returned Request to send the API call to the service.
-// the "output" return value is not valid until after Send returns without error.
-//
-// See OutputService4TestCaseOperation1 for more information on using the OutputService4TestCaseOperation1
-// API call, and error handling.
-//
->>>>>>> b412c745
 // This method is useful when you want to inject custom logic or configuration
 // into the SDK's request lifecycle. Such as custom headers, or retry logic.
 //
@@ -724,7 +704,6 @@
 // client's request for the OutputService4TestCaseOperation2 operation. The "output" return
 // value will be populated with the request's response once the request complets
 // successfuly.
-<<<<<<< HEAD
 //
 // Use "Send" method on the returned Request to send the API call to the service.
 // the "output" return value is not valid until after Send returns without error.
@@ -732,15 +711,6 @@
 // See OutputService4TestCaseOperation2 for more information on using the OutputService4TestCaseOperation2
 // API call, and error handling.
 //
-=======
-//
-// Use "Send" method on the returned Request to send the API call to the service.
-// the "output" return value is not valid until after Send returns without error.
-//
-// See OutputService4TestCaseOperation2 for more information on using the OutputService4TestCaseOperation2
-// API call, and error handling.
-//
->>>>>>> b412c745
 // This method is useful when you want to inject custom logic or configuration
 // into the SDK's request lifecycle. Such as custom headers, or retry logic.
 //
@@ -1044,7 +1014,6 @@
 // client's request for the OutputService6TestCaseOperation1 operation. The "output" return
 // value will be populated with the request's response once the request complets
 // successfuly.
-<<<<<<< HEAD
 //
 // Use "Send" method on the returned Request to send the API call to the service.
 // the "output" return value is not valid until after Send returns without error.
@@ -1052,15 +1021,6 @@
 // See OutputService6TestCaseOperation1 for more information on using the OutputService6TestCaseOperation1
 // API call, and error handling.
 //
-=======
-//
-// Use "Send" method on the returned Request to send the API call to the service.
-// the "output" return value is not valid until after Send returns without error.
-//
-// See OutputService6TestCaseOperation1 for more information on using the OutputService6TestCaseOperation1
-// API call, and error handling.
-//
->>>>>>> b412c745
 // This method is useful when you want to inject custom logic or configuration
 // into the SDK's request lifecycle. Such as custom headers, or retry logic.
 //
