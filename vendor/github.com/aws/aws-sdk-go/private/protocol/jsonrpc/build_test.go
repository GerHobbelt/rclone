package jsonrpc_test

import (
	"bytes"
	"encoding/json"
	"encoding/xml"
	"fmt"
	"io"
	"io/ioutil"
	"net/http"
	"net/url"
	"reflect"
	"testing"
	"time"

	"github.com/aws/aws-sdk-go/aws"
	"github.com/aws/aws-sdk-go/aws/client"
	"github.com/aws/aws-sdk-go/aws/client/metadata"
	"github.com/aws/aws-sdk-go/aws/request"
	"github.com/aws/aws-sdk-go/aws/signer/v4"
	"github.com/aws/aws-sdk-go/awstesting"
	"github.com/aws/aws-sdk-go/awstesting/unit"
	"github.com/aws/aws-sdk-go/private/protocol"
	"github.com/aws/aws-sdk-go/private/protocol/jsonrpc"
	"github.com/aws/aws-sdk-go/private/protocol/xml/xmlutil"
	"github.com/aws/aws-sdk-go/private/util"
)

var _ bytes.Buffer // always import bytes
var _ http.Request
var _ json.Marshaler
var _ time.Time
var _ xmlutil.XMLNode
var _ xml.Attr
var _ = ioutil.Discard
var _ = util.Trim("")
var _ = url.Values{}
var _ = io.EOF
var _ = aws.String
var _ = fmt.Println
var _ = reflect.Value{}

func init() {
	protocol.RandReader = &awstesting.ZeroReader{}
}

// InputService1ProtocolTest provides the API operation methods for making requests to
// . See this package's package overview docs
// for details on the service.
//
// InputService1ProtocolTest methods are safe to use concurrently. It is not safe to
// modify mutate any of the struct's properties though.
type InputService1ProtocolTest struct {
	*client.Client
}

// New creates a new instance of the InputService1ProtocolTest client with a session.
// If additional configuration is needed for the client instance use the optional
// aws.Config parameter to add your extra config.
//
// Example:
//     // Create a InputService1ProtocolTest client from just a session.
//     svc := inputservice1protocoltest.New(mySession)
//
//     // Create a InputService1ProtocolTest client with additional configuration
//     svc := inputservice1protocoltest.New(mySession, aws.NewConfig().WithRegion("us-west-2"))
func NewInputService1ProtocolTest(p client.ConfigProvider, cfgs ...*aws.Config) *InputService1ProtocolTest {
	c := p.ClientConfig("inputservice1protocoltest", cfgs...)
	return newInputService1ProtocolTestClient(*c.Config, c.Handlers, c.Endpoint, c.SigningRegion, c.SigningName)
}

// newClient creates, initializes and returns a new service client instance.
func newInputService1ProtocolTestClient(cfg aws.Config, handlers request.Handlers, endpoint, signingRegion, signingName string) *InputService1ProtocolTest {
	svc := &InputService1ProtocolTest{
		Client: client.New(
			cfg,
			metadata.ClientInfo{
				ServiceName:   "inputservice1protocoltest",
				SigningName:   signingName,
				SigningRegion: signingRegion,
				Endpoint:      endpoint,
				APIVersion:    "",
				JSONVersion:   "1.1",
				TargetPrefix:  "com.amazonaws.foo",
			},
			handlers,
		),
	}

	// Handlers
	svc.Handlers.Sign.PushBackNamed(v4.SignRequestHandler)
	svc.Handlers.Build.PushBackNamed(jsonrpc.BuildHandler)
	svc.Handlers.Unmarshal.PushBackNamed(jsonrpc.UnmarshalHandler)
	svc.Handlers.UnmarshalMeta.PushBackNamed(jsonrpc.UnmarshalMetaHandler)
	svc.Handlers.UnmarshalError.PushBackNamed(jsonrpc.UnmarshalErrorHandler)

	return svc
}

// newRequest creates a new request for a InputService1ProtocolTest operation and runs any
// custom request initialization.
func (c *InputService1ProtocolTest) newRequest(op *request.Operation, params, data interface{}) *request.Request {
	req := c.NewRequest(op, params, data)

	return req
}

const opInputService1TestCaseOperation1 = "OperationName"

// InputService1TestCaseOperation1Request generates a "aws/request.Request" representing the
// client's request for the InputService1TestCaseOperation1 operation. The "output" return
// value will be populated with the request's response once the request complets
// successfuly.
//
// Use "Send" method on the returned Request to send the API call to the service.
// the "output" return value is not valid until after Send returns without error.
//
// See InputService1TestCaseOperation1 for more information on using the InputService1TestCaseOperation1
// API call, and error handling.
//
// This method is useful when you want to inject custom logic or configuration
// into the SDK's request lifecycle. Such as custom headers, or retry logic.
//
//
//    // Example sending a request using the InputService1TestCaseOperation1Request method.
//    req, resp := client.InputService1TestCaseOperation1Request(params)
//
//    err := req.Send()
//    if err == nil { // resp is now filled
//        fmt.Println(resp)
//    }
func (c *InputService1ProtocolTest) InputService1TestCaseOperation1Request(input *InputService1TestShapeInputService1TestCaseOperation1Input) (req *request.Request, output *InputService1TestShapeInputService1TestCaseOperation1Output) {
	op := &request.Operation{
		Name:       opInputService1TestCaseOperation1,
		HTTPMethod: "POST",
		HTTPPath:   "/",
	}

	if input == nil {
		input = &InputService1TestShapeInputService1TestCaseOperation1Input{}
	}

	output = &InputService1TestShapeInputService1TestCaseOperation1Output{}
	req = c.newRequest(op, input, output)
	req.Handlers.Unmarshal.Remove(jsonrpc.UnmarshalHandler)
	req.Handlers.Unmarshal.PushBackNamed(protocol.UnmarshalDiscardBodyHandler)
	return
}

// InputService1TestCaseOperation1 API operation for .
//
// Returns awserr.Error for service API and SDK errors. Use runtime type assertions
// with awserr.Error's Code and Message methods to get detailed information about
// the error.
//
// See the AWS API reference guide for 's
// API operation InputService1TestCaseOperation1 for usage and error information.
func (c *InputService1ProtocolTest) InputService1TestCaseOperation1(input *InputService1TestShapeInputService1TestCaseOperation1Input) (*InputService1TestShapeInputService1TestCaseOperation1Output, error) {
	req, out := c.InputService1TestCaseOperation1Request(input)
	return out, req.Send()
}

// InputService1TestCaseOperation1WithContext is the same as InputService1TestCaseOperation1 with the addition of
// the ability to pass a context and additional request options.
//
// See InputService1TestCaseOperation1 for details on how to use this API operation.
//
// The context must be non-nil and will be used for request cancellation. If
// the context is nil a panic will occur. In the future the SDK may create
// sub-contexts for http.Requests. See https://golang.org/pkg/context/
// for more information on using Contexts.
func (c *InputService1ProtocolTest) InputService1TestCaseOperation1WithContext(ctx aws.Context, input *InputService1TestShapeInputService1TestCaseOperation1Input, opts ...request.Option) (*InputService1TestShapeInputService1TestCaseOperation1Output, error) {
	req, out := c.InputService1TestCaseOperation1Request(input)
	req.SetContext(ctx)
	req.ApplyOptions(opts...)
	return out, req.Send()
}

type InputService1TestShapeInputService1TestCaseOperation1Input struct {
	_ struct{} `type:"structure"`

	Name *string `type:"string"`
}

// SetName sets the Name field's value.
func (s *InputService1TestShapeInputService1TestCaseOperation1Input) SetName(v string) *InputService1TestShapeInputService1TestCaseOperation1Input {
	s.Name = &v
	return s
}

type InputService1TestShapeInputService1TestCaseOperation1Output struct {
	_ struct{} `type:"structure"`
}

// InputService2ProtocolTest provides the API operation methods for making requests to
// . See this package's package overview docs
// for details on the service.
//
// InputService2ProtocolTest methods are safe to use concurrently. It is not safe to
// modify mutate any of the struct's properties though.
type InputService2ProtocolTest struct {
	*client.Client
}

// New creates a new instance of the InputService2ProtocolTest client with a session.
// If additional configuration is needed for the client instance use the optional
// aws.Config parameter to add your extra config.
//
// Example:
//     // Create a InputService2ProtocolTest client from just a session.
//     svc := inputservice2protocoltest.New(mySession)
//
//     // Create a InputService2ProtocolTest client with additional configuration
//     svc := inputservice2protocoltest.New(mySession, aws.NewConfig().WithRegion("us-west-2"))
func NewInputService2ProtocolTest(p client.ConfigProvider, cfgs ...*aws.Config) *InputService2ProtocolTest {
	c := p.ClientConfig("inputservice2protocoltest", cfgs...)
	return newInputService2ProtocolTestClient(*c.Config, c.Handlers, c.Endpoint, c.SigningRegion, c.SigningName)
}

// newClient creates, initializes and returns a new service client instance.
func newInputService2ProtocolTestClient(cfg aws.Config, handlers request.Handlers, endpoint, signingRegion, signingName string) *InputService2ProtocolTest {
	svc := &InputService2ProtocolTest{
		Client: client.New(
			cfg,
			metadata.ClientInfo{
				ServiceName:   "inputservice2protocoltest",
				SigningName:   signingName,
				SigningRegion: signingRegion,
				Endpoint:      endpoint,
				APIVersion:    "",
				JSONVersion:   "1.1",
				TargetPrefix:  "com.amazonaws.foo",
			},
			handlers,
		),
	}

	// Handlers
	svc.Handlers.Sign.PushBackNamed(v4.SignRequestHandler)
	svc.Handlers.Build.PushBackNamed(jsonrpc.BuildHandler)
	svc.Handlers.Unmarshal.PushBackNamed(jsonrpc.UnmarshalHandler)
	svc.Handlers.UnmarshalMeta.PushBackNamed(jsonrpc.UnmarshalMetaHandler)
	svc.Handlers.UnmarshalError.PushBackNamed(jsonrpc.UnmarshalErrorHandler)

	return svc
}

// newRequest creates a new request for a InputService2ProtocolTest operation and runs any
// custom request initialization.
func (c *InputService2ProtocolTest) newRequest(op *request.Operation, params, data interface{}) *request.Request {
	req := c.NewRequest(op, params, data)

	return req
}

const opInputService2TestCaseOperation1 = "OperationName"

// InputService2TestCaseOperation1Request generates a "aws/request.Request" representing the
// client's request for the InputService2TestCaseOperation1 operation. The "output" return
// value will be populated with the request's response once the request complets
// successfuly.
//
// Use "Send" method on the returned Request to send the API call to the service.
// the "output" return value is not valid until after Send returns without error.
//
// See InputService2TestCaseOperation1 for more information on using the InputService2TestCaseOperation1
// API call, and error handling.
//
// This method is useful when you want to inject custom logic or configuration
// into the SDK's request lifecycle. Such as custom headers, or retry logic.
//
//
//    // Example sending a request using the InputService2TestCaseOperation1Request method.
//    req, resp := client.InputService2TestCaseOperation1Request(params)
//
//    err := req.Send()
//    if err == nil { // resp is now filled
//        fmt.Println(resp)
//    }
func (c *InputService2ProtocolTest) InputService2TestCaseOperation1Request(input *InputService2TestShapeInputService2TestCaseOperation1Input) (req *request.Request, output *InputService2TestShapeInputService2TestCaseOperation1Output) {
	op := &request.Operation{
		Name:     opInputService2TestCaseOperation1,
		HTTPPath: "/",
	}

	if input == nil {
		input = &InputService2TestShapeInputService2TestCaseOperation1Input{}
	}

	output = &InputService2TestShapeInputService2TestCaseOperation1Output{}
	req = c.newRequest(op, input, output)
	req.Handlers.Unmarshal.Remove(jsonrpc.UnmarshalHandler)
	req.Handlers.Unmarshal.PushBackNamed(protocol.UnmarshalDiscardBodyHandler)
	return
}

// InputService2TestCaseOperation1 API operation for .
//
// Returns awserr.Error for service API and SDK errors. Use runtime type assertions
// with awserr.Error's Code and Message methods to get detailed information about
// the error.
//
// See the AWS API reference guide for 's
// API operation InputService2TestCaseOperation1 for usage and error information.
func (c *InputService2ProtocolTest) InputService2TestCaseOperation1(input *InputService2TestShapeInputService2TestCaseOperation1Input) (*InputService2TestShapeInputService2TestCaseOperation1Output, error) {
	req, out := c.InputService2TestCaseOperation1Request(input)
	return out, req.Send()
}

// InputService2TestCaseOperation1WithContext is the same as InputService2TestCaseOperation1 with the addition of
// the ability to pass a context and additional request options.
//
// See InputService2TestCaseOperation1 for details on how to use this API operation.
//
// The context must be non-nil and will be used for request cancellation. If
// the context is nil a panic will occur. In the future the SDK may create
// sub-contexts for http.Requests. See https://golang.org/pkg/context/
// for more information on using Contexts.
func (c *InputService2ProtocolTest) InputService2TestCaseOperation1WithContext(ctx aws.Context, input *InputService2TestShapeInputService2TestCaseOperation1Input, opts ...request.Option) (*InputService2TestShapeInputService2TestCaseOperation1Output, error) {
	req, out := c.InputService2TestCaseOperation1Request(input)
	req.SetContext(ctx)
	req.ApplyOptions(opts...)
	return out, req.Send()
}

type InputService2TestShapeInputService2TestCaseOperation1Input struct {
	_ struct{} `type:"structure"`

	TimeArg *time.Time `type:"timestamp" timestampFormat:"unix"`
}

// SetTimeArg sets the TimeArg field's value.
func (s *InputService2TestShapeInputService2TestCaseOperation1Input) SetTimeArg(v time.Time) *InputService2TestShapeInputService2TestCaseOperation1Input {
	s.TimeArg = &v
	return s
}

type InputService2TestShapeInputService2TestCaseOperation1Output struct {
	_ struct{} `type:"structure"`
}

// InputService3ProtocolTest provides the API operation methods for making requests to
// . See this package's package overview docs
// for details on the service.
//
// InputService3ProtocolTest methods are safe to use concurrently. It is not safe to
// modify mutate any of the struct's properties though.
type InputService3ProtocolTest struct {
	*client.Client
}

// New creates a new instance of the InputService3ProtocolTest client with a session.
// If additional configuration is needed for the client instance use the optional
// aws.Config parameter to add your extra config.
//
// Example:
//     // Create a InputService3ProtocolTest client from just a session.
//     svc := inputservice3protocoltest.New(mySession)
//
//     // Create a InputService3ProtocolTest client with additional configuration
//     svc := inputservice3protocoltest.New(mySession, aws.NewConfig().WithRegion("us-west-2"))
func NewInputService3ProtocolTest(p client.ConfigProvider, cfgs ...*aws.Config) *InputService3ProtocolTest {
	c := p.ClientConfig("inputservice3protocoltest", cfgs...)
	return newInputService3ProtocolTestClient(*c.Config, c.Handlers, c.Endpoint, c.SigningRegion, c.SigningName)
}

// newClient creates, initializes and returns a new service client instance.
func newInputService3ProtocolTestClient(cfg aws.Config, handlers request.Handlers, endpoint, signingRegion, signingName string) *InputService3ProtocolTest {
	svc := &InputService3ProtocolTest{
		Client: client.New(
			cfg,
			metadata.ClientInfo{
				ServiceName:   "inputservice3protocoltest",
				SigningName:   signingName,
				SigningRegion: signingRegion,
				Endpoint:      endpoint,
				APIVersion:    "",
				JSONVersion:   "1.1",
				TargetPrefix:  "com.amazonaws.foo",
			},
			handlers,
		),
	}

	// Handlers
	svc.Handlers.Sign.PushBackNamed(v4.SignRequestHandler)
	svc.Handlers.Build.PushBackNamed(jsonrpc.BuildHandler)
	svc.Handlers.Unmarshal.PushBackNamed(jsonrpc.UnmarshalHandler)
	svc.Handlers.UnmarshalMeta.PushBackNamed(jsonrpc.UnmarshalMetaHandler)
	svc.Handlers.UnmarshalError.PushBackNamed(jsonrpc.UnmarshalErrorHandler)

	return svc
}

// newRequest creates a new request for a InputService3ProtocolTest operation and runs any
// custom request initialization.
func (c *InputService3ProtocolTest) newRequest(op *request.Operation, params, data interface{}) *request.Request {
	req := c.NewRequest(op, params, data)

	return req
}

const opInputService3TestCaseOperation1 = "OperationName"

// InputService3TestCaseOperation1Request generates a "aws/request.Request" representing the
// client's request for the InputService3TestCaseOperation1 operation. The "output" return
// value will be populated with the request's response once the request complets
// successfuly.
<<<<<<< HEAD
//
// Use "Send" method on the returned Request to send the API call to the service.
// the "output" return value is not valid until after Send returns without error.
//
// See InputService3TestCaseOperation1 for more information on using the InputService3TestCaseOperation1
// API call, and error handling.
//
=======
//
// Use "Send" method on the returned Request to send the API call to the service.
// the "output" return value is not valid until after Send returns without error.
//
// See InputService3TestCaseOperation1 for more information on using the InputService3TestCaseOperation1
// API call, and error handling.
//
>>>>>>> b412c745
// This method is useful when you want to inject custom logic or configuration
// into the SDK's request lifecycle. Such as custom headers, or retry logic.
//
//
//    // Example sending a request using the InputService3TestCaseOperation1Request method.
//    req, resp := client.InputService3TestCaseOperation1Request(params)
//
//    err := req.Send()
//    if err == nil { // resp is now filled
//        fmt.Println(resp)
//    }
func (c *InputService3ProtocolTest) InputService3TestCaseOperation1Request(input *InputService3TestShapeInputService3TestCaseOperation2Input) (req *request.Request, output *InputService3TestShapeInputService3TestCaseOperation1Output) {
	op := &request.Operation{
		Name:     opInputService3TestCaseOperation1,
		HTTPPath: "/",
	}

	if input == nil {
		input = &InputService3TestShapeInputService3TestCaseOperation2Input{}
	}

	output = &InputService3TestShapeInputService3TestCaseOperation1Output{}
	req = c.newRequest(op, input, output)
	req.Handlers.Unmarshal.Remove(jsonrpc.UnmarshalHandler)
	req.Handlers.Unmarshal.PushBackNamed(protocol.UnmarshalDiscardBodyHandler)
	return
}

// InputService3TestCaseOperation1 API operation for .
//
// Returns awserr.Error for service API and SDK errors. Use runtime type assertions
// with awserr.Error's Code and Message methods to get detailed information about
// the error.
//
// See the AWS API reference guide for 's
// API operation InputService3TestCaseOperation1 for usage and error information.
func (c *InputService3ProtocolTest) InputService3TestCaseOperation1(input *InputService3TestShapeInputService3TestCaseOperation2Input) (*InputService3TestShapeInputService3TestCaseOperation1Output, error) {
	req, out := c.InputService3TestCaseOperation1Request(input)
	return out, req.Send()
}

// InputService3TestCaseOperation1WithContext is the same as InputService3TestCaseOperation1 with the addition of
// the ability to pass a context and additional request options.
//
// See InputService3TestCaseOperation1 for details on how to use this API operation.
//
// The context must be non-nil and will be used for request cancellation. If
// the context is nil a panic will occur. In the future the SDK may create
// sub-contexts for http.Requests. See https://golang.org/pkg/context/
// for more information on using Contexts.
func (c *InputService3ProtocolTest) InputService3TestCaseOperation1WithContext(ctx aws.Context, input *InputService3TestShapeInputService3TestCaseOperation2Input, opts ...request.Option) (*InputService3TestShapeInputService3TestCaseOperation1Output, error) {
	req, out := c.InputService3TestCaseOperation1Request(input)
	req.SetContext(ctx)
	req.ApplyOptions(opts...)
	return out, req.Send()
}

const opInputService3TestCaseOperation2 = "OperationName"

// InputService3TestCaseOperation2Request generates a "aws/request.Request" representing the
// client's request for the InputService3TestCaseOperation2 operation. The "output" return
// value will be populated with the request's response once the request complets
// successfuly.
<<<<<<< HEAD
//
// Use "Send" method on the returned Request to send the API call to the service.
// the "output" return value is not valid until after Send returns without error.
//
// See InputService3TestCaseOperation2 for more information on using the InputService3TestCaseOperation2
// API call, and error handling.
//
=======
//
// Use "Send" method on the returned Request to send the API call to the service.
// the "output" return value is not valid until after Send returns without error.
//
// See InputService3TestCaseOperation2 for more information on using the InputService3TestCaseOperation2
// API call, and error handling.
//
>>>>>>> b412c745
// This method is useful when you want to inject custom logic or configuration
// into the SDK's request lifecycle. Such as custom headers, or retry logic.
//
//
//    // Example sending a request using the InputService3TestCaseOperation2Request method.
//    req, resp := client.InputService3TestCaseOperation2Request(params)
//
//    err := req.Send()
//    if err == nil { // resp is now filled
//        fmt.Println(resp)
//    }
func (c *InputService3ProtocolTest) InputService3TestCaseOperation2Request(input *InputService3TestShapeInputService3TestCaseOperation2Input) (req *request.Request, output *InputService3TestShapeInputService3TestCaseOperation2Output) {
	op := &request.Operation{
		Name:     opInputService3TestCaseOperation2,
		HTTPPath: "/",
	}

	if input == nil {
		input = &InputService3TestShapeInputService3TestCaseOperation2Input{}
	}

	output = &InputService3TestShapeInputService3TestCaseOperation2Output{}
	req = c.newRequest(op, input, output)
	req.Handlers.Unmarshal.Remove(jsonrpc.UnmarshalHandler)
	req.Handlers.Unmarshal.PushBackNamed(protocol.UnmarshalDiscardBodyHandler)
	return
}

// InputService3TestCaseOperation2 API operation for .
//
// Returns awserr.Error for service API and SDK errors. Use runtime type assertions
// with awserr.Error's Code and Message methods to get detailed information about
// the error.
//
// See the AWS API reference guide for 's
// API operation InputService3TestCaseOperation2 for usage and error information.
func (c *InputService3ProtocolTest) InputService3TestCaseOperation2(input *InputService3TestShapeInputService3TestCaseOperation2Input) (*InputService3TestShapeInputService3TestCaseOperation2Output, error) {
	req, out := c.InputService3TestCaseOperation2Request(input)
	return out, req.Send()
}

// InputService3TestCaseOperation2WithContext is the same as InputService3TestCaseOperation2 with the addition of
// the ability to pass a context and additional request options.
//
// See InputService3TestCaseOperation2 for details on how to use this API operation.
//
// The context must be non-nil and will be used for request cancellation. If
// the context is nil a panic will occur. In the future the SDK may create
// sub-contexts for http.Requests. See https://golang.org/pkg/context/
// for more information on using Contexts.
func (c *InputService3ProtocolTest) InputService3TestCaseOperation2WithContext(ctx aws.Context, input *InputService3TestShapeInputService3TestCaseOperation2Input, opts ...request.Option) (*InputService3TestShapeInputService3TestCaseOperation2Output, error) {
	req, out := c.InputService3TestCaseOperation2Request(input)
	req.SetContext(ctx)
	req.ApplyOptions(opts...)
	return out, req.Send()
}

type InputService3TestShapeInputService3TestCaseOperation1Output struct {
	_ struct{} `type:"structure"`
}

type InputService3TestShapeInputService3TestCaseOperation2Input struct {
	_ struct{} `type:"structure"`

	// BlobArg is automatically base64 encoded/decoded by the SDK.
	BlobArg []byte `type:"blob"`

	BlobMap map[string][]byte `type:"map"`
}

// SetBlobArg sets the BlobArg field's value.
func (s *InputService3TestShapeInputService3TestCaseOperation2Input) SetBlobArg(v []byte) *InputService3TestShapeInputService3TestCaseOperation2Input {
	s.BlobArg = v
	return s
}

// SetBlobMap sets the BlobMap field's value.
func (s *InputService3TestShapeInputService3TestCaseOperation2Input) SetBlobMap(v map[string][]byte) *InputService3TestShapeInputService3TestCaseOperation2Input {
	s.BlobMap = v
	return s
}

type InputService3TestShapeInputService3TestCaseOperation2Output struct {
	_ struct{} `type:"structure"`
}

// InputService4ProtocolTest provides the API operation methods for making requests to
// . See this package's package overview docs
// for details on the service.
//
// InputService4ProtocolTest methods are safe to use concurrently. It is not safe to
// modify mutate any of the struct's properties though.
type InputService4ProtocolTest struct {
	*client.Client
}

// New creates a new instance of the InputService4ProtocolTest client with a session.
// If additional configuration is needed for the client instance use the optional
// aws.Config parameter to add your extra config.
//
// Example:
//     // Create a InputService4ProtocolTest client from just a session.
//     svc := inputservice4protocoltest.New(mySession)
//
//     // Create a InputService4ProtocolTest client with additional configuration
//     svc := inputservice4protocoltest.New(mySession, aws.NewConfig().WithRegion("us-west-2"))
func NewInputService4ProtocolTest(p client.ConfigProvider, cfgs ...*aws.Config) *InputService4ProtocolTest {
	c := p.ClientConfig("inputservice4protocoltest", cfgs...)
	return newInputService4ProtocolTestClient(*c.Config, c.Handlers, c.Endpoint, c.SigningRegion, c.SigningName)
}

// newClient creates, initializes and returns a new service client instance.
func newInputService4ProtocolTestClient(cfg aws.Config, handlers request.Handlers, endpoint, signingRegion, signingName string) *InputService4ProtocolTest {
	svc := &InputService4ProtocolTest{
		Client: client.New(
			cfg,
			metadata.ClientInfo{
				ServiceName:   "inputservice4protocoltest",
				SigningName:   signingName,
				SigningRegion: signingRegion,
				Endpoint:      endpoint,
				APIVersion:    "",
				JSONVersion:   "1.1",
				TargetPrefix:  "com.amazonaws.foo",
			},
			handlers,
		),
	}

	// Handlers
	svc.Handlers.Sign.PushBackNamed(v4.SignRequestHandler)
	svc.Handlers.Build.PushBackNamed(jsonrpc.BuildHandler)
	svc.Handlers.Unmarshal.PushBackNamed(jsonrpc.UnmarshalHandler)
	svc.Handlers.UnmarshalMeta.PushBackNamed(jsonrpc.UnmarshalMetaHandler)
	svc.Handlers.UnmarshalError.PushBackNamed(jsonrpc.UnmarshalErrorHandler)

	return svc
}

// newRequest creates a new request for a InputService4ProtocolTest operation and runs any
// custom request initialization.
func (c *InputService4ProtocolTest) newRequest(op *request.Operation, params, data interface{}) *request.Request {
	req := c.NewRequest(op, params, data)

	return req
}

const opInputService4TestCaseOperation1 = "OperationName"

// InputService4TestCaseOperation1Request generates a "aws/request.Request" representing the
// client's request for the InputService4TestCaseOperation1 operation. The "output" return
// value will be populated with the request's response once the request complets
// successfuly.
<<<<<<< HEAD
//
// Use "Send" method on the returned Request to send the API call to the service.
// the "output" return value is not valid until after Send returns without error.
//
// See InputService4TestCaseOperation1 for more information on using the InputService4TestCaseOperation1
// API call, and error handling.
//
=======
//
// Use "Send" method on the returned Request to send the API call to the service.
// the "output" return value is not valid until after Send returns without error.
//
// See InputService4TestCaseOperation1 for more information on using the InputService4TestCaseOperation1
// API call, and error handling.
//
>>>>>>> b412c745
// This method is useful when you want to inject custom logic or configuration
// into the SDK's request lifecycle. Such as custom headers, or retry logic.
//
//
//    // Example sending a request using the InputService4TestCaseOperation1Request method.
//    req, resp := client.InputService4TestCaseOperation1Request(params)
//
//    err := req.Send()
//    if err == nil { // resp is now filled
//        fmt.Println(resp)
//    }
func (c *InputService4ProtocolTest) InputService4TestCaseOperation1Request(input *InputService4TestShapeInputService4TestCaseOperation1Input) (req *request.Request, output *InputService4TestShapeInputService4TestCaseOperation1Output) {
	op := &request.Operation{
		Name:       opInputService4TestCaseOperation1,
		HTTPMethod: "POST",
		HTTPPath:   "/",
	}

	if input == nil {
		input = &InputService4TestShapeInputService4TestCaseOperation1Input{}
	}

	output = &InputService4TestShapeInputService4TestCaseOperation1Output{}
	req = c.newRequest(op, input, output)
	req.Handlers.Unmarshal.Remove(jsonrpc.UnmarshalHandler)
	req.Handlers.Unmarshal.PushBackNamed(protocol.UnmarshalDiscardBodyHandler)
	return
}

// InputService4TestCaseOperation1 API operation for .
//
// Returns awserr.Error for service API and SDK errors. Use runtime type assertions
// with awserr.Error's Code and Message methods to get detailed information about
// the error.
//
// See the AWS API reference guide for 's
// API operation InputService4TestCaseOperation1 for usage and error information.
func (c *InputService4ProtocolTest) InputService4TestCaseOperation1(input *InputService4TestShapeInputService4TestCaseOperation1Input) (*InputService4TestShapeInputService4TestCaseOperation1Output, error) {
	req, out := c.InputService4TestCaseOperation1Request(input)
	return out, req.Send()
}

// InputService4TestCaseOperation1WithContext is the same as InputService4TestCaseOperation1 with the addition of
// the ability to pass a context and additional request options.
//
// See InputService4TestCaseOperation1 for details on how to use this API operation.
//
// The context must be non-nil and will be used for request cancellation. If
// the context is nil a panic will occur. In the future the SDK may create
// sub-contexts for http.Requests. See https://golang.org/pkg/context/
// for more information on using Contexts.
func (c *InputService4ProtocolTest) InputService4TestCaseOperation1WithContext(ctx aws.Context, input *InputService4TestShapeInputService4TestCaseOperation1Input, opts ...request.Option) (*InputService4TestShapeInputService4TestCaseOperation1Output, error) {
	req, out := c.InputService4TestCaseOperation1Request(input)
	req.SetContext(ctx)
	req.ApplyOptions(opts...)
	return out, req.Send()
}

type InputService4TestShapeInputService4TestCaseOperation1Input struct {
	_ struct{} `type:"structure"`

	ListParam [][]byte `type:"list"`
}

// SetListParam sets the ListParam field's value.
func (s *InputService4TestShapeInputService4TestCaseOperation1Input) SetListParam(v [][]byte) *InputService4TestShapeInputService4TestCaseOperation1Input {
	s.ListParam = v
	return s
}

type InputService4TestShapeInputService4TestCaseOperation1Output struct {
	_ struct{} `type:"structure"`
}

// InputService5ProtocolTest provides the API operation methods for making requests to
// . See this package's package overview docs
// for details on the service.
//
// InputService5ProtocolTest methods are safe to use concurrently. It is not safe to
// modify mutate any of the struct's properties though.
type InputService5ProtocolTest struct {
	*client.Client
}

// New creates a new instance of the InputService5ProtocolTest client with a session.
// If additional configuration is needed for the client instance use the optional
// aws.Config parameter to add your extra config.
//
// Example:
//     // Create a InputService5ProtocolTest client from just a session.
//     svc := inputservice5protocoltest.New(mySession)
//
//     // Create a InputService5ProtocolTest client with additional configuration
//     svc := inputservice5protocoltest.New(mySession, aws.NewConfig().WithRegion("us-west-2"))
func NewInputService5ProtocolTest(p client.ConfigProvider, cfgs ...*aws.Config) *InputService5ProtocolTest {
	c := p.ClientConfig("inputservice5protocoltest", cfgs...)
	return newInputService5ProtocolTestClient(*c.Config, c.Handlers, c.Endpoint, c.SigningRegion, c.SigningName)
}

// newClient creates, initializes and returns a new service client instance.
func newInputService5ProtocolTestClient(cfg aws.Config, handlers request.Handlers, endpoint, signingRegion, signingName string) *InputService5ProtocolTest {
	svc := &InputService5ProtocolTest{
		Client: client.New(
			cfg,
			metadata.ClientInfo{
				ServiceName:   "inputservice5protocoltest",
				SigningName:   signingName,
				SigningRegion: signingRegion,
				Endpoint:      endpoint,
				APIVersion:    "",
				JSONVersion:   "1.1",
				TargetPrefix:  "com.amazonaws.foo",
			},
			handlers,
		),
	}

	// Handlers
	svc.Handlers.Sign.PushBackNamed(v4.SignRequestHandler)
	svc.Handlers.Build.PushBackNamed(jsonrpc.BuildHandler)
	svc.Handlers.Unmarshal.PushBackNamed(jsonrpc.UnmarshalHandler)
	svc.Handlers.UnmarshalMeta.PushBackNamed(jsonrpc.UnmarshalMetaHandler)
	svc.Handlers.UnmarshalError.PushBackNamed(jsonrpc.UnmarshalErrorHandler)

	return svc
}

// newRequest creates a new request for a InputService5ProtocolTest operation and runs any
// custom request initialization.
func (c *InputService5ProtocolTest) newRequest(op *request.Operation, params, data interface{}) *request.Request {
	req := c.NewRequest(op, params, data)

	return req
}

const opInputService5TestCaseOperation1 = "OperationName"

// InputService5TestCaseOperation1Request generates a "aws/request.Request" representing the
// client's request for the InputService5TestCaseOperation1 operation. The "output" return
// value will be populated with the request's response once the request complets
// successfuly.
<<<<<<< HEAD
//
// Use "Send" method on the returned Request to send the API call to the service.
// the "output" return value is not valid until after Send returns without error.
//
// See InputService5TestCaseOperation1 for more information on using the InputService5TestCaseOperation1
// API call, and error handling.
//
=======
//
// Use "Send" method on the returned Request to send the API call to the service.
// the "output" return value is not valid until after Send returns without error.
//
// See InputService5TestCaseOperation1 for more information on using the InputService5TestCaseOperation1
// API call, and error handling.
//
>>>>>>> b412c745
// This method is useful when you want to inject custom logic or configuration
// into the SDK's request lifecycle. Such as custom headers, or retry logic.
//
//
//    // Example sending a request using the InputService5TestCaseOperation1Request method.
//    req, resp := client.InputService5TestCaseOperation1Request(params)
//
//    err := req.Send()
//    if err == nil { // resp is now filled
//        fmt.Println(resp)
//    }
func (c *InputService5ProtocolTest) InputService5TestCaseOperation1Request(input *InputService5TestShapeInputService5TestCaseOperation6Input) (req *request.Request, output *InputService5TestShapeInputService5TestCaseOperation1Output) {
	op := &request.Operation{
		Name:     opInputService5TestCaseOperation1,
		HTTPPath: "/",
	}

	if input == nil {
		input = &InputService5TestShapeInputService5TestCaseOperation6Input{}
	}

	output = &InputService5TestShapeInputService5TestCaseOperation1Output{}
	req = c.newRequest(op, input, output)
	req.Handlers.Unmarshal.Remove(jsonrpc.UnmarshalHandler)
	req.Handlers.Unmarshal.PushBackNamed(protocol.UnmarshalDiscardBodyHandler)
	return
}

// InputService5TestCaseOperation1 API operation for .
//
// Returns awserr.Error for service API and SDK errors. Use runtime type assertions
// with awserr.Error's Code and Message methods to get detailed information about
// the error.
//
// See the AWS API reference guide for 's
// API operation InputService5TestCaseOperation1 for usage and error information.
func (c *InputService5ProtocolTest) InputService5TestCaseOperation1(input *InputService5TestShapeInputService5TestCaseOperation6Input) (*InputService5TestShapeInputService5TestCaseOperation1Output, error) {
	req, out := c.InputService5TestCaseOperation1Request(input)
	return out, req.Send()
}

// InputService5TestCaseOperation1WithContext is the same as InputService5TestCaseOperation1 with the addition of
// the ability to pass a context and additional request options.
//
// See InputService5TestCaseOperation1 for details on how to use this API operation.
//
// The context must be non-nil and will be used for request cancellation. If
// the context is nil a panic will occur. In the future the SDK may create
// sub-contexts for http.Requests. See https://golang.org/pkg/context/
// for more information on using Contexts.
func (c *InputService5ProtocolTest) InputService5TestCaseOperation1WithContext(ctx aws.Context, input *InputService5TestShapeInputService5TestCaseOperation6Input, opts ...request.Option) (*InputService5TestShapeInputService5TestCaseOperation1Output, error) {
	req, out := c.InputService5TestCaseOperation1Request(input)
	req.SetContext(ctx)
	req.ApplyOptions(opts...)
	return out, req.Send()
}

const opInputService5TestCaseOperation2 = "OperationName"

// InputService5TestCaseOperation2Request generates a "aws/request.Request" representing the
// client's request for the InputService5TestCaseOperation2 operation. The "output" return
// value will be populated with the request's response once the request complets
// successfuly.
//
// Use "Send" method on the returned Request to send the API call to the service.
// the "output" return value is not valid until after Send returns without error.
//
// See InputService5TestCaseOperation2 for more information on using the InputService5TestCaseOperation2
// API call, and error handling.
//
// This method is useful when you want to inject custom logic or configuration
// into the SDK's request lifecycle. Such as custom headers, or retry logic.
//
//
//    // Example sending a request using the InputService5TestCaseOperation2Request method.
//    req, resp := client.InputService5TestCaseOperation2Request(params)
//
//    err := req.Send()
//    if err == nil { // resp is now filled
//        fmt.Println(resp)
//    }
func (c *InputService5ProtocolTest) InputService5TestCaseOperation2Request(input *InputService5TestShapeInputService5TestCaseOperation6Input) (req *request.Request, output *InputService5TestShapeInputService5TestCaseOperation2Output) {
	op := &request.Operation{
		Name:     opInputService5TestCaseOperation2,
		HTTPPath: "/",
	}

	if input == nil {
		input = &InputService5TestShapeInputService5TestCaseOperation6Input{}
	}

	output = &InputService5TestShapeInputService5TestCaseOperation2Output{}
	req = c.newRequest(op, input, output)
	req.Handlers.Unmarshal.Remove(jsonrpc.UnmarshalHandler)
	req.Handlers.Unmarshal.PushBackNamed(protocol.UnmarshalDiscardBodyHandler)
	return
}

// InputService5TestCaseOperation2 API operation for .
//
// Returns awserr.Error for service API and SDK errors. Use runtime type assertions
// with awserr.Error's Code and Message methods to get detailed information about
// the error.
//
// See the AWS API reference guide for 's
// API operation InputService5TestCaseOperation2 for usage and error information.
func (c *InputService5ProtocolTest) InputService5TestCaseOperation2(input *InputService5TestShapeInputService5TestCaseOperation6Input) (*InputService5TestShapeInputService5TestCaseOperation2Output, error) {
	req, out := c.InputService5TestCaseOperation2Request(input)
	return out, req.Send()
}

// InputService5TestCaseOperation2WithContext is the same as InputService5TestCaseOperation2 with the addition of
// the ability to pass a context and additional request options.
//
// See InputService5TestCaseOperation2 for details on how to use this API operation.
//
// The context must be non-nil and will be used for request cancellation. If
// the context is nil a panic will occur. In the future the SDK may create
// sub-contexts for http.Requests. See https://golang.org/pkg/context/
// for more information on using Contexts.
func (c *InputService5ProtocolTest) InputService5TestCaseOperation2WithContext(ctx aws.Context, input *InputService5TestShapeInputService5TestCaseOperation6Input, opts ...request.Option) (*InputService5TestShapeInputService5TestCaseOperation2Output, error) {
	req, out := c.InputService5TestCaseOperation2Request(input)
	req.SetContext(ctx)
	req.ApplyOptions(opts...)
	return out, req.Send()
}

const opInputService5TestCaseOperation3 = "OperationName"

// InputService5TestCaseOperation3Request generates a "aws/request.Request" representing the
// client's request for the InputService5TestCaseOperation3 operation. The "output" return
// value will be populated with the request's response once the request complets
// successfuly.
//
// Use "Send" method on the returned Request to send the API call to the service.
// the "output" return value is not valid until after Send returns without error.
//
// See InputService5TestCaseOperation3 for more information on using the InputService5TestCaseOperation3
// API call, and error handling.
//
// This method is useful when you want to inject custom logic or configuration
// into the SDK's request lifecycle. Such as custom headers, or retry logic.
//
//
//    // Example sending a request using the InputService5TestCaseOperation3Request method.
//    req, resp := client.InputService5TestCaseOperation3Request(params)
//
//    err := req.Send()
//    if err == nil { // resp is now filled
//        fmt.Println(resp)
//    }
func (c *InputService5ProtocolTest) InputService5TestCaseOperation3Request(input *InputService5TestShapeInputService5TestCaseOperation6Input) (req *request.Request, output *InputService5TestShapeInputService5TestCaseOperation3Output) {
	op := &request.Operation{
		Name:     opInputService5TestCaseOperation3,
		HTTPPath: "/",
	}

	if input == nil {
		input = &InputService5TestShapeInputService5TestCaseOperation6Input{}
	}

	output = &InputService5TestShapeInputService5TestCaseOperation3Output{}
	req = c.newRequest(op, input, output)
	req.Handlers.Unmarshal.Remove(jsonrpc.UnmarshalHandler)
	req.Handlers.Unmarshal.PushBackNamed(protocol.UnmarshalDiscardBodyHandler)
	return
}

// InputService5TestCaseOperation3 API operation for .
//
// Returns awserr.Error for service API and SDK errors. Use runtime type assertions
// with awserr.Error's Code and Message methods to get detailed information about
// the error.
//
// See the AWS API reference guide for 's
// API operation InputService5TestCaseOperation3 for usage and error information.
func (c *InputService5ProtocolTest) InputService5TestCaseOperation3(input *InputService5TestShapeInputService5TestCaseOperation6Input) (*InputService5TestShapeInputService5TestCaseOperation3Output, error) {
	req, out := c.InputService5TestCaseOperation3Request(input)
	return out, req.Send()
}

// InputService5TestCaseOperation3WithContext is the same as InputService5TestCaseOperation3 with the addition of
// the ability to pass a context and additional request options.
//
// See InputService5TestCaseOperation3 for details on how to use this API operation.
//
// The context must be non-nil and will be used for request cancellation. If
// the context is nil a panic will occur. In the future the SDK may create
// sub-contexts for http.Requests. See https://golang.org/pkg/context/
// for more information on using Contexts.
func (c *InputService5ProtocolTest) InputService5TestCaseOperation3WithContext(ctx aws.Context, input *InputService5TestShapeInputService5TestCaseOperation6Input, opts ...request.Option) (*InputService5TestShapeInputService5TestCaseOperation3Output, error) {
	req, out := c.InputService5TestCaseOperation3Request(input)
	req.SetContext(ctx)
	req.ApplyOptions(opts...)
	return out, req.Send()
}

const opInputService5TestCaseOperation4 = "OperationName"

// InputService5TestCaseOperation4Request generates a "aws/request.Request" representing the
// client's request for the InputService5TestCaseOperation4 operation. The "output" return
// value will be populated with the request's response once the request complets
// successfuly.
//
// Use "Send" method on the returned Request to send the API call to the service.
// the "output" return value is not valid until after Send returns without error.
//
// See InputService5TestCaseOperation4 for more information on using the InputService5TestCaseOperation4
// API call, and error handling.
//
// This method is useful when you want to inject custom logic or configuration
// into the SDK's request lifecycle. Such as custom headers, or retry logic.
//
//
//    // Example sending a request using the InputService5TestCaseOperation4Request method.
//    req, resp := client.InputService5TestCaseOperation4Request(params)
//
//    err := req.Send()
//    if err == nil { // resp is now filled
//        fmt.Println(resp)
//    }
func (c *InputService5ProtocolTest) InputService5TestCaseOperation4Request(input *InputService5TestShapeInputService5TestCaseOperation6Input) (req *request.Request, output *InputService5TestShapeInputService5TestCaseOperation4Output) {
	op := &request.Operation{
		Name:     opInputService5TestCaseOperation4,
		HTTPPath: "/",
	}

	if input == nil {
		input = &InputService5TestShapeInputService5TestCaseOperation6Input{}
	}

	output = &InputService5TestShapeInputService5TestCaseOperation4Output{}
	req = c.newRequest(op, input, output)
	req.Handlers.Unmarshal.Remove(jsonrpc.UnmarshalHandler)
	req.Handlers.Unmarshal.PushBackNamed(protocol.UnmarshalDiscardBodyHandler)
	return
}

// InputService5TestCaseOperation4 API operation for .
//
// Returns awserr.Error for service API and SDK errors. Use runtime type assertions
// with awserr.Error's Code and Message methods to get detailed information about
// the error.
//
// See the AWS API reference guide for 's
// API operation InputService5TestCaseOperation4 for usage and error information.
func (c *InputService5ProtocolTest) InputService5TestCaseOperation4(input *InputService5TestShapeInputService5TestCaseOperation6Input) (*InputService5TestShapeInputService5TestCaseOperation4Output, error) {
	req, out := c.InputService5TestCaseOperation4Request(input)
	return out, req.Send()
}

// InputService5TestCaseOperation4WithContext is the same as InputService5TestCaseOperation4 with the addition of
// the ability to pass a context and additional request options.
//
// See InputService5TestCaseOperation4 for details on how to use this API operation.
//
// The context must be non-nil and will be used for request cancellation. If
// the context is nil a panic will occur. In the future the SDK may create
// sub-contexts for http.Requests. See https://golang.org/pkg/context/
// for more information on using Contexts.
func (c *InputService5ProtocolTest) InputService5TestCaseOperation4WithContext(ctx aws.Context, input *InputService5TestShapeInputService5TestCaseOperation6Input, opts ...request.Option) (*InputService5TestShapeInputService5TestCaseOperation4Output, error) {
	req, out := c.InputService5TestCaseOperation4Request(input)
	req.SetContext(ctx)
	req.ApplyOptions(opts...)
	return out, req.Send()
}

const opInputService5TestCaseOperation5 = "OperationName"

// InputService5TestCaseOperation5Request generates a "aws/request.Request" representing the
// client's request for the InputService5TestCaseOperation5 operation. The "output" return
// value will be populated with the request's response once the request complets
// successfuly.
//
// Use "Send" method on the returned Request to send the API call to the service.
// the "output" return value is not valid until after Send returns without error.
//
// See InputService5TestCaseOperation5 for more information on using the InputService5TestCaseOperation5
// API call, and error handling.
//
// This method is useful when you want to inject custom logic or configuration
// into the SDK's request lifecycle. Such as custom headers, or retry logic.
//
//
//    // Example sending a request using the InputService5TestCaseOperation5Request method.
//    req, resp := client.InputService5TestCaseOperation5Request(params)
//
//    err := req.Send()
//    if err == nil { // resp is now filled
//        fmt.Println(resp)
//    }
func (c *InputService5ProtocolTest) InputService5TestCaseOperation5Request(input *InputService5TestShapeInputService5TestCaseOperation6Input) (req *request.Request, output *InputService5TestShapeInputService5TestCaseOperation5Output) {
	op := &request.Operation{
		Name:     opInputService5TestCaseOperation5,
		HTTPPath: "/",
	}

	if input == nil {
		input = &InputService5TestShapeInputService5TestCaseOperation6Input{}
	}

	output = &InputService5TestShapeInputService5TestCaseOperation5Output{}
	req = c.newRequest(op, input, output)
	req.Handlers.Unmarshal.Remove(jsonrpc.UnmarshalHandler)
	req.Handlers.Unmarshal.PushBackNamed(protocol.UnmarshalDiscardBodyHandler)
	return
}

// InputService5TestCaseOperation5 API operation for .
//
// Returns awserr.Error for service API and SDK errors. Use runtime type assertions
// with awserr.Error's Code and Message methods to get detailed information about
// the error.
//
// See the AWS API reference guide for 's
// API operation InputService5TestCaseOperation5 for usage and error information.
func (c *InputService5ProtocolTest) InputService5TestCaseOperation5(input *InputService5TestShapeInputService5TestCaseOperation6Input) (*InputService5TestShapeInputService5TestCaseOperation5Output, error) {
	req, out := c.InputService5TestCaseOperation5Request(input)
	return out, req.Send()
}

// InputService5TestCaseOperation5WithContext is the same as InputService5TestCaseOperation5 with the addition of
// the ability to pass a context and additional request options.
//
// See InputService5TestCaseOperation5 for details on how to use this API operation.
//
// The context must be non-nil and will be used for request cancellation. If
// the context is nil a panic will occur. In the future the SDK may create
// sub-contexts for http.Requests. See https://golang.org/pkg/context/
// for more information on using Contexts.
func (c *InputService5ProtocolTest) InputService5TestCaseOperation5WithContext(ctx aws.Context, input *InputService5TestShapeInputService5TestCaseOperation6Input, opts ...request.Option) (*InputService5TestShapeInputService5TestCaseOperation5Output, error) {
	req, out := c.InputService5TestCaseOperation5Request(input)
	req.SetContext(ctx)
	req.ApplyOptions(opts...)
	return out, req.Send()
}

const opInputService5TestCaseOperation6 = "OperationName"

// InputService5TestCaseOperation6Request generates a "aws/request.Request" representing the
// client's request for the InputService5TestCaseOperation6 operation. The "output" return
// value will be populated with the request's response once the request complets
// successfuly.
//
// Use "Send" method on the returned Request to send the API call to the service.
// the "output" return value is not valid until after Send returns without error.
//
// See InputService5TestCaseOperation6 for more information on using the InputService5TestCaseOperation6
// API call, and error handling.
//
// This method is useful when you want to inject custom logic or configuration
// into the SDK's request lifecycle. Such as custom headers, or retry logic.
//
//
//    // Example sending a request using the InputService5TestCaseOperation6Request method.
//    req, resp := client.InputService5TestCaseOperation6Request(params)
//
//    err := req.Send()
//    if err == nil { // resp is now filled
//        fmt.Println(resp)
//    }
func (c *InputService5ProtocolTest) InputService5TestCaseOperation6Request(input *InputService5TestShapeInputService5TestCaseOperation6Input) (req *request.Request, output *InputService5TestShapeInputService5TestCaseOperation6Output) {
	op := &request.Operation{
		Name:     opInputService5TestCaseOperation6,
		HTTPPath: "/",
	}

	if input == nil {
		input = &InputService5TestShapeInputService5TestCaseOperation6Input{}
	}

	output = &InputService5TestShapeInputService5TestCaseOperation6Output{}
	req = c.newRequest(op, input, output)
	req.Handlers.Unmarshal.Remove(jsonrpc.UnmarshalHandler)
	req.Handlers.Unmarshal.PushBackNamed(protocol.UnmarshalDiscardBodyHandler)
	return
}

// InputService5TestCaseOperation6 API operation for .
//
// Returns awserr.Error for service API and SDK errors. Use runtime type assertions
// with awserr.Error's Code and Message methods to get detailed information about
// the error.
//
// See the AWS API reference guide for 's
// API operation InputService5TestCaseOperation6 for usage and error information.
func (c *InputService5ProtocolTest) InputService5TestCaseOperation6(input *InputService5TestShapeInputService5TestCaseOperation6Input) (*InputService5TestShapeInputService5TestCaseOperation6Output, error) {
	req, out := c.InputService5TestCaseOperation6Request(input)
	return out, req.Send()
}

// InputService5TestCaseOperation6WithContext is the same as InputService5TestCaseOperation6 with the addition of
// the ability to pass a context and additional request options.
//
// See InputService5TestCaseOperation6 for details on how to use this API operation.
//
// The context must be non-nil and will be used for request cancellation. If
// the context is nil a panic will occur. In the future the SDK may create
// sub-contexts for http.Requests. See https://golang.org/pkg/context/
// for more information on using Contexts.
func (c *InputService5ProtocolTest) InputService5TestCaseOperation6WithContext(ctx aws.Context, input *InputService5TestShapeInputService5TestCaseOperation6Input, opts ...request.Option) (*InputService5TestShapeInputService5TestCaseOperation6Output, error) {
	req, out := c.InputService5TestCaseOperation6Request(input)
	req.SetContext(ctx)
	req.ApplyOptions(opts...)
	return out, req.Send()
}

type InputService5TestShapeInputService5TestCaseOperation1Output struct {
	_ struct{} `type:"structure"`
}

type InputService5TestShapeInputService5TestCaseOperation2Output struct {
	_ struct{} `type:"structure"`
}

type InputService5TestShapeInputService5TestCaseOperation3Output struct {
	_ struct{} `type:"structure"`
}

type InputService5TestShapeInputService5TestCaseOperation4Output struct {
	_ struct{} `type:"structure"`
}

type InputService5TestShapeInputService5TestCaseOperation5Output struct {
	_ struct{} `type:"structure"`
}

type InputService5TestShapeInputService5TestCaseOperation6Input struct {
	_ struct{} `type:"structure"`

	RecursiveStruct *InputService5TestShapeRecursiveStructType `type:"structure"`
}

// SetRecursiveStruct sets the RecursiveStruct field's value.
func (s *InputService5TestShapeInputService5TestCaseOperation6Input) SetRecursiveStruct(v *InputService5TestShapeRecursiveStructType) *InputService5TestShapeInputService5TestCaseOperation6Input {
	s.RecursiveStruct = v
	return s
}

type InputService5TestShapeInputService5TestCaseOperation6Output struct {
	_ struct{} `type:"structure"`
}

type InputService5TestShapeRecursiveStructType struct {
	_ struct{} `type:"structure"`

	NoRecurse *string `type:"string"`

	RecursiveList []*InputService5TestShapeRecursiveStructType `type:"list"`

	RecursiveMap map[string]*InputService5TestShapeRecursiveStructType `type:"map"`

	RecursiveStruct *InputService5TestShapeRecursiveStructType `type:"structure"`
}

// SetNoRecurse sets the NoRecurse field's value.
func (s *InputService5TestShapeRecursiveStructType) SetNoRecurse(v string) *InputService5TestShapeRecursiveStructType {
	s.NoRecurse = &v
	return s
}

// SetRecursiveList sets the RecursiveList field's value.
func (s *InputService5TestShapeRecursiveStructType) SetRecursiveList(v []*InputService5TestShapeRecursiveStructType) *InputService5TestShapeRecursiveStructType {
	s.RecursiveList = v
	return s
}

// SetRecursiveMap sets the RecursiveMap field's value.
func (s *InputService5TestShapeRecursiveStructType) SetRecursiveMap(v map[string]*InputService5TestShapeRecursiveStructType) *InputService5TestShapeRecursiveStructType {
	s.RecursiveMap = v
	return s
}

// SetRecursiveStruct sets the RecursiveStruct field's value.
func (s *InputService5TestShapeRecursiveStructType) SetRecursiveStruct(v *InputService5TestShapeRecursiveStructType) *InputService5TestShapeRecursiveStructType {
	s.RecursiveStruct = v
	return s
}

// InputService6ProtocolTest provides the API operation methods for making requests to
// . See this package's package overview docs
// for details on the service.
//
// InputService6ProtocolTest methods are safe to use concurrently. It is not safe to
// modify mutate any of the struct's properties though.
type InputService6ProtocolTest struct {
	*client.Client
}

// New creates a new instance of the InputService6ProtocolTest client with a session.
// If additional configuration is needed for the client instance use the optional
// aws.Config parameter to add your extra config.
//
// Example:
//     // Create a InputService6ProtocolTest client from just a session.
//     svc := inputservice6protocoltest.New(mySession)
//
//     // Create a InputService6ProtocolTest client with additional configuration
//     svc := inputservice6protocoltest.New(mySession, aws.NewConfig().WithRegion("us-west-2"))
func NewInputService6ProtocolTest(p client.ConfigProvider, cfgs ...*aws.Config) *InputService6ProtocolTest {
	c := p.ClientConfig("inputservice6protocoltest", cfgs...)
	return newInputService6ProtocolTestClient(*c.Config, c.Handlers, c.Endpoint, c.SigningRegion, c.SigningName)
}

// newClient creates, initializes and returns a new service client instance.
func newInputService6ProtocolTestClient(cfg aws.Config, handlers request.Handlers, endpoint, signingRegion, signingName string) *InputService6ProtocolTest {
	svc := &InputService6ProtocolTest{
		Client: client.New(
			cfg,
			metadata.ClientInfo{
				ServiceName:   "inputservice6protocoltest",
				SigningName:   signingName,
				SigningRegion: signingRegion,
				Endpoint:      endpoint,
				APIVersion:    "",
				JSONVersion:   "1.1",
				TargetPrefix:  "com.amazonaws.foo",
			},
			handlers,
		),
	}

	// Handlers
	svc.Handlers.Sign.PushBackNamed(v4.SignRequestHandler)
	svc.Handlers.Build.PushBackNamed(jsonrpc.BuildHandler)
	svc.Handlers.Unmarshal.PushBackNamed(jsonrpc.UnmarshalHandler)
	svc.Handlers.UnmarshalMeta.PushBackNamed(jsonrpc.UnmarshalMetaHandler)
	svc.Handlers.UnmarshalError.PushBackNamed(jsonrpc.UnmarshalErrorHandler)

	return svc
}

// newRequest creates a new request for a InputService6ProtocolTest operation and runs any
// custom request initialization.
func (c *InputService6ProtocolTest) newRequest(op *request.Operation, params, data interface{}) *request.Request {
	req := c.NewRequest(op, params, data)

	return req
}

const opInputService6TestCaseOperation1 = "OperationName"

// InputService6TestCaseOperation1Request generates a "aws/request.Request" representing the
// client's request for the InputService6TestCaseOperation1 operation. The "output" return
// value will be populated with the request's response once the request complets
// successfuly.
//
// Use "Send" method on the returned Request to send the API call to the service.
// the "output" return value is not valid until after Send returns without error.
//
// See InputService6TestCaseOperation1 for more information on using the InputService6TestCaseOperation1
// API call, and error handling.
//
// This method is useful when you want to inject custom logic or configuration
// into the SDK's request lifecycle. Such as custom headers, or retry logic.
//
//
//    // Example sending a request using the InputService6TestCaseOperation1Request method.
//    req, resp := client.InputService6TestCaseOperation1Request(params)
//
//    err := req.Send()
//    if err == nil { // resp is now filled
//        fmt.Println(resp)
//    }
func (c *InputService6ProtocolTest) InputService6TestCaseOperation1Request(input *InputService6TestShapeInputService6TestCaseOperation1Input) (req *request.Request, output *InputService6TestShapeInputService6TestCaseOperation1Output) {
	op := &request.Operation{
		Name:       opInputService6TestCaseOperation1,
		HTTPMethod: "POST",
		HTTPPath:   "/",
	}

	if input == nil {
		input = &InputService6TestShapeInputService6TestCaseOperation1Input{}
	}

	output = &InputService6TestShapeInputService6TestCaseOperation1Output{}
	req = c.newRequest(op, input, output)
	req.Handlers.Unmarshal.Remove(jsonrpc.UnmarshalHandler)
	req.Handlers.Unmarshal.PushBackNamed(protocol.UnmarshalDiscardBodyHandler)
	return
}

// InputService6TestCaseOperation1 API operation for .
//
// Returns awserr.Error for service API and SDK errors. Use runtime type assertions
// with awserr.Error's Code and Message methods to get detailed information about
// the error.
//
// See the AWS API reference guide for 's
// API operation InputService6TestCaseOperation1 for usage and error information.
func (c *InputService6ProtocolTest) InputService6TestCaseOperation1(input *InputService6TestShapeInputService6TestCaseOperation1Input) (*InputService6TestShapeInputService6TestCaseOperation1Output, error) {
	req, out := c.InputService6TestCaseOperation1Request(input)
	return out, req.Send()
}

// InputService6TestCaseOperation1WithContext is the same as InputService6TestCaseOperation1 with the addition of
// the ability to pass a context and additional request options.
//
// See InputService6TestCaseOperation1 for details on how to use this API operation.
//
// The context must be non-nil and will be used for request cancellation. If
// the context is nil a panic will occur. In the future the SDK may create
// sub-contexts for http.Requests. See https://golang.org/pkg/context/
// for more information on using Contexts.
func (c *InputService6ProtocolTest) InputService6TestCaseOperation1WithContext(ctx aws.Context, input *InputService6TestShapeInputService6TestCaseOperation1Input, opts ...request.Option) (*InputService6TestShapeInputService6TestCaseOperation1Output, error) {
	req, out := c.InputService6TestCaseOperation1Request(input)
	req.SetContext(ctx)
	req.ApplyOptions(opts...)
	return out, req.Send()
}

type InputService6TestShapeInputService6TestCaseOperation1Input struct {
	_ struct{} `type:"structure"`

	Map map[string]*string `type:"map"`
}

// SetMap sets the Map field's value.
func (s *InputService6TestShapeInputService6TestCaseOperation1Input) SetMap(v map[string]*string) *InputService6TestShapeInputService6TestCaseOperation1Input {
	s.Map = v
	return s
}

type InputService6TestShapeInputService6TestCaseOperation1Output struct {
	_ struct{} `type:"structure"`
}

// InputService7ProtocolTest provides the API operation methods for making requests to
// . See this package's package overview docs
// for details on the service.
//
// InputService7ProtocolTest methods are safe to use concurrently. It is not safe to
// modify mutate any of the struct's properties though.
type InputService7ProtocolTest struct {
	*client.Client
}

// New creates a new instance of the InputService7ProtocolTest client with a session.
// If additional configuration is needed for the client instance use the optional
// aws.Config parameter to add your extra config.
//
// Example:
//     // Create a InputService7ProtocolTest client from just a session.
//     svc := inputservice7protocoltest.New(mySession)
//
//     // Create a InputService7ProtocolTest client with additional configuration
//     svc := inputservice7protocoltest.New(mySession, aws.NewConfig().WithRegion("us-west-2"))
func NewInputService7ProtocolTest(p client.ConfigProvider, cfgs ...*aws.Config) *InputService7ProtocolTest {
	c := p.ClientConfig("inputservice7protocoltest", cfgs...)
	return newInputService7ProtocolTestClient(*c.Config, c.Handlers, c.Endpoint, c.SigningRegion, c.SigningName)
}

// newClient creates, initializes and returns a new service client instance.
func newInputService7ProtocolTestClient(cfg aws.Config, handlers request.Handlers, endpoint, signingRegion, signingName string) *InputService7ProtocolTest {
	svc := &InputService7ProtocolTest{
		Client: client.New(
			cfg,
			metadata.ClientInfo{
				ServiceName:   "inputservice7protocoltest",
				SigningName:   signingName,
				SigningRegion: signingRegion,
				Endpoint:      endpoint,
				APIVersion:    "2014-01-01",
			},
			handlers,
		),
	}

	// Handlers
	svc.Handlers.Sign.PushBackNamed(v4.SignRequestHandler)
	svc.Handlers.Build.PushBackNamed(jsonrpc.BuildHandler)
	svc.Handlers.Unmarshal.PushBackNamed(jsonrpc.UnmarshalHandler)
	svc.Handlers.UnmarshalMeta.PushBackNamed(jsonrpc.UnmarshalMetaHandler)
	svc.Handlers.UnmarshalError.PushBackNamed(jsonrpc.UnmarshalErrorHandler)

	return svc
}

// newRequest creates a new request for a InputService7ProtocolTest operation and runs any
// custom request initialization.
func (c *InputService7ProtocolTest) newRequest(op *request.Operation, params, data interface{}) *request.Request {
	req := c.NewRequest(op, params, data)

	return req
}

const opInputService7TestCaseOperation1 = "OperationName"

// InputService7TestCaseOperation1Request generates a "aws/request.Request" representing the
// client's request for the InputService7TestCaseOperation1 operation. The "output" return
// value will be populated with the request's response once the request complets
// successfuly.
//
// Use "Send" method on the returned Request to send the API call to the service.
// the "output" return value is not valid until after Send returns without error.
//
// See InputService7TestCaseOperation1 for more information on using the InputService7TestCaseOperation1
// API call, and error handling.
//
// This method is useful when you want to inject custom logic or configuration
// into the SDK's request lifecycle. Such as custom headers, or retry logic.
//
//
//    // Example sending a request using the InputService7TestCaseOperation1Request method.
//    req, resp := client.InputService7TestCaseOperation1Request(params)
//
//    err := req.Send()
//    if err == nil { // resp is now filled
//        fmt.Println(resp)
//    }
func (c *InputService7ProtocolTest) InputService7TestCaseOperation1Request(input *InputService7TestShapeInputService7TestCaseOperation2Input) (req *request.Request, output *InputService7TestShapeInputService7TestCaseOperation1Output) {
	op := &request.Operation{
		Name:       opInputService7TestCaseOperation1,
		HTTPMethod: "POST",
		HTTPPath:   "/",
	}

	if input == nil {
		input = &InputService7TestShapeInputService7TestCaseOperation2Input{}
	}

	output = &InputService7TestShapeInputService7TestCaseOperation1Output{}
	req = c.newRequest(op, input, output)
	req.Handlers.Unmarshal.Remove(jsonrpc.UnmarshalHandler)
	req.Handlers.Unmarshal.PushBackNamed(protocol.UnmarshalDiscardBodyHandler)
	return
}

// InputService7TestCaseOperation1 API operation for .
//
// Returns awserr.Error for service API and SDK errors. Use runtime type assertions
// with awserr.Error's Code and Message methods to get detailed information about
// the error.
//
// See the AWS API reference guide for 's
// API operation InputService7TestCaseOperation1 for usage and error information.
func (c *InputService7ProtocolTest) InputService7TestCaseOperation1(input *InputService7TestShapeInputService7TestCaseOperation2Input) (*InputService7TestShapeInputService7TestCaseOperation1Output, error) {
	req, out := c.InputService7TestCaseOperation1Request(input)
	return out, req.Send()
}

// InputService7TestCaseOperation1WithContext is the same as InputService7TestCaseOperation1 with the addition of
// the ability to pass a context and additional request options.
//
// See InputService7TestCaseOperation1 for details on how to use this API operation.
//
// The context must be non-nil and will be used for request cancellation. If
// the context is nil a panic will occur. In the future the SDK may create
// sub-contexts for http.Requests. See https://golang.org/pkg/context/
// for more information on using Contexts.
func (c *InputService7ProtocolTest) InputService7TestCaseOperation1WithContext(ctx aws.Context, input *InputService7TestShapeInputService7TestCaseOperation2Input, opts ...request.Option) (*InputService7TestShapeInputService7TestCaseOperation1Output, error) {
	req, out := c.InputService7TestCaseOperation1Request(input)
	req.SetContext(ctx)
	req.ApplyOptions(opts...)
	return out, req.Send()
}

const opInputService7TestCaseOperation2 = "OperationName"

// InputService7TestCaseOperation2Request generates a "aws/request.Request" representing the
// client's request for the InputService7TestCaseOperation2 operation. The "output" return
// value will be populated with the request's response once the request complets
// successfuly.
<<<<<<< HEAD
//
// Use "Send" method on the returned Request to send the API call to the service.
// the "output" return value is not valid until after Send returns without error.
//
// See InputService7TestCaseOperation2 for more information on using the InputService7TestCaseOperation2
// API call, and error handling.
//
=======
//
// Use "Send" method on the returned Request to send the API call to the service.
// the "output" return value is not valid until after Send returns without error.
//
// See InputService7TestCaseOperation2 for more information on using the InputService7TestCaseOperation2
// API call, and error handling.
//
>>>>>>> b412c745
// This method is useful when you want to inject custom logic or configuration
// into the SDK's request lifecycle. Such as custom headers, or retry logic.
//
//
//    // Example sending a request using the InputService7TestCaseOperation2Request method.
//    req, resp := client.InputService7TestCaseOperation2Request(params)
//
//    err := req.Send()
//    if err == nil { // resp is now filled
//        fmt.Println(resp)
//    }
func (c *InputService7ProtocolTest) InputService7TestCaseOperation2Request(input *InputService7TestShapeInputService7TestCaseOperation2Input) (req *request.Request, output *InputService7TestShapeInputService7TestCaseOperation2Output) {
	op := &request.Operation{
		Name:       opInputService7TestCaseOperation2,
		HTTPMethod: "POST",
		HTTPPath:   "/",
	}

	if input == nil {
		input = &InputService7TestShapeInputService7TestCaseOperation2Input{}
	}

	output = &InputService7TestShapeInputService7TestCaseOperation2Output{}
	req = c.newRequest(op, input, output)
	req.Handlers.Unmarshal.Remove(jsonrpc.UnmarshalHandler)
	req.Handlers.Unmarshal.PushBackNamed(protocol.UnmarshalDiscardBodyHandler)
	return
}

// InputService7TestCaseOperation2 API operation for .
//
// Returns awserr.Error for service API and SDK errors. Use runtime type assertions
// with awserr.Error's Code and Message methods to get detailed information about
// the error.
//
// See the AWS API reference guide for 's
// API operation InputService7TestCaseOperation2 for usage and error information.
func (c *InputService7ProtocolTest) InputService7TestCaseOperation2(input *InputService7TestShapeInputService7TestCaseOperation2Input) (*InputService7TestShapeInputService7TestCaseOperation2Output, error) {
	req, out := c.InputService7TestCaseOperation2Request(input)
	return out, req.Send()
}

// InputService7TestCaseOperation2WithContext is the same as InputService7TestCaseOperation2 with the addition of
// the ability to pass a context and additional request options.
//
// See InputService7TestCaseOperation2 for details on how to use this API operation.
//
// The context must be non-nil and will be used for request cancellation. If
// the context is nil a panic will occur. In the future the SDK may create
// sub-contexts for http.Requests. See https://golang.org/pkg/context/
// for more information on using Contexts.
func (c *InputService7ProtocolTest) InputService7TestCaseOperation2WithContext(ctx aws.Context, input *InputService7TestShapeInputService7TestCaseOperation2Input, opts ...request.Option) (*InputService7TestShapeInputService7TestCaseOperation2Output, error) {
	req, out := c.InputService7TestCaseOperation2Request(input)
	req.SetContext(ctx)
	req.ApplyOptions(opts...)
	return out, req.Send()
}

type InputService7TestShapeInputService7TestCaseOperation1Output struct {
	_ struct{} `type:"structure"`
}

type InputService7TestShapeInputService7TestCaseOperation2Input struct {
	_ struct{} `type:"structure"`

	Token *string `type:"string" idempotencyToken:"true"`
}

// SetToken sets the Token field's value.
func (s *InputService7TestShapeInputService7TestCaseOperation2Input) SetToken(v string) *InputService7TestShapeInputService7TestCaseOperation2Input {
	s.Token = &v
	return s
}

type InputService7TestShapeInputService7TestCaseOperation2Output struct {
	_ struct{} `type:"structure"`
}

//
// Tests begin here
//

func TestInputService1ProtocolTestScalarMembersCase1(t *testing.T) {
	svc := NewInputService1ProtocolTest(unit.Session, &aws.Config{Endpoint: aws.String("https://test")})
	input := &InputService1TestShapeInputService1TestCaseOperation1Input{
		Name: aws.String("myname"),
	}
	req, _ := svc.InputService1TestCaseOperation1Request(input)
	r := req.HTTPRequest

	// build request
	jsonrpc.Build(req)
	if req.Error != nil {
		t.Errorf("expect no error, got %v", req.Error)
	}

	// assert body
	if r.Body == nil {
		t.Errorf("expect body not to be nil")
	}
	body, _ := ioutil.ReadAll(r.Body)
	awstesting.AssertJSON(t, `{"Name":"myname"}`, util.Trim(string(body)))

	// assert URL
	awstesting.AssertURL(t, "https://test/", r.URL.String())

	// assert headers
	if e, a := "application/x-amz-json-1.1", r.Header.Get("Content-Type"); e != a {
		t.Errorf("expect %v to be %v", e, a)
	}
	if e, a := "com.amazonaws.foo.OperationName", r.Header.Get("X-Amz-Target"); e != a {
		t.Errorf("expect %v to be %v", e, a)
	}

}

func TestInputService2ProtocolTestTimestampValuesCase1(t *testing.T) {
	svc := NewInputService2ProtocolTest(unit.Session, &aws.Config{Endpoint: aws.String("https://test")})
	input := &InputService2TestShapeInputService2TestCaseOperation1Input{
		TimeArg: aws.Time(time.Unix(1422172800, 0)),
	}
	req, _ := svc.InputService2TestCaseOperation1Request(input)
	r := req.HTTPRequest

	// build request
	jsonrpc.Build(req)
	if req.Error != nil {
		t.Errorf("expect no error, got %v", req.Error)
	}

	// assert body
	if r.Body == nil {
		t.Errorf("expect body not to be nil")
	}
	body, _ := ioutil.ReadAll(r.Body)
	awstesting.AssertJSON(t, `{"TimeArg":1422172800}`, util.Trim(string(body)))

	// assert URL
	awstesting.AssertURL(t, "https://test/", r.URL.String())

	// assert headers
	if e, a := "application/x-amz-json-1.1", r.Header.Get("Content-Type"); e != a {
		t.Errorf("expect %v to be %v", e, a)
	}
	if e, a := "com.amazonaws.foo.OperationName", r.Header.Get("X-Amz-Target"); e != a {
		t.Errorf("expect %v to be %v", e, a)
	}

}

func TestInputService3ProtocolTestBase64EncodedBlobsCase1(t *testing.T) {
	svc := NewInputService3ProtocolTest(unit.Session, &aws.Config{Endpoint: aws.String("https://test")})
	input := &InputService3TestShapeInputService3TestCaseOperation2Input{
		BlobArg: []byte("foo"),
	}
	req, _ := svc.InputService3TestCaseOperation1Request(input)
	r := req.HTTPRequest

	// build request
	jsonrpc.Build(req)
	if req.Error != nil {
		t.Errorf("expect no error, got %v", req.Error)
	}

	// assert body
	if r.Body == nil {
		t.Errorf("expect body not to be nil")
	}
	body, _ := ioutil.ReadAll(r.Body)
	awstesting.AssertJSON(t, `{"BlobArg":"Zm9v"}`, util.Trim(string(body)))

	// assert URL
	awstesting.AssertURL(t, "https://test/", r.URL.String())

	// assert headers
	if e, a := "application/x-amz-json-1.1", r.Header.Get("Content-Type"); e != a {
		t.Errorf("expect %v to be %v", e, a)
	}
	if e, a := "com.amazonaws.foo.OperationName", r.Header.Get("X-Amz-Target"); e != a {
		t.Errorf("expect %v to be %v", e, a)
	}

}

func TestInputService3ProtocolTestBase64EncodedBlobsCase2(t *testing.T) {
	svc := NewInputService3ProtocolTest(unit.Session, &aws.Config{Endpoint: aws.String("https://test")})
	input := &InputService3TestShapeInputService3TestCaseOperation2Input{
		BlobMap: map[string][]byte{
			"key1": []byte("foo"),
			"key2": []byte("bar"),
		},
	}
	req, _ := svc.InputService3TestCaseOperation2Request(input)
	r := req.HTTPRequest

	// build request
	jsonrpc.Build(req)
	if req.Error != nil {
		t.Errorf("expect no error, got %v", req.Error)
	}

	// assert body
	if r.Body == nil {
		t.Errorf("expect body not to be nil")
	}
	body, _ := ioutil.ReadAll(r.Body)
	awstesting.AssertJSON(t, `{"BlobMap":{"key1":"Zm9v","key2":"YmFy"}}`, util.Trim(string(body)))

	// assert URL
	awstesting.AssertURL(t, "https://test/", r.URL.String())

	// assert headers
	if e, a := "application/x-amz-json-1.1", r.Header.Get("Content-Type"); e != a {
		t.Errorf("expect %v to be %v", e, a)
	}
	if e, a := "com.amazonaws.foo.OperationName", r.Header.Get("X-Amz-Target"); e != a {
		t.Errorf("expect %v to be %v", e, a)
	}

}

func TestInputService4ProtocolTestNestedBlobsCase1(t *testing.T) {
	svc := NewInputService4ProtocolTest(unit.Session, &aws.Config{Endpoint: aws.String("https://test")})
	input := &InputService4TestShapeInputService4TestCaseOperation1Input{
		ListParam: [][]byte{
			[]byte("foo"),
			[]byte("bar"),
		},
	}
	req, _ := svc.InputService4TestCaseOperation1Request(input)
	r := req.HTTPRequest

	// build request
	jsonrpc.Build(req)
	if req.Error != nil {
		t.Errorf("expect no error, got %v", req.Error)
	}

	// assert body
	if r.Body == nil {
		t.Errorf("expect body not to be nil")
	}
	body, _ := ioutil.ReadAll(r.Body)
	awstesting.AssertJSON(t, `{"ListParam":["Zm9v","YmFy"]}`, util.Trim(string(body)))

	// assert URL
	awstesting.AssertURL(t, "https://test/", r.URL.String())

	// assert headers
	if e, a := "application/x-amz-json-1.1", r.Header.Get("Content-Type"); e != a {
		t.Errorf("expect %v to be %v", e, a)
	}
	if e, a := "com.amazonaws.foo.OperationName", r.Header.Get("X-Amz-Target"); e != a {
		t.Errorf("expect %v to be %v", e, a)
	}

}

func TestInputService5ProtocolTestRecursiveShapesCase1(t *testing.T) {
	svc := NewInputService5ProtocolTest(unit.Session, &aws.Config{Endpoint: aws.String("https://test")})
	input := &InputService5TestShapeInputService5TestCaseOperation6Input{
		RecursiveStruct: &InputService5TestShapeRecursiveStructType{
			NoRecurse: aws.String("foo"),
		},
	}
	req, _ := svc.InputService5TestCaseOperation1Request(input)
	r := req.HTTPRequest

	// build request
	jsonrpc.Build(req)
	if req.Error != nil {
		t.Errorf("expect no error, got %v", req.Error)
	}

	// assert body
	if r.Body == nil {
		t.Errorf("expect body not to be nil")
	}
	body, _ := ioutil.ReadAll(r.Body)
	awstesting.AssertJSON(t, `{"RecursiveStruct":{"NoRecurse":"foo"}}`, util.Trim(string(body)))

	// assert URL
	awstesting.AssertURL(t, "https://test/", r.URL.String())

	// assert headers
	if e, a := "application/x-amz-json-1.1", r.Header.Get("Content-Type"); e != a {
		t.Errorf("expect %v to be %v", e, a)
	}
	if e, a := "com.amazonaws.foo.OperationName", r.Header.Get("X-Amz-Target"); e != a {
		t.Errorf("expect %v to be %v", e, a)
	}

}

func TestInputService5ProtocolTestRecursiveShapesCase2(t *testing.T) {
	svc := NewInputService5ProtocolTest(unit.Session, &aws.Config{Endpoint: aws.String("https://test")})
	input := &InputService5TestShapeInputService5TestCaseOperation6Input{
		RecursiveStruct: &InputService5TestShapeRecursiveStructType{
			RecursiveStruct: &InputService5TestShapeRecursiveStructType{
				NoRecurse: aws.String("foo"),
			},
		},
	}
	req, _ := svc.InputService5TestCaseOperation2Request(input)
	r := req.HTTPRequest

	// build request
	jsonrpc.Build(req)
	if req.Error != nil {
		t.Errorf("expect no error, got %v", req.Error)
	}

	// assert body
	if r.Body == nil {
		t.Errorf("expect body not to be nil")
	}
	body, _ := ioutil.ReadAll(r.Body)
	awstesting.AssertJSON(t, `{"RecursiveStruct":{"RecursiveStruct":{"NoRecurse":"foo"}}}`, util.Trim(string(body)))

	// assert URL
	awstesting.AssertURL(t, "https://test/", r.URL.String())

	// assert headers
	if e, a := "application/x-amz-json-1.1", r.Header.Get("Content-Type"); e != a {
		t.Errorf("expect %v to be %v", e, a)
	}
	if e, a := "com.amazonaws.foo.OperationName", r.Header.Get("X-Amz-Target"); e != a {
		t.Errorf("expect %v to be %v", e, a)
	}

}

func TestInputService5ProtocolTestRecursiveShapesCase3(t *testing.T) {
	svc := NewInputService5ProtocolTest(unit.Session, &aws.Config{Endpoint: aws.String("https://test")})
	input := &InputService5TestShapeInputService5TestCaseOperation6Input{
		RecursiveStruct: &InputService5TestShapeRecursiveStructType{
			RecursiveStruct: &InputService5TestShapeRecursiveStructType{
				RecursiveStruct: &InputService5TestShapeRecursiveStructType{
					RecursiveStruct: &InputService5TestShapeRecursiveStructType{
						NoRecurse: aws.String("foo"),
					},
				},
			},
		},
	}
	req, _ := svc.InputService5TestCaseOperation3Request(input)
	r := req.HTTPRequest

	// build request
	jsonrpc.Build(req)
	if req.Error != nil {
		t.Errorf("expect no error, got %v", req.Error)
	}

	// assert body
	if r.Body == nil {
		t.Errorf("expect body not to be nil")
	}
	body, _ := ioutil.ReadAll(r.Body)
	awstesting.AssertJSON(t, `{"RecursiveStruct":{"RecursiveStruct":{"RecursiveStruct":{"RecursiveStruct":{"NoRecurse":"foo"}}}}}`, util.Trim(string(body)))

	// assert URL
	awstesting.AssertURL(t, "https://test/", r.URL.String())

	// assert headers
	if e, a := "application/x-amz-json-1.1", r.Header.Get("Content-Type"); e != a {
		t.Errorf("expect %v to be %v", e, a)
	}
	if e, a := "com.amazonaws.foo.OperationName", r.Header.Get("X-Amz-Target"); e != a {
		t.Errorf("expect %v to be %v", e, a)
	}

}

func TestInputService5ProtocolTestRecursiveShapesCase4(t *testing.T) {
	svc := NewInputService5ProtocolTest(unit.Session, &aws.Config{Endpoint: aws.String("https://test")})
	input := &InputService5TestShapeInputService5TestCaseOperation6Input{
		RecursiveStruct: &InputService5TestShapeRecursiveStructType{
			RecursiveList: []*InputService5TestShapeRecursiveStructType{
				{
					NoRecurse: aws.String("foo"),
				},
				{
					NoRecurse: aws.String("bar"),
				},
			},
		},
	}
	req, _ := svc.InputService5TestCaseOperation4Request(input)
	r := req.HTTPRequest

	// build request
	jsonrpc.Build(req)
	if req.Error != nil {
		t.Errorf("expect no error, got %v", req.Error)
	}

	// assert body
	if r.Body == nil {
		t.Errorf("expect body not to be nil")
	}
	body, _ := ioutil.ReadAll(r.Body)
	awstesting.AssertJSON(t, `{"RecursiveStruct":{"RecursiveList":[{"NoRecurse":"foo"},{"NoRecurse":"bar"}]}}`, util.Trim(string(body)))

	// assert URL
	awstesting.AssertURL(t, "https://test/", r.URL.String())

	// assert headers
	if e, a := "application/x-amz-json-1.1", r.Header.Get("Content-Type"); e != a {
		t.Errorf("expect %v to be %v", e, a)
	}
	if e, a := "com.amazonaws.foo.OperationName", r.Header.Get("X-Amz-Target"); e != a {
		t.Errorf("expect %v to be %v", e, a)
	}

}

func TestInputService5ProtocolTestRecursiveShapesCase5(t *testing.T) {
	svc := NewInputService5ProtocolTest(unit.Session, &aws.Config{Endpoint: aws.String("https://test")})
	input := &InputService5TestShapeInputService5TestCaseOperation6Input{
		RecursiveStruct: &InputService5TestShapeRecursiveStructType{
			RecursiveList: []*InputService5TestShapeRecursiveStructType{
				{
					NoRecurse: aws.String("foo"),
				},
				{
					RecursiveStruct: &InputService5TestShapeRecursiveStructType{
						NoRecurse: aws.String("bar"),
					},
				},
			},
		},
	}
	req, _ := svc.InputService5TestCaseOperation5Request(input)
	r := req.HTTPRequest

	// build request
	jsonrpc.Build(req)
	if req.Error != nil {
		t.Errorf("expect no error, got %v", req.Error)
	}

	// assert body
	if r.Body == nil {
		t.Errorf("expect body not to be nil")
	}
	body, _ := ioutil.ReadAll(r.Body)
	awstesting.AssertJSON(t, `{"RecursiveStruct":{"RecursiveList":[{"NoRecurse":"foo"},{"RecursiveStruct":{"NoRecurse":"bar"}}]}}`, util.Trim(string(body)))

	// assert URL
	awstesting.AssertURL(t, "https://test/", r.URL.String())

	// assert headers
	if e, a := "application/x-amz-json-1.1", r.Header.Get("Content-Type"); e != a {
		t.Errorf("expect %v to be %v", e, a)
	}
	if e, a := "com.amazonaws.foo.OperationName", r.Header.Get("X-Amz-Target"); e != a {
		t.Errorf("expect %v to be %v", e, a)
	}

}

func TestInputService5ProtocolTestRecursiveShapesCase6(t *testing.T) {
	svc := NewInputService5ProtocolTest(unit.Session, &aws.Config{Endpoint: aws.String("https://test")})
	input := &InputService5TestShapeInputService5TestCaseOperation6Input{
		RecursiveStruct: &InputService5TestShapeRecursiveStructType{
			RecursiveMap: map[string]*InputService5TestShapeRecursiveStructType{
				"bar": {
					NoRecurse: aws.String("bar"),
				},
				"foo": {
					NoRecurse: aws.String("foo"),
				},
			},
		},
	}
	req, _ := svc.InputService5TestCaseOperation6Request(input)
	r := req.HTTPRequest

	// build request
	jsonrpc.Build(req)
	if req.Error != nil {
		t.Errorf("expect no error, got %v", req.Error)
	}

	// assert body
	if r.Body == nil {
		t.Errorf("expect body not to be nil")
	}
	body, _ := ioutil.ReadAll(r.Body)
	awstesting.AssertJSON(t, `{"RecursiveStruct":{"RecursiveMap":{"foo":{"NoRecurse":"foo"},"bar":{"NoRecurse":"bar"}}}}`, util.Trim(string(body)))

	// assert URL
	awstesting.AssertURL(t, "https://test/", r.URL.String())

	// assert headers
	if e, a := "application/x-amz-json-1.1", r.Header.Get("Content-Type"); e != a {
		t.Errorf("expect %v to be %v", e, a)
	}
	if e, a := "com.amazonaws.foo.OperationName", r.Header.Get("X-Amz-Target"); e != a {
		t.Errorf("expect %v to be %v", e, a)
	}

}

func TestInputService6ProtocolTestEmptyMapsCase1(t *testing.T) {
	svc := NewInputService6ProtocolTest(unit.Session, &aws.Config{Endpoint: aws.String("https://test")})
	input := &InputService6TestShapeInputService6TestCaseOperation1Input{
		Map: map[string]*string{},
	}
	req, _ := svc.InputService6TestCaseOperation1Request(input)
	r := req.HTTPRequest

	// build request
	jsonrpc.Build(req)
	if req.Error != nil {
		t.Errorf("expect no error, got %v", req.Error)
	}

	// assert body
	if r.Body == nil {
		t.Errorf("expect body not to be nil")
	}
	body, _ := ioutil.ReadAll(r.Body)
	awstesting.AssertJSON(t, `{"Map":{}}`, util.Trim(string(body)))

	// assert URL
	awstesting.AssertURL(t, "https://test/", r.URL.String())

	// assert headers
	if e, a := "application/x-amz-json-1.1", r.Header.Get("Content-Type"); e != a {
		t.Errorf("expect %v to be %v", e, a)
	}
	if e, a := "com.amazonaws.foo.OperationName", r.Header.Get("X-Amz-Target"); e != a {
		t.Errorf("expect %v to be %v", e, a)
	}

}

func TestInputService7ProtocolTestIdempotencyTokenAutoFillCase1(t *testing.T) {
	svc := NewInputService7ProtocolTest(unit.Session, &aws.Config{Endpoint: aws.String("https://test")})
	input := &InputService7TestShapeInputService7TestCaseOperation2Input{
		Token: aws.String("abc123"),
	}
	req, _ := svc.InputService7TestCaseOperation1Request(input)
	r := req.HTTPRequest

	// build request
	jsonrpc.Build(req)
	if req.Error != nil {
		t.Errorf("expect no error, got %v", req.Error)
	}

	// assert body
	if r.Body == nil {
		t.Errorf("expect body not to be nil")
	}
	body, _ := ioutil.ReadAll(r.Body)
	awstesting.AssertJSON(t, `{"Token":"abc123"}`, util.Trim(string(body)))

	// assert URL
	awstesting.AssertURL(t, "https://test/", r.URL.String())

	// assert headers

}

func TestInputService7ProtocolTestIdempotencyTokenAutoFillCase2(t *testing.T) {
	svc := NewInputService7ProtocolTest(unit.Session, &aws.Config{Endpoint: aws.String("https://test")})
	input := &InputService7TestShapeInputService7TestCaseOperation2Input{}
	req, _ := svc.InputService7TestCaseOperation2Request(input)
	r := req.HTTPRequest

	// build request
	jsonrpc.Build(req)
	if req.Error != nil {
		t.Errorf("expect no error, got %v", req.Error)
	}

	// assert body
	if r.Body == nil {
		t.Errorf("expect body not to be nil")
	}
	body, _ := ioutil.ReadAll(r.Body)
	awstesting.AssertJSON(t, `{"Token":"00000000-0000-4000-8000-000000000000"}`, util.Trim(string(body)))

	// assert URL
	awstesting.AssertURL(t, "https://test/", r.URL.String())

	// assert headers

}<|MERGE_RESOLUTION|>--- conflicted
+++ resolved
@@ -406,7 +406,6 @@
 // client's request for the InputService3TestCaseOperation1 operation. The "output" return
 // value will be populated with the request's response once the request complets
 // successfuly.
-<<<<<<< HEAD
 //
 // Use "Send" method on the returned Request to send the API call to the service.
 // the "output" return value is not valid until after Send returns without error.
@@ -414,15 +413,6 @@
 // See InputService3TestCaseOperation1 for more information on using the InputService3TestCaseOperation1
 // API call, and error handling.
 //
-=======
-//
-// Use "Send" method on the returned Request to send the API call to the service.
-// the "output" return value is not valid until after Send returns without error.
-//
-// See InputService3TestCaseOperation1 for more information on using the InputService3TestCaseOperation1
-// API call, and error handling.
-//
->>>>>>> b412c745
 // This method is useful when you want to inject custom logic or configuration
 // into the SDK's request lifecycle. Such as custom headers, or retry logic.
 //
@@ -486,7 +476,6 @@
 // client's request for the InputService3TestCaseOperation2 operation. The "output" return
 // value will be populated with the request's response once the request complets
 // successfuly.
-<<<<<<< HEAD
 //
 // Use "Send" method on the returned Request to send the API call to the service.
 // the "output" return value is not valid until after Send returns without error.
@@ -494,15 +483,6 @@
 // See InputService3TestCaseOperation2 for more information on using the InputService3TestCaseOperation2
 // API call, and error handling.
 //
-=======
-//
-// Use "Send" method on the returned Request to send the API call to the service.
-// the "output" return value is not valid until after Send returns without error.
-//
-// See InputService3TestCaseOperation2 for more information on using the InputService3TestCaseOperation2
-// API call, and error handling.
-//
->>>>>>> b412c745
 // This method is useful when you want to inject custom logic or configuration
 // into the SDK's request lifecycle. Such as custom headers, or retry logic.
 //
@@ -656,7 +636,6 @@
 // client's request for the InputService4TestCaseOperation1 operation. The "output" return
 // value will be populated with the request's response once the request complets
 // successfuly.
-<<<<<<< HEAD
 //
 // Use "Send" method on the returned Request to send the API call to the service.
 // the "output" return value is not valid until after Send returns without error.
@@ -664,15 +643,6 @@
 // See InputService4TestCaseOperation1 for more information on using the InputService4TestCaseOperation1
 // API call, and error handling.
 //
-=======
-//
-// Use "Send" method on the returned Request to send the API call to the service.
-// the "output" return value is not valid until after Send returns without error.
-//
-// See InputService4TestCaseOperation1 for more information on using the InputService4TestCaseOperation1
-// API call, and error handling.
-//
->>>>>>> b412c745
 // This method is useful when you want to inject custom logic or configuration
 // into the SDK's request lifecycle. Such as custom headers, or retry logic.
 //
@@ -814,7 +784,6 @@
 // client's request for the InputService5TestCaseOperation1 operation. The "output" return
 // value will be populated with the request's response once the request complets
 // successfuly.
-<<<<<<< HEAD
 //
 // Use "Send" method on the returned Request to send the API call to the service.
 // the "output" return value is not valid until after Send returns without error.
@@ -822,15 +791,6 @@
 // See InputService5TestCaseOperation1 for more information on using the InputService5TestCaseOperation1
 // API call, and error handling.
 //
-=======
-//
-// Use "Send" method on the returned Request to send the API call to the service.
-// the "output" return value is not valid until after Send returns without error.
-//
-// See InputService5TestCaseOperation1 for more information on using the InputService5TestCaseOperation1
-// API call, and error handling.
-//
->>>>>>> b412c745
 // This method is useful when you want to inject custom logic or configuration
 // into the SDK's request lifecycle. Such as custom headers, or retry logic.
 //
@@ -1594,7 +1554,6 @@
 // client's request for the InputService7TestCaseOperation2 operation. The "output" return
 // value will be populated with the request's response once the request complets
 // successfuly.
-<<<<<<< HEAD
 //
 // Use "Send" method on the returned Request to send the API call to the service.
 // the "output" return value is not valid until after Send returns without error.
@@ -1602,15 +1561,6 @@
 // See InputService7TestCaseOperation2 for more information on using the InputService7TestCaseOperation2
 // API call, and error handling.
 //
-=======
-//
-// Use "Send" method on the returned Request to send the API call to the service.
-// the "output" return value is not valid until after Send returns without error.
-//
-// See InputService7TestCaseOperation2 for more information on using the InputService7TestCaseOperation2
-// API call, and error handling.
-//
->>>>>>> b412c745
 // This method is useful when you want to inject custom logic or configuration
 // into the SDK's request lifecycle. Such as custom headers, or retry logic.
 //
