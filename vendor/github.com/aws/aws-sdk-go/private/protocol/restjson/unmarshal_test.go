package restjson_test

import (
	"bytes"
	"encoding/json"
	"encoding/xml"
	"fmt"
	"io"
	"io/ioutil"
	"net/http"
	"net/url"
	"reflect"
	"testing"
	"time"

	"github.com/aws/aws-sdk-go/aws"
	"github.com/aws/aws-sdk-go/aws/client"
	"github.com/aws/aws-sdk-go/aws/client/metadata"
	"github.com/aws/aws-sdk-go/aws/request"
	"github.com/aws/aws-sdk-go/aws/signer/v4"
	"github.com/aws/aws-sdk-go/awstesting"
	"github.com/aws/aws-sdk-go/awstesting/unit"
	"github.com/aws/aws-sdk-go/private/protocol"
	"github.com/aws/aws-sdk-go/private/protocol/restjson"
	"github.com/aws/aws-sdk-go/private/protocol/xml/xmlutil"
	"github.com/aws/aws-sdk-go/private/util"
)

var _ bytes.Buffer // always import bytes
var _ http.Request
var _ json.Marshaler
var _ time.Time
var _ xmlutil.XMLNode
var _ xml.Attr
var _ = ioutil.Discard
var _ = util.Trim("")
var _ = url.Values{}
var _ = io.EOF
var _ = aws.String
var _ = fmt.Println
var _ = reflect.Value{}

func init() {
	protocol.RandReader = &awstesting.ZeroReader{}
}

// OutputService1ProtocolTest provides the API operation methods for making requests to
// . See this package's package overview docs
// for details on the service.
//
// OutputService1ProtocolTest methods are safe to use concurrently. It is not safe to
// modify mutate any of the struct's properties though.
type OutputService1ProtocolTest struct {
	*client.Client
}

// New creates a new instance of the OutputService1ProtocolTest client with a session.
// If additional configuration is needed for the client instance use the optional
// aws.Config parameter to add your extra config.
//
// Example:
//     // Create a OutputService1ProtocolTest client from just a session.
//     svc := outputservice1protocoltest.New(mySession)
//
//     // Create a OutputService1ProtocolTest client with additional configuration
//     svc := outputservice1protocoltest.New(mySession, aws.NewConfig().WithRegion("us-west-2"))
func NewOutputService1ProtocolTest(p client.ConfigProvider, cfgs ...*aws.Config) *OutputService1ProtocolTest {
	c := p.ClientConfig("outputservice1protocoltest", cfgs...)
	return newOutputService1ProtocolTestClient(*c.Config, c.Handlers, c.Endpoint, c.SigningRegion, c.SigningName)
}

// newClient creates, initializes and returns a new service client instance.
func newOutputService1ProtocolTestClient(cfg aws.Config, handlers request.Handlers, endpoint, signingRegion, signingName string) *OutputService1ProtocolTest {
	svc := &OutputService1ProtocolTest{
		Client: client.New(
			cfg,
			metadata.ClientInfo{
				ServiceName:   "outputservice1protocoltest",
				SigningName:   signingName,
				SigningRegion: signingRegion,
				Endpoint:      endpoint,
				APIVersion:    "",
			},
			handlers,
		),
	}

	// Handlers
	svc.Handlers.Sign.PushBackNamed(v4.SignRequestHandler)
	svc.Handlers.Build.PushBackNamed(restjson.BuildHandler)
	svc.Handlers.Unmarshal.PushBackNamed(restjson.UnmarshalHandler)
	svc.Handlers.UnmarshalMeta.PushBackNamed(restjson.UnmarshalMetaHandler)
	svc.Handlers.UnmarshalError.PushBackNamed(restjson.UnmarshalErrorHandler)

	return svc
}

// newRequest creates a new request for a OutputService1ProtocolTest operation and runs any
// custom request initialization.
func (c *OutputService1ProtocolTest) newRequest(op *request.Operation, params, data interface{}) *request.Request {
	req := c.NewRequest(op, params, data)

	return req
}

const opOutputService1TestCaseOperation1 = "OperationName"

// OutputService1TestCaseOperation1Request generates a "aws/request.Request" representing the
// client's request for the OutputService1TestCaseOperation1 operation. The "output" return
// value will be populated with the request's response once the request complets
// successfuly.
//
// Use "Send" method on the returned Request to send the API call to the service.
// the "output" return value is not valid until after Send returns without error.
//
// See OutputService1TestCaseOperation1 for more information on using the OutputService1TestCaseOperation1
// API call, and error handling.
//
// This method is useful when you want to inject custom logic or configuration
// into the SDK's request lifecycle. Such as custom headers, or retry logic.
//
//
//    // Example sending a request using the OutputService1TestCaseOperation1Request method.
//    req, resp := client.OutputService1TestCaseOperation1Request(params)
//
//    err := req.Send()
//    if err == nil { // resp is now filled
//        fmt.Println(resp)
//    }
func (c *OutputService1ProtocolTest) OutputService1TestCaseOperation1Request(input *OutputService1TestShapeOutputService1TestCaseOperation1Input) (req *request.Request, output *OutputService1TestShapeOutputService1TestCaseOperation1Output) {
	op := &request.Operation{
		Name:     opOutputService1TestCaseOperation1,
		HTTPPath: "/",
	}

	if input == nil {
		input = &OutputService1TestShapeOutputService1TestCaseOperation1Input{}
	}

	output = &OutputService1TestShapeOutputService1TestCaseOperation1Output{}
	req = c.newRequest(op, input, output)
	return
}

// OutputService1TestCaseOperation1 API operation for .
//
// Returns awserr.Error for service API and SDK errors. Use runtime type assertions
// with awserr.Error's Code and Message methods to get detailed information about
// the error.
//
// See the AWS API reference guide for 's
// API operation OutputService1TestCaseOperation1 for usage and error information.
func (c *OutputService1ProtocolTest) OutputService1TestCaseOperation1(input *OutputService1TestShapeOutputService1TestCaseOperation1Input) (*OutputService1TestShapeOutputService1TestCaseOperation1Output, error) {
	req, out := c.OutputService1TestCaseOperation1Request(input)
	return out, req.Send()
}

// OutputService1TestCaseOperation1WithContext is the same as OutputService1TestCaseOperation1 with the addition of
// the ability to pass a context and additional request options.
//
// See OutputService1TestCaseOperation1 for details on how to use this API operation.
//
// The context must be non-nil and will be used for request cancellation. If
// the context is nil a panic will occur. In the future the SDK may create
// sub-contexts for http.Requests. See https://golang.org/pkg/context/
// for more information on using Contexts.
func (c *OutputService1ProtocolTest) OutputService1TestCaseOperation1WithContext(ctx aws.Context, input *OutputService1TestShapeOutputService1TestCaseOperation1Input, opts ...request.Option) (*OutputService1TestShapeOutputService1TestCaseOperation1Output, error) {
	req, out := c.OutputService1TestCaseOperation1Request(input)
	req.SetContext(ctx)
	req.ApplyOptions(opts...)
	return out, req.Send()
}

type OutputService1TestShapeOutputService1TestCaseOperation1Input struct {
	_ struct{} `type:"structure"`
}

type OutputService1TestShapeOutputService1TestCaseOperation1Output struct {
	_ struct{} `type:"structure"`

	Char *string `type:"character"`

	Double *float64 `type:"double"`

	FalseBool *bool `type:"boolean"`

	Float *float64 `type:"float"`

	ImaHeader *string `location:"header" type:"string"`

	ImaHeaderLocation *string `location:"header" locationName:"X-Foo" type:"string"`

	Long *int64 `type:"long"`

	Num *int64 `type:"integer"`

	Status *int64 `location:"statusCode" type:"integer"`

	Str *string `type:"string"`

	TrueBool *bool `type:"boolean"`
}

// SetChar sets the Char field's value.
func (s *OutputService1TestShapeOutputService1TestCaseOperation1Output) SetChar(v string) *OutputService1TestShapeOutputService1TestCaseOperation1Output {
	s.Char = &v
	return s
}

// SetDouble sets the Double field's value.
func (s *OutputService1TestShapeOutputService1TestCaseOperation1Output) SetDouble(v float64) *OutputService1TestShapeOutputService1TestCaseOperation1Output {
	s.Double = &v
	return s
}

// SetFalseBool sets the FalseBool field's value.
func (s *OutputService1TestShapeOutputService1TestCaseOperation1Output) SetFalseBool(v bool) *OutputService1TestShapeOutputService1TestCaseOperation1Output {
	s.FalseBool = &v
	return s
}

// SetFloat sets the Float field's value.
func (s *OutputService1TestShapeOutputService1TestCaseOperation1Output) SetFloat(v float64) *OutputService1TestShapeOutputService1TestCaseOperation1Output {
	s.Float = &v
	return s
}

// SetImaHeader sets the ImaHeader field's value.
func (s *OutputService1TestShapeOutputService1TestCaseOperation1Output) SetImaHeader(v string) *OutputService1TestShapeOutputService1TestCaseOperation1Output {
	s.ImaHeader = &v
	return s
}

// SetImaHeaderLocation sets the ImaHeaderLocation field's value.
func (s *OutputService1TestShapeOutputService1TestCaseOperation1Output) SetImaHeaderLocation(v string) *OutputService1TestShapeOutputService1TestCaseOperation1Output {
	s.ImaHeaderLocation = &v
	return s
}

// SetLong sets the Long field's value.
func (s *OutputService1TestShapeOutputService1TestCaseOperation1Output) SetLong(v int64) *OutputService1TestShapeOutputService1TestCaseOperation1Output {
	s.Long = &v
	return s
}

// SetNum sets the Num field's value.
func (s *OutputService1TestShapeOutputService1TestCaseOperation1Output) SetNum(v int64) *OutputService1TestShapeOutputService1TestCaseOperation1Output {
	s.Num = &v
	return s
}

// SetStatus sets the Status field's value.
func (s *OutputService1TestShapeOutputService1TestCaseOperation1Output) SetStatus(v int64) *OutputService1TestShapeOutputService1TestCaseOperation1Output {
	s.Status = &v
	return s
}

// SetStr sets the Str field's value.
func (s *OutputService1TestShapeOutputService1TestCaseOperation1Output) SetStr(v string) *OutputService1TestShapeOutputService1TestCaseOperation1Output {
	s.Str = &v
	return s
}

// SetTrueBool sets the TrueBool field's value.
func (s *OutputService1TestShapeOutputService1TestCaseOperation1Output) SetTrueBool(v bool) *OutputService1TestShapeOutputService1TestCaseOperation1Output {
	s.TrueBool = &v
	return s
}

// OutputService2ProtocolTest provides the API operation methods for making requests to
// . See this package's package overview docs
// for details on the service.
//
// OutputService2ProtocolTest methods are safe to use concurrently. It is not safe to
// modify mutate any of the struct's properties though.
type OutputService2ProtocolTest struct {
	*client.Client
}

// New creates a new instance of the OutputService2ProtocolTest client with a session.
// If additional configuration is needed for the client instance use the optional
// aws.Config parameter to add your extra config.
//
// Example:
//     // Create a OutputService2ProtocolTest client from just a session.
//     svc := outputservice2protocoltest.New(mySession)
//
//     // Create a OutputService2ProtocolTest client with additional configuration
//     svc := outputservice2protocoltest.New(mySession, aws.NewConfig().WithRegion("us-west-2"))
func NewOutputService2ProtocolTest(p client.ConfigProvider, cfgs ...*aws.Config) *OutputService2ProtocolTest {
	c := p.ClientConfig("outputservice2protocoltest", cfgs...)
	return newOutputService2ProtocolTestClient(*c.Config, c.Handlers, c.Endpoint, c.SigningRegion, c.SigningName)
}

// newClient creates, initializes and returns a new service client instance.
func newOutputService2ProtocolTestClient(cfg aws.Config, handlers request.Handlers, endpoint, signingRegion, signingName string) *OutputService2ProtocolTest {
	svc := &OutputService2ProtocolTest{
		Client: client.New(
			cfg,
			metadata.ClientInfo{
				ServiceName:   "outputservice2protocoltest",
				SigningName:   signingName,
				SigningRegion: signingRegion,
				Endpoint:      endpoint,
				APIVersion:    "",
			},
			handlers,
		),
	}

	// Handlers
	svc.Handlers.Sign.PushBackNamed(v4.SignRequestHandler)
	svc.Handlers.Build.PushBackNamed(restjson.BuildHandler)
	svc.Handlers.Unmarshal.PushBackNamed(restjson.UnmarshalHandler)
	svc.Handlers.UnmarshalMeta.PushBackNamed(restjson.UnmarshalMetaHandler)
	svc.Handlers.UnmarshalError.PushBackNamed(restjson.UnmarshalErrorHandler)

	return svc
}

// newRequest creates a new request for a OutputService2ProtocolTest operation and runs any
// custom request initialization.
func (c *OutputService2ProtocolTest) newRequest(op *request.Operation, params, data interface{}) *request.Request {
	req := c.NewRequest(op, params, data)

	return req
}

const opOutputService2TestCaseOperation1 = "OperationName"

// OutputService2TestCaseOperation1Request generates a "aws/request.Request" representing the
// client's request for the OutputService2TestCaseOperation1 operation. The "output" return
// value will be populated with the request's response once the request complets
// successfuly.
//
// Use "Send" method on the returned Request to send the API call to the service.
// the "output" return value is not valid until after Send returns without error.
//
// See OutputService2TestCaseOperation1 for more information on using the OutputService2TestCaseOperation1
// API call, and error handling.
//
// This method is useful when you want to inject custom logic or configuration
// into the SDK's request lifecycle. Such as custom headers, or retry logic.
//
//
//    // Example sending a request using the OutputService2TestCaseOperation1Request method.
//    req, resp := client.OutputService2TestCaseOperation1Request(params)
//
//    err := req.Send()
//    if err == nil { // resp is now filled
//        fmt.Println(resp)
//    }
func (c *OutputService2ProtocolTest) OutputService2TestCaseOperation1Request(input *OutputService2TestShapeOutputService2TestCaseOperation1Input) (req *request.Request, output *OutputService2TestShapeOutputService2TestCaseOperation1Output) {
	op := &request.Operation{
		Name:     opOutputService2TestCaseOperation1,
		HTTPPath: "/",
	}

	if input == nil {
		input = &OutputService2TestShapeOutputService2TestCaseOperation1Input{}
	}

	output = &OutputService2TestShapeOutputService2TestCaseOperation1Output{}
	req = c.newRequest(op, input, output)
	return
}

// OutputService2TestCaseOperation1 API operation for .
//
// Returns awserr.Error for service API and SDK errors. Use runtime type assertions
// with awserr.Error's Code and Message methods to get detailed information about
// the error.
//
// See the AWS API reference guide for 's
// API operation OutputService2TestCaseOperation1 for usage and error information.
func (c *OutputService2ProtocolTest) OutputService2TestCaseOperation1(input *OutputService2TestShapeOutputService2TestCaseOperation1Input) (*OutputService2TestShapeOutputService2TestCaseOperation1Output, error) {
	req, out := c.OutputService2TestCaseOperation1Request(input)
	return out, req.Send()
}

// OutputService2TestCaseOperation1WithContext is the same as OutputService2TestCaseOperation1 with the addition of
// the ability to pass a context and additional request options.
//
// See OutputService2TestCaseOperation1 for details on how to use this API operation.
//
// The context must be non-nil and will be used for request cancellation. If
// the context is nil a panic will occur. In the future the SDK may create
// sub-contexts for http.Requests. See https://golang.org/pkg/context/
// for more information on using Contexts.
func (c *OutputService2ProtocolTest) OutputService2TestCaseOperation1WithContext(ctx aws.Context, input *OutputService2TestShapeOutputService2TestCaseOperation1Input, opts ...request.Option) (*OutputService2TestShapeOutputService2TestCaseOperation1Output, error) {
	req, out := c.OutputService2TestCaseOperation1Request(input)
	req.SetContext(ctx)
	req.ApplyOptions(opts...)
	return out, req.Send()
}

type OutputService2TestShapeBlobContainer struct {
	_ struct{} `type:"structure"`

	// Foo is automatically base64 encoded/decoded by the SDK.
	Foo []byte `locationName:"foo" type:"blob"`
}

// SetFoo sets the Foo field's value.
func (s *OutputService2TestShapeBlobContainer) SetFoo(v []byte) *OutputService2TestShapeBlobContainer {
	s.Foo = v
	return s
}

type OutputService2TestShapeOutputService2TestCaseOperation1Input struct {
	_ struct{} `type:"structure"`
}

type OutputService2TestShapeOutputService2TestCaseOperation1Output struct {
	_ struct{} `type:"structure"`

	// BlobMember is automatically base64 encoded/decoded by the SDK.
	BlobMember []byte `type:"blob"`

	StructMember *OutputService2TestShapeBlobContainer `type:"structure"`
}

// SetBlobMember sets the BlobMember field's value.
func (s *OutputService2TestShapeOutputService2TestCaseOperation1Output) SetBlobMember(v []byte) *OutputService2TestShapeOutputService2TestCaseOperation1Output {
	s.BlobMember = v
	return s
}

// SetStructMember sets the StructMember field's value.
func (s *OutputService2TestShapeOutputService2TestCaseOperation1Output) SetStructMember(v *OutputService2TestShapeBlobContainer) *OutputService2TestShapeOutputService2TestCaseOperation1Output {
	s.StructMember = v
	return s
}

// OutputService3ProtocolTest provides the API operation methods for making requests to
// . See this package's package overview docs
// for details on the service.
//
// OutputService3ProtocolTest methods are safe to use concurrently. It is not safe to
// modify mutate any of the struct's properties though.
type OutputService3ProtocolTest struct {
	*client.Client
}

// New creates a new instance of the OutputService3ProtocolTest client with a session.
// If additional configuration is needed for the client instance use the optional
// aws.Config parameter to add your extra config.
//
// Example:
//     // Create a OutputService3ProtocolTest client from just a session.
//     svc := outputservice3protocoltest.New(mySession)
//
//     // Create a OutputService3ProtocolTest client with additional configuration
//     svc := outputservice3protocoltest.New(mySession, aws.NewConfig().WithRegion("us-west-2"))
func NewOutputService3ProtocolTest(p client.ConfigProvider, cfgs ...*aws.Config) *OutputService3ProtocolTest {
	c := p.ClientConfig("outputservice3protocoltest", cfgs...)
	return newOutputService3ProtocolTestClient(*c.Config, c.Handlers, c.Endpoint, c.SigningRegion, c.SigningName)
}

// newClient creates, initializes and returns a new service client instance.
func newOutputService3ProtocolTestClient(cfg aws.Config, handlers request.Handlers, endpoint, signingRegion, signingName string) *OutputService3ProtocolTest {
	svc := &OutputService3ProtocolTest{
		Client: client.New(
			cfg,
			metadata.ClientInfo{
				ServiceName:   "outputservice3protocoltest",
				SigningName:   signingName,
				SigningRegion: signingRegion,
				Endpoint:      endpoint,
				APIVersion:    "",
			},
			handlers,
		),
	}

	// Handlers
	svc.Handlers.Sign.PushBackNamed(v4.SignRequestHandler)
	svc.Handlers.Build.PushBackNamed(restjson.BuildHandler)
	svc.Handlers.Unmarshal.PushBackNamed(restjson.UnmarshalHandler)
	svc.Handlers.UnmarshalMeta.PushBackNamed(restjson.UnmarshalMetaHandler)
	svc.Handlers.UnmarshalError.PushBackNamed(restjson.UnmarshalErrorHandler)

	return svc
}

// newRequest creates a new request for a OutputService3ProtocolTest operation and runs any
// custom request initialization.
func (c *OutputService3ProtocolTest) newRequest(op *request.Operation, params, data interface{}) *request.Request {
	req := c.NewRequest(op, params, data)

	return req
}

const opOutputService3TestCaseOperation1 = "OperationName"

// OutputService3TestCaseOperation1Request generates a "aws/request.Request" representing the
// client's request for the OutputService3TestCaseOperation1 operation. The "output" return
// value will be populated with the request's response once the request complets
// successfuly.
//
// Use "Send" method on the returned Request to send the API call to the service.
// the "output" return value is not valid until after Send returns without error.
//
// See OutputService3TestCaseOperation1 for more information on using the OutputService3TestCaseOperation1
// API call, and error handling.
//
// This method is useful when you want to inject custom logic or configuration
// into the SDK's request lifecycle. Such as custom headers, or retry logic.
//
//
//    // Example sending a request using the OutputService3TestCaseOperation1Request method.
//    req, resp := client.OutputService3TestCaseOperation1Request(params)
//
//    err := req.Send()
//    if err == nil { // resp is now filled
//        fmt.Println(resp)
//    }
func (c *OutputService3ProtocolTest) OutputService3TestCaseOperation1Request(input *OutputService3TestShapeOutputService3TestCaseOperation1Input) (req *request.Request, output *OutputService3TestShapeOutputService3TestCaseOperation1Output) {
	op := &request.Operation{
		Name:     opOutputService3TestCaseOperation1,
		HTTPPath: "/",
	}

	if input == nil {
		input = &OutputService3TestShapeOutputService3TestCaseOperation1Input{}
	}

	output = &OutputService3TestShapeOutputService3TestCaseOperation1Output{}
	req = c.newRequest(op, input, output)
	return
}

// OutputService3TestCaseOperation1 API operation for .
//
// Returns awserr.Error for service API and SDK errors. Use runtime type assertions
// with awserr.Error's Code and Message methods to get detailed information about
// the error.
//
// See the AWS API reference guide for 's
// API operation OutputService3TestCaseOperation1 for usage and error information.
func (c *OutputService3ProtocolTest) OutputService3TestCaseOperation1(input *OutputService3TestShapeOutputService3TestCaseOperation1Input) (*OutputService3TestShapeOutputService3TestCaseOperation1Output, error) {
	req, out := c.OutputService3TestCaseOperation1Request(input)
	return out, req.Send()
}

// OutputService3TestCaseOperation1WithContext is the same as OutputService3TestCaseOperation1 with the addition of
// the ability to pass a context and additional request options.
//
// See OutputService3TestCaseOperation1 for details on how to use this API operation.
//
// The context must be non-nil and will be used for request cancellation. If
// the context is nil a panic will occur. In the future the SDK may create
// sub-contexts for http.Requests. See https://golang.org/pkg/context/
// for more information on using Contexts.
func (c *OutputService3ProtocolTest) OutputService3TestCaseOperation1WithContext(ctx aws.Context, input *OutputService3TestShapeOutputService3TestCaseOperation1Input, opts ...request.Option) (*OutputService3TestShapeOutputService3TestCaseOperation1Output, error) {
	req, out := c.OutputService3TestCaseOperation1Request(input)
	req.SetContext(ctx)
	req.ApplyOptions(opts...)
	return out, req.Send()
}

type OutputService3TestShapeOutputService3TestCaseOperation1Input struct {
	_ struct{} `type:"structure"`
}

type OutputService3TestShapeOutputService3TestCaseOperation1Output struct {
	_ struct{} `type:"structure"`

	StructMember *OutputService3TestShapeTimeContainer `type:"structure"`

	TimeMember *time.Time `type:"timestamp" timestampFormat:"unix"`
}

// SetStructMember sets the StructMember field's value.
func (s *OutputService3TestShapeOutputService3TestCaseOperation1Output) SetStructMember(v *OutputService3TestShapeTimeContainer) *OutputService3TestShapeOutputService3TestCaseOperation1Output {
	s.StructMember = v
	return s
}

// SetTimeMember sets the TimeMember field's value.
func (s *OutputService3TestShapeOutputService3TestCaseOperation1Output) SetTimeMember(v time.Time) *OutputService3TestShapeOutputService3TestCaseOperation1Output {
	s.TimeMember = &v
	return s
}

type OutputService3TestShapeTimeContainer struct {
	_ struct{} `type:"structure"`

	Foo *time.Time `locationName:"foo" type:"timestamp" timestampFormat:"unix"`
}

// SetFoo sets the Foo field's value.
func (s *OutputService3TestShapeTimeContainer) SetFoo(v time.Time) *OutputService3TestShapeTimeContainer {
	s.Foo = &v
	return s
}

// OutputService4ProtocolTest provides the API operation methods for making requests to
// . See this package's package overview docs
// for details on the service.
//
// OutputService4ProtocolTest methods are safe to use concurrently. It is not safe to
// modify mutate any of the struct's properties though.
type OutputService4ProtocolTest struct {
	*client.Client
}

// New creates a new instance of the OutputService4ProtocolTest client with a session.
// If additional configuration is needed for the client instance use the optional
// aws.Config parameter to add your extra config.
//
// Example:
//     // Create a OutputService4ProtocolTest client from just a session.
//     svc := outputservice4protocoltest.New(mySession)
//
//     // Create a OutputService4ProtocolTest client with additional configuration
//     svc := outputservice4protocoltest.New(mySession, aws.NewConfig().WithRegion("us-west-2"))
func NewOutputService4ProtocolTest(p client.ConfigProvider, cfgs ...*aws.Config) *OutputService4ProtocolTest {
	c := p.ClientConfig("outputservice4protocoltest", cfgs...)
	return newOutputService4ProtocolTestClient(*c.Config, c.Handlers, c.Endpoint, c.SigningRegion, c.SigningName)
}

// newClient creates, initializes and returns a new service client instance.
func newOutputService4ProtocolTestClient(cfg aws.Config, handlers request.Handlers, endpoint, signingRegion, signingName string) *OutputService4ProtocolTest {
	svc := &OutputService4ProtocolTest{
		Client: client.New(
			cfg,
			metadata.ClientInfo{
				ServiceName:   "outputservice4protocoltest",
				SigningName:   signingName,
				SigningRegion: signingRegion,
				Endpoint:      endpoint,
				APIVersion:    "",
			},
			handlers,
		),
	}

	// Handlers
	svc.Handlers.Sign.PushBackNamed(v4.SignRequestHandler)
	svc.Handlers.Build.PushBackNamed(restjson.BuildHandler)
	svc.Handlers.Unmarshal.PushBackNamed(restjson.UnmarshalHandler)
	svc.Handlers.UnmarshalMeta.PushBackNamed(restjson.UnmarshalMetaHandler)
	svc.Handlers.UnmarshalError.PushBackNamed(restjson.UnmarshalErrorHandler)

	return svc
}

// newRequest creates a new request for a OutputService4ProtocolTest operation and runs any
// custom request initialization.
func (c *OutputService4ProtocolTest) newRequest(op *request.Operation, params, data interface{}) *request.Request {
	req := c.NewRequest(op, params, data)

	return req
}

const opOutputService4TestCaseOperation1 = "OperationName"

// OutputService4TestCaseOperation1Request generates a "aws/request.Request" representing the
// client's request for the OutputService4TestCaseOperation1 operation. The "output" return
// value will be populated with the request's response once the request complets
// successfuly.
//
// Use "Send" method on the returned Request to send the API call to the service.
// the "output" return value is not valid until after Send returns without error.
//
// See OutputService4TestCaseOperation1 for more information on using the OutputService4TestCaseOperation1
// API call, and error handling.
//
// This method is useful when you want to inject custom logic or configuration
// into the SDK's request lifecycle. Such as custom headers, or retry logic.
//
//
//    // Example sending a request using the OutputService4TestCaseOperation1Request method.
//    req, resp := client.OutputService4TestCaseOperation1Request(params)
//
//    err := req.Send()
//    if err == nil { // resp is now filled
//        fmt.Println(resp)
//    }
func (c *OutputService4ProtocolTest) OutputService4TestCaseOperation1Request(input *OutputService4TestShapeOutputService4TestCaseOperation1Input) (req *request.Request, output *OutputService4TestShapeOutputService4TestCaseOperation1Output) {
	op := &request.Operation{
		Name:     opOutputService4TestCaseOperation1,
		HTTPPath: "/",
	}

	if input == nil {
		input = &OutputService4TestShapeOutputService4TestCaseOperation1Input{}
	}

	output = &OutputService4TestShapeOutputService4TestCaseOperation1Output{}
	req = c.newRequest(op, input, output)
	return
}

// OutputService4TestCaseOperation1 API operation for .
//
// Returns awserr.Error for service API and SDK errors. Use runtime type assertions
// with awserr.Error's Code and Message methods to get detailed information about
// the error.
//
// See the AWS API reference guide for 's
// API operation OutputService4TestCaseOperation1 for usage and error information.
func (c *OutputService4ProtocolTest) OutputService4TestCaseOperation1(input *OutputService4TestShapeOutputService4TestCaseOperation1Input) (*OutputService4TestShapeOutputService4TestCaseOperation1Output, error) {
	req, out := c.OutputService4TestCaseOperation1Request(input)
	return out, req.Send()
}

// OutputService4TestCaseOperation1WithContext is the same as OutputService4TestCaseOperation1 with the addition of
// the ability to pass a context and additional request options.
//
// See OutputService4TestCaseOperation1 for details on how to use this API operation.
//
// The context must be non-nil and will be used for request cancellation. If
// the context is nil a panic will occur. In the future the SDK may create
// sub-contexts for http.Requests. See https://golang.org/pkg/context/
// for more information on using Contexts.
func (c *OutputService4ProtocolTest) OutputService4TestCaseOperation1WithContext(ctx aws.Context, input *OutputService4TestShapeOutputService4TestCaseOperation1Input, opts ...request.Option) (*OutputService4TestShapeOutputService4TestCaseOperation1Output, error) {
	req, out := c.OutputService4TestCaseOperation1Request(input)
	req.SetContext(ctx)
	req.ApplyOptions(opts...)
	return out, req.Send()
}

type OutputService4TestShapeOutputService4TestCaseOperation1Input struct {
	_ struct{} `type:"structure"`
}

type OutputService4TestShapeOutputService4TestCaseOperation1Output struct {
	_ struct{} `type:"structure"`

	ListMember []*string `type:"list"`
}

// SetListMember sets the ListMember field's value.
func (s *OutputService4TestShapeOutputService4TestCaseOperation1Output) SetListMember(v []*string) *OutputService4TestShapeOutputService4TestCaseOperation1Output {
	s.ListMember = v
	return s
}

// OutputService5ProtocolTest provides the API operation methods for making requests to
// . See this package's package overview docs
// for details on the service.
//
// OutputService5ProtocolTest methods are safe to use concurrently. It is not safe to
// modify mutate any of the struct's properties though.
type OutputService5ProtocolTest struct {
	*client.Client
}

// New creates a new instance of the OutputService5ProtocolTest client with a session.
// If additional configuration is needed for the client instance use the optional
// aws.Config parameter to add your extra config.
//
// Example:
//     // Create a OutputService5ProtocolTest client from just a session.
//     svc := outputservice5protocoltest.New(mySession)
//
//     // Create a OutputService5ProtocolTest client with additional configuration
//     svc := outputservice5protocoltest.New(mySession, aws.NewConfig().WithRegion("us-west-2"))
func NewOutputService5ProtocolTest(p client.ConfigProvider, cfgs ...*aws.Config) *OutputService5ProtocolTest {
	c := p.ClientConfig("outputservice5protocoltest", cfgs...)
	return newOutputService5ProtocolTestClient(*c.Config, c.Handlers, c.Endpoint, c.SigningRegion, c.SigningName)
}

// newClient creates, initializes and returns a new service client instance.
func newOutputService5ProtocolTestClient(cfg aws.Config, handlers request.Handlers, endpoint, signingRegion, signingName string) *OutputService5ProtocolTest {
	svc := &OutputService5ProtocolTest{
		Client: client.New(
			cfg,
			metadata.ClientInfo{
				ServiceName:   "outputservice5protocoltest",
				SigningName:   signingName,
				SigningRegion: signingRegion,
				Endpoint:      endpoint,
				APIVersion:    "",
			},
			handlers,
		),
	}

	// Handlers
	svc.Handlers.Sign.PushBackNamed(v4.SignRequestHandler)
	svc.Handlers.Build.PushBackNamed(restjson.BuildHandler)
	svc.Handlers.Unmarshal.PushBackNamed(restjson.UnmarshalHandler)
	svc.Handlers.UnmarshalMeta.PushBackNamed(restjson.UnmarshalMetaHandler)
	svc.Handlers.UnmarshalError.PushBackNamed(restjson.UnmarshalErrorHandler)

	return svc
}

// newRequest creates a new request for a OutputService5ProtocolTest operation and runs any
// custom request initialization.
func (c *OutputService5ProtocolTest) newRequest(op *request.Operation, params, data interface{}) *request.Request {
	req := c.NewRequest(op, params, data)

	return req
}

const opOutputService5TestCaseOperation1 = "OperationName"

// OutputService5TestCaseOperation1Request generates a "aws/request.Request" representing the
// client's request for the OutputService5TestCaseOperation1 operation. The "output" return
// value will be populated with the request's response once the request complets
// successfuly.
//
// Use "Send" method on the returned Request to send the API call to the service.
// the "output" return value is not valid until after Send returns without error.
//
// See OutputService5TestCaseOperation1 for more information on using the OutputService5TestCaseOperation1
// API call, and error handling.
//
// This method is useful when you want to inject custom logic or configuration
// into the SDK's request lifecycle. Such as custom headers, or retry logic.
//
//
//    // Example sending a request using the OutputService5TestCaseOperation1Request method.
//    req, resp := client.OutputService5TestCaseOperation1Request(params)
//
//    err := req.Send()
//    if err == nil { // resp is now filled
//        fmt.Println(resp)
//    }
func (c *OutputService5ProtocolTest) OutputService5TestCaseOperation1Request(input *OutputService5TestShapeOutputService5TestCaseOperation1Input) (req *request.Request, output *OutputService5TestShapeOutputService5TestCaseOperation1Output) {
	op := &request.Operation{
		Name:     opOutputService5TestCaseOperation1,
		HTTPPath: "/",
	}

	if input == nil {
		input = &OutputService5TestShapeOutputService5TestCaseOperation1Input{}
	}

	output = &OutputService5TestShapeOutputService5TestCaseOperation1Output{}
	req = c.newRequest(op, input, output)
	return
}

// OutputService5TestCaseOperation1 API operation for .
//
// Returns awserr.Error for service API and SDK errors. Use runtime type assertions
// with awserr.Error's Code and Message methods to get detailed information about
// the error.
//
// See the AWS API reference guide for 's
// API operation OutputService5TestCaseOperation1 for usage and error information.
func (c *OutputService5ProtocolTest) OutputService5TestCaseOperation1(input *OutputService5TestShapeOutputService5TestCaseOperation1Input) (*OutputService5TestShapeOutputService5TestCaseOperation1Output, error) {
	req, out := c.OutputService5TestCaseOperation1Request(input)
	return out, req.Send()
}

// OutputService5TestCaseOperation1WithContext is the same as OutputService5TestCaseOperation1 with the addition of
// the ability to pass a context and additional request options.
//
// See OutputService5TestCaseOperation1 for details on how to use this API operation.
//
// The context must be non-nil and will be used for request cancellation. If
// the context is nil a panic will occur. In the future the SDK may create
// sub-contexts for http.Requests. See https://golang.org/pkg/context/
// for more information on using Contexts.
func (c *OutputService5ProtocolTest) OutputService5TestCaseOperation1WithContext(ctx aws.Context, input *OutputService5TestShapeOutputService5TestCaseOperation1Input, opts ...request.Option) (*OutputService5TestShapeOutputService5TestCaseOperation1Output, error) {
	req, out := c.OutputService5TestCaseOperation1Request(input)
	req.SetContext(ctx)
	req.ApplyOptions(opts...)
	return out, req.Send()
}

type OutputService5TestShapeOutputService5TestCaseOperation1Input struct {
	_ struct{} `type:"structure"`
}

type OutputService5TestShapeOutputService5TestCaseOperation1Output struct {
	_ struct{} `type:"structure"`

	ListMember []*OutputService5TestShapeSingleStruct `type:"list"`
}

// SetListMember sets the ListMember field's value.
func (s *OutputService5TestShapeOutputService5TestCaseOperation1Output) SetListMember(v []*OutputService5TestShapeSingleStruct) *OutputService5TestShapeOutputService5TestCaseOperation1Output {
	s.ListMember = v
	return s
}

type OutputService5TestShapeSingleStruct struct {
	_ struct{} `type:"structure"`

	Foo *string `type:"string"`
}

// SetFoo sets the Foo field's value.
func (s *OutputService5TestShapeSingleStruct) SetFoo(v string) *OutputService5TestShapeSingleStruct {
	s.Foo = &v
	return s
}

// OutputService6ProtocolTest provides the API operation methods for making requests to
// . See this package's package overview docs
// for details on the service.
//
// OutputService6ProtocolTest methods are safe to use concurrently. It is not safe to
// modify mutate any of the struct's properties though.
type OutputService6ProtocolTest struct {
	*client.Client
}

// New creates a new instance of the OutputService6ProtocolTest client with a session.
// If additional configuration is needed for the client instance use the optional
// aws.Config parameter to add your extra config.
//
// Example:
//     // Create a OutputService6ProtocolTest client from just a session.
//     svc := outputservice6protocoltest.New(mySession)
//
//     // Create a OutputService6ProtocolTest client with additional configuration
//     svc := outputservice6protocoltest.New(mySession, aws.NewConfig().WithRegion("us-west-2"))
func NewOutputService6ProtocolTest(p client.ConfigProvider, cfgs ...*aws.Config) *OutputService6ProtocolTest {
	c := p.ClientConfig("outputservice6protocoltest", cfgs...)
	return newOutputService6ProtocolTestClient(*c.Config, c.Handlers, c.Endpoint, c.SigningRegion, c.SigningName)
}

// newClient creates, initializes and returns a new service client instance.
func newOutputService6ProtocolTestClient(cfg aws.Config, handlers request.Handlers, endpoint, signingRegion, signingName string) *OutputService6ProtocolTest {
	svc := &OutputService6ProtocolTest{
		Client: client.New(
			cfg,
			metadata.ClientInfo{
				ServiceName:   "outputservice6protocoltest",
				SigningName:   signingName,
				SigningRegion: signingRegion,
				Endpoint:      endpoint,
				APIVersion:    "",
			},
			handlers,
		),
	}

	// Handlers
	svc.Handlers.Sign.PushBackNamed(v4.SignRequestHandler)
	svc.Handlers.Build.PushBackNamed(restjson.BuildHandler)
	svc.Handlers.Unmarshal.PushBackNamed(restjson.UnmarshalHandler)
	svc.Handlers.UnmarshalMeta.PushBackNamed(restjson.UnmarshalMetaHandler)
	svc.Handlers.UnmarshalError.PushBackNamed(restjson.UnmarshalErrorHandler)

	return svc
}

// newRequest creates a new request for a OutputService6ProtocolTest operation and runs any
// custom request initialization.
func (c *OutputService6ProtocolTest) newRequest(op *request.Operation, params, data interface{}) *request.Request {
	req := c.NewRequest(op, params, data)

	return req
}

const opOutputService6TestCaseOperation1 = "OperationName"

// OutputService6TestCaseOperation1Request generates a "aws/request.Request" representing the
// client's request for the OutputService6TestCaseOperation1 operation. The "output" return
// value will be populated with the request's response once the request complets
// successfuly.
<<<<<<< HEAD
//
// Use "Send" method on the returned Request to send the API call to the service.
// the "output" return value is not valid until after Send returns without error.
//
// See OutputService6TestCaseOperation1 for more information on using the OutputService6TestCaseOperation1
// API call, and error handling.
//
=======
//
// Use "Send" method on the returned Request to send the API call to the service.
// the "output" return value is not valid until after Send returns without error.
//
// See OutputService6TestCaseOperation1 for more information on using the OutputService6TestCaseOperation1
// API call, and error handling.
//
>>>>>>> b412c745
// This method is useful when you want to inject custom logic or configuration
// into the SDK's request lifecycle. Such as custom headers, or retry logic.
//
//
//    // Example sending a request using the OutputService6TestCaseOperation1Request method.
//    req, resp := client.OutputService6TestCaseOperation1Request(params)
//
//    err := req.Send()
//    if err == nil { // resp is now filled
//        fmt.Println(resp)
//    }
func (c *OutputService6ProtocolTest) OutputService6TestCaseOperation1Request(input *OutputService6TestShapeOutputService6TestCaseOperation1Input) (req *request.Request, output *OutputService6TestShapeOutputService6TestCaseOperation1Output) {
	op := &request.Operation{
		Name:     opOutputService6TestCaseOperation1,
		HTTPPath: "/",
	}

	if input == nil {
		input = &OutputService6TestShapeOutputService6TestCaseOperation1Input{}
	}

	output = &OutputService6TestShapeOutputService6TestCaseOperation1Output{}
	req = c.newRequest(op, input, output)
	return
}

// OutputService6TestCaseOperation1 API operation for .
//
// Returns awserr.Error for service API and SDK errors. Use runtime type assertions
// with awserr.Error's Code and Message methods to get detailed information about
// the error.
//
// See the AWS API reference guide for 's
// API operation OutputService6TestCaseOperation1 for usage and error information.
func (c *OutputService6ProtocolTest) OutputService6TestCaseOperation1(input *OutputService6TestShapeOutputService6TestCaseOperation1Input) (*OutputService6TestShapeOutputService6TestCaseOperation1Output, error) {
	req, out := c.OutputService6TestCaseOperation1Request(input)
	return out, req.Send()
}

// OutputService6TestCaseOperation1WithContext is the same as OutputService6TestCaseOperation1 with the addition of
// the ability to pass a context and additional request options.
//
// See OutputService6TestCaseOperation1 for details on how to use this API operation.
//
// The context must be non-nil and will be used for request cancellation. If
// the context is nil a panic will occur. In the future the SDK may create
// sub-contexts for http.Requests. See https://golang.org/pkg/context/
// for more information on using Contexts.
func (c *OutputService6ProtocolTest) OutputService6TestCaseOperation1WithContext(ctx aws.Context, input *OutputService6TestShapeOutputService6TestCaseOperation1Input, opts ...request.Option) (*OutputService6TestShapeOutputService6TestCaseOperation1Output, error) {
	req, out := c.OutputService6TestCaseOperation1Request(input)
	req.SetContext(ctx)
	req.ApplyOptions(opts...)
	return out, req.Send()
}

type OutputService6TestShapeOutputService6TestCaseOperation1Input struct {
	_ struct{} `type:"structure"`
}

type OutputService6TestShapeOutputService6TestCaseOperation1Output struct {
	_ struct{} `type:"structure"`

	MapMember map[string][]*int64 `type:"map"`
}

// SetMapMember sets the MapMember field's value.
func (s *OutputService6TestShapeOutputService6TestCaseOperation1Output) SetMapMember(v map[string][]*int64) *OutputService6TestShapeOutputService6TestCaseOperation1Output {
	s.MapMember = v
	return s
}

// OutputService7ProtocolTest provides the API operation methods for making requests to
// . See this package's package overview docs
// for details on the service.
//
// OutputService7ProtocolTest methods are safe to use concurrently. It is not safe to
// modify mutate any of the struct's properties though.
type OutputService7ProtocolTest struct {
	*client.Client
}

// New creates a new instance of the OutputService7ProtocolTest client with a session.
// If additional configuration is needed for the client instance use the optional
// aws.Config parameter to add your extra config.
//
// Example:
//     // Create a OutputService7ProtocolTest client from just a session.
//     svc := outputservice7protocoltest.New(mySession)
//
//     // Create a OutputService7ProtocolTest client with additional configuration
//     svc := outputservice7protocoltest.New(mySession, aws.NewConfig().WithRegion("us-west-2"))
func NewOutputService7ProtocolTest(p client.ConfigProvider, cfgs ...*aws.Config) *OutputService7ProtocolTest {
	c := p.ClientConfig("outputservice7protocoltest", cfgs...)
	return newOutputService7ProtocolTestClient(*c.Config, c.Handlers, c.Endpoint, c.SigningRegion, c.SigningName)
}

// newClient creates, initializes and returns a new service client instance.
func newOutputService7ProtocolTestClient(cfg aws.Config, handlers request.Handlers, endpoint, signingRegion, signingName string) *OutputService7ProtocolTest {
	svc := &OutputService7ProtocolTest{
		Client: client.New(
			cfg,
			metadata.ClientInfo{
				ServiceName:   "outputservice7protocoltest",
				SigningName:   signingName,
				SigningRegion: signingRegion,
				Endpoint:      endpoint,
				APIVersion:    "",
			},
			handlers,
		),
	}

	// Handlers
	svc.Handlers.Sign.PushBackNamed(v4.SignRequestHandler)
	svc.Handlers.Build.PushBackNamed(restjson.BuildHandler)
	svc.Handlers.Unmarshal.PushBackNamed(restjson.UnmarshalHandler)
	svc.Handlers.UnmarshalMeta.PushBackNamed(restjson.UnmarshalMetaHandler)
	svc.Handlers.UnmarshalError.PushBackNamed(restjson.UnmarshalErrorHandler)

	return svc
}

// newRequest creates a new request for a OutputService7ProtocolTest operation and runs any
// custom request initialization.
func (c *OutputService7ProtocolTest) newRequest(op *request.Operation, params, data interface{}) *request.Request {
	req := c.NewRequest(op, params, data)

	return req
}

const opOutputService7TestCaseOperation1 = "OperationName"

// OutputService7TestCaseOperation1Request generates a "aws/request.Request" representing the
// client's request for the OutputService7TestCaseOperation1 operation. The "output" return
// value will be populated with the request's response once the request complets
// successfuly.
<<<<<<< HEAD
//
// Use "Send" method on the returned Request to send the API call to the service.
// the "output" return value is not valid until after Send returns without error.
//
// See OutputService7TestCaseOperation1 for more information on using the OutputService7TestCaseOperation1
// API call, and error handling.
//
=======
//
// Use "Send" method on the returned Request to send the API call to the service.
// the "output" return value is not valid until after Send returns without error.
//
// See OutputService7TestCaseOperation1 for more information on using the OutputService7TestCaseOperation1
// API call, and error handling.
//
>>>>>>> b412c745
// This method is useful when you want to inject custom logic or configuration
// into the SDK's request lifecycle. Such as custom headers, or retry logic.
//
//
//    // Example sending a request using the OutputService7TestCaseOperation1Request method.
//    req, resp := client.OutputService7TestCaseOperation1Request(params)
//
//    err := req.Send()
//    if err == nil { // resp is now filled
//        fmt.Println(resp)
//    }
func (c *OutputService7ProtocolTest) OutputService7TestCaseOperation1Request(input *OutputService7TestShapeOutputService7TestCaseOperation1Input) (req *request.Request, output *OutputService7TestShapeOutputService7TestCaseOperation1Output) {
	op := &request.Operation{
		Name:     opOutputService7TestCaseOperation1,
		HTTPPath: "/",
	}

	if input == nil {
		input = &OutputService7TestShapeOutputService7TestCaseOperation1Input{}
	}

	output = &OutputService7TestShapeOutputService7TestCaseOperation1Output{}
	req = c.newRequest(op, input, output)
	return
}

// OutputService7TestCaseOperation1 API operation for .
//
// Returns awserr.Error for service API and SDK errors. Use runtime type assertions
// with awserr.Error's Code and Message methods to get detailed information about
// the error.
//
// See the AWS API reference guide for 's
// API operation OutputService7TestCaseOperation1 for usage and error information.
func (c *OutputService7ProtocolTest) OutputService7TestCaseOperation1(input *OutputService7TestShapeOutputService7TestCaseOperation1Input) (*OutputService7TestShapeOutputService7TestCaseOperation1Output, error) {
	req, out := c.OutputService7TestCaseOperation1Request(input)
	return out, req.Send()
}

// OutputService7TestCaseOperation1WithContext is the same as OutputService7TestCaseOperation1 with the addition of
// the ability to pass a context and additional request options.
//
// See OutputService7TestCaseOperation1 for details on how to use this API operation.
//
// The context must be non-nil and will be used for request cancellation. If
// the context is nil a panic will occur. In the future the SDK may create
// sub-contexts for http.Requests. See https://golang.org/pkg/context/
// for more information on using Contexts.
func (c *OutputService7ProtocolTest) OutputService7TestCaseOperation1WithContext(ctx aws.Context, input *OutputService7TestShapeOutputService7TestCaseOperation1Input, opts ...request.Option) (*OutputService7TestShapeOutputService7TestCaseOperation1Output, error) {
	req, out := c.OutputService7TestCaseOperation1Request(input)
	req.SetContext(ctx)
	req.ApplyOptions(opts...)
	return out, req.Send()
}

type OutputService7TestShapeOutputService7TestCaseOperation1Input struct {
	_ struct{} `type:"structure"`
}

type OutputService7TestShapeOutputService7TestCaseOperation1Output struct {
	_ struct{} `type:"structure"`

	MapMember map[string]*time.Time `type:"map"`
}

// SetMapMember sets the MapMember field's value.
func (s *OutputService7TestShapeOutputService7TestCaseOperation1Output) SetMapMember(v map[string]*time.Time) *OutputService7TestShapeOutputService7TestCaseOperation1Output {
	s.MapMember = v
	return s
}

// OutputService8ProtocolTest provides the API operation methods for making requests to
// . See this package's package overview docs
// for details on the service.
//
// OutputService8ProtocolTest methods are safe to use concurrently. It is not safe to
// modify mutate any of the struct's properties though.
type OutputService8ProtocolTest struct {
	*client.Client
}

// New creates a new instance of the OutputService8ProtocolTest client with a session.
// If additional configuration is needed for the client instance use the optional
// aws.Config parameter to add your extra config.
//
// Example:
//     // Create a OutputService8ProtocolTest client from just a session.
//     svc := outputservice8protocoltest.New(mySession)
//
//     // Create a OutputService8ProtocolTest client with additional configuration
//     svc := outputservice8protocoltest.New(mySession, aws.NewConfig().WithRegion("us-west-2"))
func NewOutputService8ProtocolTest(p client.ConfigProvider, cfgs ...*aws.Config) *OutputService8ProtocolTest {
	c := p.ClientConfig("outputservice8protocoltest", cfgs...)
	return newOutputService8ProtocolTestClient(*c.Config, c.Handlers, c.Endpoint, c.SigningRegion, c.SigningName)
}

// newClient creates, initializes and returns a new service client instance.
func newOutputService8ProtocolTestClient(cfg aws.Config, handlers request.Handlers, endpoint, signingRegion, signingName string) *OutputService8ProtocolTest {
	svc := &OutputService8ProtocolTest{
		Client: client.New(
			cfg,
			metadata.ClientInfo{
				ServiceName:   "outputservice8protocoltest",
				SigningName:   signingName,
				SigningRegion: signingRegion,
				Endpoint:      endpoint,
				APIVersion:    "",
			},
			handlers,
		),
	}

	// Handlers
	svc.Handlers.Sign.PushBackNamed(v4.SignRequestHandler)
	svc.Handlers.Build.PushBackNamed(restjson.BuildHandler)
	svc.Handlers.Unmarshal.PushBackNamed(restjson.UnmarshalHandler)
	svc.Handlers.UnmarshalMeta.PushBackNamed(restjson.UnmarshalMetaHandler)
	svc.Handlers.UnmarshalError.PushBackNamed(restjson.UnmarshalErrorHandler)

	return svc
}

// newRequest creates a new request for a OutputService8ProtocolTest operation and runs any
// custom request initialization.
func (c *OutputService8ProtocolTest) newRequest(op *request.Operation, params, data interface{}) *request.Request {
	req := c.NewRequest(op, params, data)

	return req
}

const opOutputService8TestCaseOperation1 = "OperationName"

// OutputService8TestCaseOperation1Request generates a "aws/request.Request" representing the
// client's request for the OutputService8TestCaseOperation1 operation. The "output" return
// value will be populated with the request's response once the request complets
// successfuly.
<<<<<<< HEAD
//
// Use "Send" method on the returned Request to send the API call to the service.
// the "output" return value is not valid until after Send returns without error.
//
// See OutputService8TestCaseOperation1 for more information on using the OutputService8TestCaseOperation1
// API call, and error handling.
//
=======
//
// Use "Send" method on the returned Request to send the API call to the service.
// the "output" return value is not valid until after Send returns without error.
//
// See OutputService8TestCaseOperation1 for more information on using the OutputService8TestCaseOperation1
// API call, and error handling.
//
>>>>>>> b412c745
// This method is useful when you want to inject custom logic or configuration
// into the SDK's request lifecycle. Such as custom headers, or retry logic.
//
//
//    // Example sending a request using the OutputService8TestCaseOperation1Request method.
//    req, resp := client.OutputService8TestCaseOperation1Request(params)
//
//    err := req.Send()
//    if err == nil { // resp is now filled
//        fmt.Println(resp)
//    }
func (c *OutputService8ProtocolTest) OutputService8TestCaseOperation1Request(input *OutputService8TestShapeOutputService8TestCaseOperation1Input) (req *request.Request, output *OutputService8TestShapeOutputService8TestCaseOperation1Output) {
	op := &request.Operation{
		Name:     opOutputService8TestCaseOperation1,
		HTTPPath: "/",
	}

	if input == nil {
		input = &OutputService8TestShapeOutputService8TestCaseOperation1Input{}
	}

	output = &OutputService8TestShapeOutputService8TestCaseOperation1Output{}
	req = c.newRequest(op, input, output)
	return
}

// OutputService8TestCaseOperation1 API operation for .
//
// Returns awserr.Error for service API and SDK errors. Use runtime type assertions
// with awserr.Error's Code and Message methods to get detailed information about
// the error.
//
// See the AWS API reference guide for 's
// API operation OutputService8TestCaseOperation1 for usage and error information.
func (c *OutputService8ProtocolTest) OutputService8TestCaseOperation1(input *OutputService8TestShapeOutputService8TestCaseOperation1Input) (*OutputService8TestShapeOutputService8TestCaseOperation1Output, error) {
	req, out := c.OutputService8TestCaseOperation1Request(input)
	return out, req.Send()
}

// OutputService8TestCaseOperation1WithContext is the same as OutputService8TestCaseOperation1 with the addition of
// the ability to pass a context and additional request options.
//
// See OutputService8TestCaseOperation1 for details on how to use this API operation.
//
// The context must be non-nil and will be used for request cancellation. If
// the context is nil a panic will occur. In the future the SDK may create
// sub-contexts for http.Requests. See https://golang.org/pkg/context/
// for more information on using Contexts.
func (c *OutputService8ProtocolTest) OutputService8TestCaseOperation1WithContext(ctx aws.Context, input *OutputService8TestShapeOutputService8TestCaseOperation1Input, opts ...request.Option) (*OutputService8TestShapeOutputService8TestCaseOperation1Output, error) {
	req, out := c.OutputService8TestCaseOperation1Request(input)
	req.SetContext(ctx)
	req.ApplyOptions(opts...)
	return out, req.Send()
}

type OutputService8TestShapeOutputService8TestCaseOperation1Input struct {
	_ struct{} `type:"structure"`
}

type OutputService8TestShapeOutputService8TestCaseOperation1Output struct {
	_ struct{} `type:"structure"`

	StrType *string `type:"string"`
}

// SetStrType sets the StrType field's value.
func (s *OutputService8TestShapeOutputService8TestCaseOperation1Output) SetStrType(v string) *OutputService8TestShapeOutputService8TestCaseOperation1Output {
	s.StrType = &v
	return s
}

// OutputService9ProtocolTest provides the API operation methods for making requests to
// . See this package's package overview docs
// for details on the service.
//
// OutputService9ProtocolTest methods are safe to use concurrently. It is not safe to
// modify mutate any of the struct's properties though.
type OutputService9ProtocolTest struct {
	*client.Client
}

// New creates a new instance of the OutputService9ProtocolTest client with a session.
// If additional configuration is needed for the client instance use the optional
// aws.Config parameter to add your extra config.
//
// Example:
//     // Create a OutputService9ProtocolTest client from just a session.
//     svc := outputservice9protocoltest.New(mySession)
//
//     // Create a OutputService9ProtocolTest client with additional configuration
//     svc := outputservice9protocoltest.New(mySession, aws.NewConfig().WithRegion("us-west-2"))
func NewOutputService9ProtocolTest(p client.ConfigProvider, cfgs ...*aws.Config) *OutputService9ProtocolTest {
	c := p.ClientConfig("outputservice9protocoltest", cfgs...)
	return newOutputService9ProtocolTestClient(*c.Config, c.Handlers, c.Endpoint, c.SigningRegion, c.SigningName)
}

// newClient creates, initializes and returns a new service client instance.
func newOutputService9ProtocolTestClient(cfg aws.Config, handlers request.Handlers, endpoint, signingRegion, signingName string) *OutputService9ProtocolTest {
	svc := &OutputService9ProtocolTest{
		Client: client.New(
			cfg,
			metadata.ClientInfo{
				ServiceName:   "outputservice9protocoltest",
				SigningName:   signingName,
				SigningRegion: signingRegion,
				Endpoint:      endpoint,
				APIVersion:    "",
			},
			handlers,
		),
	}

	// Handlers
	svc.Handlers.Sign.PushBackNamed(v4.SignRequestHandler)
	svc.Handlers.Build.PushBackNamed(restjson.BuildHandler)
	svc.Handlers.Unmarshal.PushBackNamed(restjson.UnmarshalHandler)
	svc.Handlers.UnmarshalMeta.PushBackNamed(restjson.UnmarshalMetaHandler)
	svc.Handlers.UnmarshalError.PushBackNamed(restjson.UnmarshalErrorHandler)

	return svc
}

// newRequest creates a new request for a OutputService9ProtocolTest operation and runs any
// custom request initialization.
func (c *OutputService9ProtocolTest) newRequest(op *request.Operation, params, data interface{}) *request.Request {
	req := c.NewRequest(op, params, data)

	return req
}

const opOutputService9TestCaseOperation1 = "OperationName"

// OutputService9TestCaseOperation1Request generates a "aws/request.Request" representing the
// client's request for the OutputService9TestCaseOperation1 operation. The "output" return
// value will be populated with the request's response once the request complets
// successfuly.
//
// Use "Send" method on the returned Request to send the API call to the service.
// the "output" return value is not valid until after Send returns without error.
//
// See OutputService9TestCaseOperation1 for more information on using the OutputService9TestCaseOperation1
// API call, and error handling.
//
// This method is useful when you want to inject custom logic or configuration
// into the SDK's request lifecycle. Such as custom headers, or retry logic.
//
//
//    // Example sending a request using the OutputService9TestCaseOperation1Request method.
//    req, resp := client.OutputService9TestCaseOperation1Request(params)
//
//    err := req.Send()
//    if err == nil { // resp is now filled
//        fmt.Println(resp)
//    }
func (c *OutputService9ProtocolTest) OutputService9TestCaseOperation1Request(input *OutputService9TestShapeOutputService9TestCaseOperation1Input) (req *request.Request, output *OutputService9TestShapeOutputService9TestCaseOperation1Output) {
	op := &request.Operation{
		Name:     opOutputService9TestCaseOperation1,
		HTTPPath: "/",
	}

	if input == nil {
		input = &OutputService9TestShapeOutputService9TestCaseOperation1Input{}
	}

	output = &OutputService9TestShapeOutputService9TestCaseOperation1Output{}
	req = c.newRequest(op, input, output)
	return
}

// OutputService9TestCaseOperation1 API operation for .
//
// Returns awserr.Error for service API and SDK errors. Use runtime type assertions
// with awserr.Error's Code and Message methods to get detailed information about
// the error.
//
// See the AWS API reference guide for 's
// API operation OutputService9TestCaseOperation1 for usage and error information.
func (c *OutputService9ProtocolTest) OutputService9TestCaseOperation1(input *OutputService9TestShapeOutputService9TestCaseOperation1Input) (*OutputService9TestShapeOutputService9TestCaseOperation1Output, error) {
	req, out := c.OutputService9TestCaseOperation1Request(input)
	return out, req.Send()
}

// OutputService9TestCaseOperation1WithContext is the same as OutputService9TestCaseOperation1 with the addition of
// the ability to pass a context and additional request options.
//
// See OutputService9TestCaseOperation1 for details on how to use this API operation.
//
// The context must be non-nil and will be used for request cancellation. If
// the context is nil a panic will occur. In the future the SDK may create
// sub-contexts for http.Requests. See https://golang.org/pkg/context/
// for more information on using Contexts.
func (c *OutputService9ProtocolTest) OutputService9TestCaseOperation1WithContext(ctx aws.Context, input *OutputService9TestShapeOutputService9TestCaseOperation1Input, opts ...request.Option) (*OutputService9TestShapeOutputService9TestCaseOperation1Output, error) {
	req, out := c.OutputService9TestCaseOperation1Request(input)
	req.SetContext(ctx)
	req.ApplyOptions(opts...)
	return out, req.Send()
}

type OutputService9TestShapeOutputService9TestCaseOperation1Input struct {
	_ struct{} `type:"structure"`
}

type OutputService9TestShapeOutputService9TestCaseOperation1Output struct {
	_ struct{} `type:"structure"`

	AllHeaders map[string]*string `location:"headers" type:"map"`

	PrefixedHeaders map[string]*string `location:"headers" locationName:"X-" type:"map"`
}

// SetAllHeaders sets the AllHeaders field's value.
func (s *OutputService9TestShapeOutputService9TestCaseOperation1Output) SetAllHeaders(v map[string]*string) *OutputService9TestShapeOutputService9TestCaseOperation1Output {
	s.AllHeaders = v
	return s
}

// SetPrefixedHeaders sets the PrefixedHeaders field's value.
func (s *OutputService9TestShapeOutputService9TestCaseOperation1Output) SetPrefixedHeaders(v map[string]*string) *OutputService9TestShapeOutputService9TestCaseOperation1Output {
	s.PrefixedHeaders = v
	return s
}

// OutputService10ProtocolTest provides the API operation methods for making requests to
// . See this package's package overview docs
// for details on the service.
//
// OutputService10ProtocolTest methods are safe to use concurrently. It is not safe to
// modify mutate any of the struct's properties though.
type OutputService10ProtocolTest struct {
	*client.Client
}

// New creates a new instance of the OutputService10ProtocolTest client with a session.
// If additional configuration is needed for the client instance use the optional
// aws.Config parameter to add your extra config.
//
// Example:
//     // Create a OutputService10ProtocolTest client from just a session.
//     svc := outputservice10protocoltest.New(mySession)
//
//     // Create a OutputService10ProtocolTest client with additional configuration
//     svc := outputservice10protocoltest.New(mySession, aws.NewConfig().WithRegion("us-west-2"))
func NewOutputService10ProtocolTest(p client.ConfigProvider, cfgs ...*aws.Config) *OutputService10ProtocolTest {
	c := p.ClientConfig("outputservice10protocoltest", cfgs...)
	return newOutputService10ProtocolTestClient(*c.Config, c.Handlers, c.Endpoint, c.SigningRegion, c.SigningName)
}

// newClient creates, initializes and returns a new service client instance.
func newOutputService10ProtocolTestClient(cfg aws.Config, handlers request.Handlers, endpoint, signingRegion, signingName string) *OutputService10ProtocolTest {
	svc := &OutputService10ProtocolTest{
		Client: client.New(
			cfg,
			metadata.ClientInfo{
				ServiceName:   "outputservice10protocoltest",
				SigningName:   signingName,
				SigningRegion: signingRegion,
				Endpoint:      endpoint,
				APIVersion:    "",
			},
			handlers,
		),
	}

	// Handlers
	svc.Handlers.Sign.PushBackNamed(v4.SignRequestHandler)
	svc.Handlers.Build.PushBackNamed(restjson.BuildHandler)
	svc.Handlers.Unmarshal.PushBackNamed(restjson.UnmarshalHandler)
	svc.Handlers.UnmarshalMeta.PushBackNamed(restjson.UnmarshalMetaHandler)
	svc.Handlers.UnmarshalError.PushBackNamed(restjson.UnmarshalErrorHandler)

	return svc
}

// newRequest creates a new request for a OutputService10ProtocolTest operation and runs any
// custom request initialization.
func (c *OutputService10ProtocolTest) newRequest(op *request.Operation, params, data interface{}) *request.Request {
	req := c.NewRequest(op, params, data)

	return req
}

const opOutputService10TestCaseOperation1 = "OperationName"

// OutputService10TestCaseOperation1Request generates a "aws/request.Request" representing the
// client's request for the OutputService10TestCaseOperation1 operation. The "output" return
// value will be populated with the request's response once the request complets
// successfuly.
//
// Use "Send" method on the returned Request to send the API call to the service.
// the "output" return value is not valid until after Send returns without error.
//
// See OutputService10TestCaseOperation1 for more information on using the OutputService10TestCaseOperation1
// API call, and error handling.
//
// This method is useful when you want to inject custom logic or configuration
// into the SDK's request lifecycle. Such as custom headers, or retry logic.
//
//
//    // Example sending a request using the OutputService10TestCaseOperation1Request method.
//    req, resp := client.OutputService10TestCaseOperation1Request(params)
//
//    err := req.Send()
//    if err == nil { // resp is now filled
//        fmt.Println(resp)
//    }
func (c *OutputService10ProtocolTest) OutputService10TestCaseOperation1Request(input *OutputService10TestShapeOutputService10TestCaseOperation1Input) (req *request.Request, output *OutputService10TestShapeOutputService10TestCaseOperation1Output) {
	op := &request.Operation{
		Name:     opOutputService10TestCaseOperation1,
		HTTPPath: "/",
	}

	if input == nil {
		input = &OutputService10TestShapeOutputService10TestCaseOperation1Input{}
	}

	output = &OutputService10TestShapeOutputService10TestCaseOperation1Output{}
	req = c.newRequest(op, input, output)
	return
}

// OutputService10TestCaseOperation1 API operation for .
//
// Returns awserr.Error for service API and SDK errors. Use runtime type assertions
// with awserr.Error's Code and Message methods to get detailed information about
// the error.
//
// See the AWS API reference guide for 's
// API operation OutputService10TestCaseOperation1 for usage and error information.
func (c *OutputService10ProtocolTest) OutputService10TestCaseOperation1(input *OutputService10TestShapeOutputService10TestCaseOperation1Input) (*OutputService10TestShapeOutputService10TestCaseOperation1Output, error) {
	req, out := c.OutputService10TestCaseOperation1Request(input)
	return out, req.Send()
}

// OutputService10TestCaseOperation1WithContext is the same as OutputService10TestCaseOperation1 with the addition of
// the ability to pass a context and additional request options.
//
// See OutputService10TestCaseOperation1 for details on how to use this API operation.
//
// The context must be non-nil and will be used for request cancellation. If
// the context is nil a panic will occur. In the future the SDK may create
// sub-contexts for http.Requests. See https://golang.org/pkg/context/
// for more information on using Contexts.
func (c *OutputService10ProtocolTest) OutputService10TestCaseOperation1WithContext(ctx aws.Context, input *OutputService10TestShapeOutputService10TestCaseOperation1Input, opts ...request.Option) (*OutputService10TestShapeOutputService10TestCaseOperation1Output, error) {
	req, out := c.OutputService10TestCaseOperation1Request(input)
	req.SetContext(ctx)
	req.ApplyOptions(opts...)
	return out, req.Send()
}

type OutputService10TestShapeBodyStructure struct {
	_ struct{} `type:"structure"`

	Foo *string `type:"string"`
}

// SetFoo sets the Foo field's value.
func (s *OutputService10TestShapeBodyStructure) SetFoo(v string) *OutputService10TestShapeBodyStructure {
	s.Foo = &v
	return s
}

type OutputService10TestShapeOutputService10TestCaseOperation1Input struct {
	_ struct{} `type:"structure"`
}

type OutputService10TestShapeOutputService10TestCaseOperation1Output struct {
	_ struct{} `type:"structure" payload:"Data"`

	Data *OutputService10TestShapeBodyStructure `type:"structure"`

	Header *string `location:"header" locationName:"X-Foo" type:"string"`
}

// SetData sets the Data field's value.
func (s *OutputService10TestShapeOutputService10TestCaseOperation1Output) SetData(v *OutputService10TestShapeBodyStructure) *OutputService10TestShapeOutputService10TestCaseOperation1Output {
	s.Data = v
	return s
}

// SetHeader sets the Header field's value.
func (s *OutputService10TestShapeOutputService10TestCaseOperation1Output) SetHeader(v string) *OutputService10TestShapeOutputService10TestCaseOperation1Output {
	s.Header = &v
	return s
}

// OutputService11ProtocolTest provides the API operation methods for making requests to
// . See this package's package overview docs
// for details on the service.
//
// OutputService11ProtocolTest methods are safe to use concurrently. It is not safe to
// modify mutate any of the struct's properties though.
type OutputService11ProtocolTest struct {
	*client.Client
}

// New creates a new instance of the OutputService11ProtocolTest client with a session.
// If additional configuration is needed for the client instance use the optional
// aws.Config parameter to add your extra config.
//
// Example:
//     // Create a OutputService11ProtocolTest client from just a session.
//     svc := outputservice11protocoltest.New(mySession)
//
//     // Create a OutputService11ProtocolTest client with additional configuration
//     svc := outputservice11protocoltest.New(mySession, aws.NewConfig().WithRegion("us-west-2"))
func NewOutputService11ProtocolTest(p client.ConfigProvider, cfgs ...*aws.Config) *OutputService11ProtocolTest {
	c := p.ClientConfig("outputservice11protocoltest", cfgs...)
	return newOutputService11ProtocolTestClient(*c.Config, c.Handlers, c.Endpoint, c.SigningRegion, c.SigningName)
}

// newClient creates, initializes and returns a new service client instance.
func newOutputService11ProtocolTestClient(cfg aws.Config, handlers request.Handlers, endpoint, signingRegion, signingName string) *OutputService11ProtocolTest {
	svc := &OutputService11ProtocolTest{
		Client: client.New(
			cfg,
			metadata.ClientInfo{
				ServiceName:   "outputservice11protocoltest",
				SigningName:   signingName,
				SigningRegion: signingRegion,
				Endpoint:      endpoint,
				APIVersion:    "",
			},
			handlers,
		),
	}

	// Handlers
	svc.Handlers.Sign.PushBackNamed(v4.SignRequestHandler)
	svc.Handlers.Build.PushBackNamed(restjson.BuildHandler)
	svc.Handlers.Unmarshal.PushBackNamed(restjson.UnmarshalHandler)
	svc.Handlers.UnmarshalMeta.PushBackNamed(restjson.UnmarshalMetaHandler)
	svc.Handlers.UnmarshalError.PushBackNamed(restjson.UnmarshalErrorHandler)

	return svc
}

// newRequest creates a new request for a OutputService11ProtocolTest operation and runs any
// custom request initialization.
func (c *OutputService11ProtocolTest) newRequest(op *request.Operation, params, data interface{}) *request.Request {
	req := c.NewRequest(op, params, data)

	return req
}

const opOutputService11TestCaseOperation1 = "OperationName"

// OutputService11TestCaseOperation1Request generates a "aws/request.Request" representing the
// client's request for the OutputService11TestCaseOperation1 operation. The "output" return
// value will be populated with the request's response once the request complets
// successfuly.
//
// Use "Send" method on the returned Request to send the API call to the service.
// the "output" return value is not valid until after Send returns without error.
//
// See OutputService11TestCaseOperation1 for more information on using the OutputService11TestCaseOperation1
// API call, and error handling.
//
// This method is useful when you want to inject custom logic or configuration
// into the SDK's request lifecycle. Such as custom headers, or retry logic.
//
//
//    // Example sending a request using the OutputService11TestCaseOperation1Request method.
//    req, resp := client.OutputService11TestCaseOperation1Request(params)
//
//    err := req.Send()
//    if err == nil { // resp is now filled
//        fmt.Println(resp)
//    }
func (c *OutputService11ProtocolTest) OutputService11TestCaseOperation1Request(input *OutputService11TestShapeOutputService11TestCaseOperation1Input) (req *request.Request, output *OutputService11TestShapeOutputService11TestCaseOperation1Output) {
	op := &request.Operation{
		Name:     opOutputService11TestCaseOperation1,
		HTTPPath: "/",
	}

	if input == nil {
		input = &OutputService11TestShapeOutputService11TestCaseOperation1Input{}
	}

	output = &OutputService11TestShapeOutputService11TestCaseOperation1Output{}
	req = c.newRequest(op, input, output)
	return
}

// OutputService11TestCaseOperation1 API operation for .
//
// Returns awserr.Error for service API and SDK errors. Use runtime type assertions
// with awserr.Error's Code and Message methods to get detailed information about
// the error.
//
// See the AWS API reference guide for 's
// API operation OutputService11TestCaseOperation1 for usage and error information.
func (c *OutputService11ProtocolTest) OutputService11TestCaseOperation1(input *OutputService11TestShapeOutputService11TestCaseOperation1Input) (*OutputService11TestShapeOutputService11TestCaseOperation1Output, error) {
	req, out := c.OutputService11TestCaseOperation1Request(input)
	return out, req.Send()
}

// OutputService11TestCaseOperation1WithContext is the same as OutputService11TestCaseOperation1 with the addition of
// the ability to pass a context and additional request options.
//
// See OutputService11TestCaseOperation1 for details on how to use this API operation.
//
// The context must be non-nil and will be used for request cancellation. If
// the context is nil a panic will occur. In the future the SDK may create
// sub-contexts for http.Requests. See https://golang.org/pkg/context/
// for more information on using Contexts.
func (c *OutputService11ProtocolTest) OutputService11TestCaseOperation1WithContext(ctx aws.Context, input *OutputService11TestShapeOutputService11TestCaseOperation1Input, opts ...request.Option) (*OutputService11TestShapeOutputService11TestCaseOperation1Output, error) {
	req, out := c.OutputService11TestCaseOperation1Request(input)
	req.SetContext(ctx)
	req.ApplyOptions(opts...)
	return out, req.Send()
}

type OutputService11TestShapeOutputService11TestCaseOperation1Input struct {
	_ struct{} `type:"structure"`
}

type OutputService11TestShapeOutputService11TestCaseOperation1Output struct {
	_ struct{} `type:"structure" payload:"Stream"`

	Stream []byte `type:"blob"`
}

// SetStream sets the Stream field's value.
func (s *OutputService11TestShapeOutputService11TestCaseOperation1Output) SetStream(v []byte) *OutputService11TestShapeOutputService11TestCaseOperation1Output {
	s.Stream = v
	return s
}

// OutputService12ProtocolTest provides the API operation methods for making requests to
// . See this package's package overview docs
// for details on the service.
//
// OutputService12ProtocolTest methods are safe to use concurrently. It is not safe to
// modify mutate any of the struct's properties though.
type OutputService12ProtocolTest struct {
	*client.Client
}

// New creates a new instance of the OutputService12ProtocolTest client with a session.
// If additional configuration is needed for the client instance use the optional
// aws.Config parameter to add your extra config.
//
// Example:
//     // Create a OutputService12ProtocolTest client from just a session.
//     svc := outputservice12protocoltest.New(mySession)
//
//     // Create a OutputService12ProtocolTest client with additional configuration
//     svc := outputservice12protocoltest.New(mySession, aws.NewConfig().WithRegion("us-west-2"))
func NewOutputService12ProtocolTest(p client.ConfigProvider, cfgs ...*aws.Config) *OutputService12ProtocolTest {
	c := p.ClientConfig("outputservice12protocoltest", cfgs...)
	return newOutputService12ProtocolTestClient(*c.Config, c.Handlers, c.Endpoint, c.SigningRegion, c.SigningName)
}

// newClient creates, initializes and returns a new service client instance.
func newOutputService12ProtocolTestClient(cfg aws.Config, handlers request.Handlers, endpoint, signingRegion, signingName string) *OutputService12ProtocolTest {
	svc := &OutputService12ProtocolTest{
		Client: client.New(
			cfg,
			metadata.ClientInfo{
				ServiceName:   "outputservice12protocoltest",
				SigningName:   signingName,
				SigningRegion: signingRegion,
				Endpoint:      endpoint,
				APIVersion:    "",
			},
			handlers,
		),
	}

	// Handlers
	svc.Handlers.Sign.PushBackNamed(v4.SignRequestHandler)
	svc.Handlers.Build.PushBackNamed(restjson.BuildHandler)
	svc.Handlers.Unmarshal.PushBackNamed(restjson.UnmarshalHandler)
	svc.Handlers.UnmarshalMeta.PushBackNamed(restjson.UnmarshalMetaHandler)
	svc.Handlers.UnmarshalError.PushBackNamed(restjson.UnmarshalErrorHandler)

	return svc
}

// newRequest creates a new request for a OutputService12ProtocolTest operation and runs any
// custom request initialization.
func (c *OutputService12ProtocolTest) newRequest(op *request.Operation, params, data interface{}) *request.Request {
	req := c.NewRequest(op, params, data)

	return req
}

const opOutputService12TestCaseOperation1 = "OperationName"

// OutputService12TestCaseOperation1Request generates a "aws/request.Request" representing the
// client's request for the OutputService12TestCaseOperation1 operation. The "output" return
// value will be populated with the request's response once the request complets
// successfuly.
//
// Use "Send" method on the returned Request to send the API call to the service.
// the "output" return value is not valid until after Send returns without error.
//
// See OutputService12TestCaseOperation1 for more information on using the OutputService12TestCaseOperation1
// API call, and error handling.
//
// This method is useful when you want to inject custom logic or configuration
// into the SDK's request lifecycle. Such as custom headers, or retry logic.
//
//
//    // Example sending a request using the OutputService12TestCaseOperation1Request method.
//    req, resp := client.OutputService12TestCaseOperation1Request(params)
//
//    err := req.Send()
//    if err == nil { // resp is now filled
//        fmt.Println(resp)
//    }
func (c *OutputService12ProtocolTest) OutputService12TestCaseOperation1Request(input *OutputService12TestShapeOutputService12TestCaseOperation1Input) (req *request.Request, output *OutputService12TestShapeOutputService12TestCaseOperation1Output) {
	op := &request.Operation{
		Name:     opOutputService12TestCaseOperation1,
		HTTPPath: "/",
	}

	if input == nil {
		input = &OutputService12TestShapeOutputService12TestCaseOperation1Input{}
	}

	output = &OutputService12TestShapeOutputService12TestCaseOperation1Output{}
	req = c.newRequest(op, input, output)
	return
}

// OutputService12TestCaseOperation1 API operation for .
//
// Returns awserr.Error for service API and SDK errors. Use runtime type assertions
// with awserr.Error's Code and Message methods to get detailed information about
// the error.
//
// See the AWS API reference guide for 's
// API operation OutputService12TestCaseOperation1 for usage and error information.
func (c *OutputService12ProtocolTest) OutputService12TestCaseOperation1(input *OutputService12TestShapeOutputService12TestCaseOperation1Input) (*OutputService12TestShapeOutputService12TestCaseOperation1Output, error) {
	req, out := c.OutputService12TestCaseOperation1Request(input)
	return out, req.Send()
}

// OutputService12TestCaseOperation1WithContext is the same as OutputService12TestCaseOperation1 with the addition of
// the ability to pass a context and additional request options.
//
// See OutputService12TestCaseOperation1 for details on how to use this API operation.
//
// The context must be non-nil and will be used for request cancellation. If
// the context is nil a panic will occur. In the future the SDK may create
// sub-contexts for http.Requests. See https://golang.org/pkg/context/
// for more information on using Contexts.
func (c *OutputService12ProtocolTest) OutputService12TestCaseOperation1WithContext(ctx aws.Context, input *OutputService12TestShapeOutputService12TestCaseOperation1Input, opts ...request.Option) (*OutputService12TestShapeOutputService12TestCaseOperation1Output, error) {
	req, out := c.OutputService12TestCaseOperation1Request(input)
	req.SetContext(ctx)
	req.ApplyOptions(opts...)
	return out, req.Send()
}

type OutputService12TestShapeOutputService12TestCaseOperation1Input struct {
	_ struct{} `type:"structure"`
}

type OutputService12TestShapeOutputService12TestCaseOperation1Output struct {
	_ struct{} `type:"structure"`

	Attr aws.JSONValue `location:"header" locationName:"X-Amz-Foo" type:"jsonvalue"`
}

// SetAttr sets the Attr field's value.
func (s *OutputService12TestShapeOutputService12TestCaseOperation1Output) SetAttr(v aws.JSONValue) *OutputService12TestShapeOutputService12TestCaseOperation1Output {
	s.Attr = v
	return s
}

//
// Tests begin here
//

func TestOutputService1ProtocolTestScalarMembersCase1(t *testing.T) {
	svc := NewOutputService1ProtocolTest(unit.Session, &aws.Config{Endpoint: aws.String("https://test")})

	buf := bytes.NewReader([]byte("{\"Str\": \"myname\", \"Num\": 123, \"FalseBool\": false, \"TrueBool\": true, \"Float\": 1.2, \"Double\": 1.3, \"Long\": 200, \"Char\": \"a\"}"))
	req, out := svc.OutputService1TestCaseOperation1Request(nil)
	req.HTTPResponse = &http.Response{StatusCode: 200, Body: ioutil.NopCloser(buf), Header: http.Header{}}

	// set headers
	req.HTTPResponse.Header.Set("ImaHeader", "test")
	req.HTTPResponse.Header.Set("X-Foo", "abc")

	// unmarshal response
	restjson.UnmarshalMeta(req)
	restjson.Unmarshal(req)
	if req.Error != nil {
		t.Errorf("expect not error, got %v", req.Error)
	}

	// assert response
	if out == nil {
		t.Errorf("expect not to be nil")
	}
	if e, a := "a", *out.Char; e != a {
		t.Errorf("expect %v, got %v", e, a)
	}
	if e, a := 1.3, *out.Double; e != a {
		t.Errorf("expect %v, got %v", e, a)
	}
	if e, a := false, *out.FalseBool; e != a {
		t.Errorf("expect %v, got %v", e, a)
	}
	if e, a := 1.2, *out.Float; e != a {
		t.Errorf("expect %v, got %v", e, a)
	}
	if e, a := "test", *out.ImaHeader; e != a {
		t.Errorf("expect %v, got %v", e, a)
	}
	if e, a := "abc", *out.ImaHeaderLocation; e != a {
		t.Errorf("expect %v, got %v", e, a)
	}
	if e, a := int64(200), *out.Long; e != a {
		t.Errorf("expect %v, got %v", e, a)
	}
	if e, a := int64(123), *out.Num; e != a {
		t.Errorf("expect %v, got %v", e, a)
	}
	if e, a := int64(200), *out.Status; e != a {
		t.Errorf("expect %v, got %v", e, a)
	}
	if e, a := "myname", *out.Str; e != a {
		t.Errorf("expect %v, got %v", e, a)
	}
	if e, a := true, *out.TrueBool; e != a {
		t.Errorf("expect %v, got %v", e, a)
	}

}

func TestOutputService2ProtocolTestBlobMembersCase1(t *testing.T) {
	svc := NewOutputService2ProtocolTest(unit.Session, &aws.Config{Endpoint: aws.String("https://test")})

	buf := bytes.NewReader([]byte("{\"BlobMember\": \"aGkh\", \"StructMember\": {\"foo\": \"dGhlcmUh\"}}"))
	req, out := svc.OutputService2TestCaseOperation1Request(nil)
	req.HTTPResponse = &http.Response{StatusCode: 200, Body: ioutil.NopCloser(buf), Header: http.Header{}}

	// set headers

	// unmarshal response
	restjson.UnmarshalMeta(req)
	restjson.Unmarshal(req)
	if req.Error != nil {
		t.Errorf("expect not error, got %v", req.Error)
	}

	// assert response
	if out == nil {
		t.Errorf("expect not to be nil")
	}
	if e, a := "hi!", string(out.BlobMember); e != a {
		t.Errorf("expect %v, got %v", e, a)
	}
	if e, a := "there!", string(out.StructMember.Foo); e != a {
		t.Errorf("expect %v, got %v", e, a)
	}

}

func TestOutputService3ProtocolTestTimestampMembersCase1(t *testing.T) {
	svc := NewOutputService3ProtocolTest(unit.Session, &aws.Config{Endpoint: aws.String("https://test")})

	buf := bytes.NewReader([]byte("{\"TimeMember\": 1398796238, \"StructMember\": {\"foo\": 1398796238}}"))
	req, out := svc.OutputService3TestCaseOperation1Request(nil)
	req.HTTPResponse = &http.Response{StatusCode: 200, Body: ioutil.NopCloser(buf), Header: http.Header{}}

	// set headers

	// unmarshal response
	restjson.UnmarshalMeta(req)
	restjson.Unmarshal(req)
	if req.Error != nil {
		t.Errorf("expect not error, got %v", req.Error)
	}

	// assert response
	if out == nil {
		t.Errorf("expect not to be nil")
	}
	if e, a := time.Unix(1.398796238e+09, 0).UTC().String(), out.StructMember.Foo.String(); e != a {
		t.Errorf("expect %v, got %v", e, a)
	}
	if e, a := time.Unix(1.398796238e+09, 0).UTC().String(), out.TimeMember.String(); e != a {
		t.Errorf("expect %v, got %v", e, a)
	}

}

func TestOutputService4ProtocolTestListsCase1(t *testing.T) {
	svc := NewOutputService4ProtocolTest(unit.Session, &aws.Config{Endpoint: aws.String("https://test")})

	buf := bytes.NewReader([]byte("{\"ListMember\": [\"a\", \"b\"]}"))
	req, out := svc.OutputService4TestCaseOperation1Request(nil)
	req.HTTPResponse = &http.Response{StatusCode: 200, Body: ioutil.NopCloser(buf), Header: http.Header{}}

	// set headers

	// unmarshal response
	restjson.UnmarshalMeta(req)
	restjson.Unmarshal(req)
	if req.Error != nil {
		t.Errorf("expect not error, got %v", req.Error)
	}

	// assert response
	if out == nil {
		t.Errorf("expect not to be nil")
	}
	if e, a := "a", *out.ListMember[0]; e != a {
		t.Errorf("expect %v, got %v", e, a)
	}
	if e, a := "b", *out.ListMember[1]; e != a {
		t.Errorf("expect %v, got %v", e, a)
	}

}

func TestOutputService5ProtocolTestListsWithStructureMemberCase1(t *testing.T) {
	svc := NewOutputService5ProtocolTest(unit.Session, &aws.Config{Endpoint: aws.String("https://test")})

	buf := bytes.NewReader([]byte("{\"ListMember\": [{\"Foo\": \"a\"}, {\"Foo\": \"b\"}]}"))
	req, out := svc.OutputService5TestCaseOperation1Request(nil)
	req.HTTPResponse = &http.Response{StatusCode: 200, Body: ioutil.NopCloser(buf), Header: http.Header{}}

	// set headers

	// unmarshal response
	restjson.UnmarshalMeta(req)
	restjson.Unmarshal(req)
	if req.Error != nil {
		t.Errorf("expect not error, got %v", req.Error)
	}

	// assert response
	if out == nil {
		t.Errorf("expect not to be nil")
	}
	if e, a := "a", *out.ListMember[0].Foo; e != a {
		t.Errorf("expect %v, got %v", e, a)
	}
	if e, a := "b", *out.ListMember[1].Foo; e != a {
		t.Errorf("expect %v, got %v", e, a)
	}

}

func TestOutputService6ProtocolTestMapsCase1(t *testing.T) {
	svc := NewOutputService6ProtocolTest(unit.Session, &aws.Config{Endpoint: aws.String("https://test")})

	buf := bytes.NewReader([]byte("{\"MapMember\": {\"a\": [1, 2], \"b\": [3, 4]}}"))
	req, out := svc.OutputService6TestCaseOperation1Request(nil)
	req.HTTPResponse = &http.Response{StatusCode: 200, Body: ioutil.NopCloser(buf), Header: http.Header{}}

	// set headers

	// unmarshal response
	restjson.UnmarshalMeta(req)
	restjson.Unmarshal(req)
	if req.Error != nil {
		t.Errorf("expect not error, got %v", req.Error)
	}

	// assert response
	if out == nil {
		t.Errorf("expect not to be nil")
	}
	if e, a := int64(1), *out.MapMember["a"][0]; e != a {
		t.Errorf("expect %v, got %v", e, a)
	}
	if e, a := int64(2), *out.MapMember["a"][1]; e != a {
		t.Errorf("expect %v, got %v", e, a)
	}
	if e, a := int64(3), *out.MapMember["b"][0]; e != a {
		t.Errorf("expect %v, got %v", e, a)
	}
	if e, a := int64(4), *out.MapMember["b"][1]; e != a {
		t.Errorf("expect %v, got %v", e, a)
	}

}

func TestOutputService7ProtocolTestComplexMapValuesCase1(t *testing.T) {
	svc := NewOutputService7ProtocolTest(unit.Session, &aws.Config{Endpoint: aws.String("https://test")})

	buf := bytes.NewReader([]byte("{\"MapMember\": {\"a\": 1398796238, \"b\": 1398796238}}"))
	req, out := svc.OutputService7TestCaseOperation1Request(nil)
	req.HTTPResponse = &http.Response{StatusCode: 200, Body: ioutil.NopCloser(buf), Header: http.Header{}}

	// set headers

	// unmarshal response
	restjson.UnmarshalMeta(req)
	restjson.Unmarshal(req)
	if req.Error != nil {
		t.Errorf("expect not error, got %v", req.Error)
	}

	// assert response
	if out == nil {
		t.Errorf("expect not to be nil")
	}
	if e, a := time.Unix(1.398796238e+09, 0).UTC().String(), out.MapMember["a"].String(); e != a {
		t.Errorf("expect %v, got %v", e, a)
	}
	if e, a := time.Unix(1.398796238e+09, 0).UTC().String(), out.MapMember["b"].String(); e != a {
		t.Errorf("expect %v, got %v", e, a)
	}

}

func TestOutputService8ProtocolTestIgnoresExtraDataCase1(t *testing.T) {
	svc := NewOutputService8ProtocolTest(unit.Session, &aws.Config{Endpoint: aws.String("https://test")})

	buf := bytes.NewReader([]byte("{\"foo\": \"bar\"}"))
	req, out := svc.OutputService8TestCaseOperation1Request(nil)
	req.HTTPResponse = &http.Response{StatusCode: 200, Body: ioutil.NopCloser(buf), Header: http.Header{}}

	// set headers

	// unmarshal response
	restjson.UnmarshalMeta(req)
	restjson.Unmarshal(req)
	if req.Error != nil {
		t.Errorf("expect not error, got %v", req.Error)
	}

	// assert response
	if out == nil {
		t.Errorf("expect not to be nil")
	}

}

func TestOutputService9ProtocolTestSupportsHeaderMapsCase1(t *testing.T) {
	svc := NewOutputService9ProtocolTest(unit.Session, &aws.Config{Endpoint: aws.String("https://test")})

	buf := bytes.NewReader([]byte("{}"))
	req, out := svc.OutputService9TestCaseOperation1Request(nil)
	req.HTTPResponse = &http.Response{StatusCode: 200, Body: ioutil.NopCloser(buf), Header: http.Header{}}

	// set headers
	req.HTTPResponse.Header.Set("Content-Length", "10")
	req.HTTPResponse.Header.Set("X-Bam", "boo")
	req.HTTPResponse.Header.Set("X-Foo", "bar")

	// unmarshal response
	restjson.UnmarshalMeta(req)
	restjson.Unmarshal(req)
	if req.Error != nil {
		t.Errorf("expect not error, got %v", req.Error)
	}

	// assert response
	if out == nil {
		t.Errorf("expect not to be nil")
	}
	if e, a := "10", *out.AllHeaders["Content-Length"]; e != a {
		t.Errorf("expect %v, got %v", e, a)
	}
	if e, a := "boo", *out.AllHeaders["X-Bam"]; e != a {
		t.Errorf("expect %v, got %v", e, a)
	}
	if e, a := "bar", *out.AllHeaders["X-Foo"]; e != a {
		t.Errorf("expect %v, got %v", e, a)
	}
	if e, a := "boo", *out.PrefixedHeaders["Bam"]; e != a {
		t.Errorf("expect %v, got %v", e, a)
	}
	if e, a := "bar", *out.PrefixedHeaders["Foo"]; e != a {
		t.Errorf("expect %v, got %v", e, a)
	}

}

func TestOutputService10ProtocolTestJSONPayloadCase1(t *testing.T) {
	svc := NewOutputService10ProtocolTest(unit.Session, &aws.Config{Endpoint: aws.String("https://test")})

	buf := bytes.NewReader([]byte("{\"Foo\": \"abc\"}"))
	req, out := svc.OutputService10TestCaseOperation1Request(nil)
	req.HTTPResponse = &http.Response{StatusCode: 200, Body: ioutil.NopCloser(buf), Header: http.Header{}}

	// set headers
	req.HTTPResponse.Header.Set("X-Foo", "baz")

	// unmarshal response
	restjson.UnmarshalMeta(req)
	restjson.Unmarshal(req)
	if req.Error != nil {
		t.Errorf("expect not error, got %v", req.Error)
	}

	// assert response
	if out == nil {
		t.Errorf("expect not to be nil")
	}
	if e, a := "abc", *out.Data.Foo; e != a {
		t.Errorf("expect %v, got %v", e, a)
	}
	if e, a := "baz", *out.Header; e != a {
		t.Errorf("expect %v, got %v", e, a)
	}

}

func TestOutputService11ProtocolTestStreamingPayloadCase1(t *testing.T) {
	svc := NewOutputService11ProtocolTest(unit.Session, &aws.Config{Endpoint: aws.String("https://test")})

	buf := bytes.NewReader([]byte("abc"))
	req, out := svc.OutputService11TestCaseOperation1Request(nil)
	req.HTTPResponse = &http.Response{StatusCode: 200, Body: ioutil.NopCloser(buf), Header: http.Header{}}

	// set headers

	// unmarshal response
	restjson.UnmarshalMeta(req)
	restjson.Unmarshal(req)
	if req.Error != nil {
		t.Errorf("expect not error, got %v", req.Error)
	}

	// assert response
	if out == nil {
		t.Errorf("expect not to be nil")
	}
	if e, a := "abc", string(out.Stream); e != a {
		t.Errorf("expect %v, got %v", e, a)
	}

}

func TestOutputService12ProtocolTestJSONValueTraitCase1(t *testing.T) {
	svc := NewOutputService12ProtocolTest(unit.Session, &aws.Config{Endpoint: aws.String("https://test")})

	buf := bytes.NewReader([]byte(""))
	req, out := svc.OutputService12TestCaseOperation1Request(nil)
	req.HTTPResponse = &http.Response{StatusCode: 200, Body: ioutil.NopCloser(buf), Header: http.Header{}}

	// set headers
	req.HTTPResponse.Header.Set("X-Amz-Foo", "eyJGb28iOiJCYXIifQ==")

	// unmarshal response
	restjson.UnmarshalMeta(req)
	restjson.Unmarshal(req)
	if req.Error != nil {
		t.Errorf("expect not error, got %v", req.Error)
	}

	// assert response
	if out == nil {
		t.Errorf("expect not to be nil")
	}
	reflect.DeepEqual(out.Attr, map[string]interface{}{"Foo": "Bar"})
}<|MERGE_RESOLUTION|>--- conflicted
+++ resolved
@@ -958,7 +958,6 @@
 // client's request for the OutputService6TestCaseOperation1 operation. The "output" return
 // value will be populated with the request's response once the request complets
 // successfuly.
-<<<<<<< HEAD
 //
 // Use "Send" method on the returned Request to send the API call to the service.
 // the "output" return value is not valid until after Send returns without error.
@@ -966,15 +965,6 @@
 // See OutputService6TestCaseOperation1 for more information on using the OutputService6TestCaseOperation1
 // API call, and error handling.
 //
-=======
-//
-// Use "Send" method on the returned Request to send the API call to the service.
-// the "output" return value is not valid until after Send returns without error.
-//
-// See OutputService6TestCaseOperation1 for more information on using the OutputService6TestCaseOperation1
-// API call, and error handling.
-//
->>>>>>> b412c745
 // This method is useful when you want to inject custom logic or configuration
 // into the SDK's request lifecycle. Such as custom headers, or retry logic.
 //
@@ -1111,7 +1101,6 @@
 // client's request for the OutputService7TestCaseOperation1 operation. The "output" return
 // value will be populated with the request's response once the request complets
 // successfuly.
-<<<<<<< HEAD
 //
 // Use "Send" method on the returned Request to send the API call to the service.
 // the "output" return value is not valid until after Send returns without error.
@@ -1119,15 +1108,6 @@
 // See OutputService7TestCaseOperation1 for more information on using the OutputService7TestCaseOperation1
 // API call, and error handling.
 //
-=======
-//
-// Use "Send" method on the returned Request to send the API call to the service.
-// the "output" return value is not valid until after Send returns without error.
-//
-// See OutputService7TestCaseOperation1 for more information on using the OutputService7TestCaseOperation1
-// API call, and error handling.
-//
->>>>>>> b412c745
 // This method is useful when you want to inject custom logic or configuration
 // into the SDK's request lifecycle. Such as custom headers, or retry logic.
 //
@@ -1264,7 +1244,6 @@
 // client's request for the OutputService8TestCaseOperation1 operation. The "output" return
 // value will be populated with the request's response once the request complets
 // successfuly.
-<<<<<<< HEAD
 //
 // Use "Send" method on the returned Request to send the API call to the service.
 // the "output" return value is not valid until after Send returns without error.
@@ -1272,15 +1251,6 @@
 // See OutputService8TestCaseOperation1 for more information on using the OutputService8TestCaseOperation1
 // API call, and error handling.
 //
-=======
-//
-// Use "Send" method on the returned Request to send the API call to the service.
-// the "output" return value is not valid until after Send returns without error.
-//
-// See OutputService8TestCaseOperation1 for more information on using the OutputService8TestCaseOperation1
-// API call, and error handling.
-//
->>>>>>> b412c745
 // This method is useful when you want to inject custom logic or configuration
 // into the SDK's request lifecycle. Such as custom headers, or retry logic.
 //
