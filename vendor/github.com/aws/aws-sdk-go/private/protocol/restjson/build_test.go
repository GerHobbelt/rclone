--- conflicted
+++ resolved
@@ -839,7 +839,6 @@
 // client's request for the InputService6TestCaseOperation1 operation. The "output" return
 // value will be populated with the request's response once the request complets
 // successfuly.
-<<<<<<< HEAD
 //
 // Use "Send" method on the returned Request to send the API call to the service.
 // the "output" return value is not valid until after Send returns without error.
@@ -847,15 +846,6 @@
 // See InputService6TestCaseOperation1 for more information on using the InputService6TestCaseOperation1
 // API call, and error handling.
 //
-=======
-//
-// Use "Send" method on the returned Request to send the API call to the service.
-// the "output" return value is not valid until after Send returns without error.
-//
-// See InputService6TestCaseOperation1 for more information on using the InputService6TestCaseOperation1
-// API call, and error handling.
-//
->>>>>>> b412c745
 // This method is useful when you want to inject custom logic or configuration
 // into the SDK's request lifecycle. Such as custom headers, or retry logic.
 //
@@ -1003,7 +993,6 @@
 // client's request for the InputService7TestCaseOperation1 operation. The "output" return
 // value will be populated with the request's response once the request complets
 // successfuly.
-<<<<<<< HEAD
 //
 // Use "Send" method on the returned Request to send the API call to the service.
 // the "output" return value is not valid until after Send returns without error.
@@ -1011,15 +1000,6 @@
 // See InputService7TestCaseOperation1 for more information on using the InputService7TestCaseOperation1
 // API call, and error handling.
 //
-=======
-//
-// Use "Send" method on the returned Request to send the API call to the service.
-// the "output" return value is not valid until after Send returns without error.
-//
-// See InputService7TestCaseOperation1 for more information on using the InputService7TestCaseOperation1
-// API call, and error handling.
-//
->>>>>>> b412c745
 // This method is useful when you want to inject custom logic or configuration
 // into the SDK's request lifecycle. Such as custom headers, or retry logic.
 //
@@ -1084,7 +1064,6 @@
 // client's request for the InputService7TestCaseOperation2 operation. The "output" return
 // value will be populated with the request's response once the request complets
 // successfuly.
-<<<<<<< HEAD
 //
 // Use "Send" method on the returned Request to send the API call to the service.
 // the "output" return value is not valid until after Send returns without error.
@@ -1092,15 +1071,6 @@
 // See InputService7TestCaseOperation2 for more information on using the InputService7TestCaseOperation2
 // API call, and error handling.
 //
-=======
-//
-// Use "Send" method on the returned Request to send the API call to the service.
-// the "output" return value is not valid until after Send returns without error.
-//
-// See InputService7TestCaseOperation2 for more information on using the InputService7TestCaseOperation2
-// API call, and error handling.
-//
->>>>>>> b412c745
 // This method is useful when you want to inject custom logic or configuration
 // into the SDK's request lifecycle. Such as custom headers, or retry logic.
 //
@@ -1794,7 +1764,6 @@
 // client's request for the InputService11TestCaseOperation1 operation. The "output" return
 // value will be populated with the request's response once the request complets
 // successfuly.
-<<<<<<< HEAD
 //
 // Use "Send" method on the returned Request to send the API call to the service.
 // the "output" return value is not valid until after Send returns without error.
@@ -1802,15 +1771,6 @@
 // See InputService11TestCaseOperation1 for more information on using the InputService11TestCaseOperation1
 // API call, and error handling.
 //
-=======
-//
-// Use "Send" method on the returned Request to send the API call to the service.
-// the "output" return value is not valid until after Send returns without error.
-//
-// See InputService11TestCaseOperation1 for more information on using the InputService11TestCaseOperation1
-// API call, and error handling.
-//
->>>>>>> b412c745
 // This method is useful when you want to inject custom logic or configuration
 // into the SDK's request lifecycle. Such as custom headers, or retry logic.
 //
@@ -1980,7 +1940,6 @@
 // client's request for the InputService12TestCaseOperation1 operation. The "output" return
 // value will be populated with the request's response once the request complets
 // successfuly.
-<<<<<<< HEAD
 //
 // Use "Send" method on the returned Request to send the API call to the service.
 // the "output" return value is not valid until after Send returns without error.
@@ -1988,15 +1947,6 @@
 // See InputService12TestCaseOperation1 for more information on using the InputService12TestCaseOperation1
 // API call, and error handling.
 //
-=======
-//
-// Use "Send" method on the returned Request to send the API call to the service.
-// the "output" return value is not valid until after Send returns without error.
-//
-// See InputService12TestCaseOperation1 for more information on using the InputService12TestCaseOperation1
-// API call, and error handling.
-//
->>>>>>> b412c745
 // This method is useful when you want to inject custom logic or configuration
 // into the SDK's request lifecycle. Such as custom headers, or retry logic.
 //
@@ -2159,7 +2109,6 @@
 // client's request for the InputService13TestCaseOperation1 operation. The "output" return
 // value will be populated with the request's response once the request complets
 // successfuly.
-<<<<<<< HEAD
 //
 // Use "Send" method on the returned Request to send the API call to the service.
 // the "output" return value is not valid until after Send returns without error.
@@ -2167,15 +2116,6 @@
 // See InputService13TestCaseOperation1 for more information on using the InputService13TestCaseOperation1
 // API call, and error handling.
 //
-=======
-//
-// Use "Send" method on the returned Request to send the API call to the service.
-// the "output" return value is not valid until after Send returns without error.
-//
-// See InputService13TestCaseOperation1 for more information on using the InputService13TestCaseOperation1
-// API call, and error handling.
-//
->>>>>>> b412c745
 // This method is useful when you want to inject custom logic or configuration
 // into the SDK's request lifecycle. Such as custom headers, or retry logic.
 //
@@ -2623,7 +2563,6 @@
 // client's request for the InputService15TestCaseOperation1 operation. The "output" return
 // value will be populated with the request's response once the request complets
 // successfuly.
-<<<<<<< HEAD
 //
 // Use "Send" method on the returned Request to send the API call to the service.
 // the "output" return value is not valid until after Send returns without error.
@@ -2631,15 +2570,6 @@
 // See InputService15TestCaseOperation1 for more information on using the InputService15TestCaseOperation1
 // API call, and error handling.
 //
-=======
-//
-// Use "Send" method on the returned Request to send the API call to the service.
-// the "output" return value is not valid until after Send returns without error.
-//
-// See InputService15TestCaseOperation1 for more information on using the InputService15TestCaseOperation1
-// API call, and error handling.
-//
->>>>>>> b412c745
 // This method is useful when you want to inject custom logic or configuration
 // into the SDK's request lifecycle. Such as custom headers, or retry logic.
 //
@@ -2704,7 +2634,6 @@
 // client's request for the InputService15TestCaseOperation2 operation. The "output" return
 // value will be populated with the request's response once the request complets
 // successfuly.
-<<<<<<< HEAD
 //
 // Use "Send" method on the returned Request to send the API call to the service.
 // the "output" return value is not valid until after Send returns without error.
@@ -2712,15 +2641,6 @@
 // See InputService15TestCaseOperation2 for more information on using the InputService15TestCaseOperation2
 // API call, and error handling.
 //
-=======
-//
-// Use "Send" method on the returned Request to send the API call to the service.
-// the "output" return value is not valid until after Send returns without error.
-//
-// See InputService15TestCaseOperation2 for more information on using the InputService15TestCaseOperation2
-// API call, and error handling.
-//
->>>>>>> b412c745
 // This method is useful when you want to inject custom logic or configuration
 // into the SDK's request lifecycle. Such as custom headers, or retry logic.
 //
@@ -2864,7 +2784,6 @@
 // client's request for the InputService16TestCaseOperation1 operation. The "output" return
 // value will be populated with the request's response once the request complets
 // successfuly.
-<<<<<<< HEAD
 //
 // Use "Send" method on the returned Request to send the API call to the service.
 // the "output" return value is not valid until after Send returns without error.
@@ -2872,15 +2791,6 @@
 // See InputService16TestCaseOperation1 for more information on using the InputService16TestCaseOperation1
 // API call, and error handling.
 //
-=======
-//
-// Use "Send" method on the returned Request to send the API call to the service.
-// the "output" return value is not valid until after Send returns without error.
-//
-// See InputService16TestCaseOperation1 for more information on using the InputService16TestCaseOperation1
-// API call, and error handling.
-//
->>>>>>> b412c745
 // This method is useful when you want to inject custom logic or configuration
 // into the SDK's request lifecycle. Such as custom headers, or retry logic.
 //
@@ -3431,7 +3341,6 @@
 // client's request for the InputService17TestCaseOperation1 operation. The "output" return
 // value will be populated with the request's response once the request complets
 // successfuly.
-<<<<<<< HEAD
 //
 // Use "Send" method on the returned Request to send the API call to the service.
 // the "output" return value is not valid until after Send returns without error.
@@ -3439,15 +3348,6 @@
 // See InputService17TestCaseOperation1 for more information on using the InputService17TestCaseOperation1
 // API call, and error handling.
 //
-=======
-//
-// Use "Send" method on the returned Request to send the API call to the service.
-// the "output" return value is not valid until after Send returns without error.
-//
-// See InputService17TestCaseOperation1 for more information on using the InputService17TestCaseOperation1
-// API call, and error handling.
-//
->>>>>>> b412c745
 // This method is useful when you want to inject custom logic or configuration
 // into the SDK's request lifecycle. Such as custom headers, or retry logic.
 //
@@ -3512,7 +3412,6 @@
 // client's request for the InputService17TestCaseOperation2 operation. The "output" return
 // value will be populated with the request's response once the request complets
 // successfuly.
-<<<<<<< HEAD
 //
 // Use "Send" method on the returned Request to send the API call to the service.
 // the "output" return value is not valid until after Send returns without error.
@@ -3520,15 +3419,6 @@
 // See InputService17TestCaseOperation2 for more information on using the InputService17TestCaseOperation2
 // API call, and error handling.
 //
-=======
-//
-// Use "Send" method on the returned Request to send the API call to the service.
-// the "output" return value is not valid until after Send returns without error.
-//
-// See InputService17TestCaseOperation2 for more information on using the InputService17TestCaseOperation2
-// API call, and error handling.
-//
->>>>>>> b412c745
 // This method is useful when you want to inject custom logic or configuration
 // into the SDK's request lifecycle. Such as custom headers, or retry logic.
 //
@@ -3680,7 +3570,6 @@
 // client's request for the InputService18TestCaseOperation1 operation. The "output" return
 // value will be populated with the request's response once the request complets
 // successfuly.
-<<<<<<< HEAD
 //
 // Use "Send" method on the returned Request to send the API call to the service.
 // the "output" return value is not valid until after Send returns without error.
@@ -3688,15 +3577,6 @@
 // See InputService18TestCaseOperation1 for more information on using the InputService18TestCaseOperation1
 // API call, and error handling.
 //
-=======
-//
-// Use "Send" method on the returned Request to send the API call to the service.
-// the "output" return value is not valid until after Send returns without error.
-//
-// See InputService18TestCaseOperation1 for more information on using the InputService18TestCaseOperation1
-// API call, and error handling.
-//
->>>>>>> b412c745
 // This method is useful when you want to inject custom logic or configuration
 // into the SDK's request lifecycle. Such as custom headers, or retry logic.
 //
@@ -4203,7 +4083,6 @@
 // client's request for the InputService21TestCaseOperation1 operation. The "output" return
 // value will be populated with the request's response once the request complets
 // successfuly.
-<<<<<<< HEAD
 //
 // Use "Send" method on the returned Request to send the API call to the service.
 // the "output" return value is not valid until after Send returns without error.
@@ -4211,15 +4090,6 @@
 // See InputService21TestCaseOperation1 for more information on using the InputService21TestCaseOperation1
 // API call, and error handling.
 //
-=======
-//
-// Use "Send" method on the returned Request to send the API call to the service.
-// the "output" return value is not valid until after Send returns without error.
-//
-// See InputService21TestCaseOperation1 for more information on using the InputService21TestCaseOperation1
-// API call, and error handling.
-//
->>>>>>> b412c745
 // This method is useful when you want to inject custom logic or configuration
 // into the SDK's request lifecycle. Such as custom headers, or retry logic.
 //
@@ -4284,7 +4154,6 @@
 // client's request for the InputService21TestCaseOperation2 operation. The "output" return
 // value will be populated with the request's response once the request complets
 // successfuly.
-<<<<<<< HEAD
 //
 // Use "Send" method on the returned Request to send the API call to the service.
 // the "output" return value is not valid until after Send returns without error.
@@ -4292,15 +4161,6 @@
 // See InputService21TestCaseOperation2 for more information on using the InputService21TestCaseOperation2
 // API call, and error handling.
 //
-=======
-//
-// Use "Send" method on the returned Request to send the API call to the service.
-// the "output" return value is not valid until after Send returns without error.
-//
-// See InputService21TestCaseOperation2 for more information on using the InputService21TestCaseOperation2
-// API call, and error handling.
-//
->>>>>>> b412c745
 // This method is useful when you want to inject custom logic or configuration
 // into the SDK's request lifecycle. Such as custom headers, or retry logic.
 //
