{
  "version" : "2.0",
  "service" : null,
  "operations" : {
<<<<<<< HEAD
    "CreateApp" : "Used to create an app.",
=======
    "CreateApp" : "Creates or updates an app.",
>>>>>>> b412c745
    "CreateCampaign" : "Creates or updates a campaign.",
    "CreateImportJob" : "Creates or updates an import job.",
    "CreateSegment" : "Used to create or update a segment.",
    "DeleteAdmChannel" : "Delete an ADM channel",
    "DeleteApnsChannel" : "Deletes the APNs channel for an app.",
    "DeleteApnsSandboxChannel" : "Delete an APNS sandbox channel",
    "DeleteApp" : "Deletes an app.",
<<<<<<< HEAD
=======
    "DeleteBaiduChannel" : "Delete a BAIDU GCM channel",
>>>>>>> b412c745
    "DeleteCampaign" : "Deletes a campaign.",
    "DeleteEmailChannel" : "Delete an email channel",
    "DeleteEventStream" : "Deletes the event stream for an app.",
    "DeleteGcmChannel" : "Deletes the GCM channel for an app.",
    "DeleteSegment" : "Deletes a segment.",
    "DeleteSmsChannel" : "Delete an SMS channel",
    "GetAdmChannel" : "Get an ADM channel",
    "GetApnsChannel" : "Returns information about the APNs channel for an app.",
    "GetApnsSandboxChannel" : "Get an APNS sandbox channel",
    "GetApp" : "Returns information about an app.",
    "GetApplicationSettings" : "Used to request the settings for an app.",
    "GetApps" : "Returns information about your apps.",
<<<<<<< HEAD
=======
    "GetBaiduChannel" : "Get a BAIDU GCM channel",
>>>>>>> b412c745
    "GetCampaign" : "Returns information about a campaign.",
    "GetCampaignActivities" : "Returns information about the activity performed by a campaign.",
    "GetCampaignVersion" : "Returns information about a specific version of a campaign.",
    "GetCampaignVersions" : "Returns information about your campaign versions.",
    "GetCampaigns" : "Returns information about your campaigns.",
    "GetEmailChannel" : "Get an email channel",
    "GetEndpoint" : "Returns information about an endpoint.",
    "GetEventStream" : "Returns the event stream for an app.",
    "GetGcmChannel" : "Returns information about the GCM channel for an app.",
    "GetImportJob" : "Returns information about an import job.",
    "GetImportJobs" : "Returns information about your import jobs.",
    "GetSegment" : "Returns information about a segment.",
    "GetSegmentImportJobs" : "Returns a list of import jobs for a specific segment.",
    "GetSegmentVersion" : "Returns information about a segment version.",
    "GetSegmentVersions" : "Returns information about your segment versions.",
    "GetSegments" : "Used to get information about your segments.",
    "GetSmsChannel" : "Get an SMS channel",
    "PutEventStream" : "Use to create or update the event stream for an app.",
    "SendMessages" : "Send a batch of messages",
    "SendUsersMessages" : "Send a batch of messages to users",
    "UpdateAdmChannel" : "Update an ADM channel",
    "UpdateApnsChannel" : "Use to update the APNs channel for an app.",
    "UpdateApnsSandboxChannel" : "Update an APNS sandbox channel",
    "UpdateApplicationSettings" : "Used to update the settings for an app.",
    "UpdateBaiduChannel" : "Update a BAIDU GCM channel",
    "UpdateCampaign" : "Use to update a campaign.",
    "UpdateEmailChannel" : "Update an email channel",
    "UpdateEndpoint" : "Use to update an endpoint.",
    "UpdateEndpointsBatch" : "Use to update a batch of endpoints.",
    "UpdateGcmChannel" : "Use to update the GCM channel for an app.",
    "UpdateSegment" : "Use to update a segment.",
    "UpdateSmsChannel" : "Update an SMS channel"
  },
  "shapes" : {
    "ADMChannelRequest" : {
      "base" : "Amazon Device Messaging channel definition.",
      "refs" : { }
    },
    "ADMChannelResponse" : {
      "base" : "Amazon Device Messaging channel definition.",
      "refs" : { }
    },
    "ADMMessage" : {
      "base" : "ADM Message.",
      "refs" : {
        "DirectMessageConfiguration$ADMMessage" : "The message to ADM channels. Overrides the default push notification message."
      }
    },
    "APNSChannelRequest" : {
      "base" : "Apple Push Notification Service channel definition.",
      "refs" : { }
    },
    "APNSChannelResponse" : {
      "base" : "Apple Distribution Push Notification Service channel definition.",
      "refs" : { }
    },
    "APNSMessage" : {
      "base" : "APNS Message.",
      "refs" : {
        "DirectMessageConfiguration$APNSMessage" : "The message to APNS channels. Overrides the default push notification message."
      }
    },
    "APNSSandboxChannelRequest" : {
      "base" : "Apple Development Push Notification Service channel definition.",
      "refs" : { }
    },
    "APNSSandboxChannelResponse" : {
      "base" : "Apple Development Push Notification Service channel definition.",
      "refs" : { }
    },
    "Action" : {
      "base" : null,
      "refs" : {
        "ADMMessage$Action" : "The action that occurs if the user taps a push notification delivered by the campaign: OPEN_APP - Your app launches, or it becomes the foreground app if it has been sent to the background. This is the default action. DEEP_LINK - Uses deep linking features in iOS and Android to open your app and display a designated user interface within the app. URL - The default mobile browser on the user's device launches and opens a web page at the URL you specify. Possible values include: OPEN_APP | DEEP_LINK | URL",
        "APNSMessage$Action" : "The action that occurs if the user taps a push notification delivered by the campaign: OPEN_APP - Your app launches, or it becomes the foreground app if it has been sent to the background. This is the default action. DEEP_LINK - Uses deep linking features in iOS and Android to open your app and display a designated user interface within the app. URL - The default mobile browser on the user's device launches and opens a web page at the URL you specify. Possible values include: OPEN_APP | DEEP_LINK | URL",
        "BaiduMessage$Action" : "The action that occurs if the user taps a push notification delivered by the campaign: OPEN_APP - Your app launches, or it becomes the foreground app if it has been sent to the background. This is the default action. DEEP_LINK - Uses deep linking features in iOS and Android to open your app and display a designated user interface within the app. URL - The default mobile browser on the user's device launches and opens a web page at the URL you specify. Possible values include: OPEN_APP | DEEP_LINK | URL",
        "DefaultPushNotificationMessage$Action" : "The action that occurs if the user taps a push notification delivered by the campaign: OPEN_APP - Your app launches, or it becomes the foreground app if it has been sent to the background. This is the default action. DEEP_LINK - Uses deep linking features in iOS and Android to open your app and display a designated user interface within the app. URL - The default mobile browser on the user's device launches and opens a web page at the URL you specify. Possible values include: OPEN_APP | DEEP_LINK | URL",
        "GCMMessage$Action" : "The action that occurs if the user taps a push notification delivered by the campaign: OPEN_APP - Your app launches, or it becomes the foreground app if it has been sent to the background. This is the default action. DEEP_LINK - Uses deep linking features in iOS and Android to open your app and display a designated user interface within the app. URL - The default mobile browser on the user's device launches and opens a web page at the URL you specify. Possible values include: OPEN_APP | DEEP_LINK | URL",
        "Message$Action" : "The action that occurs if the user taps a push notification delivered by the campaign:\nOPEN_APP - Your app launches, or it becomes the foreground app if it has been sent to the background. This is the default action.\n\nDEEP_LINK - Uses deep linking features in iOS and Android to open your app and display a designated user interface within the app.\n\nURL - The default mobile browser on the user's device launches and opens a web page at the URL you specify."
      }
    },
    "ActivitiesResponse" : {
      "base" : "Activities for campaign.",
      "refs" : { }
    },
    "ActivityResponse" : {
      "base" : "Activity definition",
      "refs" : {
        "ActivitiesResponse$Item" : "List of campaign activities"
      }
    },
    "AddressConfiguration" : {
      "base" : "Address configuration.",
      "refs" : {
        "MessageRequest$Addresses" : "A map of destination addresses, with the address as the key(Email address, phone number or push token) and the Address Configuration as the value."
      }
    },
    "ApplicationResponse" : {
      "base" : "Application Response.",
      "refs" : {
        "ApplicationsResponse$Item" : "List of applications returned in this page."
      }
    },
    "ApplicationSettingsResource" : {
      "base" : "Application settings.",
      "refs" : { }
    },
    "ApplicationsResponse" : {
      "base" : "Get Applications Result.",
      "refs" : { }
    },
    "AttributeDimension" : {
      "base" : "Custom attibute dimension",
      "refs" : {
        "SegmentDimensions$Attributes" : "Custom segment attributes.",
        "SegmentDimensions$UserAttributes" : "Custom segment user attributes."
      }
    },
    "AttributeType" : {
      "base" : null,
      "refs" : {
        "AttributeDimension$AttributeType" : "The type of dimension:\nINCLUSIVE - Endpoints that match the criteria are included in the segment.\nEXCLUSIVE - Endpoints that match the criteria are excluded from the segment."
      }
    },
    "BadRequestException" : {
      "base" : null,
      "refs" : { }
    },
    "BaiduChannelRequest" : {
      "base" : "Baidu Cloud Push credentials",
      "refs" : { }
    },
    "BaiduChannelResponse" : {
      "base" : "Baidu Cloud Messaging channel definition",
      "refs" : { }
    },
    "BaiduMessage" : {
      "base" : "Baidu Message.",
      "refs" : {
        "DirectMessageConfiguration$BaiduMessage" : "The message to Baidu GCM channels. Overrides the default push notification message."
      }
    },
    "CampaignEmailMessage" : {
      "base" : "The email message configuration.",
      "refs" : {
        "MessageConfiguration$EmailMessage" : "The email message configuration."
      }
    },
    "CampaignLimits" : {
      "base" : "Campaign Limits are used to limit the number of messages that can be sent to a user.",
      "refs" : {
        "ApplicationSettingsResource$Limits" : "The default campaign limits for the app. These limits apply to each campaign for the app, unless the campaign overrides the default with limits of its own.",
        "CampaignResponse$Limits" : "The campaign limits settings.",
        "WriteApplicationSettingsRequest$Limits" : "The default campaign limits for the app. These limits apply to each campaign for the app, unless the campaign overrides the default with limits of its own.",
        "WriteCampaignRequest$Limits" : "The campaign limits settings."
      }
    },
    "CampaignResponse" : {
      "base" : "Campaign definition",
      "refs" : {
        "CampaignsResponse$Item" : "A list of campaigns."
      }
    },
    "CampaignSmsMessage" : {
      "base" : "SMS message configuration.",
      "refs" : {
        "MessageConfiguration$SMSMessage" : "The SMS message configuration."
      }
    },
    "CampaignState" : {
      "base" : "State of the Campaign",
      "refs" : {
        "CampaignResponse$DefaultState" : "The status of the campaign's default treatment. Only present for A/B test campaigns.",
        "CampaignResponse$State" : "The campaign status.\n\nAn A/B test campaign will have a status of COMPLETED only when all treatments have a status of COMPLETED.",
        "TreatmentResource$State" : "The treatment status."
      }
    },
    "CampaignStatus" : {
      "base" : null,
      "refs" : {
        "CampaignState$CampaignStatus" : "The status of the campaign, or the status of a treatment that belongs to an A/B test campaign.\n\nValid values: SCHEDULED, EXECUTING, PENDING_NEXT_RUN, COMPLETED, PAUSED"
      }
    },
    "CampaignsResponse" : {
      "base" : "List of available campaigns.",
      "refs" : { }
    },
    "ChannelType" : {
      "base" : null,
      "refs" : {
        "AddressConfiguration$ChannelType" : "The channel type.\n\nValid values: GCM | APNS | SMS | EMAIL",
        "EndpointBatchItem$ChannelType" : "The channel type.\n\nValid values: GCM | APNS | SMS | EMAIL",
        "EndpointRequest$ChannelType" : "The channel type.\n\nValid values: GCM | APNS | SMS | EMAIL",
        "EndpointResponse$ChannelType" : "The channel type.\n\nValid values: GCM | APNS | SMS | EMAIL"
      }
    },
    "CreateApplicationRequest" : {
      "base" : "Application Request.",
      "refs" : { }
    },
    "DefaultMessage" : {
      "base" : "Default Message across push notification, email, and sms.",
      "refs" : {
        "DirectMessageConfiguration$DefaultMessage" : "The default message for all channels."
      }
    },
    "DefaultPushNotificationMessage" : {
      "base" : "Default Push Notification Message.",
      "refs" : {
        "DirectMessageConfiguration$DefaultPushNotificationMessage" : "The default push notification message for all push channels."
      }
    },
    "DeliveryStatus" : {
      "base" : null,
      "refs" : {
        "EndpointMessageResult$DeliveryStatus" : "Delivery status of message.",
        "MessageResult$DeliveryStatus" : "Delivery status of message."
      }
    },
    "DimensionType" : {
      "base" : null,
      "refs" : {
        "SetDimension$DimensionType" : "The type of dimension:\nINCLUSIVE - Endpoints that match the criteria are included in the segment.\nEXCLUSIVE - Endpoints that match the criteria are excluded from the segment."
      }
    },
    "DirectMessageConfiguration" : {
      "base" : "The message configuration.",
      "refs" : {
        "MessageRequest$MessageConfiguration" : "Message configuration.",
        "SendUsersMessageRequest$MessageConfiguration" : "Message configuration."
      }
    },
    "Duration" : {
      "base" : null,
      "refs" : {
        "RecencyDimension$Duration" : "The length of time during which users have been active or inactive with your app.\nValid values: HR_24, DAY_7, DAY_14, DAY_30"
      }
    },
    "EmailChannelRequest" : {
      "base" : "Email Channel Request",
      "refs" : { }
    },
    "EmailChannelResponse" : {
      "base" : "Email Channel Response.",
      "refs" : { }
    },
    "EmailMessage" : {
      "base" : "Email Message.",
      "refs" : {
        "DirectMessageConfiguration$EmailMessage" : "The message to Email channels. Overrides the default message."
      }
    },
    "EndpointBatchItem" : {
      "base" : "Endpoint update request",
      "refs" : {
        "EndpointBatchRequest$Item" : "List of items to update. Maximum 100 items"
      }
    },
    "EndpointBatchRequest" : {
      "base" : "Endpoint batch update request.",
      "refs" : { }
    },
    "EndpointDemographic" : {
      "base" : "Endpoint demographic data",
      "refs" : {
        "EndpointBatchItem$Demographic" : "The endpoint demographic attributes.",
        "EndpointRequest$Demographic" : "The endpoint demographic attributes.",
        "EndpointResponse$Demographic" : "The endpoint demographic attributes."
      }
    },
    "EndpointLocation" : {
      "base" : "Endpoint location data",
      "refs" : {
        "EndpointBatchItem$Location" : "The endpoint location attributes.",
        "EndpointRequest$Location" : "The endpoint location attributes.",
        "EndpointResponse$Location" : "The endpoint location attributes."
      }
    },
    "EndpointMessageResult" : {
      "base" : "The result from sending a message to an endpoint.",
      "refs" : {
        "MessageResponse$EndpointResult" : "A map containing a multi part response for each address, with the endpointId as the key and the result as the value.",
        "SendUsersMessageResponse$Result" : "A map containing of UserId to Map of EndpointId to Endpoint Message Result."
      }
    },
    "EndpointRequest" : {
      "base" : "Endpoint update request",
      "refs" : { }
    },
    "EndpointResponse" : {
      "base" : "Endpoint response",
      "refs" : { }
    },
    "EndpointSendConfiguration" : {
      "base" : "Endpoint send configuration.",
      "refs" : {
        "MessageRequest$Endpoints" : "A map of destination addresses, with the address as the key(Email address, phone number or push token) and the Address Configuration as the value.",
        "SendUsersMessageRequest$Users" : "A map of destination endpoints, with the EndpointId as the key Endpoint Message Configuration as the value."
      }
    },
    "EndpointUser" : {
      "base" : "Endpoint user specific custom userAttributes",
      "refs" : {
        "EndpointBatchItem$User" : "Custom user-specific attributes that your app reports to Amazon Pinpoint.",
        "EndpointRequest$User" : "Custom user-specific attributes that your app reports to Amazon Pinpoint.",
        "EndpointResponse$User" : "Custom user-specific attributes that your app reports to Amazon Pinpoint."
      }
    },
    "EventStream" : {
      "base" : "Model for an event publishing subscription export.",
      "refs" : { }
    },
    "ForbiddenException" : {
      "base" : null,
      "refs" : { }
    },
    "Format" : {
      "base" : null,
      "refs" : {
        "ImportJobRequest$Format" : "The format of the files that contain the endpoint definitions.\nValid values: CSV, JSON",
        "ImportJobResource$Format" : "The format of the files that contain the endpoint definitions.\nValid values: CSV, JSON",
        "SegmentImportResource$Format" : "The format of the endpoint files that were imported to create this segment.\nValid values: CSV, JSON"
      }
    },
    "Frequency" : {
      "base" : null,
      "refs" : {
        "Schedule$Frequency" : "How often the campaign delivers messages.\n\nValid values: ONCE, HOURLY, DAILY, WEEKLY, MONTHLY"
      }
    },
    "GCMChannelRequest" : {
      "base" : "Google Cloud Messaging credentials",
      "refs" : { }
    },
    "GCMChannelResponse" : {
      "base" : "Google Cloud Messaging channel definition",
      "refs" : { }
    },
    "GCMMessage" : {
      "base" : "GCM Message.",
      "refs" : {
        "DirectMessageConfiguration$GCMMessage" : "The message to GCM channels. Overrides the default push notification message."
      }
    },
    "ImportJobRequest" : {
      "base" : null,
      "refs" : { }
    },
    "ImportJobResource" : {
      "base" : null,
      "refs" : {
        "ImportJobResponse$Definition" : "The import job settings."
      }
    },
    "ImportJobResponse" : {
      "base" : null,
      "refs" : {
        "ImportJobsResponse$Item" : "A list of import jobs for the application."
      }
    },
    "ImportJobsResponse" : {
      "base" : "Import job list.",
      "refs" : { }
    },
    "InternalServerErrorException" : {
      "base" : null,
      "refs" : { }
    },
    "JobStatus" : {
      "base" : null,
      "refs" : {
        "ImportJobResponse$JobStatus" : "The status of the import job.\nValid values: CREATED, INITIALIZING, PROCESSING, COMPLETING, COMPLETED, FAILING, FAILED\n\nThe job status is FAILED if one or more pieces failed to import."
      }
    },
    "ListOfActivityResponse" : {
      "base" : null,
      "refs" : { }
    },
    "ListOfApplicationResponse" : {
      "base" : null,
      "refs" : { }
    },
    "ListOfCampaignResponse" : {
      "base" : null,
      "refs" : { }
    },
    "ListOfEndpointBatchItem" : {
      "base" : null,
      "refs" : { }
    },
    "ListOfImportJobResponse" : {
      "base" : null,
      "refs" : { }
    },
    "ListOfSegmentResponse" : {
      "base" : null,
      "refs" : { }
    },
    "ListOfTreatmentResource" : {
      "base" : null,
      "refs" : { }
    },
    "ListOfWriteTreatmentResource" : {
      "base" : null,
      "refs" : { }
    },
    "ListOf__string" : {
      "base" : null,
      "refs" : { }
    },
    "MapOfAddressConfiguration" : {
      "base" : null,
      "refs" : { }
    },
    "MapOfAttributeDimension" : {
      "base" : null,
      "refs" : { }
    },
    "MapOfEndpointMessageResult" : {
      "base" : null,
      "refs" : { }
    },
    "MapOfEndpointSendConfiguration" : {
      "base" : null,
      "refs" : { }
    },
    "MapOfListOf__string" : {
      "base" : null,
      "refs" : { }
    },
    "MapOfMapOfEndpointMessageResult" : {
      "base" : null,
      "refs" : { }
    },
    "MapOfMessageResult" : {
      "base" : null,
      "refs" : { }
    },
    "MapOf__double" : {
      "base" : null,
      "refs" : { }
    },
    "MapOf__integer" : {
      "base" : null,
      "refs" : { }
    },
    "MapOf__string" : {
      "base" : null,
      "refs" : { }
    },
    "Message" : {
      "base" : null,
      "refs" : {
        "MessageConfiguration$APNSMessage" : "The message that the campaign delivers to APNS channels. Overrides the default message.",
        "MessageConfiguration$DefaultMessage" : "The default message for all channels.",
        "MessageConfiguration$GCMMessage" : "The message that the campaign delivers to GCM channels. Overrides the default message."
      }
    },
    "MessageBody" : {
      "base" : "Simple message object.",
      "refs" : { }
    },
    "MessageConfiguration" : {
      "base" : "Message configuration for a campaign.",
      "refs" : {
        "CampaignResponse$MessageConfiguration" : "The message configuration settings.",
        "TreatmentResource$MessageConfiguration" : "The message configuration settings.",
        "WriteCampaignRequest$MessageConfiguration" : "The message configuration settings.",
        "WriteTreatmentResource$MessageConfiguration" : "The message configuration settings."
      }
    },
    "MessageRequest" : {
      "base" : "Send message request.",
      "refs" : { }
    },
    "MessageResponse" : {
      "base" : "Send message response.",
      "refs" : { }
    },
    "MessageResult" : {
      "base" : "The result from sending a message to an address.",
      "refs" : {
        "MessageResponse$Result" : "A map containing a multi part response for each address, with the address as the key(Email address, phone number or push token) and the result as the value."
      }
    },
    "MessageType" : {
      "base" : null,
      "refs" : {
        "CampaignSmsMessage$MessageType" : "Is this is a transactional SMS message, otherwise a promotional message.",
        "SMSMessage$MessageType" : "Is this a transaction priority message or lower priority."
      }
    },
    "MethodNotAllowedException" : {
      "base" : null,
      "refs" : { }
    },
    "NotFoundException" : {
      "base" : null,
      "refs" : { }
    },
    "QuietTime" : {
      "base" : "Quiet Time",
      "refs" : {
        "ApplicationSettingsResource$QuietTime" : "The default quiet time for the app. Each campaign for this app sends no messages during this time unless the campaign overrides the default with a quiet time of its own.",
        "Schedule$QuietTime" : "The time during which the campaign sends no messages.",
        "WriteApplicationSettingsRequest$QuietTime" : "The default quiet time for the app. Each campaign for this app sends no messages during this time unless the campaign overrides the default with a quiet time of its own."
      }
    },
    "RecencyDimension" : {
      "base" : "Define how a segment based on recency of use.",
      "refs" : {
        "SegmentBehaviors$Recency" : "The recency of use."
      }
    },
    "RecencyType" : {
      "base" : null,
      "refs" : {
        "RecencyDimension$RecencyType" : "The recency dimension type:\nACTIVE - Users who have used your app within the specified duration are included in the segment.\nINACTIVE - Users who have not used your app within the specified duration are included in the segment."
      }
    },
    "SMSChannelRequest" : {
      "base" : "SMS Channel Request",
      "refs" : { }
    },
    "SMSChannelResponse" : {
      "base" : "SMS Channel Response.",
      "refs" : { }
    },
    "SMSMessage" : {
      "base" : "SMS Message.",
      "refs" : {
        "DirectMessageConfiguration$SMSMessage" : "The message to SMS channels. Overrides the default message."
      }
    },
    "Schedule" : {
      "base" : "Shcedule that defines when a campaign is run.",
      "refs" : {
        "CampaignResponse$Schedule" : "The campaign schedule.",
        "TreatmentResource$Schedule" : "The campaign schedule.",
        "WriteCampaignRequest$Schedule" : "The campaign schedule.",
        "WriteTreatmentResource$Schedule" : "The campaign schedule."
      }
    },
    "SegmentBehaviors" : {
      "base" : "Segment behavior dimensions",
      "refs" : {
        "SegmentDimensions$Behavior" : "The segment behaviors attributes."
      }
    },
    "SegmentDemographics" : {
      "base" : "Segment demographic dimensions",
      "refs" : {
        "SegmentDimensions$Demographic" : "The segment demographics attributes."
      }
    },
    "SegmentDimensions" : {
      "base" : "Segment dimensions",
      "refs" : {
        "SegmentResponse$Dimensions" : "The segment dimensions attributes.",
        "WriteSegmentRequest$Dimensions" : "The segment dimensions attributes."
      }
    },
    "SegmentImportResource" : {
      "base" : "Segment import definition.",
      "refs" : {
        "SegmentResponse$ImportDefinition" : "The import job settings."
      }
    },
    "SegmentLocation" : {
      "base" : "Segment location dimensions",
      "refs" : {
        "SegmentDimensions$Location" : "The segment location attributes."
      }
    },
    "SegmentResponse" : {
      "base" : "Segment definition.",
      "refs" : {
        "SegmentsResponse$Item" : "The list of segments."
      }
    },
    "SegmentType" : {
      "base" : null,
      "refs" : {
        "SegmentResponse$SegmentType" : "The segment type:\nDIMENSIONAL - A dynamic segment built from selection criteria based on endpoint data reported by your app. You create this type of segment by using the segment builder in the Amazon Pinpoint console or by making a POST request to the segments resource.\nIMPORT - A static segment built from an imported set of endpoint definitions. You create this type of segment by importing a segment in the Amazon Pinpoint console or by making a POST request to the jobs/import resource."
      }
    },
    "SegmentsResponse" : {
      "base" : "Segments in your account.",
      "refs" : { }
    },
    "SendUsersMessageRequest" : {
      "base" : "Send message request.",
      "refs" : { }
    },
    "SendUsersMessageResponse" : {
      "base" : "User send message response.",
      "refs" : { }
    },
    "SetDimension" : {
      "base" : "Dimension specification of a segment.",
      "refs" : {
        "SegmentDemographics$AppVersion" : "The app version criteria for the segment.",
        "SegmentDemographics$Channel" : "The channel criteria for the segment.",
        "SegmentDemographics$DeviceType" : "The device type criteria for the segment.",
        "SegmentDemographics$Make" : "The device make criteria for the segment.",
        "SegmentDemographics$Model" : "The device model criteria for the segment.",
        "SegmentDemographics$Platform" : "The device platform criteria for the segment.",
        "SegmentLocation$Country" : "The country filter according to ISO 3166-1 Alpha-2 codes."
      }
    },
    "TooManyRequestsException" : {
      "base" : null,
      "refs" : { }
    },
    "TreatmentResource" : {
      "base" : "Treatment resource",
      "refs" : {
        "CampaignResponse$AdditionalTreatments" : "Treatments that are defined in addition to the default treatment."
      }
    },
    "WriteApplicationSettingsRequest" : {
      "base" : "Creating application setting request",
      "refs" : { }
    },
    "WriteCampaignRequest" : {
      "base" : "Used to create a campaign.",
      "refs" : { }
    },
    "WriteEventStream" : {
      "base" : "Request to save an EventStream.",
      "refs" : { }
    },
    "WriteSegmentRequest" : {
      "base" : "Segment definition.",
      "refs" : { }
    },
    "WriteTreatmentResource" : {
      "base" : "Used to create a campaign treatment.",
      "refs" : {
        "WriteCampaignRequest$AdditionalTreatments" : "Treatments that are defined in addition to the default treatment."
      }
    },
    "__boolean" : {
      "base" : null,
      "refs" : {
        "ADMChannelRequest$Enabled" : "If the channel is enabled for sending messages.",
        "ADMChannelResponse$Enabled" : "If the channel is enabled for sending messages.",
        "ADMChannelResponse$IsArchived" : "Is this channel archived",
        "ADMMessage$SilentPush" : "Indicates if the message should display on the users device. Silent pushes can be used for Remote Configuration and Phone Home use cases.",
        "APNSChannelRequest$Enabled" : "If the channel is enabled for sending messages.",
        "APNSChannelResponse$Enabled" : "If the channel is enabled for sending messages.",
        "APNSChannelResponse$IsArchived" : "Is this channel archived",
        "APNSMessage$SilentPush" : "Indicates if the message should display on the users device. Silent pushes can be used for Remote Configuration and Phone Home use cases.",
        "APNSSandboxChannelRequest$Enabled" : "If the channel is enabled for sending messages.",
        "APNSSandboxChannelResponse$Enabled" : "If the channel is enabled for sending messages.",
        "APNSSandboxChannelResponse$IsArchived" : "Is this channel archived",
        "BaiduChannelRequest$Enabled" : "If the channel is enabled for sending messages.",
        "BaiduChannelResponse$Enabled" : "If the channel is enabled for sending messages.",
        "BaiduChannelResponse$IsArchived" : "Is this channel archived",
        "BaiduMessage$SilentPush" : "Indicates if the message should display on the users device. Silent pushes can be used for Remote Configuration and Phone Home use cases.",
        "CampaignResponse$IsPaused" : "Indicates whether the campaign is paused. A paused campaign does not send messages unless you resume it by setting IsPaused to false.",
        "DefaultPushNotificationMessage$SilentPush" : "Indicates if the message should display on the users device. Silent pushes can be used for Remote Configuration and Phone Home use cases.",
        "EmailChannelRequest$Enabled" : "If the channel is enabled for sending messages.",
        "EmailChannelResponse$Enabled" : "If the channel is enabled for sending messages.",
        "EmailChannelResponse$IsArchived" : "Is this channel archived",
        "GCMChannelRequest$Enabled" : "If the channel is enabled for sending messages.",
        "GCMChannelResponse$Enabled" : "If the channel is enabled for sending messages.",
        "GCMChannelResponse$IsArchived" : "Is this channel archived",
        "GCMMessage$SilentPush" : "Indicates if the message should display on the users device. Silent pushes can be used for Remote Configuration and Phone Home use cases.",
        "ImportJobRequest$DefineSegment" : "Sets whether the endpoints create a segment when they are imported.",
        "ImportJobRequest$RegisterEndpoints" : "Sets whether the endpoints are registered with Amazon Pinpoint when they are imported.",
        "ImportJobResource$DefineSegment" : "Sets whether the endpoints create a segment when they are imported.",
        "ImportJobResource$RegisterEndpoints" : "Sets whether the endpoints are registered with Amazon Pinpoint when they are imported.",
        "Message$SilentPush" : "Indicates if the message should display on the users device.\n\nSilent pushes can be used for Remote Configuration and Phone Home use cases. ",
        "SMSChannelRequest$Enabled" : "If the channel is enabled for sending messages.",
        "SMSChannelResponse$Enabled" : "If the channel is enabled for sending messages.",
        "SMSChannelResponse$IsArchived" : "Is this channel archived",
        "Schedule$IsLocalTime" : "Indicates whether the campaign schedule takes effect according to each user's local time.",
        "WriteCampaignRequest$IsPaused" : "Indicates whether the campaign is paused. A paused campaign does not send messages unless you resume it by setting IsPaused to false.",
        "WriteCampaignRequest$Trace" : "Whether or not to enable trace logging for the campaign. Undocumented"
      }
    },
    "__double" : {
      "base" : null,
      "refs" : {
        "EndpointLocation$Latitude" : "The latitude of the endpoint location. Rounded to one decimal (Roughly corresponding to a mile).",
        "EndpointLocation$Longitude" : "The longitude of the endpoint location. Rounded to one decimal (Roughly corresponding to a mile)."
      }
    },
    "__integer" : {
      "base" : null,
      "refs" : {
        "ADMChannelResponse$Version" : "Version of channel",
        "APNSChannelResponse$Version" : "Version of channel",
        "APNSMessage$Badge" : "Include this key when you want the system to modify the badge of your app icon. If this key is not included in the dictionary, the badge is not changed. To remove the badge, set the value of this key to 0.",
        "APNSSandboxChannelResponse$Version" : "Version of channel",
        "ActivityResponse$SuccessfulEndpointCount" : "The total number of endpoints to which the campaign successfully delivered messages.",
        "ActivityResponse$TimezonesCompletedCount" : "The total number of timezones completed.",
        "ActivityResponse$TimezonesTotalCount" : "The total number of unique timezones present in the segment.",
        "ActivityResponse$TotalEndpointCount" : "The total number of endpoints to which the campaign attempts to deliver messages.",
        "BaiduChannelResponse$Version" : "Version of channel",
        "CampaignLimits$Daily" : "The maximum number of messages that the campaign can send daily.",
        "CampaignLimits$MaximumDuration" : "The maximum duration of a campaign from the scheduled start. Must be a minimum of 60 seconds.",
        "CampaignLimits$MessagesPerSecond" : "The maximum number of messages per second that the campaign will send. This is a best effort maximum cap and can go as high as 20000 and as low as 50",
        "CampaignLimits$Total" : "The maximum total number of messages that the campaign can send.",
        "CampaignResponse$HoldoutPercent" : "The allocated percentage of end users who will not receive messages from this campaign.",
        "CampaignResponse$SegmentVersion" : "The version of the segment to which the campaign sends messages.",
        "CampaignResponse$Version" : "The campaign version number.",
        "EmailChannelResponse$Version" : "Version of channel",
        "EndpointMessageResult$StatusCode" : "Downstream service status code.",
        "GCMChannelResponse$Version" : "Version of channel",
        "ImportJobResponse$CompletedPieces" : "The number of pieces that have successfully imported as of the time of the request.",
        "ImportJobResponse$FailedPieces" : "The number of pieces that have failed to import as of the time of the request.",
        "ImportJobResponse$TotalFailures" : "The number of endpoints that failed to import; for example, because of syntax errors.",
        "ImportJobResponse$TotalPieces" : "The total number of pieces that must be imported to finish the job. Each piece is an approximately equal portion of the endpoints to import.",
        "ImportJobResponse$TotalProcessed" : "The number of endpoints that were processed by the import job.",
        "MessageResult$StatusCode" : "Downstream service status code.",
        "SMSChannelResponse$Version" : "Version of channel",
        "SegmentImportResource$Size" : "The number of endpoints that were successfully imported to create this segment.",
        "SegmentResponse$Version" : "The segment version number.",
        "TreatmentResource$SizePercent" : "The allocated percentage of users for this treatment.",
        "WriteCampaignRequest$HoldoutPercent" : "The allocated percentage of end users who will not receive messages from this campaign.",
        "WriteCampaignRequest$SegmentVersion" : "The version of the segment to which the campaign sends messages.",
        "WriteTreatmentResource$SizePercent" : "The allocated percentage of users for this treatment."
      }
    },
    "__string" : {
      "base" : null,
      "refs" : {
        "ADMChannelRequest$ClientId" : "Client ID as gotten from Amazon",
        "ADMChannelRequest$ClientSecret" : "Client secret as gotten from Amazon",
        "ADMChannelResponse$ApplicationId" : "Application id",
        "ADMChannelResponse$CreationDate" : "When was this segment created",
        "ADMChannelResponse$Id" : "Channel ID. Not used, only for backwards compatibility.",
        "ADMChannelResponse$LastModifiedBy" : "Who last updated this entry",
        "ADMChannelResponse$LastModifiedDate" : "Last date this was updated",
        "ADMChannelResponse$Platform" : "Platform type. Will be \"ADM\"",
        "ADMMessage$Body" : "The message body of the notification, the email body or the text message.",
        "ADMMessage$ConsolidationKey" : "Optional. Arbitrary string used to indicate multiple messages are logically the same and that ADM is allowed to drop previously enqueued messages in favor of this one.",
        "ADMMessage$ExpiresAfter" : "Optional. Number of seconds ADM should retain the message if the device is offline",
        "ADMMessage$IconReference" : "The icon image name of the asset saved in your application.",
        "ADMMessage$ImageIconUrl" : "The URL that points to an image used as the large icon to the notification content view.",
        "ADMMessage$ImageUrl" : "The URL that points to an image used in the push notification.",
        "ADMMessage$JsonData" : "The data payload used for a silent push. This payload is added to the notifications' data.pinpoint.jsonBody' object",
        "ADMMessage$MD5" : "Optional. Base-64-encoded MD5 checksum of the data parameter. Used to verify data integrity",
        "ADMMessage$RawContent" : "The Raw JSON formatted string to be used as the payload. This value overrides the message.",
        "ADMMessage$SmallImageIconUrl" : "The URL that points to an image used as the small icon for the notification which will be used to represent the notification in the status bar and content view",
        "ADMMessage$Sound" : "Indicates a sound to play when the device receives the notification. Supports default, or the filename of a sound resource bundled in the app. Android sound files must reside in /res/raw/",
        "ADMMessage$Title" : "The message title that displays above the message on the user's device.",
        "ADMMessage$Url" : "The URL to open in the user's mobile browser. Used if the value for Action is URL.",
        "APNSChannelRequest$BundleId" : "The bundle id used for APNs Tokens.",
        "APNSChannelRequest$Certificate" : "The distribution certificate from Apple.",
        "APNSChannelRequest$DefaultAuthenticationMethod" : "The default authentication method used for APNs.",
        "APNSChannelRequest$PrivateKey" : "The certificate private key.",
        "APNSChannelRequest$TeamId" : "The team id used for APNs Tokens.",
        "APNSChannelRequest$TokenKey" : "The token key used for APNs Tokens.",
        "APNSChannelRequest$TokenKeyId" : "The token key used for APNs Tokens.",
        "APNSChannelResponse$ApplicationId" : "The ID of the application to which the channel applies.",
        "APNSChannelResponse$CreationDate" : "When was this segment created",
        "APNSChannelResponse$Id" : "Channel ID. Not used. Present only for backwards compatibility.",
        "APNSChannelResponse$LastModifiedBy" : "Who last updated this entry",
        "APNSChannelResponse$LastModifiedDate" : "Last date this was updated",
        "APNSChannelResponse$Platform" : "The platform type. Will be APNS.",
        "APNSMessage$Body" : "The message body of the notification, the email body or the text message.",
        "APNSMessage$Category" : "Provide this key with a string value that represents the notification's type. This value corresponds to the value in the identifier property of one of your app's registered categories.",
        "APNSMessage$JsonData" : "The data payload used for a silent push. This payload is added to the notifications' data.pinpoint.jsonBody' object",
        "APNSMessage$MediaUrl" : "The URL that points to a video used in the push notification.",
        "APNSMessage$PreferredAuthenticationMethod" : "The preferred authentication method, either \"CERTIFICATE\" or \"TOKEN\"",
        "APNSMessage$RawContent" : "The Raw JSON formatted string to be used as the payload. This value overrides the message.",
        "APNSMessage$Sound" : "Include this key when you want the system to play a sound. The value of this key is the name of a sound file in your app's main bundle or in the Library/Sounds folder of your app's data container. If the sound file cannot be found, or if you specify defaultfor the value, the system plays the default alert sound.",
        "APNSMessage$ThreadId" : "Provide this key with a string value that represents the app-specific identifier for grouping notifications. If you provide a Notification Content app extension, you can use this value to group your notifications together.",
        "APNSMessage$Title" : "The message title that displays above the message on the user's device.",
        "APNSMessage$Url" : "The URL to open in the user's mobile browser. Used if the value for Action is URL.",
        "APNSSandboxChannelRequest$BundleId" : "The bundle id used for APNs Tokens.",
        "APNSSandboxChannelRequest$Certificate" : "The distribution certificate from Apple.",
        "APNSSandboxChannelRequest$DefaultAuthenticationMethod" : "The default authentication method used for APNs.",
        "APNSSandboxChannelRequest$PrivateKey" : "The certificate private key.",
        "APNSSandboxChannelRequest$TeamId" : "The team id used for APNs Tokens.",
        "APNSSandboxChannelRequest$TokenKey" : "The token key used for APNs Tokens.",
        "APNSSandboxChannelRequest$TokenKeyId" : "The token key used for APNs Tokens.",
        "APNSSandboxChannelResponse$ApplicationId" : "Application id",
        "APNSSandboxChannelResponse$CreationDate" : "When was this segment created",
        "APNSSandboxChannelResponse$Id" : "Channel ID. Not used, only for backwards compatibility.",
        "APNSSandboxChannelResponse$LastModifiedBy" : "Who last updated this entry",
        "APNSSandboxChannelResponse$LastModifiedDate" : "Last date this was updated",
        "APNSSandboxChannelResponse$Platform" : "The platform type. Will be APNS_SANDBOX.",
        "ActivityResponse$ApplicationId" : "The ID of the application to which the campaign applies.",
        "ActivityResponse$CampaignId" : "The ID of the campaign to which the activity applies.",
        "ActivityResponse$End" : "The actual time the activity was marked CANCELLED or COMPLETED. Provided in ISO 8601 format.",
        "ActivityResponse$Id" : "The unique activity ID.",
        "ActivityResponse$Result" : "Indicates whether the activity succeeded.\n\nValid values: SUCCESS, FAIL",
        "ActivityResponse$ScheduledStart" : "The scheduled start time for the activity in ISO 8601 format.",
        "ActivityResponse$Start" : "The actual start time of the activity in ISO 8601 format.",
        "ActivityResponse$State" : "The state of the activity.\n\nValid values: PENDING, INITIALIZING, RUNNING, PAUSED, CANCELLED, COMPLETED",
        "ActivityResponse$TreatmentId" : "The ID of a variation of the campaign used for A/B testing.",
        "AddressConfiguration$BodyOverride" : "Body override. If specified will override default body.",
        "AddressConfiguration$RawContent" : "The Raw JSON formatted string to be used as the payload. This value overrides the message.",
        "AddressConfiguration$TitleOverride" : "Title override. If specified will override default title if applicable.",
        "ApplicationResponse$Id" : "The unique application ID.",
        "ApplicationResponse$Name" : "The display name of the application.",
        "ApplicationSettingsResource$ApplicationId" : "The unique ID for the application.",
        "ApplicationSettingsResource$LastModifiedDate" : "The date that the settings were last updated in ISO 8601 format.",
        "ApplicationsResponse$NextToken" : "The string that you use in a subsequent request to get the next page of results in a paginated response.",
<<<<<<< HEAD
=======
        "BaiduChannelRequest$ApiKey" : "Platform credential API key from Baidu.",
        "BaiduChannelRequest$SecretKey" : "Platform credential Secret key from Baidu.",
        "BaiduChannelResponse$ApplicationId" : "Application id",
        "BaiduChannelResponse$CreationDate" : "When was this segment created",
        "BaiduChannelResponse$Credential" : "The Baidu API key from Baidu.",
        "BaiduChannelResponse$Id" : "Channel ID. Not used, only for backwards compatibility.",
        "BaiduChannelResponse$LastModifiedBy" : "Who made the last change",
        "BaiduChannelResponse$LastModifiedDate" : "Last date this was updated",
        "BaiduChannelResponse$Platform" : "The platform type. Will be BAIDU",
        "BaiduMessage$Body" : "The message body of the notification, the email body or the text message.",
        "BaiduMessage$IconReference" : "The icon image name of the asset saved in your application.",
        "BaiduMessage$ImageIconUrl" : "The URL that points to an image used as the large icon to the notification content view.",
        "BaiduMessage$ImageUrl" : "The URL that points to an image used in the push notification.",
        "BaiduMessage$JsonData" : "The data payload used for a silent push. This payload is added to the notifications' data.pinpoint.jsonBody' object",
        "BaiduMessage$RawContent" : "The Raw JSON formatted string to be used as the payload. This value overrides the message.",
        "BaiduMessage$SmallImageIconUrl" : "The URL that points to an image used as the small icon for the notification which will be used to represent the notification in the status bar and content view",
        "BaiduMessage$Sound" : "Indicates a sound to play when the device receives the notification. Supports default, or the filename of a sound resource bundled in the app. Android sound files must reside in /res/raw/",
        "BaiduMessage$Title" : "The message title that displays above the message on the user's device.",
        "BaiduMessage$Url" : "The URL to open in the user's mobile browser. Used if the value for Action is URL.",
>>>>>>> b412c745
        "CampaignEmailMessage$Body" : "The email text body.",
        "CampaignEmailMessage$FromAddress" : "The email address used to send the email from. Defaults to use FromAddress specified in the Email Channel.",
        "CampaignEmailMessage$HtmlBody" : "The email html body.",
        "CampaignEmailMessage$Title" : "The email title (Or subject).",
        "CampaignResponse$ApplicationId" : "The ID of the application to which the campaign applies.",
        "CampaignResponse$CreationDate" : "The date the campaign was created in ISO 8601 format.",
        "CampaignResponse$Description" : "A description of the campaign.",
        "CampaignResponse$Id" : "The unique campaign ID.",
        "CampaignResponse$LastModifiedDate" : "The date the campaign was last updated in ISO 8601 format.\t",
        "CampaignResponse$Name" : "The custom name of the campaign.",
        "CampaignResponse$SegmentId" : "The ID of the segment to which the campaign sends messages.",
        "CampaignResponse$TreatmentDescription" : "A custom description for the treatment.",
        "CampaignResponse$TreatmentName" : "The custom name of a variation of the campaign used for A/B testing.",
        "CampaignSmsMessage$Body" : "The SMS text body.",
        "CampaignSmsMessage$SenderId" : "Sender ID of sent message.",
        "CampaignsResponse$NextToken" : "The string that you use in a subsequent request to get the next page of results in a paginated response.",
        "CreateApplicationRequest$Name" : "The display name of the application. Used in the Amazon Pinpoint console.",
        "DefaultMessage$Body" : "The message body of the notification, the email body or the text message.",
        "DefaultPushNotificationMessage$Body" : "The message body of the notification, the email body or the text message.",
        "DefaultPushNotificationMessage$JsonData" : "The data payload used for a silent push. This payload is added to the notifications' data.pinpoint.jsonBody' object",
        "DefaultPushNotificationMessage$Title" : "The message title that displays above the message on the user's device.",
        "DefaultPushNotificationMessage$Url" : "The URL to open in the user's mobile browser. Used if the value for Action is URL.",
        "EmailChannelRequest$FromAddress" : "The email address used to send emails from.",
        "EmailChannelRequest$Identity" : "The ARN of an identity verified with SES.",
        "EmailChannelRequest$RoleArn" : "The ARN of an IAM Role used to submit events to Mobile Analytics' event ingestion service",
        "EmailChannelResponse$ApplicationId" : "The unique ID of the application to which the email channel belongs.",
        "EmailChannelResponse$CreationDate" : "The date that the settings were last updated in ISO 8601 format.",
        "EmailChannelResponse$FromAddress" : "The email address used to send emails from.",
        "EmailChannelResponse$Id" : "Channel ID. Not used, only for backwards compatibility.",
        "EmailChannelResponse$Identity" : "The ARN of an identity verified with SES.",
        "EmailChannelResponse$LastModifiedBy" : "Who last updated this entry",
        "EmailChannelResponse$LastModifiedDate" : "Last date this was updated",
        "EmailChannelResponse$Platform" : "Platform type. Will be \"EMAIL\"",
        "EmailChannelResponse$RoleArn" : "The ARN of an IAM Role used to submit events to Mobile Analytics' event ingestion service",
        "EmailMessage$Body" : "The message body of the notification, the email body or the text message.",
        "EmailMessage$FromAddress" : "The email address used to send the email from. Defaults to use FromAddress specified in the Email Channel.",
        "EmailMessage$HtmlBody" : "The HTML part of the email.",
        "EmailMessage$TemplateArn" : "The ARN of the template to use for the email.",
        "EmailMessage$Title" : "The subject of the email.",
        "EndpointBatchItem$Address" : "The address or token of the endpoint as provided by your push provider (e.g. DeviceToken or RegistrationId).",
        "EndpointBatchItem$EffectiveDate" : "The last time the endpoint was updated. Provided in ISO 8601 format.",
        "EndpointBatchItem$EndpointStatus" : "The endpoint status. Can be either ACTIVE or INACTIVE. Will be set to INACTIVE if a delivery fails. Will be set to ACTIVE if the address is updated.",
        "EndpointBatchItem$Id" : "The unique Id for the Endpoint in the batch.",
        "EndpointBatchItem$OptOut" : "Indicates whether a user has opted out of receiving messages with one of the following values:\n\nALL - User has opted out of all messages.\n\nNONE - Users has not opted out and receives all messages.",
        "EndpointBatchItem$RequestId" : "The unique ID for the most recent request to update the endpoint.",
        "EndpointDemographic$AppVersion" : "The version of the application associated with the endpoint.",
        "EndpointDemographic$Locale" : "The endpoint locale in the following format: The ISO 639-1 alpha-2 code, followed by an underscore, followed by an ISO 3166-1 alpha-2 value.\n",
        "EndpointDemographic$Make" : "The endpoint make, such as such as Apple or Samsung.",
        "EndpointDemographic$Model" : "The endpoint model, such as iPhone.",
        "EndpointDemographic$ModelVersion" : "The endpoint model version.",
        "EndpointDemographic$Platform" : "The endpoint platform, such as ios or android.",
        "EndpointDemographic$PlatformVersion" : "The endpoint platform version.",
        "EndpointDemographic$Timezone" : "The timezone of the endpoint. Specified as a tz database value, such as Americas/Los_Angeles.",
        "EndpointLocation$City" : "The city where the endpoint is located.",
        "EndpointLocation$Country" : "Country according to ISO 3166-1 Alpha-2 codes. For example, US.",
        "EndpointLocation$PostalCode" : "The postal code or zip code of the endpoint.",
        "EndpointLocation$Region" : "The region of the endpoint location. For example, corresponds to a state in US.",
        "EndpointMessageResult$Address" : "Address that endpoint message was delivered to.",
        "EndpointMessageResult$StatusMessage" : "Status message for message delivery.",
        "EndpointMessageResult$UpdatedToken" : "If token was updated as part of delivery. (This is GCM Specific)",
        "EndpointRequest$Address" : "The address or token of the endpoint as provided by your push provider (e.g. DeviceToken or RegistrationId).",
        "EndpointRequest$EffectiveDate" : "The last time the endpoint was updated. Provided in ISO 8601 format.",
        "EndpointRequest$EndpointStatus" : "The endpoint status. Can be either ACTIVE or INACTIVE. Will be set to INACTIVE if a delivery fails. Will be set to ACTIVE if the address is updated.",
        "EndpointRequest$OptOut" : "Indicates whether a user has opted out of receiving messages with one of the following values:\n\nALL - User has opted out of all messages.\n\nNONE - Users has not opted out and receives all messages.",
        "EndpointRequest$RequestId" : "The unique ID for the most recent request to update the endpoint.",
        "EndpointResponse$Address" : "The address or token of the endpoint as provided by your push provider (e.g. DeviceToken or RegistrationId).",
        "EndpointResponse$ApplicationId" : "The ID of the application associated with the endpoint.",
        "EndpointResponse$CohortId" : "A number from 0 - 99 that represents the cohort the endpoint is assigned to. Endpoints are grouped into cohorts randomly, and each cohort contains approximately 1 percent of the endpoints for an app. Amazon Pinpoint assigns cohorts to the holdout or treatment allocations for a campaign.",
        "EndpointResponse$CreationDate" : "The last time the endpoint was created. Provided in ISO 8601 format.",
        "EndpointResponse$EffectiveDate" : "The last time the endpoint was updated. Provided in ISO 8601 format.",
        "EndpointResponse$EndpointStatus" : "The endpoint status. Can be either ACTIVE or INACTIVE. Will be set to INACTIVE if a delivery fails. Will be set to ACTIVE if the address is updated.",
        "EndpointResponse$Id" : "The unique ID that you assigned to the endpoint. The ID should be a globally unique identifier (GUID) to ensure that it is unique compared to all other endpoints for the application.",
        "EndpointResponse$OptOut" : "Indicates whether a user has opted out of receiving messages with one of the following values:\n\nALL - User has opted out of all messages.\n\nNONE - Users has not opted out and receives all messages.",
        "EndpointResponse$RequestId" : "The unique ID for the most recent request to update the endpoint.",
        "EndpointResponse$ShardId" : "The ShardId of endpoint.",
        "EndpointSendConfiguration$BodyOverride" : "Body override. If specified will override default body.",
        "EndpointSendConfiguration$RawContent" : "The Raw JSON formatted string to be used as the payload. This value overrides the message.",
        "EndpointSendConfiguration$TitleOverride" : "Title override. If specified will override default title if applicable.",
        "EndpointUser$UserId" : "The unique ID of the user.",
        "EventStream$ApplicationId" : "The ID of the application from which events should be published.",
        "EventStream$DestinationStreamArn" : "The Amazon Resource Name (ARN) of the Amazon Kinesis stream or Firehose delivery stream to which you want to publish events.\n Firehose ARN: arn:aws:firehose:REGION:ACCOUNT_ID:deliverystream/STREAM_NAME\n Kinesis ARN: arn:aws:kinesis:REGION:ACCOUNT_ID:stream/STREAM_NAME",
        "EventStream$ExternalId" : "The external ID assigned the IAM role that authorizes Amazon Pinpoint to publish to the stream.",
        "EventStream$LastModifiedDate" : "The date the event stream was last updated in ISO 8601 format.",
        "EventStream$LastUpdatedBy" : "The IAM user who last modified the event stream.",
        "EventStream$RoleArn" : "The IAM role that authorizes Amazon Pinpoint to publish events to the stream in your account.",
        "GCMChannelRequest$ApiKey" : "Platform credential API key from Google.",
        "GCMChannelResponse$ApplicationId" : "The ID of the application to which the channel applies.",
        "GCMChannelResponse$CreationDate" : "When was this segment created",
        "GCMChannelResponse$Credential" : "The GCM API key from Google.",
        "GCMChannelResponse$Id" : "Channel ID. Not used. Present only for backwards compatibility.",
        "GCMChannelResponse$LastModifiedBy" : "Who last updated this entry",
        "GCMChannelResponse$LastModifiedDate" : "Last date this was updated",
        "GCMChannelResponse$Platform" : "The platform type. Will be GCM",
        "GCMMessage$Body" : "The message body of the notification, the email body or the text message.",
        "GCMMessage$CollapseKey" : "This parameter identifies a group of messages (e.g., with collapse_key: \"Updates Available\") that can be collapsed, so that only the last message gets sent when delivery can be resumed. This is intended to avoid sending too many of the same messages when the device comes back online or becomes active.",
        "GCMMessage$IconReference" : "The icon image name of the asset saved in your application.",
        "GCMMessage$ImageIconUrl" : "The URL that points to an image used as the large icon to the notification content view.",
        "GCMMessage$ImageUrl" : "The URL that points to an image used in the push notification.",
        "GCMMessage$JsonData" : "The data payload used for a silent push. This payload is added to the notifications' data.pinpoint.jsonBody' object",
        "GCMMessage$RawContent" : "The Raw JSON formatted string to be used as the payload. This value overrides the message.",
        "GCMMessage$RestrictedPackageName" : "This parameter specifies the package name of the application where the registration tokens must match in order to receive the message.",
        "GCMMessage$SmallImageIconUrl" : "The URL that points to an image used as the small icon for the notification which will be used to represent the notification in the status bar and content view",
        "GCMMessage$Sound" : "Indicates a sound to play when the device receives the notification. Supports default, or the filename of a sound resource bundled in the app. Android sound files must reside in /res/raw/",
        "GCMMessage$Title" : "The message title that displays above the message on the user's device.",
        "GCMMessage$Url" : "The URL to open in the user's mobile browser. Used if the value for Action is URL.",
        "ImportJobRequest$ExternalId" : "A unique, custom ID assigned to the IAM role that restricts who can assume the role.\t",
        "ImportJobRequest$RoleArn" : "The Amazon Resource Name (ARN) of an IAM role that grants Amazon Pinpoint access to the Amazon S3 location that contains the endpoints to import.",
        "ImportJobRequest$S3Url" : "A URL that points to the location within an Amazon S3 bucket that contains the endpoints to import. The location can be a folder or a single file.\nThe URL should follow this format: s3://bucket-name/folder-name/file-name\n\nAmazon Pinpoint will import endpoints from this location and any subfolders it contains.",
        "ImportJobRequest$SegmentId" : "The ID of the segment to update if the import job is meant to update an existing segment.",
        "ImportJobRequest$SegmentName" : "A custom name for the segment created by the import job. Use if DefineSegment is true.",
        "ImportJobResource$ExternalId" : "A unique, custom ID assigned to the IAM role that restricts who can assume the role.\t",
        "ImportJobResource$RoleArn" : "The Amazon Resource Name (ARN) of an IAM role that grants Amazon Pinpoint access to the Amazon S3 location that contains the endpoints to import.",
        "ImportJobResource$S3Url" : "A URL that points to the location within an Amazon S3 bucket that contains the endpoints to import. The location can be a folder or a single file.\nThe URL should follow this format: s3://bucket-name/folder-name/file-name\n\nAmazon Pinpoint will import endpoints from this location and any subfolders it contains.",
        "ImportJobResource$SegmentId" : "The ID of the segment to update if the import job is meant to update an existing segment.",
        "ImportJobResource$SegmentName" : "A custom name for the segment created by the import job. Use if DefineSegment is true.",
        "ImportJobResponse$ApplicationId" : "The unique ID of the application to which the import job applies.",
        "ImportJobResponse$CompletionDate" : "The date the import job completed in ISO 8601 format.",
        "ImportJobResponse$CreationDate" : "The date the import job was created in ISO 8601 format.",
        "ImportJobResponse$Id" : "The unique ID of the import job.",
        "ImportJobResponse$Type" : "The job type. Will be Import.",
        "ImportJobsResponse$NextToken" : "The string that you use in a subsequent request to get the next page of results in a paginated response.",
        "Message$Body" : "The message body. Can include up to 140 characters.",
        "Message$ImageIconUrl" : "The URL that points to the icon image for the push notification icon, for example, the app icon.",
        "Message$ImageSmallIconUrl" : "The URL that points to the small icon image for the push notification icon, for example, the app icon.",
        "Message$ImageUrl" : "The URL that points to an image used in the push notification.",
        "Message$JsonBody" : "The JSON payload used for a silent push.",
        "Message$MediaUrl" : "The URL that points to the media resource, for example a .mp4 or .gif file.",
        "Message$RawContent" : "The Raw JSON formatted string to be used as the payload. This value overrides the message.",
        "Message$Title" : "The message title that displays above the message on the user's device.",
        "Message$Url" : "The URL to open in the user's mobile browser. Used if the value for Action is URL.",
        "MessageBody$Message" : "The error message returned from the API.",
        "MessageBody$RequestID" : "The unique message body ID.",
        "MessageRequest$RequestId" : "Original request Id for which this message is delivered.",
        "MessageResponse$ApplicationId" : "Application id of the message.",
        "MessageResponse$RequestId" : "Original request Id for which this message was delivered.",
        "MessageResult$StatusMessage" : "Status message for message delivery.",
        "MessageResult$UpdatedToken" : "If token was updated as part of delivery. (This is GCM Specific)",
        "QuietTime$End" : "The default end time for quiet time in ISO 8601 format.",
        "QuietTime$Start" : "The default start time for quiet time in ISO 8601 format.",
        "SMSChannelRequest$SenderId" : "Sender identifier of your messages.",
<<<<<<< HEAD
=======
        "SMSChannelRequest$ShortCode" : "ShortCode registered with phone provider.",
>>>>>>> b412c745
        "SMSChannelResponse$ApplicationId" : "The unique ID of the application to which the SMS channel belongs.",
        "SMSChannelResponse$CreationDate" : "The date that the settings were last updated in ISO 8601 format.",
        "SMSChannelResponse$Id" : "Channel ID. Not used, only for backwards compatibility.",
        "SMSChannelResponse$LastModifiedBy" : "Who last updated this entry",
        "SMSChannelResponse$LastModifiedDate" : "Last date this was updated",
        "SMSChannelResponse$Platform" : "Platform type. Will be \"SMS\"",
        "SMSChannelResponse$SenderId" : "Sender identifier of your messages.",
        "SMSChannelResponse$ShortCode" : "The short code registered with the phone provider.",
        "SMSMessage$Body" : "The message body of the notification, the email body or the text message.",
        "SMSMessage$SenderId" : "Sender ID of sent message.",
        "Schedule$EndTime" : "The scheduled time that the campaign ends in ISO 8601 format.",
        "Schedule$StartTime" : "The scheduled time that the campaign begins in ISO 8601 format.",
        "Schedule$Timezone" : "The starting UTC offset for the schedule if the value for isLocalTime is true\n\nValid values: \nUTC\nUTC+01\nUTC+02\nUTC+03\nUTC+03:30\nUTC+04\nUTC+04:30\nUTC+05\nUTC+05:30\nUTC+05:45\nUTC+06\nUTC+06:30\nUTC+07\nUTC+08\nUTC+09\nUTC+09:30\nUTC+10\nUTC+10:30\nUTC+11\nUTC+12\nUTC+13\nUTC-02\nUTC-03\nUTC-04\nUTC-05\nUTC-06\nUTC-07\nUTC-08\nUTC-09\nUTC-10\nUTC-11",
        "SegmentImportResource$ExternalId" : "A unique, custom ID assigned to the IAM role that restricts who can assume the role.",
        "SegmentImportResource$RoleArn" : "The Amazon Resource Name (ARN) of an IAM role that grants Amazon Pinpoint access to the endpoints in Amazon S3.",
        "SegmentImportResource$S3Url" : "A URL that points to the Amazon S3 location from which the endpoints for this segment were imported.",
        "SegmentResponse$ApplicationId" : "The ID of the application to which the segment applies.",
        "SegmentResponse$CreationDate" : "The date the segment was created in ISO 8601 format.",
        "SegmentResponse$Id" : "The unique segment ID.",
        "SegmentResponse$LastModifiedDate" : "The date the segment was last updated in ISO 8601 format.",
        "SegmentResponse$Name" : "The name of segment",
        "SegmentsResponse$NextToken" : "An identifier used to retrieve the next page of results. The token is null if no additional pages exist.",
        "SendUsersMessageRequest$RequestId" : "Original request Id for which this message is delivered.",
        "SendUsersMessageResponse$ApplicationId" : "Application id of the message.",
        "SendUsersMessageResponse$RequestId" : "Original request Id for which this message was delivered.",
        "TreatmentResource$Id" : "The unique treatment ID.",
        "TreatmentResource$TreatmentDescription" : "A custom description for the treatment.",
        "TreatmentResource$TreatmentName" : "The custom name of a variation of the campaign used for A/B testing.",
        "WriteCampaignRequest$Description" : "A description of the campaign.",
        "WriteCampaignRequest$Name" : "The custom name of the campaign.",
        "WriteCampaignRequest$SegmentId" : "The ID of the segment to which the campaign sends messages.",
        "WriteCampaignRequest$TreatmentDescription" : "A custom description for the treatment.",
        "WriteCampaignRequest$TreatmentName" : "The custom name of a variation of the campaign used for A/B testing.",
        "WriteEventStream$DestinationStreamArn" : "The Amazon Resource Name (ARN) of the Amazon Kinesis stream or Firehose delivery stream to which you want to publish events.\n Firehose ARN: arn:aws:firehose:REGION:ACCOUNT_ID:deliverystream/STREAM_NAME\n Kinesis ARN: arn:aws:kinesis:REGION:ACCOUNT_ID:stream/STREAM_NAME",
        "WriteEventStream$ExternalId" : "The external ID assigned the IAM role that authorizes Amazon Pinpoint to publish to the stream.",
        "WriteEventStream$RoleArn" : "The IAM role that authorizes Amazon Pinpoint to publish events to the stream in your account.",
        "WriteSegmentRequest$Name" : "The name of segment",
        "WriteTreatmentResource$TreatmentDescription" : "A custom description for the treatment.",
        "WriteTreatmentResource$TreatmentName" : "The custom name of a variation of the campaign used for A/B testing."
      }
    }
  }
}<|MERGE_RESOLUTION|>--- conflicted
+++ resolved
@@ -2,11 +2,7 @@
   "version" : "2.0",
   "service" : null,
   "operations" : {
-<<<<<<< HEAD
-    "CreateApp" : "Used to create an app.",
-=======
     "CreateApp" : "Creates or updates an app.",
->>>>>>> b412c745
     "CreateCampaign" : "Creates or updates a campaign.",
     "CreateImportJob" : "Creates or updates an import job.",
     "CreateSegment" : "Used to create or update a segment.",
@@ -14,10 +10,7 @@
     "DeleteApnsChannel" : "Deletes the APNs channel for an app.",
     "DeleteApnsSandboxChannel" : "Delete an APNS sandbox channel",
     "DeleteApp" : "Deletes an app.",
-<<<<<<< HEAD
-=======
     "DeleteBaiduChannel" : "Delete a BAIDU GCM channel",
->>>>>>> b412c745
     "DeleteCampaign" : "Deletes a campaign.",
     "DeleteEmailChannel" : "Delete an email channel",
     "DeleteEventStream" : "Deletes the event stream for an app.",
@@ -30,10 +23,7 @@
     "GetApp" : "Returns information about an app.",
     "GetApplicationSettings" : "Used to request the settings for an app.",
     "GetApps" : "Returns information about your apps.",
-<<<<<<< HEAD
-=======
     "GetBaiduChannel" : "Get a BAIDU GCM channel",
->>>>>>> b412c745
     "GetCampaign" : "Returns information about a campaign.",
     "GetCampaignActivities" : "Returns information about the activity performed by a campaign.",
     "GetCampaignVersion" : "Returns information about a specific version of a campaign.",
@@ -837,8 +827,6 @@
         "ApplicationSettingsResource$ApplicationId" : "The unique ID for the application.",
         "ApplicationSettingsResource$LastModifiedDate" : "The date that the settings were last updated in ISO 8601 format.",
         "ApplicationsResponse$NextToken" : "The string that you use in a subsequent request to get the next page of results in a paginated response.",
-<<<<<<< HEAD
-=======
         "BaiduChannelRequest$ApiKey" : "Platform credential API key from Baidu.",
         "BaiduChannelRequest$SecretKey" : "Platform credential Secret key from Baidu.",
         "BaiduChannelResponse$ApplicationId" : "Application id",
@@ -858,7 +846,6 @@
         "BaiduMessage$Sound" : "Indicates a sound to play when the device receives the notification. Supports default, or the filename of a sound resource bundled in the app. Android sound files must reside in /res/raw/",
         "BaiduMessage$Title" : "The message title that displays above the message on the user's device.",
         "BaiduMessage$Url" : "The URL to open in the user's mobile browser. Used if the value for Action is URL.",
->>>>>>> b412c745
         "CampaignEmailMessage$Body" : "The email text body.",
         "CampaignEmailMessage$FromAddress" : "The email address used to send the email from. Defaults to use FromAddress specified in the Email Channel.",
         "CampaignEmailMessage$HtmlBody" : "The email html body.",
@@ -999,10 +986,7 @@
         "QuietTime$End" : "The default end time for quiet time in ISO 8601 format.",
         "QuietTime$Start" : "The default start time for quiet time in ISO 8601 format.",
         "SMSChannelRequest$SenderId" : "Sender identifier of your messages.",
-<<<<<<< HEAD
-=======
         "SMSChannelRequest$ShortCode" : "ShortCode registered with phone provider.",
->>>>>>> b412c745
         "SMSChannelResponse$ApplicationId" : "The unique ID of the application to which the SMS channel belongs.",
         "SMSChannelResponse$CreationDate" : "The date that the settings were last updated in ISO 8601 format.",
         "SMSChannelResponse$Id" : "Channel ID. Not used, only for backwards compatibility.",
