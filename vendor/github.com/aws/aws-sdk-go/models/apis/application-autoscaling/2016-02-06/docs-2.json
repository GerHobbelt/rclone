{
  "version": "2.0",
  "service": "<p>With Application Auto Scaling, you can automatically scale your AWS resources. The experience similar to that of <a href=\"https://aws.amazon.com/autoscaling/\">Auto Scaling</a>. You can use Application Auto Scaling to accomplish the following tasks:</p> <ul> <li> <p>Define scaling policies to automatically scale your AWS resources</p> </li> <li> <p>Scale your resources in response to CloudWatch alarms</p> </li> <li> <p>View the history of your scaling events</p> </li> </ul> <p>Application Auto Scaling can scale the following AWS resources:</p> <ul> <li> <p>Amazon ECS services. For more information, see <a href=\"http://docs.aws.amazon.com/AmazonECS/latest/developerguide/service-auto-scaling.html\">Service Auto Scaling</a> in the <i>Amazon EC2 Container Service Developer Guide</i>.</p> </li> <li> <p>Amazon EC2 Spot fleets. For more information, see <a href=\"http://docs.aws.amazon.com/AWSEC2/latest/UserGuide/fleet-auto-scaling.html\">Automatic Scaling for Spot Fleet</a> in the <i>Amazon EC2 User Guide</i>.</p> </li> <li> <p>Amazon EMR clusters. For more information, see <a href=\"http://docs.aws.amazon.com/ElasticMapReduce/latest/ManagementGuide/emr-automatic-scaling.html\">Using Automatic Scaling in Amazon EMR</a> in the <i>Amazon EMR Management Guide</i>.</p> </li> <li> <p>AppStream 2.0 fleets. For more information, see <a href=\"http://docs.aws.amazon.com/appstream2/latest/developerguide/autoscaling.html\">Fleet Auto Scaling for Amazon AppStream 2.0</a> in the <i>Amazon AppStream 2.0 Developer Guide</i>.</p> </li> <li> <p>Provisioned read and write capacity for Amazon DynamoDB tables and global secondary indexes. For more information, see <a href=\"http://docs.aws.amazon.com/amazondynamodb/latest/developerguide/AutoScaling.html\">Managing Throughput Capacity Automatically with DynamoDB Auto Scaling</a> in the <i>Amazon DynamoDB Developer Guide</i>.</p> </li> </ul> <p>For a list of supported regions, see <a href=\"http://docs.aws.amazon.com/general/latest/gr/rande.html#as-app_region\">AWS Regions and Endpoints: Application Auto Scaling</a> in the <i>AWS General Reference</i>.</p>",
  "operations": {
    "DeleteScalingPolicy": "<p>Deletes the specified Application Auto Scaling scaling policy.</p> <p>Deleting a policy deletes the underlying alarm action, but does not delete the CloudWatch alarm associated with the scaling policy, even if it no longer has an associated action.</p> <p>To create a scaling policy or update an existing one, see <a>PutScalingPolicy</a>.</p>",
    "DeregisterScalableTarget": "<p>Deregisters a scalable target.</p> <p>Deregistering a scalable target deletes the scaling policies that are associated with it.</p> <p>To create a scalable target or update an existing one, see <a>RegisterScalableTarget</a>.</p>",
    "DescribeScalableTargets": "<p>Provides descriptive information about the scalable targets in the specified namespace.</p> <p>You can filter the results using the <code>ResourceIds</code> and <code>ScalableDimension</code> parameters.</p> <p>To create a scalable target or update an existing one, see <a>RegisterScalableTarget</a>. If you are no longer using a scalable target, you can deregister it using <a>DeregisterScalableTarget</a>.</p>",
    "DescribeScalingActivities": "<p>Provides descriptive information about the scaling activities in the specified namespace from the previous six weeks.</p> <p>You can filter the results using the <code>ResourceId</code> and <code>ScalableDimension</code> parameters.</p> <p>Scaling activities are triggered by CloudWatch alarms that are associated with scaling policies. To view the scaling policies for a service namespace, see <a>DescribeScalingPolicies</a>. To create a scaling policy or update an existing one, see <a>PutScalingPolicy</a>.</p>",
    "DescribeScalingPolicies": "<p>Provides descriptive information about the scaling policies in the specified namespace.</p> <p>You can filter the results using the <code>ResourceId</code>, <code>ScalableDimension</code>, and <code>PolicyNames</code> parameters.</p> <p>To create a scaling policy or update an existing one, see <a>PutScalingPolicy</a>. If you are no longer using a scaling policy, you can delete it using <a>DeleteScalingPolicy</a>.</p>",
    "PutScalingPolicy": "<p>Creates or updates a policy for an Application Auto Scaling scalable target.</p> <p>Each scalable target is identified by a service namespace, resource ID, and scalable dimension. A scaling policy applies to the scalable target identified by those three attributes. You cannot create a scaling policy without first registering a scalable target using <a>RegisterScalableTarget</a>.</p> <p>To update a policy, specify its policy name and the parameters that you want to change. Any parameters that you don't specify are not changed by this update request.</p> <p>You can view the scaling policies for a service namespace using <a>DescribeScalingPolicies</a>. If you are no longer using a scaling policy, you can delete it using <a>DeleteScalingPolicy</a>.</p>",
    "RegisterScalableTarget": "<p>Registers or updates a scalable target. A scalable target is a resource that Application Auto Scaling can scale out or scale in. After you have registered a scalable target, you can use this operation to update the minimum and maximum values for your scalable dimension.</p> <p>After you register a scalable target, you can create and apply scaling policies using <a>PutScalingPolicy</a>. You can view the scaling policies for a service namespace using <a>DescribeScalableTargets</a>. If you are no longer using a scalable target, you can deregister it using <a>DeregisterScalableTarget</a>.</p>"
  },
  "shapes": {
    "AdjustmentType": {
      "base": null,
      "refs": {
        "StepScalingPolicyConfiguration$AdjustmentType": "<p>The adjustment type, which specifies how the <code>ScalingAdjustment</code> parameter in a <a>StepAdjustment</a> is interpreted.</p>"
      }
    },
    "Alarm": {
      "base": "<p>Represents a CloudWatch alarm associated with a scaling policy.</p>",
      "refs": {
        "Alarms$member": null
      }
    },
    "Alarms": {
      "base": null,
      "refs": {
        "PutScalingPolicyResponse$Alarms": "<p>The CloudWatch alarms created for the target tracking policy.</p>",
        "ScalingPolicy$Alarms": "<p>The CloudWatch alarms associated with the scaling policy.</p>"
      }
    },
    "ConcurrentUpdateException": {
      "base": "<p>Concurrent updates caused an exception, for example, if you request an update to an Application Auto Scaling resource that already has a pending update.</p>",
      "refs": {
      }
    },
    "Cooldown": {
      "base": null,
      "refs": {
        "StepScalingPolicyConfiguration$Cooldown": "<p>The amount of time, in seconds, after a scaling activity completes where previous trigger-related scaling activities can influence future scaling events.</p> <p>For scale out policies, while the cooldown period is in effect, the capacity that has been added by the previous scale out event that initiated the cooldown is calculated as part of the desired capacity for the next scale out. The intention is to continuously (but not excessively) scale out. For example, an alarm triggers a step scaling policy to scale out an Amazon ECS service by 2 tasks, the scaling activity completes successfully, and a cooldown period of 5 minutes starts. During the Cooldown period, if the alarm triggers the same policy again but at a more aggressive step adjustment to scale out the service by 3 tasks, the 2 tasks that were added in the previous scale out event are considered part of that capacity and only 1 additional task is added to the desired count.</p> <p>For scale in policies, the cooldown period is used to block subsequent scale in requests until it has expired. The intention is to scale in conservatively to protect your application's availability. However, if another alarm triggers a scale out policy during the cooldown period after a scale-in, Application Auto Scaling scales out your scalable target immediately.</p>",
        "TargetTrackingScalingPolicyConfiguration$ScaleOutCooldown": "<p>The amount of time, in seconds, after a scale out activity completes before another scale out activity can start.</p> <p>While the cooldown period is in effect, the capacity that has been added by the previous scale out event that initiated the cooldown is calculated as part of the desired capacity for the next scale out. The intention is to continuously (but not excessively) scale out.</p>",
        "TargetTrackingScalingPolicyConfiguration$ScaleInCooldown": "<p>The amount of time, in seconds, after a scale in activity completes before another scale in activity can start.</p> <p>The cooldown period is used to block subsequent scale in requests until it has expired. The intention is to scale in conservatively to protect your application's availability. However, if another alarm triggers a scale out policy during the cooldown period after a scale-in, Application Auto Scaling scales out your scalable target immediately.</p>"
      }
    },
    "CustomizedMetricSpecification": {
      "base": "<p>Configures a customized metric for a target tracking policy.</p>",
      "refs": {
        "TargetTrackingScalingPolicyConfiguration$CustomizedMetricSpecification": "<p>Reserved for future use.</p>"
      }
    },
    "DeleteScalingPolicyRequest": {
      "base": null,
      "refs": {
      }
    },
    "DeleteScalingPolicyResponse": {
      "base": null,
      "refs": {
      }
    },
    "DeregisterScalableTargetRequest": {
      "base": null,
      "refs": {
      }
    },
    "DeregisterScalableTargetResponse": {
      "base": null,
      "refs": {
      }
    },
    "DescribeScalableTargetsRequest": {
      "base": null,
      "refs": {
      }
    },
    "DescribeScalableTargetsResponse": {
      "base": null,
      "refs": {
      }
    },
    "DescribeScalingActivitiesRequest": {
      "base": null,
      "refs": {
      }
    },
    "DescribeScalingActivitiesResponse": {
      "base": null,
      "refs": {
      }
    },
    "DescribeScalingPoliciesRequest": {
      "base": null,
      "refs": {
      }
    },
    "DescribeScalingPoliciesResponse": {
      "base": null,
      "refs": {
      }
    },
    "DisableScaleIn": {
      "base": null,
      "refs": {
<<<<<<< HEAD
        "TargetTrackingScalingPolicyConfiguration$DisableScaleIn": null
=======
        "TargetTrackingScalingPolicyConfiguration$DisableScaleIn": "<p>Indicates whether scale in by the target tracking policy is disabled. If the value is <code>true</code>, scale in is disabled and the target tracking policy won't remove capacity from the scalable resource. Otherwise, scale in is enabled and the target tracking policy can remove capacity from the scalable resource. The default value is <code>false</code>.</p>"
>>>>>>> b412c745
      }
    },
    "ErrorMessage": {
      "base": null,
      "refs": {
        "ConcurrentUpdateException$Message": null,
        "FailedResourceAccessException$Message": null,
        "InternalServiceException$Message": null,
        "InvalidNextTokenException$Message": null,
        "LimitExceededException$Message": null,
        "ObjectNotFoundException$Message": null,
        "ValidationException$Message": null
      }
    },
    "FailedResourceAccessException": {
      "base": "<p>Failed access to resources caused an exception. This exception is thrown when Application Auto Scaling is unable to retrieve the alarms associated with a scaling policy due to a client error, for example, if the role ARN specified for a scalable target does not have permission to call the CloudWatch <a href=\"http://docs.aws.amazon.com/AmazonCloudWatch/latest/APIReference/API_DescribeAlarms.html\">DescribeAlarms</a> API operation on behalf of your account.</p>",
      "refs": {
      }
    },
    "InternalServiceException": {
      "base": "<p>The service encountered an internal error.</p>",
      "refs": {
      }
    },
    "InvalidNextTokenException": {
      "base": "<p>The next token supplied was invalid.</p>",
      "refs": {
      }
    },
    "LimitExceededException": {
      "base": "<p>Your account exceeded a limit. This exception is thrown when a per-account resource limit is exceeded. For more information, see <a href=\"http://docs.aws.amazon.com/general/latest/gr/aws_service_limits.html#limits_as-app\">Application Auto Scaling Limits</a>.</p>",
      "refs": {
      }
    },
    "MaxResults": {
      "base": null,
      "refs": {
        "DescribeScalableTargetsRequest$MaxResults": "<p>The maximum number of scalable target results. This value can be between 1 and 50. The default value is 50.</p> <p>If this parameter is used, the operation returns up to <code>MaxResults</code> results at a time, along with a <code>NextToken</code> value. To get the next set of results, include the <code>NextToken</code> value in a subsequent call. If this parameter is not used, the operation returns up to 50 results and a <code>NextToken</code> value, if applicable.</p>",
        "DescribeScalingActivitiesRequest$MaxResults": "<p>The maximum number of scalable target results. This value can be between 1 and 50. The default value is 50.</p> <p>If this parameter is used, the operation returns up to <code>MaxResults</code> results at a time, along with a <code>NextToken</code> value. To get the next set of results, include the <code>NextToken</code> value in a subsequent call. If this parameter is not used, the operation returns up to 50 results and a <code>NextToken</code> value, if applicable.</p>",
        "DescribeScalingPoliciesRequest$MaxResults": "<p>The maximum number of scalable target results. This value can be between 1 and 50. The default value is 50.</p> <p>If this parameter is used, the operation returns up to <code>MaxResults</code> results at a time, along with a <code>NextToken</code> value. To get the next set of results, include the <code>NextToken</code> value in a subsequent call. If this parameter is not used, the operation returns up to 50 results and a <code>NextToken</code> value, if applicable.</p>"
      }
    },
    "MetricAggregationType": {
      "base": null,
      "refs": {
        "StepScalingPolicyConfiguration$MetricAggregationType": "<p>The aggregation type for the CloudWatch metrics. Valid values are <code>Minimum</code>, <code>Maximum</code>, and <code>Average</code>.</p>"
      }
    },
    "MetricDimension": {
      "base": "<p>Describes the dimension of a metric.</p>",
      "refs": {
        "MetricDimensions$member": null
      }
    },
    "MetricDimensionName": {
      "base": null,
      "refs": {
        "MetricDimension$Name": "<p>The name of the dimension.</p>"
      }
    },
    "MetricDimensionValue": {
      "base": null,
      "refs": {
        "MetricDimension$Value": "<p>The value of the dimension.</p>"
      }
    },
    "MetricDimensions": {
      "base": null,
      "refs": {
        "CustomizedMetricSpecification$Dimensions": "<p>The dimensions of the metric.</p>"
      }
    },
    "MetricName": {
      "base": null,
      "refs": {
        "CustomizedMetricSpecification$MetricName": "<p>The name of the metric.</p>"
      }
    },
    "MetricNamespace": {
      "base": null,
      "refs": {
        "CustomizedMetricSpecification$Namespace": "<p>The namespace of the metric.</p>"
      }
    },
    "MetricScale": {
      "base": null,
      "refs": {
        "StepAdjustment$MetricIntervalLowerBound": "<p>The lower bound for the difference between the alarm threshold and the CloudWatch metric. If the metric value is above the breach threshold, the lower bound is inclusive (the metric must be greater than or equal to the threshold plus the lower bound). Otherwise, it is exclusive (the metric must be greater than the threshold plus the lower bound). A null value indicates negative infinity.</p>",
        "StepAdjustment$MetricIntervalUpperBound": "<p>The upper bound for the difference between the alarm threshold and the CloudWatch metric. If the metric value is above the breach threshold, the upper bound is exclusive (the metric must be less than the threshold plus the upper bound). Otherwise, it is inclusive (the metric must be less than or equal to the threshold plus the upper bound). A null value indicates positive infinity.</p> <p>The upper bound must be greater than the lower bound.</p>",
        "TargetTrackingScalingPolicyConfiguration$TargetValue": "<p>The target value for the metric. The range is 8.515920e-109 to 1.174271e+108 (Base 10) or 2e-360 to 2e360 (Base 2).</p>"
      }
    },
    "MetricStatistic": {
      "base": null,
      "refs": {
        "CustomizedMetricSpecification$Statistic": "<p>The statistic of the metric.</p>"
      }
    },
    "MetricType": {
      "base": null,
      "refs": {
        "PredefinedMetricSpecification$PredefinedMetricType": "<p>The metric type.</p>"
      }
    },
    "MetricUnit": {
      "base": null,
      "refs": {
        "CustomizedMetricSpecification$Unit": "<p>The unit of the metric.</p>"
      }
    },
    "MinAdjustmentMagnitude": {
      "base": null,
      "refs": {
        "StepScalingPolicyConfiguration$MinAdjustmentMagnitude": "<p>The minimum number to adjust your scalable dimension as a result of a scaling activity. If the adjustment type is <code>PercentChangeInCapacity</code>, the scaling policy changes the scalable dimension of the scalable target by this amount.</p>"
      }
    },
    "ObjectNotFoundException": {
      "base": "<p>The specified object could not be found. For any <code>Put</code> or <code>Register</code> API operation, which depends on the existence of a scalable target, this exception is thrown if the scalable target with the specified service namespace, resource ID, and scalable dimension does not exist. For any <code>Delete</code> or <code>Deregister</code> API operation, this exception is thrown if the resource that is to be deleted or deregistered cannot be found.</p>",
      "refs": {
      }
    },
    "PolicyName": {
      "base": null,
      "refs": {
        "PutScalingPolicyRequest$PolicyName": "<p>The name of the scaling policy.</p>",
        "ScalingPolicy$PolicyName": "<p>The name of the scaling policy.</p>"
      }
    },
    "PolicyType": {
      "base": null,
      "refs": {
        "PutScalingPolicyRequest$PolicyType": "<p>The policy type. If you are creating a new policy, this parameter is required. If you are updating a policy, this parameter is not required.</p> <p>For DynamoDB, only <code>TargetTrackingScaling</code> is supported. For any other service, only <code>StepScaling</code> is supported.</p>",
        "ScalingPolicy$PolicyType": "<p>The scaling policy type.</p>"
      }
    },
    "PredefinedMetricSpecification": {
      "base": "<p>Configures a predefined metric for a target tracking policy.</p>",
      "refs": {
        "TargetTrackingScalingPolicyConfiguration$PredefinedMetricSpecification": "<p>A predefined metric.</p>"
      }
    },
    "PutScalingPolicyRequest": {
      "base": null,
      "refs": {
      }
    },
    "PutScalingPolicyResponse": {
      "base": null,
      "refs": {
      }
    },
    "RegisterScalableTargetRequest": {
      "base": null,
      "refs": {
      }
    },
    "RegisterScalableTargetResponse": {
      "base": null,
      "refs": {
      }
    },
    "ResourceCapacity": {
      "base": null,
      "refs": {
        "RegisterScalableTargetRequest$MinCapacity": "<p>The minimum value to scale to in response to a scale in event. This parameter is required if you are registering a scalable target and optional if you are updating one.</p>",
        "RegisterScalableTargetRequest$MaxCapacity": "<p>The maximum value to scale to in response to a scale out event. This parameter is required if you are registering a scalable target and optional if you are updating one.</p>",
        "ScalableTarget$MinCapacity": "<p>The minimum value to scale to in response to a scale in event.</p>",
        "ScalableTarget$MaxCapacity": "<p>The maximum value to scale to in response to a scale out event.</p>"
      }
    },
    "ResourceId": {
      "base": null,
      "refs": {
        "Alarm$AlarmName": "<p>The name of the alarm.</p>",
        "Alarm$AlarmARN": "<p>The Amazon Resource Name (ARN) of the alarm.</p>",
        "ScalingActivity$ActivityId": "<p>The unique identifier of the scaling activity.</p>"
      }
    },
    "ResourceIdMaxLen1600": {
      "base": null,
      "refs": {
        "DeleteScalingPolicyRequest$PolicyName": "<p>The name of the scaling policy.</p>",
        "DeleteScalingPolicyRequest$ResourceId": "<p>The identifier of the resource associated with the scalable target. This string consists of the resource type and unique identifier.</p> <ul> <li> <p>ECS service - The resource type is <code>service</code> and the unique identifier is the cluster name and service name. Example: <code>service/default/sample-webapp</code>.</p> </li> <li> <p>Spot fleet request - The resource type is <code>spot-fleet-request</code> and the unique identifier is the Spot fleet request ID. Example: <code>spot-fleet-request/sfr-73fbd2ce-aa30-494c-8788-1cee4EXAMPLE</code>.</p> </li> <li> <p>EMR cluster - The resource type is <code>instancegroup</code> and the unique identifier is the cluster ID and instance group ID. Example: <code>instancegroup/j-2EEZNYKUA1NTV/ig-1791Y4E1L8YI0</code>.</p> </li> <li> <p>AppStream 2.0 fleet - The resource type is <code>fleet</code> and the unique identifier is the fleet name. Example: <code>fleet/sample-fleet</code>.</p> </li> <li> <p>DynamoDB table - The resource type is <code>table</code> and the unique identifier is the resource ID. Example: <code>table/my-table</code>.</p> </li> <li> <p>DynamoDB global secondary index - The resource type is <code>index</code> and the unique identifier is the resource ID. Example: <code>table/my-table/index/my-table-index</code>.</p> </li> </ul>",
        "DeregisterScalableTargetRequest$ResourceId": "<p>The identifier of the resource associated with the scalable target. This string consists of the resource type and unique identifier.</p> <ul> <li> <p>ECS service - The resource type is <code>service</code> and the unique identifier is the cluster name and service name. Example: <code>service/default/sample-webapp</code>.</p> </li> <li> <p>Spot fleet request - The resource type is <code>spot-fleet-request</code> and the unique identifier is the Spot fleet request ID. Example: <code>spot-fleet-request/sfr-73fbd2ce-aa30-494c-8788-1cee4EXAMPLE</code>.</p> </li> <li> <p>EMR cluster - The resource type is <code>instancegroup</code> and the unique identifier is the cluster ID and instance group ID. Example: <code>instancegroup/j-2EEZNYKUA1NTV/ig-1791Y4E1L8YI0</code>.</p> </li> <li> <p>AppStream 2.0 fleet - The resource type is <code>fleet</code> and the unique identifier is the fleet name. Example: <code>fleet/sample-fleet</code>.</p> </li> <li> <p>DynamoDB table - The resource type is <code>table</code> and the unique identifier is the resource ID. Example: <code>table/my-table</code>.</p> </li> <li> <p>DynamoDB global secondary index - The resource type is <code>index</code> and the unique identifier is the resource ID. Example: <code>table/my-table/index/my-table-index</code>.</p> </li> </ul>",
        "DescribeScalingActivitiesRequest$ResourceId": "<p>The identifier of the resource associated with the scaling activity. This string consists of the resource type and unique identifier. If you specify a scalable dimension, you must also specify a resource ID.</p> <ul> <li> <p>ECS service - The resource type is <code>service</code> and the unique identifier is the cluster name and service name. Example: <code>service/default/sample-webapp</code>.</p> </li> <li> <p>Spot fleet request - The resource type is <code>spot-fleet-request</code> and the unique identifier is the Spot fleet request ID. Example: <code>spot-fleet-request/sfr-73fbd2ce-aa30-494c-8788-1cee4EXAMPLE</code>.</p> </li> <li> <p>EMR cluster - The resource type is <code>instancegroup</code> and the unique identifier is the cluster ID and instance group ID. Example: <code>instancegroup/j-2EEZNYKUA1NTV/ig-1791Y4E1L8YI0</code>.</p> </li> <li> <p>AppStream 2.0 fleet - The resource type is <code>fleet</code> and the unique identifier is the fleet name. Example: <code>fleet/sample-fleet</code>.</p> </li> <li> <p>DynamoDB table - The resource type is <code>table</code> and the unique identifier is the resource ID. Example: <code>table/my-table</code>.</p> </li> <li> <p>DynamoDB global secondary index - The resource type is <code>index</code> and the unique identifier is the resource ID. Example: <code>table/my-table/index/my-table-index</code>.</p> </li> </ul>",
        "DescribeScalingPoliciesRequest$ResourceId": "<p>The identifier of the resource associated with the scaling policy. This string consists of the resource type and unique identifier. If you specify a scalable dimension, you must also specify a resource ID.</p> <ul> <li> <p>ECS service - The resource type is <code>service</code> and the unique identifier is the cluster name and service name. Example: <code>service/default/sample-webapp</code>.</p> </li> <li> <p>Spot fleet request - The resource type is <code>spot-fleet-request</code> and the unique identifier is the Spot fleet request ID. Example: <code>spot-fleet-request/sfr-73fbd2ce-aa30-494c-8788-1cee4EXAMPLE</code>.</p> </li> <li> <p>EMR cluster - The resource type is <code>instancegroup</code> and the unique identifier is the cluster ID and instance group ID. Example: <code>instancegroup/j-2EEZNYKUA1NTV/ig-1791Y4E1L8YI0</code>.</p> </li> <li> <p>AppStream 2.0 fleet - The resource type is <code>fleet</code> and the unique identifier is the fleet name. Example: <code>fleet/sample-fleet</code>.</p> </li> <li> <p>DynamoDB table - The resource type is <code>table</code> and the unique identifier is the resource ID. Example: <code>table/my-table</code>.</p> </li> <li> <p>DynamoDB global secondary index - The resource type is <code>index</code> and the unique identifier is the resource ID. Example: <code>table/my-table/index/my-table-index</code>.</p> </li> </ul>",
        "PutScalingPolicyRequest$ResourceId": "<p>The identifier of the resource associated with the scaling policy. This string consists of the resource type and unique identifier.</p> <ul> <li> <p>ECS service - The resource type is <code>service</code> and the unique identifier is the cluster name and service name. Example: <code>service/default/sample-webapp</code>.</p> </li> <li> <p>Spot fleet request - The resource type is <code>spot-fleet-request</code> and the unique identifier is the Spot fleet request ID. Example: <code>spot-fleet-request/sfr-73fbd2ce-aa30-494c-8788-1cee4EXAMPLE</code>.</p> </li> <li> <p>EMR cluster - The resource type is <code>instancegroup</code> and the unique identifier is the cluster ID and instance group ID. Example: <code>instancegroup/j-2EEZNYKUA1NTV/ig-1791Y4E1L8YI0</code>.</p> </li> <li> <p>AppStream 2.0 fleet - The resource type is <code>fleet</code> and the unique identifier is the fleet name. Example: <code>fleet/sample-fleet</code>.</p> </li> <li> <p>DynamoDB table - The resource type is <code>table</code> and the unique identifier is the resource ID. Example: <code>table/my-table</code>.</p> </li> <li> <p>DynamoDB global secondary index - The resource type is <code>index</code> and the unique identifier is the resource ID. Example: <code>table/my-table/index/my-table-index</code>.</p> </li> </ul>",
        "PutScalingPolicyResponse$PolicyARN": "<p>The Amazon Resource Name (ARN) of the resulting scaling policy.</p>",
        "RegisterScalableTargetRequest$ResourceId": "<p>The identifier of the resource associated with the scalable target. This string consists of the resource type and unique identifier.</p> <ul> <li> <p>ECS service - The resource type is <code>service</code> and the unique identifier is the cluster name and service name. Example: <code>service/default/sample-webapp</code>.</p> </li> <li> <p>Spot fleet request - The resource type is <code>spot-fleet-request</code> and the unique identifier is the Spot fleet request ID. Example: <code>spot-fleet-request/sfr-73fbd2ce-aa30-494c-8788-1cee4EXAMPLE</code>.</p> </li> <li> <p>EMR cluster - The resource type is <code>instancegroup</code> and the unique identifier is the cluster ID and instance group ID. Example: <code>instancegroup/j-2EEZNYKUA1NTV/ig-1791Y4E1L8YI0</code>.</p> </li> <li> <p>AppStream 2.0 fleet - The resource type is <code>fleet</code> and the unique identifier is the fleet name. Example: <code>fleet/sample-fleet</code>.</p> </li> <li> <p>DynamoDB table - The resource type is <code>table</code> and the unique identifier is the resource ID. Example: <code>table/my-table</code>.</p> </li> <li> <p>DynamoDB global secondary index - The resource type is <code>index</code> and the unique identifier is the resource ID. Example: <code>table/my-table/index/my-table-index</code>.</p> </li> </ul>",
        "RegisterScalableTargetRequest$RoleARN": "<p>The ARN of an IAM role that allows Application Auto Scaling to modify the scalable target on your behalf. This parameter is required when you register a scalable target and optional when you update one.</p>",
        "ResourceIdsMaxLen1600$member": null,
        "ScalableTarget$ResourceId": "<p>The identifier of the resource associated with the scalable target. This string consists of the resource type and unique identifier.</p> <ul> <li> <p>ECS service - The resource type is <code>service</code> and the unique identifier is the cluster name and service name. Example: <code>service/default/sample-webapp</code>.</p> </li> <li> <p>Spot fleet request - The resource type is <code>spot-fleet-request</code> and the unique identifier is the Spot fleet request ID. Example: <code>spot-fleet-request/sfr-73fbd2ce-aa30-494c-8788-1cee4EXAMPLE</code>.</p> </li> <li> <p>EMR cluster - The resource type is <code>instancegroup</code> and the unique identifier is the cluster ID and instance group ID. Example: <code>instancegroup/j-2EEZNYKUA1NTV/ig-1791Y4E1L8YI0</code>.</p> </li> <li> <p>AppStream 2.0 fleet - The resource type is <code>fleet</code> and the unique identifier is the fleet name. Example: <code>fleet/sample-fleet</code>.</p> </li> <li> <p>DynamoDB table - The resource type is <code>table</code> and the unique identifier is the resource ID. Example: <code>table/my-table</code>.</p> </li> <li> <p>DynamoDB global secondary index - The resource type is <code>index</code> and the unique identifier is the resource ID. Example: <code>table/my-table/index/my-table-index</code>.</p> </li> </ul>",
        "ScalableTarget$RoleARN": "<p>The ARN of an IAM role that allows Application Auto Scaling to modify the scalable target on your behalf.</p>",
        "ScalingActivity$ResourceId": "<p>The identifier of the resource associated with the scaling activity. This string consists of the resource type and unique identifier.</p> <ul> <li> <p>ECS service - The resource type is <code>service</code> and the unique identifier is the cluster name and service name. Example: <code>service/default/sample-webapp</code>.</p> </li> <li> <p>Spot fleet request - The resource type is <code>spot-fleet-request</code> and the unique identifier is the Spot fleet request ID. Example: <code>spot-fleet-request/sfr-73fbd2ce-aa30-494c-8788-1cee4EXAMPLE</code>.</p> </li> <li> <p>EMR cluster - The resource type is <code>instancegroup</code> and the unique identifier is the cluster ID and instance group ID. Example: <code>instancegroup/j-2EEZNYKUA1NTV/ig-1791Y4E1L8YI0</code>.</p> </li> <li> <p>AppStream 2.0 fleet - The resource type is <code>fleet</code> and the unique identifier is the fleet name. Example: <code>fleet/sample-fleet</code>.</p> </li> <li> <p>DynamoDB table - The resource type is <code>table</code> and the unique identifier is the resource ID. Example: <code>table/my-table</code>.</p> </li> <li> <p>DynamoDB global secondary index - The resource type is <code>index</code> and the unique identifier is the resource ID. Example: <code>table/my-table/index/my-table-index</code>.</p> </li> </ul>",
        "ScalingPolicy$PolicyARN": "<p>The Amazon Resource Name (ARN) of the scaling policy.</p>",
        "ScalingPolicy$ResourceId": "<p>The identifier of the resource associated with the scaling policy. This string consists of the resource type and unique identifier.</p> <ul> <li> <p>ECS service - The resource type is <code>service</code> and the unique identifier is the cluster name and service name. Example: <code>service/default/sample-webapp</code>.</p> </li> <li> <p>Spot fleet request - The resource type is <code>spot-fleet-request</code> and the unique identifier is the Spot fleet request ID. Example: <code>spot-fleet-request/sfr-73fbd2ce-aa30-494c-8788-1cee4EXAMPLE</code>.</p> </li> <li> <p>EMR cluster - The resource type is <code>instancegroup</code> and the unique identifier is the cluster ID and instance group ID. Example: <code>instancegroup/j-2EEZNYKUA1NTV/ig-1791Y4E1L8YI0</code>.</p> </li> <li> <p>AppStream 2.0 fleet - The resource type is <code>fleet</code> and the unique identifier is the fleet name. Example: <code>fleet/sample-fleet</code>.</p> </li> <li> <p>DynamoDB table - The resource type is <code>table</code> and the unique identifier is the resource ID. Example: <code>table/my-table</code>.</p> </li> <li> <p>DynamoDB global secondary index - The resource type is <code>index</code> and the unique identifier is the resource ID. Example: <code>table/my-table/index/my-table-index</code>.</p> </li> </ul>"
      }
    },
    "ResourceIdsMaxLen1600": {
      "base": null,
      "refs": {
        "DescribeScalableTargetsRequest$ResourceIds": "<p>The identifier of the resource associated with the scalable target. This string consists of the resource type and unique identifier. If you specify a scalable dimension, you must also specify a resource ID.</p> <ul> <li> <p>ECS service - The resource type is <code>service</code> and the unique identifier is the cluster name and service name. Example: <code>service/default/sample-webapp</code>.</p> </li> <li> <p>Spot fleet request - The resource type is <code>spot-fleet-request</code> and the unique identifier is the Spot fleet request ID. Example: <code>spot-fleet-request/sfr-73fbd2ce-aa30-494c-8788-1cee4EXAMPLE</code>.</p> </li> <li> <p>EMR cluster - The resource type is <code>instancegroup</code> and the unique identifier is the cluster ID and instance group ID. Example: <code>instancegroup/j-2EEZNYKUA1NTV/ig-1791Y4E1L8YI0</code>.</p> </li> <li> <p>AppStream 2.0 fleet - The resource type is <code>fleet</code> and the unique identifier is the fleet name. Example: <code>fleet/sample-fleet</code>.</p> </li> <li> <p>DynamoDB table - The resource type is <code>table</code> and the unique identifier is the resource ID. Example: <code>table/my-table</code>.</p> </li> <li> <p>DynamoDB global secondary index - The resource type is <code>index</code> and the unique identifier is the resource ID. Example: <code>table/my-table/index/my-table-index</code>.</p> </li> </ul>",
        "DescribeScalingPoliciesRequest$PolicyNames": "<p>The names of the scaling policies to describe.</p>"
      }
    },
    "ResourceLabel": {
      "base": null,
      "refs": {
        "PredefinedMetricSpecification$ResourceLabel": "<p>Reserved for future use.</p>"
      }
    },
    "ScalableDimension": {
      "base": null,
      "refs": {
        "DeleteScalingPolicyRequest$ScalableDimension": "<p>The scalable dimension. This string consists of the service namespace, resource type, and scaling property.</p> <ul> <li> <p> <code>ecs:service:DesiredCount</code> - The desired task count of an ECS service.</p> </li> <li> <p> <code>ec2:spot-fleet-request:TargetCapacity</code> - The target capacity of a Spot fleet request.</p> </li> <li> <p> <code>elasticmapreduce:instancegroup:InstanceCount</code> - The instance count of an EMR Instance Group.</p> </li> <li> <p> <code>appstream:fleet:DesiredCapacity</code> - The desired capacity of an AppStream 2.0 fleet.</p> </li> <li> <p> <code>dynamodb:table:ReadCapacityUnits</code> - The provisioned read capacity for a DynamoDB table.</p> </li> <li> <p> <code>dynamodb:table:WriteCapacityUnits</code> - The provisioned write capacity for a DynamoDB table.</p> </li> <li> <p> <code>dynamodb:index:ReadCapacityUnits</code> - The provisioned read capacity for a DynamoDB global secondary index.</p> </li> <li> <p> <code>dynamodb:index:WriteCapacityUnits</code> - The provisioned write capacity for a DynamoDB global secondary index.</p> </li> </ul>",
        "DeregisterScalableTargetRequest$ScalableDimension": "<p>The scalable dimension associated with the scalable target. This string consists of the service namespace, resource type, and scaling property.</p> <ul> <li> <p> <code>ecs:service:DesiredCount</code> - The desired task count of an ECS service.</p> </li> <li> <p> <code>ec2:spot-fleet-request:TargetCapacity</code> - The target capacity of a Spot fleet request.</p> </li> <li> <p> <code>elasticmapreduce:instancegroup:InstanceCount</code> - The instance count of an EMR Instance Group.</p> </li> <li> <p> <code>appstream:fleet:DesiredCapacity</code> - The desired capacity of an AppStream 2.0 fleet.</p> </li> <li> <p> <code>dynamodb:table:ReadCapacityUnits</code> - The provisioned read capacity for a DynamoDB table.</p> </li> <li> <p> <code>dynamodb:table:WriteCapacityUnits</code> - The provisioned write capacity for a DynamoDB table.</p> </li> <li> <p> <code>dynamodb:index:ReadCapacityUnits</code> - The provisioned read capacity for a DynamoDB global secondary index.</p> </li> <li> <p> <code>dynamodb:index:WriteCapacityUnits</code> - The provisioned write capacity for a DynamoDB global secondary index.</p> </li> </ul>",
        "DescribeScalableTargetsRequest$ScalableDimension": "<p>The scalable dimension associated with the scalable target. This string consists of the service namespace, resource type, and scaling property. If you specify a scalable dimension, you must also specify a resource ID.</p> <ul> <li> <p> <code>ecs:service:DesiredCount</code> - The desired task count of an ECS service.</p> </li> <li> <p> <code>ec2:spot-fleet-request:TargetCapacity</code> - The target capacity of a Spot fleet request.</p> </li> <li> <p> <code>elasticmapreduce:instancegroup:InstanceCount</code> - The instance count of an EMR Instance Group.</p> </li> <li> <p> <code>appstream:fleet:DesiredCapacity</code> - The desired capacity of an AppStream 2.0 fleet.</p> </li> <li> <p> <code>dynamodb:table:ReadCapacityUnits</code> - The provisioned read capacity for a DynamoDB table.</p> </li> <li> <p> <code>dynamodb:table:WriteCapacityUnits</code> - The provisioned write capacity for a DynamoDB table.</p> </li> <li> <p> <code>dynamodb:index:ReadCapacityUnits</code> - The provisioned read capacity for a DynamoDB global secondary index.</p> </li> <li> <p> <code>dynamodb:index:WriteCapacityUnits</code> - The provisioned write capacity for a DynamoDB global secondary index.</p> </li> </ul>",
        "DescribeScalingActivitiesRequest$ScalableDimension": "<p>The scalable dimension. This string consists of the service namespace, resource type, and scaling property. If you specify a scalable dimension, you must also specify a resource ID.</p> <ul> <li> <p> <code>ecs:service:DesiredCount</code> - The desired task count of an ECS service.</p> </li> <li> <p> <code>ec2:spot-fleet-request:TargetCapacity</code> - The target capacity of a Spot fleet request.</p> </li> <li> <p> <code>elasticmapreduce:instancegroup:InstanceCount</code> - The instance count of an EMR Instance Group.</p> </li> <li> <p> <code>appstream:fleet:DesiredCapacity</code> - The desired capacity of an AppStream 2.0 fleet.</p> </li> <li> <p> <code>dynamodb:table:ReadCapacityUnits</code> - The provisioned read capacity for a DynamoDB table.</p> </li> <li> <p> <code>dynamodb:table:WriteCapacityUnits</code> - The provisioned write capacity for a DynamoDB table.</p> </li> <li> <p> <code>dynamodb:index:ReadCapacityUnits</code> - The provisioned read capacity for a DynamoDB global secondary index.</p> </li> <li> <p> <code>dynamodb:index:WriteCapacityUnits</code> - The provisioned write capacity for a DynamoDB global secondary index.</p> </li> </ul>",
        "DescribeScalingPoliciesRequest$ScalableDimension": "<p>The scalable dimension. This string consists of the service namespace, resource type, and scaling property. If you specify a scalable dimension, you must also specify a resource ID.</p> <ul> <li> <p> <code>ecs:service:DesiredCount</code> - The desired task count of an ECS service.</p> </li> <li> <p> <code>ec2:spot-fleet-request:TargetCapacity</code> - The target capacity of a Spot fleet request.</p> </li> <li> <p> <code>elasticmapreduce:instancegroup:InstanceCount</code> - The instance count of an EMR Instance Group.</p> </li> <li> <p> <code>appstream:fleet:DesiredCapacity</code> - The desired capacity of an AppStream 2.0 fleet.</p> </li> <li> <p> <code>dynamodb:table:ReadCapacityUnits</code> - The provisioned read capacity for a DynamoDB table.</p> </li> <li> <p> <code>dynamodb:table:WriteCapacityUnits</code> - The provisioned write capacity for a DynamoDB table.</p> </li> <li> <p> <code>dynamodb:index:ReadCapacityUnits</code> - The provisioned read capacity for a DynamoDB global secondary index.</p> </li> <li> <p> <code>dynamodb:index:WriteCapacityUnits</code> - The provisioned write capacity for a DynamoDB global secondary index.</p> </li> </ul>",
        "PutScalingPolicyRequest$ScalableDimension": "<p>The scalable dimension. This string consists of the service namespace, resource type, and scaling property.</p> <ul> <li> <p> <code>ecs:service:DesiredCount</code> - The desired task count of an ECS service.</p> </li> <li> <p> <code>ec2:spot-fleet-request:TargetCapacity</code> - The target capacity of a Spot fleet request.</p> </li> <li> <p> <code>elasticmapreduce:instancegroup:InstanceCount</code> - The instance count of an EMR Instance Group.</p> </li> <li> <p> <code>appstream:fleet:DesiredCapacity</code> - The desired capacity of an AppStream 2.0 fleet.</p> </li> <li> <p> <code>dynamodb:table:ReadCapacityUnits</code> - The provisioned read capacity for a DynamoDB table.</p> </li> <li> <p> <code>dynamodb:table:WriteCapacityUnits</code> - The provisioned write capacity for a DynamoDB table.</p> </li> <li> <p> <code>dynamodb:index:ReadCapacityUnits</code> - The provisioned read capacity for a DynamoDB global secondary index.</p> </li> <li> <p> <code>dynamodb:index:WriteCapacityUnits</code> - The provisioned write capacity for a DynamoDB global secondary index.</p> </li> </ul>",
        "RegisterScalableTargetRequest$ScalableDimension": "<p>The scalable dimension associated with the scalable target. This string consists of the service namespace, resource type, and scaling property.</p> <ul> <li> <p> <code>ecs:service:DesiredCount</code> - The desired task count of an ECS service.</p> </li> <li> <p> <code>ec2:spot-fleet-request:TargetCapacity</code> - The target capacity of a Spot fleet request.</p> </li> <li> <p> <code>elasticmapreduce:instancegroup:InstanceCount</code> - The instance count of an EMR Instance Group.</p> </li> <li> <p> <code>appstream:fleet:DesiredCapacity</code> - The desired capacity of an AppStream 2.0 fleet.</p> </li> <li> <p> <code>dynamodb:table:ReadCapacityUnits</code> - The provisioned read capacity for a DynamoDB table.</p> </li> <li> <p> <code>dynamodb:table:WriteCapacityUnits</code> - The provisioned write capacity for a DynamoDB table.</p> </li> <li> <p> <code>dynamodb:index:ReadCapacityUnits</code> - The provisioned read capacity for a DynamoDB global secondary index.</p> </li> <li> <p> <code>dynamodb:index:WriteCapacityUnits</code> - The provisioned write capacity for a DynamoDB global secondary index.</p> </li> </ul>",
        "ScalableTarget$ScalableDimension": "<p>The scalable dimension associated with the scalable target. This string consists of the service namespace, resource type, and scaling property.</p> <ul> <li> <p> <code>ecs:service:DesiredCount</code> - The desired task count of an ECS service.</p> </li> <li> <p> <code>ec2:spot-fleet-request:TargetCapacity</code> - The target capacity of a Spot fleet request.</p> </li> <li> <p> <code>elasticmapreduce:instancegroup:InstanceCount</code> - The instance count of an EMR Instance Group.</p> </li> <li> <p> <code>appstream:fleet:DesiredCapacity</code> - The desired capacity of an AppStream 2.0 fleet.</p> </li> <li> <p> <code>dynamodb:table:ReadCapacityUnits</code> - The provisioned read capacity for a DynamoDB table.</p> </li> <li> <p> <code>dynamodb:table:WriteCapacityUnits</code> - The provisioned write capacity for a DynamoDB table.</p> </li> <li> <p> <code>dynamodb:index:ReadCapacityUnits</code> - The provisioned read capacity for a DynamoDB global secondary index.</p> </li> <li> <p> <code>dynamodb:index:WriteCapacityUnits</code> - The provisioned write capacity for a DynamoDB global secondary index.</p> </li> </ul>",
        "ScalingActivity$ScalableDimension": "<p>The scalable dimension. This string consists of the service namespace, resource type, and scaling property.</p> <ul> <li> <p> <code>ecs:service:DesiredCount</code> - The desired task count of an ECS service.</p> </li> <li> <p> <code>ec2:spot-fleet-request:TargetCapacity</code> - The target capacity of a Spot fleet request.</p> </li> <li> <p> <code>elasticmapreduce:instancegroup:InstanceCount</code> - The instance count of an EMR Instance Group.</p> </li> <li> <p> <code>appstream:fleet:DesiredCapacity</code> - The desired capacity of an AppStream 2.0 fleet.</p> </li> <li> <p> <code>dynamodb:table:ReadCapacityUnits</code> - The provisioned read capacity for a DynamoDB table.</p> </li> <li> <p> <code>dynamodb:table:WriteCapacityUnits</code> - The provisioned write capacity for a DynamoDB table.</p> </li> <li> <p> <code>dynamodb:index:ReadCapacityUnits</code> - The provisioned read capacity for a DynamoDB global secondary index.</p> </li> <li> <p> <code>dynamodb:index:WriteCapacityUnits</code> - The provisioned write capacity for a DynamoDB global secondary index.</p> </li> </ul>",
        "ScalingPolicy$ScalableDimension": "<p>The scalable dimension. This string consists of the service namespace, resource type, and scaling property.</p> <ul> <li> <p> <code>ecs:service:DesiredCount</code> - The desired task count of an ECS service.</p> </li> <li> <p> <code>ec2:spot-fleet-request:TargetCapacity</code> - The target capacity of a Spot fleet request.</p> </li> <li> <p> <code>elasticmapreduce:instancegroup:InstanceCount</code> - The instance count of an EMR Instance Group.</p> </li> <li> <p> <code>appstream:fleet:DesiredCapacity</code> - The desired capacity of an AppStream 2.0 fleet.</p> </li> <li> <p> <code>dynamodb:table:ReadCapacityUnits</code> - The provisioned read capacity for a DynamoDB table.</p> </li> <li> <p> <code>dynamodb:table:WriteCapacityUnits</code> - The provisioned write capacity for a DynamoDB table.</p> </li> <li> <p> <code>dynamodb:index:ReadCapacityUnits</code> - The provisioned read capacity for a DynamoDB global secondary index.</p> </li> <li> <p> <code>dynamodb:index:WriteCapacityUnits</code> - The provisioned write capacity for a DynamoDB global secondary index.</p> </li> </ul>"
      }
    },
    "ScalableTarget": {
      "base": "<p>Represents a scalable target.</p>",
      "refs": {
        "ScalableTargets$member": null
      }
    },
    "ScalableTargets": {
      "base": null,
      "refs": {
        "DescribeScalableTargetsResponse$ScalableTargets": "<p>The list of scalable targets that matches the request parameters.</p>"
      }
    },
    "ScalingActivities": {
      "base": null,
      "refs": {
        "DescribeScalingActivitiesResponse$ScalingActivities": "<p>A list of scaling activity objects.</p>"
      }
    },
    "ScalingActivity": {
      "base": "<p>Represents a scaling activity.</p>",
      "refs": {
        "ScalingActivities$member": null
      }
    },
    "ScalingActivityStatusCode": {
      "base": null,
      "refs": {
        "ScalingActivity$StatusCode": "<p>Indicates the status of the scaling activity.</p>"
      }
    },
    "ScalingAdjustment": {
      "base": null,
      "refs": {
        "StepAdjustment$ScalingAdjustment": "<p>The amount by which to scale, based on the specified adjustment type. A positive value adds to the current scalable dimension while a negative number removes from the current scalable dimension.</p>"
      }
    },
    "ScalingPolicies": {
      "base": null,
      "refs": {
        "DescribeScalingPoliciesResponse$ScalingPolicies": "<p>A list of scaling policy objects.</p>"
      }
    },
    "ScalingPolicy": {
      "base": "<p>Represents a scaling policy.</p>",
      "refs": {
        "ScalingPolicies$member": null
      }
    },
    "ServiceNamespace": {
      "base": null,
      "refs": {
        "DeleteScalingPolicyRequest$ServiceNamespace": "<p>The namespace of the AWS service. For more information, see <a href=\"http://docs.aws.amazon.com/general/latest/gr/aws-arns-and-namespaces.html#genref-aws-service-namespaces\">AWS Service Namespaces</a> in the <i>Amazon Web Services General Reference</i>.</p>",
        "DeregisterScalableTargetRequest$ServiceNamespace": "<p>The namespace of the AWS service. For more information, see <a href=\"http://docs.aws.amazon.com/general/latest/gr/aws-arns-and-namespaces.html#genref-aws-service-namespaces\">AWS Service Namespaces</a> in the <i>Amazon Web Services General Reference</i>.</p>",
        "DescribeScalableTargetsRequest$ServiceNamespace": "<p>The namespace of the AWS service. For more information, see <a href=\"http://docs.aws.amazon.com/general/latest/gr/aws-arns-and-namespaces.html#genref-aws-service-namespaces\">AWS Service Namespaces</a> in the <i>Amazon Web Services General Reference</i>.</p>",
        "DescribeScalingActivitiesRequest$ServiceNamespace": "<p>The namespace of the AWS service. For more information, see <a href=\"http://docs.aws.amazon.com/general/latest/gr/aws-arns-and-namespaces.html#genref-aws-service-namespaces\">AWS Service Namespaces</a> in the <i>Amazon Web Services General Reference</i>.</p>",
        "DescribeScalingPoliciesRequest$ServiceNamespace": "<p>The namespace of the AWS service. For more information, see <a href=\"http://docs.aws.amazon.com/general/latest/gr/aws-arns-and-namespaces.html#genref-aws-service-namespaces\">AWS Service Namespaces</a> in the <i>Amazon Web Services General Reference</i>.</p>",
        "PutScalingPolicyRequest$ServiceNamespace": "<p>The namespace of the AWS service. For more information, see <a href=\"http://docs.aws.amazon.com/general/latest/gr/aws-arns-and-namespaces.html#genref-aws-service-namespaces\">AWS Service Namespaces</a> in the <i>Amazon Web Services General Reference</i>.</p>",
        "RegisterScalableTargetRequest$ServiceNamespace": "<p>The namespace of the AWS service. For more information, see <a href=\"http://docs.aws.amazon.com/general/latest/gr/aws-arns-and-namespaces.html#genref-aws-service-namespaces\">AWS Service Namespaces</a> in the <i>Amazon Web Services General Reference</i>.</p>",
        "ScalableTarget$ServiceNamespace": "<p>The namespace of the AWS service. For more information, see <a href=\"http://docs.aws.amazon.com/general/latest/gr/aws-arns-and-namespaces.html#genref-aws-service-namespaces\">AWS Service Namespaces</a> in the <i>Amazon Web Services General Reference</i>.</p>",
        "ScalingActivity$ServiceNamespace": "<p>The namespace of the AWS service. For more information, see <a href=\"http://docs.aws.amazon.com/general/latest/gr/aws-arns-and-namespaces.html#genref-aws-service-namespaces\">AWS Service Namespaces</a> in the <i>Amazon Web Services General Reference</i>.</p>",
        "ScalingPolicy$ServiceNamespace": "<p>The namespace of the AWS service. For more information, see <a href=\"http://docs.aws.amazon.com/general/latest/gr/aws-arns-and-namespaces.html#genref-aws-service-namespaces\">AWS Service Namespaces</a> in the <i>Amazon Web Services General Reference</i>.</p>"
      }
    },
    "StepAdjustment": {
      "base": "<p>Represents a step adjustment for a <a>StepScalingPolicyConfiguration</a>. Describes an adjustment based on the difference between the value of the aggregated CloudWatch metric and the breach threshold that you've defined for the alarm. </p> <p>For the following examples, suppose that you have an alarm with a breach threshold of 50:</p> <ul> <li> <p>To trigger the adjustment when the metric is greater than or equal to 50 and less than 60, specify a lower bound of 0 and an upper bound of 10.</p> </li> <li> <p>To trigger the adjustment when the metric is greater than 40 and less than or equal to 50, specify a lower bound of -10 and an upper bound of 0.</p> </li> </ul> <p>There are a few rules for the step adjustments for your step policy:</p> <ul> <li> <p>The ranges of your step adjustments can't overlap or have a gap.</p> </li> <li> <p>At most one step adjustment can have a null lower bound. If one step adjustment has a negative lower bound, then there must be a step adjustment with a null lower bound.</p> </li> <li> <p>At most one step adjustment can have a null upper bound. If one step adjustment has a positive upper bound, then there must be a step adjustment with a null upper bound.</p> </li> <li> <p>The upper and lower bound can't be null in the same step adjustment.</p> </li> </ul>",
      "refs": {
        "StepAdjustments$member": null
      }
    },
    "StepAdjustments": {
      "base": null,
      "refs": {
        "StepScalingPolicyConfiguration$StepAdjustments": "<p>A set of adjustments that enable you to scale based on the size of the alarm breach.</p>"
      }
    },
    "StepScalingPolicyConfiguration": {
      "base": "<p>Represents a step scaling policy configuration.</p>",
      "refs": {
        "PutScalingPolicyRequest$StepScalingPolicyConfiguration": "<p>A step scaling policy.</p> <p>This parameter is required if you are creating a policy and the policy type is <code>StepScaling</code>.</p>",
        "ScalingPolicy$StepScalingPolicyConfiguration": "<p>A step scaling policy.</p>"
      }
    },
    "TargetTrackingScalingPolicyConfiguration": {
      "base": "<p>Represents a target tracking scaling policy configuration.</p>",
      "refs": {
        "PutScalingPolicyRequest$TargetTrackingScalingPolicyConfiguration": "<p>A target tracking policy.</p> <p>This parameter is required if you are creating a new policy and the policy type is <code>TargetTrackingScaling</code>.</p>",
        "ScalingPolicy$TargetTrackingScalingPolicyConfiguration": "<p>A target tracking policy.</p>"
      }
    },
    "TimestampType": {
      "base": null,
      "refs": {
        "ScalableTarget$CreationTime": "<p>The Unix timestamp for when the scalable target was created.</p>",
        "ScalingActivity$StartTime": "<p>The Unix timestamp for when the scaling activity began.</p>",
        "ScalingActivity$EndTime": "<p>The Unix timestamp for when the scaling activity ended.</p>",
        "ScalingPolicy$CreationTime": "<p>The Unix timestamp for when the scaling policy was created.</p>"
      }
    },
    "ValidationException": {
      "base": "<p>An exception was thrown for a validation issue. Review the available parameters for the API request.</p>",
      "refs": {
      }
    },
    "XmlString": {
      "base": null,
      "refs": {
        "DescribeScalableTargetsRequest$NextToken": "<p>The token for the next set of results.</p>",
        "DescribeScalableTargetsResponse$NextToken": "<p>The token required to get the next set of results. This value is <code>null</code> if there are no more results to return.</p>",
        "DescribeScalingActivitiesRequest$NextToken": "<p>The token for the next set of results.</p>",
        "DescribeScalingActivitiesResponse$NextToken": "<p>The token required to get the next set of results. This value is <code>null</code> if there are no more results to return.</p>",
        "DescribeScalingPoliciesRequest$NextToken": "<p>The token for the next set of results.</p>",
        "DescribeScalingPoliciesResponse$NextToken": "<p>The token required to get the next set of results. This value is <code>null</code> if there are no more results to return.</p>",
        "ScalingActivity$Description": "<p>A simple description of what action the scaling activity intends to accomplish.</p>",
        "ScalingActivity$Cause": "<p>A simple description of what caused the scaling activity to happen.</p>",
        "ScalingActivity$StatusMessage": "<p>A simple message about the current status of the scaling activity.</p>",
        "ScalingActivity$Details": "<p>The details about the scaling activity.</p>"
      }
    }
  }
}<|MERGE_RESOLUTION|>--- conflicted
+++ resolved
@@ -102,11 +102,7 @@
     "DisableScaleIn": {
       "base": null,
       "refs": {
-<<<<<<< HEAD
-        "TargetTrackingScalingPolicyConfiguration$DisableScaleIn": null
-=======
         "TargetTrackingScalingPolicyConfiguration$DisableScaleIn": "<p>Indicates whether scale in by the target tracking policy is disabled. If the value is <code>true</code>, scale in is disabled and the target tracking policy won't remove capacity from the scalable resource. Otherwise, scale in is enabled and the target tracking policy can remove capacity from the scalable resource. The default value is <code>false</code>.</p>"
->>>>>>> b412c745
       }
     },
     "ErrorMessage": {
