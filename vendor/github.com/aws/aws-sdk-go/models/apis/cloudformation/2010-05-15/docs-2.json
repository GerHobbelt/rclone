{
  "version": "2.0",
  "service": "<fullname>AWS CloudFormation</fullname> <p>AWS CloudFormation allows you to create and manage AWS infrastructure deployments predictably and repeatedly. You can use AWS CloudFormation to leverage AWS products, such as Amazon Elastic Compute Cloud, Amazon Elastic Block Store, Amazon Simple Notification Service, Elastic Load Balancing, and Auto Scaling to build highly-reliable, highly scalable, cost-effective applications without creating or configuring the underlying AWS infrastructure.</p> <p>With AWS CloudFormation, you declare all of your resources and dependencies in a template file. The template defines a collection of resources as a single unit called a stack. AWS CloudFormation creates and deletes all member resources of the stack together and manages all dependencies between the resources for you.</p> <p>For more information about AWS CloudFormation, see the <a href=\"http://aws.amazon.com/cloudformation/\">AWS CloudFormation Product Page</a>.</p> <p>Amazon CloudFormation makes use of other AWS products. If you need additional technical information about a specific AWS product, you can find the product's technical documentation at <a href=\"http://docs.aws.amazon.com/\">docs.aws.amazon.com</a>.</p>",
  "operations": {
    "CancelUpdateStack": "<p>Cancels an update on the specified stack. If the call completes successfully, the stack rolls back the update and reverts to the previous stack configuration.</p> <note> <p>You can cancel only stacks that are in the UPDATE_IN_PROGRESS state.</p> </note>",
    "ContinueUpdateRollback": "<p>For a specified stack that is in the <code>UPDATE_ROLLBACK_FAILED</code> state, continues rolling it back to the <code>UPDATE_ROLLBACK_COMPLETE</code> state. Depending on the cause of the failure, you can manually <a href=\"http://docs.aws.amazon.com/AWSCloudFormation/latest/UserGuide/troubleshooting.html#troubleshooting-errors-update-rollback-failed\"> fix the error</a> and continue the rollback. By continuing the rollback, you can return your stack to a working state (the <code>UPDATE_ROLLBACK_COMPLETE</code> state), and then try to update the stack again.</p> <p>A stack goes into the <code>UPDATE_ROLLBACK_FAILED</code> state when AWS CloudFormation cannot roll back all changes after a failed stack update. For example, you might have a stack that is rolling back to an old database instance that was deleted outside of AWS CloudFormation. Because AWS CloudFormation doesn't know the database was deleted, it assumes that the database instance still exists and attempts to roll back to it, causing the update rollback to fail.</p>",
    "CreateChangeSet": "<p>Creates a list of changes that will be applied to a stack so that you can review the changes before executing them. You can create a change set for a stack that doesn't exist or an existing stack. If you create a change set for a stack that doesn't exist, the change set shows all of the resources that AWS CloudFormation will create. If you create a change set for an existing stack, AWS CloudFormation compares the stack's information with the information that you submit in the change set and lists the differences. Use change sets to understand which resources AWS CloudFormation will create or change, and how it will change resources in an existing stack, before you create or update a stack.</p> <p>To create a change set for a stack that doesn't exist, for the <code>ChangeSetType</code> parameter, specify <code>CREATE</code>. To create a change set for an existing stack, specify <code>UPDATE</code> for the <code>ChangeSetType</code> parameter. After the <code>CreateChangeSet</code> call successfully completes, AWS CloudFormation starts creating the change set. To check the status of the change set or to review it, use the <a>DescribeChangeSet</a> action.</p> <p>When you are satisfied with the changes the change set will make, execute the change set by using the <a>ExecuteChangeSet</a> action. AWS CloudFormation doesn't make changes until you execute the change set.</p>",
    "CreateStack": "<p>Creates a stack as specified in the template. After the call completes successfully, the stack creation starts. You can check the status of the stack via the <a>DescribeStacks</a> API.</p>",
    "CreateStackInstances": "<p>Creates stack instances for the specified accounts, within the specified regions. A stack instance refers to a stack in a specific account and region. <code>Accounts</code> and <code>Regions</code> are required parameters—you must specify at least one account and one region. </p>",
    "CreateStackSet": "<p>Creates a stack set.</p>",
    "DeleteChangeSet": "<p>Deletes the specified change set. Deleting change sets ensures that no one executes the wrong change set.</p> <p>If the call successfully completes, AWS CloudFormation successfully deleted the change set.</p>",
    "DeleteStack": "<p>Deletes a specified stack. Once the call completes successfully, stack deletion starts. Deleted stacks do not show up in the <a>DescribeStacks</a> API if the deletion has been completed successfully.</p>",
    "DeleteStackInstances": "<p>Deletes stack instances for the specified accounts, in the specified regions. </p>",
    "DeleteStackSet": "<p>Deletes a stack set. Before you can delete a stack set, all of its member stack instances must be deleted. For more information about how to do this, see <a>DeleteStackInstances</a>. </p>",
    "DescribeAccountLimits": "<p>Retrieves your account's AWS CloudFormation limits, such as the maximum number of stacks that you can create in your account.</p>",
    "DescribeChangeSet": "<p>Returns the inputs for the change set and a list of changes that AWS CloudFormation will make if you execute the change set. For more information, see <a href=\"http://docs.aws.amazon.com/AWSCloudFormation/latest/UserGuide/using-cfn-updating-stacks-changesets.html\">Updating Stacks Using Change Sets</a> in the AWS CloudFormation User Guide.</p>",
    "DescribeStackEvents": "<p>Returns all stack related events for a specified stack in reverse chronological order. For more information about a stack's event history, go to <a href=\"http://docs.aws.amazon.com/AWSCloudFormation/latest/UserGuide/concept-stack.html\">Stacks</a> in the AWS CloudFormation User Guide.</p> <note> <p>You can list events for stacks that have failed to create or have been deleted by specifying the unique stack identifier (stack ID).</p> </note>",
    "DescribeStackInstance": "<p>Returns the stack instance that's associated with the specified stack set, AWS account, and region.</p> <p>For a list of stack instances that are associated with a specific stack set, use <a>ListStackInstances</a>.</p>",
    "DescribeStackResource": "<p>Returns a description of the specified resource in the specified stack.</p> <p>For deleted stacks, DescribeStackResource returns resource information for up to 90 days after the stack has been deleted.</p>",
    "DescribeStackResources": "<p>Returns AWS resource descriptions for running and deleted stacks. If <code>StackName</code> is specified, all the associated resources that are part of the stack are returned. If <code>PhysicalResourceId</code> is specified, the associated resources of the stack that the resource belongs to are returned.</p> <note> <p>Only the first 100 resources will be returned. If your stack has more resources than this, you should use <code>ListStackResources</code> instead.</p> </note> <p>For deleted stacks, <code>DescribeStackResources</code> returns resource information for up to 90 days after the stack has been deleted.</p> <p>You must specify either <code>StackName</code> or <code>PhysicalResourceId</code>, but not both. In addition, you can specify <code>LogicalResourceId</code> to filter the returned result. For more information about resources, the <code>LogicalResourceId</code> and <code>PhysicalResourceId</code>, go to the <a href=\"http://docs.aws.amazon.com/AWSCloudFormation/latest/UserGuide/\">AWS CloudFormation User Guide</a>.</p> <note> <p>A <code>ValidationError</code> is returned if you specify both <code>StackName</code> and <code>PhysicalResourceId</code> in the same request.</p> </note>",
    "DescribeStackSet": "<p>Returns the description of the specified stack set. </p>",
    "DescribeStackSetOperation": "<p>Returns the description of the specified stack set operation. </p>",
    "DescribeStacks": "<p>Returns the description for the specified stack; if no stack name was specified, then it returns the description for all the stacks created.</p> <note> <p>If the stack does not exist, an <code>AmazonCloudFormationException</code> is returned.</p> </note>",
    "EstimateTemplateCost": "<p>Returns the estimated monthly cost of a template. The return value is an AWS Simple Monthly Calculator URL with a query string that describes the resources required to run the template.</p>",
    "ExecuteChangeSet": "<p>Updates a stack using the input information that was provided when the specified change set was created. After the call successfully completes, AWS CloudFormation starts updating the stack. Use the <a>DescribeStacks</a> action to view the status of the update.</p> <p>When you execute a change set, AWS CloudFormation deletes all other change sets associated with the stack because they aren't valid for the updated stack.</p> <p>If a stack policy is associated with the stack, AWS CloudFormation enforces the policy during the update. You can't specify a temporary stack policy that overrides the current policy.</p>",
    "GetStackPolicy": "<p>Returns the stack policy for a specified stack. If a stack doesn't have a policy, a null value is returned.</p>",
    "GetTemplate": "<p>Returns the template body for a specified stack. You can get the template for running or deleted stacks.</p> <p>For deleted stacks, GetTemplate returns the template for up to 90 days after the stack has been deleted.</p> <note> <p> If the template does not exist, a <code>ValidationError</code> is returned. </p> </note>",
    "GetTemplateSummary": "<p>Returns information about a new or existing template. The <code>GetTemplateSummary</code> action is useful for viewing parameter information, such as default parameter values and parameter types, before you create or update a stack or stack set.</p> <p>You can use the <code>GetTemplateSummary</code> action when you submit a template, or you can get template information for a stack set, or a running or deleted stack.</p> <p>For deleted stacks, <code>GetTemplateSummary</code> returns the template information for up to 90 days after the stack has been deleted. If the template does not exist, a <code>ValidationError</code> is returned.</p>",
    "ListChangeSets": "<p>Returns the ID and status of each active change set for a stack. For example, AWS CloudFormation lists change sets that are in the <code>CREATE_IN_PROGRESS</code> or <code>CREATE_PENDING</code> state.</p>",
    "ListExports": "<p>Lists all exported output values in the account and region in which you call this action. Use this action to see the exported output values that you can import into other stacks. To import values, use the <a href=\"http://docs.aws.amazon.com/AWSCloudFormation/latest/UserGuide/intrinsic-function-reference-importvalue.html\"> <code>Fn::ImportValue</code> </a> function. </p> <p>For more information, see <a href=\"http://docs.aws.amazon.com/AWSCloudFormation/latest/UserGuide/using-cfn-stack-exports.html\"> AWS CloudFormation Export Stack Output Values</a>.</p>",
    "ListImports": "<p>Lists all stacks that are importing an exported output value. To modify or remove an exported output value, first use this action to see which stacks are using it. To see the exported output values in your account, see <a>ListExports</a>. </p> <p>For more information about importing an exported output value, see the <a href=\"http://docs.aws.amazon.com/AWSCloudFormation/latest/UserGuide/intrinsic-function-reference-importvalue.html\"> <code>Fn::ImportValue</code> </a> function. </p>",
    "ListStackInstances": "<p>Returns summary information about stack instances that are associated with the specified stack set. You can filter for stack instances that are associated with a specific AWS account name or region.</p>",
    "ListStackResources": "<p>Returns descriptions of all resources of the specified stack.</p> <p>For deleted stacks, ListStackResources returns resource information for up to 90 days after the stack has been deleted.</p>",
    "ListStackSetOperationResults": "<p>Returns summary information about the results of a stack set operation. </p>",
    "ListStackSetOperations": "<p>Returns summary information about operations performed on a stack set. </p>",
    "ListStackSets": "<p>Returns summary information about stack sets that are associated with the user.</p>",
    "ListStacks": "<p>Returns the summary information for stacks whose status matches the specified StackStatusFilter. Summary information for stacks that have been deleted is kept for 90 days after the stack is deleted. If no StackStatusFilter is specified, summary information for all stacks is returned (including existing stacks and stacks that have been deleted).</p>",
    "SetStackPolicy": "<p>Sets a stack policy for a specified stack.</p>",
    "SignalResource": "<p>Sends a signal to the specified resource with a success or failure status. You can use the SignalResource API in conjunction with a creation policy or update policy. AWS CloudFormation doesn't proceed with a stack creation or update until resources receive the required number of signals or the timeout period is exceeded. The SignalResource API is useful in cases where you want to send signals from anywhere other than an Amazon EC2 instance.</p>",
    "StopStackSetOperation": "<p>Stops an in-progress operation on a stack set and its associated stack instances. </p>",
    "UpdateStack": "<p>Updates a stack as specified in the template. After the call completes successfully, the stack update starts. You can check the status of the stack via the <a>DescribeStacks</a> action.</p> <p>To get a copy of the template for an existing stack, you can use the <a>GetTemplate</a> action.</p> <p>For more information about creating an update template, updating a stack, and monitoring the progress of the update, see <a href=\"http://docs.aws.amazon.com/AWSCloudFormation/latest/UserGuide/using-cfn-updating-stacks.html\">Updating a Stack</a>.</p>",
    "UpdateStackSet": "<p>Updates the stack set and <i>all</i> associated stack instances.</p> <p>Even if the stack set operation created by updating the stack set fails (completely or partially, below or above a specified failure tolerance), the stack set is updated with your changes. Subsequent <a>CreateStackInstances</a> calls on the specified stack set use the updated stack set.</p>",
<<<<<<< HEAD
=======
    "UpdateTerminationProtection": "<p>Updates termination protection for the specified stack. If a user attempts to delete a stack with termination protection enabled, the operation fails and the stack remains unchanged. For more information, see <a href=\"http://docs.aws.amazon.com/AWSCloudFormation/latest/UserGuide/using-cfn-protect-stacks.html\">Protecting a Stack From Being Deleted</a> in the <i>AWS CloudFormation User Guide</i>.</p> <p> For <a href=\"http://docs.aws.amazon.com/AWSCloudFormation/latest/UserGuide/using-cfn-nested-stacks.html\">nested stacks</a>, termination protection is set on the root stack and cannot be changed directly on the nested stack.</p>",
>>>>>>> b412c745
    "ValidateTemplate": "<p>Validates a specified template. AWS CloudFormation first checks if the template is valid JSON. If it isn't, AWS CloudFormation checks if the template is valid YAML. If both these checks fail, AWS CloudFormation returns a template validation error.</p>"
  },
  "shapes": {
    "Account": {
      "base": null,
      "refs": {
        "AccountList$member": null,
        "DescribeStackInstanceInput$StackInstanceAccount": "<p>The ID of an AWS account that's associated with this stack instance.</p>",
        "ListStackInstancesInput$StackInstanceAccount": "<p>The name of the AWS account that you want to list stack instances for.</p>",
        "StackInstance$Account": "<p>The name of the AWS account that the stack instance is associated with.</p>",
        "StackInstanceSummary$Account": "<p>The name of the AWS account that the stack instance is associated with.</p>",
        "StackSetOperationResultSummary$Account": "<p>The name of the AWS account for this operation result.</p>"
      }
    },
    "AccountGateResult": {
      "base": "<p>Structure that contains the results of the account gate function which AWS CloudFormation invokes, if present, before proceeding with a stack set operation in an account and region.</p> <p>For each account and region, AWS CloudFormation lets you specify a Lamdba function that encapsulates any requirements that must be met before CloudFormation can proceed with a stack set operation in that account and region. CloudFormation invokes the function each time a stack set operation is requested for that account and region; if the function returns <code>FAILED</code>, CloudFormation cancels the operation in that account and region, and sets the stack set operation result status for that account and region to <code>FAILED</code>. </p> <p>For more information, see <a href=\"http://docs.aws.amazon.com/AWSCloudFormation/latest/UserGuide/stacksets-account-gating.html\">Configuring a target account gate</a>.</p>",
      "refs": {
        "StackSetOperationResultSummary$AccountGateResult": "<p>The results of the account gate function AWS CloudFormation invokes, if present, before proceeding with stack set operations in an account</p>"
      }
    },
    "AccountGateStatus": {
      "base": null,
      "refs": {
        "AccountGateResult$Status": "<p>The status of the account gate function.</p> <ul> <li> <p> <code>SUCCEEDED</code>: The account gate function has determined that the account and region passes any requirements for a stack set operation to occur. AWS CloudFormation proceeds with the stack operation in that account and region. </p> </li> <li> <p> <code>FAILED</code>: The account gate function has determined that the account and region does not meet the requirements for a stack set operation to occur. AWS CloudFormation cancels the stack set operation in that account and region, and sets the stack set operation result status for that account and region to <code>FAILED</code>. </p> </li> <li> <p> <code>SKIPPED</code>: AWS CloudFormation has skipped calling the account gate function for this account and region, for one of the following reasons:</p> <ul> <li> <p>An account gate function has not been specified for the account and region. AWS CloudFormation proceeds with the stack set operation in this account and region.</p> </li> <li> <p>The <code>AWSCloudFormationStackSetExecutionRole</code> of the stack set adminstration account lacks permissions to invoke the function. AWS CloudFormation proceeds with the stack set operation in this account and region.</p> </li> <li> <p>Either no action is necessary, or no action is possible, on the stack. AWS CloudFormation skips the stack set operation in this account and region.</p> </li> </ul> </li> </ul>"
      }
    },
    "AccountGateStatusReason": {
      "base": null,
      "refs": {
        "AccountGateResult$StatusReason": "<p>The reason for the account gate status assigned to this account and region for the stack set operation.</p>"
      }
    },
    "AccountLimit": {
      "base": "<p>The AccountLimit data type.</p>",
      "refs": {
        "AccountLimitList$member": null
      }
    },
    "AccountLimitList": {
      "base": null,
      "refs": {
        "DescribeAccountLimitsOutput$AccountLimits": "<p>An account limit structure that contain a list of AWS CloudFormation account limits and their values.</p>"
      }
    },
    "AccountList": {
      "base": null,
      "refs": {
        "CreateStackInstancesInput$Accounts": "<p>The names of one or more AWS accounts that you want to create stack instances in the specified region(s) for.</p>",
        "DeleteStackInstancesInput$Accounts": "<p>The names of the AWS accounts that you want to delete stack instances for.</p>"
      }
    },
    "AllowedValue": {
      "base": null,
      "refs": {
        "AllowedValues$member": null
      }
    },
    "AllowedValues": {
      "base": null,
      "refs": {
        "ParameterConstraints$AllowedValues": "<p>A list of values that are permitted for a parameter.</p>"
      }
    },
    "AlreadyExistsException": {
      "base": "<p>The resource with the name requested already exists.</p>",
<<<<<<< HEAD
      "refs": {
      }
    },
    "Arn": {
      "base": null,
=======
>>>>>>> b412c745
      "refs": {
        "RollbackTrigger$Arn": "<p>The Amazon Resource Name (ARN) of the rollback trigger.</p>"
      }
    },
    "Arn": {
      "base": null,
      "refs": {
        "RollbackTrigger$Arn": "<p>The Amazon Resource Name (ARN) of the rollback trigger.</p>"
      }
    },
    "CancelUpdateStackInput": {
      "base": "<p>The input for the <a>CancelUpdateStack</a> action.</p>",
      "refs": {
      }
    },
    "Capabilities": {
      "base": null,
      "refs": {
        "CreateChangeSetInput$Capabilities": "<p>A list of values that you must specify before AWS CloudFormation can update certain stacks. Some stack templates might include resources that can affect permissions in your AWS account, for example, by creating new AWS Identity and Access Management (IAM) users. For those stacks, you must explicitly acknowledge their capabilities by specifying this parameter.</p> <p>The only valid values are <code>CAPABILITY_IAM</code> and <code>CAPABILITY_NAMED_IAM</code>. The following resources require you to specify this parameter: <a href=\"http://docs.aws.amazon.com/AWSCloudFormation/latest/UserGuide/aws-properties-iam-accesskey.html\"> AWS::IAM::AccessKey</a>, <a href=\"http://docs.aws.amazon.com/AWSCloudFormation/latest/UserGuide/aws-properties-iam-group.html\"> AWS::IAM::Group</a>, <a href=\"http://docs.aws.amazon.com/AWSCloudFormation/latest/UserGuide/aws-resource-iam-instanceprofile.html\"> AWS::IAM::InstanceProfile</a>, <a href=\"http://docs.aws.amazon.com/AWSCloudFormation/latest/UserGuide/aws-properties-iam-policy.html\"> AWS::IAM::Policy</a>, <a href=\"http://docs.aws.amazon.com/AWSCloudFormation/latest/UserGuide/aws-resource-iam-role.html\"> AWS::IAM::Role</a>, <a href=\"http://docs.aws.amazon.com/AWSCloudFormation/latest/UserGuide/aws-properties-iam-user.html\"> AWS::IAM::User</a>, and <a href=\"http://docs.aws.amazon.com/AWSCloudFormation/latest/UserGuide/aws-properties-iam-addusertogroup.html\"> AWS::IAM::UserToGroupAddition</a>. If your stack template contains these resources, we recommend that you review all permissions associated with them and edit their permissions if necessary.</p> <p>If you have IAM resources, you can specify either capability. If you have IAM resources with custom names, you must specify <code>CAPABILITY_NAMED_IAM</code>. If you don't specify this parameter, this action returns an <code>InsufficientCapabilities</code> error.</p> <p>For more information, see <a href=\"http://docs.aws.amazon.com/AWSCloudFormation/latest/UserGuide/using-iam-template.html#capabilities\">Acknowledging IAM Resources in AWS CloudFormation Templates</a>.</p>",
        "CreateStackInput$Capabilities": "<p>A list of values that you must specify before AWS CloudFormation can create certain stacks. Some stack templates might include resources that can affect permissions in your AWS account, for example, by creating new AWS Identity and Access Management (IAM) users. For those stacks, you must explicitly acknowledge their capabilities by specifying this parameter.</p> <p>The only valid values are <code>CAPABILITY_IAM</code> and <code>CAPABILITY_NAMED_IAM</code>. The following resources require you to specify this parameter: <a href=\"http://docs.aws.amazon.com/AWSCloudFormation/latest/UserGuide/aws-properties-iam-accesskey.html\"> AWS::IAM::AccessKey</a>, <a href=\"http://docs.aws.amazon.com/AWSCloudFormation/latest/UserGuide/aws-properties-iam-group.html\"> AWS::IAM::Group</a>, <a href=\"http://docs.aws.amazon.com/AWSCloudFormation/latest/UserGuide/aws-resource-iam-instanceprofile.html\"> AWS::IAM::InstanceProfile</a>, <a href=\"http://docs.aws.amazon.com/AWSCloudFormation/latest/UserGuide/aws-properties-iam-policy.html\"> AWS::IAM::Policy</a>, <a href=\"http://docs.aws.amazon.com/AWSCloudFormation/latest/UserGuide/aws-resource-iam-role.html\"> AWS::IAM::Role</a>, <a href=\"http://docs.aws.amazon.com/AWSCloudFormation/latest/UserGuide/aws-properties-iam-user.html\"> AWS::IAM::User</a>, and <a href=\"http://docs.aws.amazon.com/AWSCloudFormation/latest/UserGuide/aws-properties-iam-addusertogroup.html\"> AWS::IAM::UserToGroupAddition</a>. If your stack template contains these resources, we recommend that you review all permissions associated with them and edit their permissions if necessary.</p> <p>If you have IAM resources, you can specify either capability. If you have IAM resources with custom names, you must specify <code>CAPABILITY_NAMED_IAM</code>. If you don't specify this parameter, this action returns an <code>InsufficientCapabilities</code> error.</p> <p>For more information, see <a href=\"http://docs.aws.amazon.com/AWSCloudFormation/latest/UserGuide/using-iam-template.html#capabilities\">Acknowledging IAM Resources in AWS CloudFormation Templates</a>.</p>",
        "CreateStackSetInput$Capabilities": "<p>A list of values that you must specify before AWS CloudFormation can create certain stack sets. Some stack set templates might include resources that can affect permissions in your AWS account—for example, by creating new AWS Identity and Access Management (IAM) users. For those stack sets, you must explicitly acknowledge their capabilities by specifying this parameter.</p> <p>The only valid values are CAPABILITY_IAM and CAPABILITY_NAMED_IAM. The following resources require you to specify this parameter: </p> <ul> <li> <p>AWS::IAM::AccessKey</p> </li> <li> <p>AWS::IAM::Group</p> </li> <li> <p>AWS::IAM::InstanceProfile</p> </li> <li> <p>AWS::IAM::Policy</p> </li> <li> <p>AWS::IAM::Role</p> </li> <li> <p>AWS::IAM::User</p> </li> <li> <p>AWS::IAM::UserToGroupAddition</p> </li> </ul> <p>If your stack template contains these resources, we recommend that you review all permissions that are associated with them and edit their permissions if necessary.</p> <p>If you have IAM resources, you can specify either capability. If you have IAM resources with custom names, you must specify CAPABILITY_NAMED_IAM. If you don't specify this parameter, this action returns an <code>InsufficientCapabilities</code> error.</p> <p>For more information, see <a href=\"http://docs.aws.amazon.com/AWSCloudFormation/latest/UserGuide/using-iam-template.html#capabilities\">Acknowledging IAM Resources in AWS CloudFormation Templates.</a> </p>",
        "DescribeChangeSetOutput$Capabilities": "<p>If you execute the change set, the list of capabilities that were explicitly acknowledged when the change set was created.</p>",
        "GetTemplateSummaryOutput$Capabilities": "<p>The capabilities found within the template. If your template contains IAM resources, you must specify the CAPABILITY_IAM or CAPABILITY_NAMED_IAM value for this parameter when you use the <a>CreateStack</a> or <a>UpdateStack</a> actions with your template; otherwise, those actions return an InsufficientCapabilities error.</p> <p>For more information, see <a href=\"http://docs.aws.amazon.com/AWSCloudFormation/latest/UserGuide/using-iam-template.html#capabilities\">Acknowledging IAM Resources in AWS CloudFormation Templates</a>.</p>",
        "Stack$Capabilities": "<p>The capabilities allowed in the stack.</p>",
        "StackSet$Capabilities": "<p>The capabilities that are allowed in the stack set. Some stack set templates might include resources that can affect permissions in your AWS account—for example, by creating new AWS Identity and Access Management (IAM) users. For more information, see <a href=\"http://docs.aws.amazon.com/AWSCloudFormation/latest/UserGuide/using-iam-template.html#capabilities\">Acknowledging IAM Resources in AWS CloudFormation Templates.</a> </p>",
        "UpdateStackInput$Capabilities": "<p>A list of values that you must specify before AWS CloudFormation can update certain stacks. Some stack templates might include resources that can affect permissions in your AWS account, for example, by creating new AWS Identity and Access Management (IAM) users. For those stacks, you must explicitly acknowledge their capabilities by specifying this parameter.</p> <p>The only valid values are <code>CAPABILITY_IAM</code> and <code>CAPABILITY_NAMED_IAM</code>. The following resources require you to specify this parameter: <a href=\"http://docs.aws.amazon.com/AWSCloudFormation/latest/UserGuide/aws-properties-iam-accesskey.html\"> AWS::IAM::AccessKey</a>, <a href=\"http://docs.aws.amazon.com/AWSCloudFormation/latest/UserGuide/aws-properties-iam-group.html\"> AWS::IAM::Group</a>, <a href=\"http://docs.aws.amazon.com/AWSCloudFormation/latest/UserGuide/aws-resource-iam-instanceprofile.html\"> AWS::IAM::InstanceProfile</a>, <a href=\"http://docs.aws.amazon.com/AWSCloudFormation/latest/UserGuide/aws-properties-iam-policy.html\"> AWS::IAM::Policy</a>, <a href=\"http://docs.aws.amazon.com/AWSCloudFormation/latest/UserGuide/aws-resource-iam-role.html\"> AWS::IAM::Role</a>, <a href=\"http://docs.aws.amazon.com/AWSCloudFormation/latest/UserGuide/aws-properties-iam-user.html\"> AWS::IAM::User</a>, and <a href=\"http://docs.aws.amazon.com/AWSCloudFormation/latest/UserGuide/aws-properties-iam-addusertogroup.html\"> AWS::IAM::UserToGroupAddition</a>. If your stack template contains these resources, we recommend that you review all permissions associated with them and edit their permissions if necessary.</p> <p>If you have IAM resources, you can specify either capability. If you have IAM resources with custom names, you must specify <code>CAPABILITY_NAMED_IAM</code>. If you don't specify this parameter, this action returns an <code>InsufficientCapabilities</code> error.</p> <p>For more information, see <a href=\"http://docs.aws.amazon.com/AWSCloudFormation/latest/UserGuide/using-iam-template.html#capabilities\">Acknowledging IAM Resources in AWS CloudFormation Templates</a>.</p>",
        "UpdateStackSetInput$Capabilities": "<p>A list of values that you must specify before AWS CloudFormation can create certain stack sets. Some stack set templates might include resources that can affect permissions in your AWS account—for example, by creating new AWS Identity and Access Management (IAM) users. For those stack sets, you must explicitly acknowledge their capabilities by specifying this parameter.</p> <p>The only valid values are CAPABILITY_IAM and CAPABILITY_NAMED_IAM. The following resources require you to specify this parameter: </p> <ul> <li> <p>AWS::IAM::AccessKey</p> </li> <li> <p>AWS::IAM::Group</p> </li> <li> <p>AWS::IAM::InstanceProfile</p> </li> <li> <p>AWS::IAM::Policy</p> </li> <li> <p>AWS::IAM::Role</p> </li> <li> <p>AWS::IAM::User</p> </li> <li> <p>AWS::IAM::UserToGroupAddition</p> </li> </ul> <p>If your stack template contains these resources, we recommend that you review all permissions that are associated with them and edit their permissions if necessary.</p> <p>If you have IAM resources, you can specify either capability. If you have IAM resources with custom names, you must specify CAPABILITY_NAMED_IAM. If you don't specify this parameter, this action returns an <code>InsufficientCapabilities</code> error.</p> <p>For more information, see <a href=\"http://docs.aws.amazon.com/AWSCloudFormation/latest/UserGuide/using-iam-template.html#capabilities\">Acknowledging IAM Resources in AWS CloudFormation Templates.</a> </p>",
        "ValidateTemplateOutput$Capabilities": "<p>The capabilities found within the template. If your template contains IAM resources, you must specify the CAPABILITY_IAM or CAPABILITY_NAMED_IAM value for this parameter when you use the <a>CreateStack</a> or <a>UpdateStack</a> actions with your template; otherwise, those actions return an InsufficientCapabilities error.</p> <p>For more information, see <a href=\"http://docs.aws.amazon.com/AWSCloudFormation/latest/UserGuide/using-iam-template.html#capabilities\">Acknowledging IAM Resources in AWS CloudFormation Templates</a>.</p>"
      }
    },
    "CapabilitiesReason": {
      "base": null,
      "refs": {
        "GetTemplateSummaryOutput$CapabilitiesReason": "<p>The list of resources that generated the values in the <code>Capabilities</code> response element.</p>",
        "ValidateTemplateOutput$CapabilitiesReason": "<p>The list of resources that generated the values in the <code>Capabilities</code> response element.</p>"
      }
    },
    "Capability": {
      "base": null,
      "refs": {
        "Capabilities$member": null
      }
    },
    "CausingEntity": {
      "base": null,
      "refs": {
        "ResourceChangeDetail$CausingEntity": "<p>The identity of the entity that triggered this change. This entity is a member of the group that is specified by the <code>ChangeSource</code> field. For example, if you modified the value of the <code>KeyPairName</code> parameter, the <code>CausingEntity</code> is the name of the parameter (<code>KeyPairName</code>).</p> <p>If the <code>ChangeSource</code> value is <code>DirectModification</code>, no value is given for <code>CausingEntity</code>.</p>"
      }
    },
    "Change": {
      "base": "<p>The <code>Change</code> structure describes the changes AWS CloudFormation will perform if you execute the change set.</p>",
      "refs": {
        "Changes$member": null
      }
    },
    "ChangeAction": {
      "base": null,
      "refs": {
        "ResourceChange$Action": "<p>The action that AWS CloudFormation takes on the resource, such as <code>Add</code> (adds a new resource), <code>Modify</code> (changes a resource), or <code>Remove</code> (deletes a resource).</p>"
      }
    },
    "ChangeSetId": {
      "base": null,
      "refs": {
        "ChangeSetSummary$ChangeSetId": "<p>The ID of the change set.</p>",
        "CreateChangeSetOutput$Id": "<p>The Amazon Resource Name (ARN) of the change set.</p>",
        "DescribeChangeSetOutput$ChangeSetId": "<p>The ARN of the change set.</p>",
        "Stack$ChangeSetId": "<p>The unique ID of the change set.</p>"
      }
    },
    "ChangeSetName": {
      "base": null,
      "refs": {
        "ChangeSetSummary$ChangeSetName": "<p>The name of the change set.</p>",
        "CreateChangeSetInput$ChangeSetName": "<p>The name of the change set. The name must be unique among all change sets that are associated with the specified stack.</p> <p>A change set name can contain only alphanumeric, case sensitive characters and hyphens. It must start with an alphabetic character and cannot exceed 128 characters.</p>",
        "DescribeChangeSetOutput$ChangeSetName": "<p>The name of the change set.</p>"
      }
    },
    "ChangeSetNameOrId": {
      "base": null,
      "refs": {
        "DeleteChangeSetInput$ChangeSetName": "<p>The name or Amazon Resource Name (ARN) of the change set that you want to delete.</p>",
        "DescribeChangeSetInput$ChangeSetName": "<p>The name or Amazon Resource Name (ARN) of the change set that you want to describe.</p>",
        "ExecuteChangeSetInput$ChangeSetName": "<p>The name or ARN of the change set that you want use to update the specified stack.</p>",
        "GetTemplateInput$ChangeSetName": "<p>The name or Amazon Resource Name (ARN) of a change set for which AWS CloudFormation returns the associated template. If you specify a name, you must also specify the <code>StackName</code>.</p>"
      }
    },
    "ChangeSetNotFoundException": {
      "base": "<p>The specified change set name or ID doesn't exit. To view valid change sets for a stack, use the <code>ListChangeSets</code> action.</p>",
      "refs": {
      }
    },
    "ChangeSetStatus": {
      "base": null,
      "refs": {
        "ChangeSetSummary$Status": "<p>The state of the change set, such as <code>CREATE_IN_PROGRESS</code>, <code>CREATE_COMPLETE</code>, or <code>FAILED</code>.</p>",
        "DescribeChangeSetOutput$Status": "<p>The current status of the change set, such as <code>CREATE_IN_PROGRESS</code>, <code>CREATE_COMPLETE</code>, or <code>FAILED</code>.</p>"
      }
    },
    "ChangeSetStatusReason": {
      "base": null,
      "refs": {
        "ChangeSetSummary$StatusReason": "<p>A description of the change set's status. For example, if your change set is in the <code>FAILED</code> state, AWS CloudFormation shows the error message.</p>",
        "DescribeChangeSetOutput$StatusReason": "<p>A description of the change set's status. For example, if your attempt to create a change set failed, AWS CloudFormation shows the error message.</p>"
      }
    },
    "ChangeSetSummaries": {
      "base": null,
      "refs": {
        "ListChangeSetsOutput$Summaries": "<p>A list of <code>ChangeSetSummary</code> structures that provides the ID and status of each change set for the specified stack.</p>"
      }
    },
    "ChangeSetSummary": {
      "base": "<p>The <code>ChangeSetSummary</code> structure describes a change set, its status, and the stack with which it's associated.</p>",
      "refs": {
        "ChangeSetSummaries$member": null
      }
    },
    "ChangeSetType": {
      "base": null,
      "refs": {
        "CreateChangeSetInput$ChangeSetType": "<p>The type of change set operation. To create a change set for a new stack, specify <code>CREATE</code>. To create a change set for an existing stack, specify <code>UPDATE</code>.</p> <p>If you create a change set for a new stack, AWS Cloudformation creates a stack with a unique stack ID, but no template or resources. The stack will be in the <a href=\"http://docs.aws.amazon.com/AWSCloudFormation/latest/UserGuide/using-cfn-describing-stacks.html#d0e11995\"> <code>REVIEW_IN_PROGRESS</code> </a> state until you execute the change set.</p> <p>By default, AWS CloudFormation specifies <code>UPDATE</code>. You can't use the <code>UPDATE</code> type to create a change set for a new stack or the <code>CREATE</code> type to create a change set for an existing stack.</p>"
      }
    },
    "ChangeSource": {
      "base": null,
      "refs": {
        "ResourceChangeDetail$ChangeSource": "<p>The group to which the <code>CausingEntity</code> value belongs. There are five entity groups:</p> <ul> <li> <p> <code>ResourceReference</code> entities are <code>Ref</code> intrinsic functions that refer to resources in the template, such as <code>{ \"Ref\" : \"MyEC2InstanceResource\" }</code>.</p> </li> <li> <p> <code>ParameterReference</code> entities are <code>Ref</code> intrinsic functions that get template parameter values, such as <code>{ \"Ref\" : \"MyPasswordParameter\" }</code>.</p> </li> <li> <p> <code>ResourceAttribute</code> entities are <code>Fn::GetAtt</code> intrinsic functions that get resource attribute values, such as <code>{ \"Fn::GetAtt\" : [ \"MyEC2InstanceResource\", \"PublicDnsName\" ] }</code>.</p> </li> <li> <p> <code>DirectModification</code> entities are changes that are made directly to the template.</p> </li> <li> <p> <code>Automatic</code> entities are <code>AWS::CloudFormation::Stack</code> resource types, which are also known as nested stacks. If you made no changes to the <code>AWS::CloudFormation::Stack</code> resource, AWS CloudFormation sets the <code>ChangeSource</code> to <code>Automatic</code> because the nested stack's template might have changed. Changes to a nested stack's template aren't visible to AWS CloudFormation until you run an update on the parent stack.</p> </li> </ul>"
      }
    },
    "ChangeType": {
      "base": null,
      "refs": {
        "Change$Type": "<p>The type of entity that AWS CloudFormation changes. Currently, the only entity type is <code>Resource</code>.</p>"
      }
    },
    "Changes": {
      "base": null,
      "refs": {
        "DescribeChangeSetOutput$Changes": "<p>A list of <code>Change</code> structures that describes the resources AWS CloudFormation changes if you execute the change set.</p>"
      }
    },
    "ClientRequestToken": {
      "base": null,
      "refs": {
        "CancelUpdateStackInput$ClientRequestToken": "<p>A unique identifier for this <code>CancelUpdateStack</code> request. Specify this token if you plan to retry requests so that AWS CloudFormation knows that you're not attempting to cancel an update on a stack with the same name. You might retry <code>CancelUpdateStack</code> requests to ensure that AWS CloudFormation successfully received them.</p>",
        "ContinueUpdateRollbackInput$ClientRequestToken": "<p>A unique identifier for this <code>ContinueUpdateRollback</code> request. Specify this token if you plan to retry requests so that AWS CloudFormation knows that you're not attempting to continue the rollback to a stack with the same name. You might retry <code>ContinueUpdateRollback</code> requests to ensure that AWS CloudFormation successfully received them.</p>",
        "CreateStackInput$ClientRequestToken": "<p>A unique identifier for this <code>CreateStack</code> request. Specify this token if you plan to retry requests so that AWS CloudFormation knows that you're not attempting to create a stack with the same name. You might retry <code>CreateStack</code> requests to ensure that AWS CloudFormation successfully received them.</p> <p>All events triggered by a given stack operation are assigned the same client request token, which you can use to track operations. For example, if you execute a <code>CreateStack</code> operation with the token <code>token1</code>, then all the <code>StackEvents</code> generated by that operation will have <code>ClientRequestToken</code> set as <code>token1</code>.</p> <p>In the console, stack operations display the client request token on the Events tab. Stack operations that are initiated from the console use the token format <i>Console-StackOperation-ID</i>, which helps you easily identify the stack operation . For example, if you create a stack using the console, each stack event would be assigned the same token in the following format: <code>Console-CreateStack-7f59c3cf-00d2-40c7-b2ff-e75db0987002</code>. </p>",
        "CreateStackInstancesInput$OperationId": "<p>The unique identifier for this stack set operation. </p> <p>The operation ID also functions as an idempotency token, to ensure that AWS CloudFormation performs the stack set operation only once, even if you retry the request multiple times. You might retry stack set operation requests to ensure that AWS CloudFormation successfully received them.</p> <p>If you don't specify an operation ID, the SDK generates one automatically. </p> <p>Repeating this stack set operation with a new operation ID retries all stack instances whose status is <code>OUTDATED</code>. </p>",
        "CreateStackInstancesOutput$OperationId": "<p>The unique identifier for this stack set operation.</p>",
        "CreateStackSetInput$ClientRequestToken": "<p>A unique identifier for this <code>CreateStackSet</code> request. Specify this token if you plan to retry requests so that AWS CloudFormation knows that you're not attempting to create another stack set with the same name. You might retry <code>CreateStackSet</code> requests to ensure that AWS CloudFormation successfully received them.</p> <p>If you don't specify an operation ID, the SDK generates one automatically. </p>",
        "DeleteStackInput$ClientRequestToken": "<p>A unique identifier for this <code>DeleteStack</code> request. Specify this token if you plan to retry requests so that AWS CloudFormation knows that you're not attempting to delete a stack with the same name. You might retry <code>DeleteStack</code> requests to ensure that AWS CloudFormation successfully received them.</p> <p>All events triggered by a given stack operation are assigned the same client request token, which you can use to track operations. For example, if you execute a <code>CreateStack</code> operation with the token <code>token1</code>, then all the <code>StackEvents</code> generated by that operation will have <code>ClientRequestToken</code> set as <code>token1</code>.</p> <p>In the console, stack operations display the client request token on the Events tab. Stack operations that are initiated from the console use the token format <i>Console-StackOperation-ID</i>, which helps you easily identify the stack operation . For example, if you create a stack using the console, each stack event would be assigned the same token in the following format: <code>Console-CreateStack-7f59c3cf-00d2-40c7-b2ff-e75db0987002</code>. </p>",
        "DeleteStackInstancesInput$OperationId": "<p>The unique identifier for this stack set operation. </p> <p>If you don't specify an operation ID, the SDK generates one automatically. </p> <p>The operation ID also functions as an idempotency token, to ensure that AWS CloudFormation performs the stack set operation only once, even if you retry the request multiple times. You can retry stack set operation requests to ensure that AWS CloudFormation successfully received them.</p> <p>Repeating this stack set operation with a new operation ID retries all stack instances whose status is <code>OUTDATED</code>. </p>",
        "DeleteStackInstancesOutput$OperationId": "<p>The unique identifier for this stack set operation.</p>",
        "DescribeStackSetOperationInput$OperationId": "<p>The unique ID of the stack set operation. </p>",
        "ExecuteChangeSetInput$ClientRequestToken": "<p>A unique identifier for this <code>ExecuteChangeSet</code> request. Specify this token if you plan to retry requests so that AWS CloudFormation knows that you're not attempting to execute a change set to update a stack with the same name. You might retry <code>ExecuteChangeSet</code> requests to ensure that AWS CloudFormation successfully received them.</p>",
        "ListStackSetOperationResultsInput$OperationId": "<p>The ID of the stack set operation.</p>",
        "StackEvent$ClientRequestToken": "<p>The token passed to the operation that generated this event.</p> <p>All events triggered by a given stack operation are assigned the same client request token, which you can use to track operations. For example, if you execute a <code>CreateStack</code> operation with the token <code>token1</code>, then all the <code>StackEvents</code> generated by that operation will have <code>ClientRequestToken</code> set as <code>token1</code>.</p> <p>In the console, stack operations display the client request token on the Events tab. Stack operations that are initiated from the console use the token format <i>Console-StackOperation-ID</i>, which helps you easily identify the stack operation . For example, if you create a stack using the console, each stack event would be assigned the same token in the following format: <code>Console-CreateStack-7f59c3cf-00d2-40c7-b2ff-e75db0987002</code>. </p>",
        "StackSetOperation$OperationId": "<p>The unique ID of a stack set operation.</p>",
        "StackSetOperationSummary$OperationId": "<p>The unique ID of the stack set operation.</p>",
        "StopStackSetOperationInput$OperationId": "<p>The ID of the stack operation. </p>",
        "UpdateStackInput$ClientRequestToken": "<p>A unique identifier for this <code>UpdateStack</code> request. Specify this token if you plan to retry requests so that AWS CloudFormation knows that you're not attempting to update a stack with the same name. You might retry <code>UpdateStack</code> requests to ensure that AWS CloudFormation successfully received them.</p> <p>All events triggered by a given stack operation are assigned the same client request token, which you can use to track operations. For example, if you execute a <code>CreateStack</code> operation with the token <code>token1</code>, then all the <code>StackEvents</code> generated by that operation will have <code>ClientRequestToken</code> set as <code>token1</code>.</p> <p>In the console, stack operations display the client request token on the Events tab. Stack operations that are initiated from the console use the token format <i>Console-StackOperation-ID</i>, which helps you easily identify the stack operation . For example, if you create a stack using the console, each stack event would be assigned the same token in the following format: <code>Console-CreateStack-7f59c3cf-00d2-40c7-b2ff-e75db0987002</code>. </p>",
        "UpdateStackSetInput$OperationId": "<p>The unique ID for this stack set operation. </p> <p>The operation ID also functions as an idempotency token, to ensure that AWS CloudFormation performs the stack set operation only once, even if you retry the request multiple times. You might retry stack set operation requests to ensure that AWS CloudFormation successfully received them.</p> <p>If you don't specify an operation ID, AWS CloudFormation generates one automatically.</p> <p>Repeating this stack set operation with a new operation ID retries all stack instances whose status is <code>OUTDATED</code>. </p>",
        "UpdateStackSetOutput$OperationId": "<p>The unique ID for this stack set operation.</p>"
      }
    },
    "ClientToken": {
      "base": null,
      "refs": {
        "CreateChangeSetInput$ClientToken": "<p>A unique identifier for this <code>CreateChangeSet</code> request. Specify this token if you plan to retry requests so that AWS CloudFormation knows that you're not attempting to create another change set with the same name. You might retry <code>CreateChangeSet</code> requests to ensure that AWS CloudFormation successfully received them.</p>"
      }
    },
    "ContinueUpdateRollbackInput": {
      "base": "<p>The input for the <a>ContinueUpdateRollback</a> action.</p>",
      "refs": {
      }
    },
    "ContinueUpdateRollbackOutput": {
      "base": "<p>The output for a <a>ContinueUpdateRollback</a> action.</p>",
      "refs": {
      }
    },
    "CreateChangeSetInput": {
      "base": "<p>The input for the <a>CreateChangeSet</a> action.</p>",
      "refs": {
      }
    },
    "CreateChangeSetOutput": {
      "base": "<p>The output for the <a>CreateChangeSet</a> action.</p>",
      "refs": {
      }
    },
    "CreateStackInput": {
      "base": "<p>The input for <a>CreateStack</a> action.</p>",
      "refs": {
      }
    },
    "CreateStackInstancesInput": {
      "base": null,
      "refs": {
      }
    },
    "CreateStackInstancesOutput": {
      "base": null,
      "refs": {
      }
    },
    "CreateStackOutput": {
      "base": "<p>The output for a <a>CreateStack</a> action.</p>",
      "refs": {
      }
    },
    "CreateStackSetInput": {
      "base": null,
      "refs": {
      }
    },
    "CreateStackSetOutput": {
      "base": null,
      "refs": {
      }
    },
    "CreatedButModifiedException": {
      "base": "<p>The specified resource exists, but has been changed.</p>",
      "refs": {
      }
    },
    "CreationTime": {
      "base": null,
      "refs": {
        "ChangeSetSummary$CreationTime": "<p>The start time when the change set was created, in UTC.</p>",
        "DescribeChangeSetOutput$CreationTime": "<p>The start time when the change set was created, in UTC.</p>",
        "Stack$CreationTime": "<p>The time at which the stack was created.</p>",
        "StackSummary$CreationTime": "<p>The time the stack was created.</p>"
      }
    },
    "DeleteChangeSetInput": {
      "base": "<p>The input for the <a>DeleteChangeSet</a> action.</p>",
      "refs": {
      }
    },
    "DeleteChangeSetOutput": {
      "base": "<p>The output for the <a>DeleteChangeSet</a> action.</p>",
      "refs": {
      }
    },
    "DeleteStackInput": {
      "base": "<p>The input for <a>DeleteStack</a> action.</p>",
      "refs": {
      }
    },
    "DeleteStackInstancesInput": {
      "base": null,
      "refs": {
      }
    },
    "DeleteStackInstancesOutput": {
      "base": null,
      "refs": {
      }
    },
    "DeleteStackSetInput": {
      "base": null,
      "refs": {
      }
    },
    "DeleteStackSetOutput": {
      "base": null,
      "refs": {
      }
    },
    "DeletionTime": {
      "base": null,
      "refs": {
        "Stack$DeletionTime": "<p>The time the stack was deleted.</p>",
        "StackSummary$DeletionTime": "<p>The time the stack was deleted.</p>"
      }
    },
    "DescribeAccountLimitsInput": {
      "base": "<p>The input for the <a>DescribeAccountLimits</a> action.</p>",
      "refs": {
      }
    },
    "DescribeAccountLimitsOutput": {
      "base": "<p>The output for the <a>DescribeAccountLimits</a> action.</p>",
      "refs": {
      }
    },
    "DescribeChangeSetInput": {
      "base": "<p>The input for the <a>DescribeChangeSet</a> action.</p>",
      "refs": {
      }
    },
    "DescribeChangeSetOutput": {
      "base": "<p>The output for the <a>DescribeChangeSet</a> action.</p>",
      "refs": {
      }
    },
    "DescribeStackEventsInput": {
      "base": "<p>The input for <a>DescribeStackEvents</a> action.</p>",
      "refs": {
      }
    },
    "DescribeStackEventsOutput": {
      "base": "<p>The output for a <a>DescribeStackEvents</a> action.</p>",
      "refs": {
      }
    },
    "DescribeStackInstanceInput": {
      "base": null,
      "refs": {
      }
    },
    "DescribeStackInstanceOutput": {
      "base": null,
      "refs": {
      }
    },
    "DescribeStackResourceInput": {
      "base": "<p>The input for <a>DescribeStackResource</a> action.</p>",
      "refs": {
      }
    },
    "DescribeStackResourceOutput": {
      "base": "<p>The output for a <a>DescribeStackResource</a> action.</p>",
      "refs": {
      }
    },
    "DescribeStackResourcesInput": {
      "base": "<p>The input for <a>DescribeStackResources</a> action.</p>",
      "refs": {
      }
    },
    "DescribeStackResourcesOutput": {
      "base": "<p>The output for a <a>DescribeStackResources</a> action.</p>",
      "refs": {
      }
    },
    "DescribeStackSetInput": {
      "base": null,
      "refs": {
      }
    },
    "DescribeStackSetOperationInput": {
      "base": null,
      "refs": {
      }
    },
    "DescribeStackSetOperationOutput": {
      "base": null,
      "refs": {
      }
    },
    "DescribeStackSetOutput": {
      "base": null,
      "refs": {
      }
    },
    "DescribeStacksInput": {
      "base": "<p>The input for <a>DescribeStacks</a> action.</p>",
      "refs": {
      }
    },
    "DescribeStacksOutput": {
      "base": "<p>The output for a <a>DescribeStacks</a> action.</p>",
      "refs": {
      }
    },
    "Description": {
      "base": null,
      "refs": {
        "ChangeSetSummary$Description": "<p>Descriptive information about the change set.</p>",
        "CreateChangeSetInput$Description": "<p>A description to help you identify this change set.</p>",
        "CreateStackSetInput$Description": "<p>A description of the stack set. You can use the description to identify the stack set's purpose or other important information.</p>",
        "DescribeChangeSetOutput$Description": "<p>Information about the change set.</p>",
        "GetTemplateSummaryOutput$Description": "<p>The value that is defined in the <code>Description</code> property of the template.</p>",
        "Output$Description": "<p>User defined description associated with the output.</p>",
        "ParameterDeclaration$Description": "<p>The description that is associate with the parameter.</p>",
        "Stack$Description": "<p>A user-defined description associated with the stack.</p>",
        "StackResource$Description": "<p>User defined description associated with the resource.</p>",
        "StackResourceDetail$Description": "<p>User defined description associated with the resource.</p>",
        "StackSet$Description": "<p>A description of the stack set that you specify when the stack set is created or updated.</p>",
        "StackSetSummary$Description": "<p>A description of the stack set that you specify when the stack set is created or updated.</p>",
        "TemplateParameter$Description": "<p>User defined description associated with the parameter.</p>",
        "UpdateStackSetInput$Description": "<p>A brief description of updates that you are making.</p>",
        "ValidateTemplateOutput$Description": "<p>The description found within the template.</p>"
      }
    },
    "DisableRollback": {
      "base": null,
      "refs": {
        "CreateStackInput$DisableRollback": "<p>Set to <code>true</code> to disable rollback of the stack if stack creation failed. You can specify either <code>DisableRollback</code> or <code>OnFailure</code>, but not both.</p> <p>Default: <code>false</code> </p>",
        "Stack$DisableRollback": "<p>Boolean to enable or disable rollback on stack creation failures:</p> <ul> <li> <p> <code>true</code>: disable rollback</p> </li> <li> <p> <code>false</code>: enable rollback</p> </li> </ul>"
      }
    },
    "EnableTerminationProtection": {
      "base": null,
      "refs": {
        "CreateStackInput$EnableTerminationProtection": "<p>Whether to enable termination protection on the specified stack. If a user attempts to delete a stack with termination protection enabled, the operation fails and the stack remains unchanged. For more information, see <a href=\"http://docs.aws.amazon.com/AWSCloudFormation/latest/UserGuide/using-cfn-protect-stacks.html\">Protecting a Stack From Being Deleted</a> in the <i>AWS CloudFormation User Guide</i>. Termination protection is disabled on stacks by default. </p> <p> For <a href=\"http://docs.aws.amazon.com/AWSCloudFormation/latest/UserGuide/using-cfn-nested-stacks.html\">nested stacks</a>, termination protection is set on the root stack and cannot be changed directly on the nested stack.</p>",
        "Stack$EnableTerminationProtection": "<p>Whether termination protection is enabled for the stack.</p> <p> For <a href=\"http://docs.aws.amazon.com/AWSCloudFormation/latest/UserGuide/using-cfn-nested-stacks.html\">nested stacks</a>, termination protection is set on the root stack and cannot be changed directly on the nested stack. For more information, see <a href=\"http://docs.aws.amazon.com/AWSCloudFormation/latest/UserGuide/using-cfn-protect-stacks.html\">Protecting a Stack From Being Deleted</a> in the <i>AWS CloudFormation User Guide</i>.</p>",
        "UpdateTerminationProtectionInput$EnableTerminationProtection": "<p>Whether to enable termination protection on the specified stack.</p>"
      }
    },
    "EstimateTemplateCostInput": {
      "base": "<p>The input for an <a>EstimateTemplateCost</a> action.</p>",
      "refs": {
      }
    },
    "EstimateTemplateCostOutput": {
      "base": "<p>The output for a <a>EstimateTemplateCost</a> action.</p>",
      "refs": {
      }
    },
    "EvaluationType": {
      "base": null,
      "refs": {
        "ResourceChangeDetail$Evaluation": "<p>Indicates whether AWS CloudFormation can determine the target value, and whether the target value will change before you execute a change set.</p> <p>For <code>Static</code> evaluations, AWS CloudFormation can determine that the target value will change, and its value. For example, if you directly modify the <code>InstanceType</code> property of an EC2 instance, AWS CloudFormation knows that this property value will change, and its value, so this is a <code>Static</code> evaluation.</p> <p>For <code>Dynamic</code> evaluations, cannot determine the target value because it depends on the result of an intrinsic function, such as a <code>Ref</code> or <code>Fn::GetAtt</code> intrinsic function, when the stack is updated. For example, if your template includes a reference to a resource that is conditionally recreated, the value of the reference (the physical ID of the resource) might change, depending on if the resource is recreated. If the resource is recreated, it will have a new physical ID, so all references to that resource will also be updated.</p>"
      }
    },
    "EventId": {
      "base": null,
      "refs": {
        "StackEvent$EventId": "<p>The unique ID of this event.</p>"
      }
    },
    "ExecuteChangeSetInput": {
      "base": "<p>The input for the <a>ExecuteChangeSet</a> action.</p>",
      "refs": {
      }
    },
    "ExecuteChangeSetOutput": {
      "base": "<p>The output for the <a>ExecuteChangeSet</a> action.</p>",
      "refs": {
      }
    },
    "ExecutionStatus": {
      "base": null,
      "refs": {
        "ChangeSetSummary$ExecutionStatus": "<p>If the change set execution status is <code>AVAILABLE</code>, you can execute the change set. If you can’t execute the change set, the status indicates why. For example, a change set might be in an <code>UNAVAILABLE</code> state because AWS CloudFormation is still creating it or in an <code>OBSOLETE</code> state because the stack was already updated.</p>",
        "DescribeChangeSetOutput$ExecutionStatus": "<p>If the change set execution status is <code>AVAILABLE</code>, you can execute the change set. If you can’t execute the change set, the status indicates why. For example, a change set might be in an <code>UNAVAILABLE</code> state because AWS CloudFormation is still creating it or in an <code>OBSOLETE</code> state because the stack was already updated.</p>"
      }
    },
    "Export": {
      "base": "<p>The <code>Export</code> structure describes the exported output values for a stack.</p>",
      "refs": {
        "Exports$member": null
      }
    },
    "ExportName": {
      "base": null,
      "refs": {
        "Export$Name": "<p>The name of exported output value. Use this name and the <code>Fn::ImportValue</code> function to import the associated value into other stacks. The name is defined in the <code>Export</code> field in the associated stack's <code>Outputs</code> section.</p>",
        "ListImportsInput$ExportName": "<p>The name of the exported output value. AWS CloudFormation returns the stack names that are importing this value. </p>",
        "Output$ExportName": "<p>The name of the export associated with the output.</p>"
      }
    },
    "ExportValue": {
      "base": null,
      "refs": {
        "Export$Value": "<p>The value of the exported output, such as a resource physical ID. This value is defined in the <code>Export</code> field in the associated stack's <code>Outputs</code> section.</p>"
      }
    },
    "Exports": {
      "base": null,
      "refs": {
        "ListExportsOutput$Exports": "<p>The output for the <a>ListExports</a> action.</p>"
      }
    },
    "FailureToleranceCount": {
      "base": null,
      "refs": {
        "StackSetOperationPreferences$FailureToleranceCount": "<p>The number of accounts, per region, for which this operation can fail before AWS CloudFormation stops the operation in that region. If the operation is stopped in a region, AWS CloudFormation doesn't attempt the operation in any subsequent regions.</p> <p>Conditional: You must specify either <code>FailureToleranceCount</code> or <code>FailureTolerancePercentage</code> (but not both).</p>"
      }
    },
    "FailureTolerancePercentage": {
      "base": null,
      "refs": {
        "StackSetOperationPreferences$FailureTolerancePercentage": "<p>The percentage of accounts, per region, for which this stack operation can fail before AWS CloudFormation stops the operation in that region. If the operation is stopped in a region, AWS CloudFormation doesn't attempt the operation in any subsequent regions.</p> <p>When calculating the number of accounts based on the specified percentage, AWS CloudFormation rounds <i>down</i> to the next whole number.</p> <p>Conditional: You must specify either <code>FailureToleranceCount</code> or <code>FailureTolerancePercentage</code>, but not both.</p>"
      }
    },
    "GetStackPolicyInput": {
      "base": "<p>The input for the <a>GetStackPolicy</a> action.</p>",
      "refs": {
      }
    },
    "GetStackPolicyOutput": {
      "base": "<p>The output for the <a>GetStackPolicy</a> action.</p>",
      "refs": {
      }
    },
    "GetTemplateInput": {
      "base": "<p>The input for a <a>GetTemplate</a> action.</p>",
      "refs": {
      }
    },
    "GetTemplateOutput": {
      "base": "<p>The output for <a>GetTemplate</a> action.</p>",
      "refs": {
      }
    },
    "GetTemplateSummaryInput": {
      "base": "<p>The input for the <a>GetTemplateSummary</a> action.</p>",
      "refs": {
      }
    },
    "GetTemplateSummaryOutput": {
      "base": "<p>The output for the <a>GetTemplateSummary</a> action.</p>",
      "refs": {
      }
    },
    "Imports": {
      "base": null,
      "refs": {
        "ListImportsOutput$Imports": "<p>A list of stack names that are importing the specified exported output value. </p>"
      }
    },
    "InsufficientCapabilitiesException": {
      "base": "<p>The template contains resources with capabilities that weren't specified in the Capabilities parameter.</p>",
      "refs": {
      }
    },
    "InvalidChangeSetStatusException": {
      "base": "<p>The specified change set can't be used to update the stack. For example, the change set status might be <code>CREATE_IN_PROGRESS</code>, or the stack status might be <code>UPDATE_IN_PROGRESS</code>.</p>",
      "refs": {
      }
    },
    "InvalidOperationException": {
      "base": "<p>The specified operation isn't valid.</p>",
      "refs": {
      }
    },
    "LastUpdatedTime": {
      "base": null,
      "refs": {
        "Stack$LastUpdatedTime": "<p>The time the stack was last updated. This field will only be returned if the stack has been updated at least once.</p>",
        "StackSummary$LastUpdatedTime": "<p>The time the stack was last updated. This field will only be returned if the stack has been updated at least once.</p>"
      }
    },
    "LimitExceededException": {
      "base": "<p>The quota for the resource has already been reached.</p> <p>For information on stack set limitations, see <a href=\"http://docs.aws.amazon.com/AWSCloudFormation/latest/UserGuide/stacksets-limitations.html\">Limitations of StackSets</a>.</p>",
      "refs": {
      }
    },
    "LimitName": {
      "base": null,
      "refs": {
        "AccountLimit$Name": "<p>The name of the account limit. Currently, the only account limit is <code>StackLimit</code>.</p>"
      }
    },
    "LimitValue": {
      "base": null,
      "refs": {
        "AccountLimit$Value": "<p>The value that is associated with the account limit name.</p>"
      }
    },
    "ListChangeSetsInput": {
      "base": "<p>The input for the <a>ListChangeSets</a> action.</p>",
      "refs": {
      }
    },
    "ListChangeSetsOutput": {
      "base": "<p>The output for the <a>ListChangeSets</a> action.</p>",
      "refs": {
      }
    },
    "ListExportsInput": {
      "base": null,
      "refs": {
      }
    },
    "ListExportsOutput": {
      "base": null,
      "refs": {
      }
    },
    "ListImportsInput": {
      "base": null,
      "refs": {
      }
    },
    "ListImportsOutput": {
      "base": null,
      "refs": {
      }
    },
    "ListStackInstancesInput": {
      "base": null,
      "refs": {
      }
    },
    "ListStackInstancesOutput": {
      "base": null,
      "refs": {
      }
    },
    "ListStackResourcesInput": {
      "base": "<p>The input for the <a>ListStackResource</a> action.</p>",
      "refs": {
      }
    },
    "ListStackResourcesOutput": {
      "base": "<p>The output for a <a>ListStackResources</a> action.</p>",
      "refs": {
      }
    },
    "ListStackSetOperationResultsInput": {
      "base": null,
      "refs": {
      }
    },
    "ListStackSetOperationResultsOutput": {
      "base": null,
      "refs": {
      }
    },
    "ListStackSetOperationsInput": {
      "base": null,
      "refs": {
      }
    },
    "ListStackSetOperationsOutput": {
      "base": null,
      "refs": {
      }
    },
    "ListStackSetsInput": {
      "base": null,
      "refs": {
      }
    },
    "ListStackSetsOutput": {
      "base": null,
      "refs": {
      }
    },
    "ListStacksInput": {
      "base": "<p>The input for <a>ListStacks</a> action.</p>",
      "refs": {
      }
    },
    "ListStacksOutput": {
      "base": "<p>The output for <a>ListStacks</a> action.</p>",
      "refs": {
      }
    },
    "LogicalResourceId": {
      "base": null,
      "refs": {
        "DescribeStackResourceInput$LogicalResourceId": "<p>The logical name of the resource as specified in the template.</p> <p>Default: There is no default value.</p>",
        "DescribeStackResourcesInput$LogicalResourceId": "<p>The logical name of the resource as specified in the template.</p> <p>Default: There is no default value.</p>",
        "ResourceChange$LogicalResourceId": "<p>The resource's logical ID, which is defined in the stack's template.</p>",
        "RetainResources$member": null,
        "SignalResourceInput$LogicalResourceId": "<p>The logical ID of the resource that you want to signal. The logical ID is the name of the resource that given in the template.</p>",
        "StackEvent$LogicalResourceId": "<p>The logical name of the resource specified in the template.</p>",
        "StackResource$LogicalResourceId": "<p>The logical name of the resource specified in the template.</p>",
        "StackResourceDetail$LogicalResourceId": "<p>The logical name of the resource specified in the template.</p>",
        "StackResourceSummary$LogicalResourceId": "<p>The logical name of the resource specified in the template.</p>"
      }
    },
    "MaxConcurrentCount": {
      "base": null,
      "refs": {
<<<<<<< HEAD
        "StackSetOperationPreferences$MaxConcurrentCount": "<p>The maximum number of accounts in which to perform this operation at one time. This is dependent on the value of <code>FailureToleranceCount</code>—<code>MaxConcurrentCount</code> is at most one more than the <code>FailureToleranceCount</code> .</p> <p>Conditional: You must specify either <code>MaxConcurrentCount</code> or <code>MaxConcurrentPercentage</code>, but not both.</p>"
=======
        "StackSetOperationPreferences$MaxConcurrentCount": "<p>The maximum number of accounts in which to perform this operation at one time. This is dependent on the value of <code>FailureToleranceCount</code>—<code>MaxConcurrentCount</code> is at most one more than the <code>FailureToleranceCount</code> .</p> <p>Note that this setting lets you specify the <i>maximum</i> for operations. For large deployments, under certain circumstances the actual number of accounts acted upon concurrently may be lower due to service throttling.</p> <p>Conditional: You must specify either <code>MaxConcurrentCount</code> or <code>MaxConcurrentPercentage</code>, but not both.</p>"
>>>>>>> b412c745
      }
    },
    "MaxConcurrentPercentage": {
      "base": null,
      "refs": {
<<<<<<< HEAD
        "StackSetOperationPreferences$MaxConcurrentPercentage": "<p>The maximum percentage of accounts in which to perform this operation at one time.</p> <p>When calculating the number of accounts based on the specified percentage, AWS CloudFormation rounds down to the next whole number. This is true except in cases where rounding down would result is zero. In this case, CloudFormation sets the number as one instead.</p> <p>Conditional: You must specify either <code>MaxConcurrentCount</code> or <code>MaxConcurrentPercentage</code>, but not both.</p>"
=======
        "StackSetOperationPreferences$MaxConcurrentPercentage": "<p>The maximum percentage of accounts in which to perform this operation at one time.</p> <p>When calculating the number of accounts based on the specified percentage, AWS CloudFormation rounds down to the next whole number. This is true except in cases where rounding down would result is zero. In this case, CloudFormation sets the number as one instead.</p> <p>Note that this setting lets you specify the <i>maximum</i> for operations. For large deployments, under certain circumstances the actual number of accounts acted upon concurrently may be lower due to service throttling.</p> <p>Conditional: You must specify either <code>MaxConcurrentCount</code> or <code>MaxConcurrentPercentage</code>, but not both.</p>"
>>>>>>> b412c745
      }
    },
    "MaxResults": {
      "base": null,
      "refs": {
        "ListStackInstancesInput$MaxResults": "<p>The maximum number of results to be returned with a single call. If the number of available results exceeds this maximum, the response includes a <code>NextToken</code> value that you can assign to the <code>NextToken</code> request parameter to get the next set of results.</p>",
        "ListStackSetOperationResultsInput$MaxResults": "<p>The maximum number of results to be returned with a single call. If the number of available results exceeds this maximum, the response includes a <code>NextToken</code> value that you can assign to the <code>NextToken</code> request parameter to get the next set of results.</p>",
        "ListStackSetOperationsInput$MaxResults": "<p>The maximum number of results to be returned with a single call. If the number of available results exceeds this maximum, the response includes a <code>NextToken</code> value that you can assign to the <code>NextToken</code> request parameter to get the next set of results.</p>",
        "ListStackSetsInput$MaxResults": "<p>The maximum number of results to be returned with a single call. If the number of available results exceeds this maximum, the response includes a <code>NextToken</code> value that you can assign to the <code>NextToken</code> request parameter to get the next set of results.</p>"
      }
    },
    "Metadata": {
      "base": null,
      "refs": {
        "GetTemplateSummaryOutput$Metadata": "<p>The value that is defined for the <code>Metadata</code> property of the template.</p>",
        "StackResourceDetail$Metadata": "<p>The content of the <code>Metadata</code> attribute declared for the resource. For more information, see <a href=\"http://docs.aws.amazon.com/AWSCloudFormation/latest/UserGuide/aws-attribute-metadata.html\">Metadata Attribute</a> in the AWS CloudFormation User Guide.</p>"
      }
    },
    "MonitoringTimeInMinutes": {
      "base": null,
      "refs": {
        "RollbackConfiguration$MonitoringTimeInMinutes": "<p>The amount of time, in minutes, during which CloudFormation should monitor all the rollback triggers after the stack creation or update operation deploys all necessary resources. If any of the alarms goes to ALERT state during the stack operation or this monitoring period, CloudFormation rolls back the entire stack operation. Then, for update operations, if the monitoring period expires without any alarms going to ALERT state CloudFormation proceeds to dispose of old resources as usual.</p> <p>If you specify a monitoring period but do not specify any rollback triggers, CloudFormation still waits the specified period of time before cleaning up old resources for update operations. You can use this monitoring period to perform any manual stack validation desired, and manually cancel the stack creation or update (using <a href=\"http://docs.aws.amazon.com/AWSCloudFormation/latest/APIReference/API_CancelUpdateStack.html\">CancelUpdateStack</a>, for example) as necessary.</p> <p>If you specify 0 for this parameter, CloudFormation still monitors the specified rollback triggers during stack creation and update operations. Then, for update operations, it begins disposing of old resources immediately once the operation completes.</p>"
      }
    },
    "NameAlreadyExistsException": {
      "base": "<p>The specified name is already in use.</p>",
      "refs": {
      }
    },
    "NextToken": {
      "base": null,
      "refs": {
        "DescribeAccountLimitsInput$NextToken": "<p>A string that identifies the next page of limits that you want to retrieve.</p>",
        "DescribeAccountLimitsOutput$NextToken": "<p>If the output exceeds 1 MB in size, a string that identifies the next page of limits. If no additional page exists, this value is null.</p>",
        "DescribeChangeSetInput$NextToken": "<p>A string (provided by the <a>DescribeChangeSet</a> response output) that identifies the next page of information that you want to retrieve.</p>",
        "DescribeChangeSetOutput$NextToken": "<p>If the output exceeds 1 MB, a string that identifies the next page of changes. If there is no additional page, this value is null.</p>",
        "DescribeStackEventsInput$NextToken": "<p>A string that identifies the next page of events that you want to retrieve.</p>",
        "DescribeStackEventsOutput$NextToken": "<p>If the output exceeds 1 MB in size, a string that identifies the next page of events. If no additional page exists, this value is null.</p>",
        "DescribeStacksInput$NextToken": "<p>A string that identifies the next page of stacks that you want to retrieve.</p>",
        "DescribeStacksOutput$NextToken": "<p>If the output exceeds 1 MB in size, a string that identifies the next page of stacks. If no additional page exists, this value is null.</p>",
        "ListChangeSetsInput$NextToken": "<p>A string (provided by the <a>ListChangeSets</a> response output) that identifies the next page of change sets that you want to retrieve.</p>",
        "ListChangeSetsOutput$NextToken": "<p>If the output exceeds 1 MB, a string that identifies the next page of change sets. If there is no additional page, this value is null.</p>",
        "ListExportsInput$NextToken": "<p>A string (provided by the <a>ListExports</a> response output) that identifies the next page of exported output values that you asked to retrieve.</p>",
        "ListExportsOutput$NextToken": "<p>If the output exceeds 100 exported output values, a string that identifies the next page of exports. If there is no additional page, this value is null.</p>",
        "ListImportsInput$NextToken": "<p>A string (provided by the <a>ListImports</a> response output) that identifies the next page of stacks that are importing the specified exported output value. </p>",
        "ListImportsOutput$NextToken": "<p>A string that identifies the next page of exports. If there is no additional page, this value is null.</p>",
        "ListStackInstancesInput$NextToken": "<p>If the previous request didn't return all of the remaining results, the response's <code>NextToken</code> parameter value is set to a token. To retrieve the next set of results, call <code>ListStackInstances</code> again and assign that token to the request object's <code>NextToken</code> parameter. If there are no remaining results, the previous response object's <code>NextToken</code> parameter is set to <code>null</code>.</p>",
        "ListStackInstancesOutput$NextToken": "<p>If the request doesn't return all of the remaining results, <code>NextToken</code> is set to a token. To retrieve the next set of results, call <code>ListStackInstances</code> again and assign that token to the request object's <code>NextToken</code> parameter. If the request returns all results, <code>NextToken</code> is set to <code>null</code>.</p>",
        "ListStackResourcesInput$NextToken": "<p>A string that identifies the next page of stack resources that you want to retrieve.</p>",
        "ListStackResourcesOutput$NextToken": "<p>If the output exceeds 1 MB, a string that identifies the next page of stack resources. If no additional page exists, this value is null.</p>",
        "ListStackSetOperationResultsInput$NextToken": "<p>If the previous request didn't return all of the remaining results, the response object's <code>NextToken</code> parameter value is set to a token. To retrieve the next set of results, call <code>ListStackSetOperationResults</code> again and assign that token to the request object's <code>NextToken</code> parameter. If there are no remaining results, the previous response object's <code>NextToken</code> parameter is set to <code>null</code>.</p>",
        "ListStackSetOperationResultsOutput$NextToken": "<p>If the request doesn't return all results, <code>NextToken</code> is set to a token. To retrieve the next set of results, call <code>ListOperationResults</code> again and assign that token to the request object's <code>NextToken</code> parameter. If there are no remaining results, <code>NextToken</code> is set to <code>null</code>.</p>",
        "ListStackSetOperationsInput$NextToken": "<p>If the previous paginated request didn't return all of the remaining results, the response object's <code>NextToken</code> parameter value is set to a token. To retrieve the next set of results, call <code>ListStackSetOperations</code> again and assign that token to the request object's <code>NextToken</code> parameter. If there are no remaining results, the previous response object's <code>NextToken</code> parameter is set to <code>null</code>.</p>",
        "ListStackSetOperationsOutput$NextToken": "<p>If the request doesn't return all results, <code>NextToken</code> is set to a token. To retrieve the next set of results, call <code>ListOperationResults</code> again and assign that token to the request object's <code>NextToken</code> parameter. If there are no remaining results, <code>NextToken</code> is set to <code>null</code>.</p>",
        "ListStackSetsInput$NextToken": "<p>If the previous paginated request didn't return all of the remaining results, the response object's <code>NextToken</code> parameter value is set to a token. To retrieve the next set of results, call <code>ListStackSets</code> again and assign that token to the request object's <code>NextToken</code> parameter. If there are no remaining results, the previous response object's <code>NextToken</code> parameter is set to <code>null</code>.</p>",
        "ListStackSetsOutput$NextToken": "<p>If the request doesn't return all of the remaining results, <code>NextToken</code> is set to a token. To retrieve the next set of results, call <code>ListStackInstances</code> again and assign that token to the request object's <code>NextToken</code> parameter. If the request returns all results, <code>NextToken</code> is set to <code>null</code>.</p>",
        "ListStacksInput$NextToken": "<p>A string that identifies the next page of stacks that you want to retrieve.</p>",
        "ListStacksOutput$NextToken": "<p>If the output exceeds 1 MB in size, a string that identifies the next page of stacks. If no additional page exists, this value is null.</p>"
      }
    },
    "NoEcho": {
      "base": null,
      "refs": {
        "ParameterDeclaration$NoEcho": "<p>Flag that indicates whether the parameter value is shown as plain text in logs and in the AWS Management Console.</p>",
        "TemplateParameter$NoEcho": "<p>Flag indicating whether the parameter should be displayed as plain text in logs and UIs.</p>"
      }
    },
    "NotificationARN": {
      "base": null,
      "refs": {
        "NotificationARNs$member": null
      }
    },
    "NotificationARNs": {
      "base": null,
      "refs": {
        "CreateChangeSetInput$NotificationARNs": "<p>The Amazon Resource Names (ARNs) of Amazon Simple Notification Service (Amazon SNS) topics that AWS CloudFormation associates with the stack. To remove all associated notification topics, specify an empty list.</p>",
        "CreateStackInput$NotificationARNs": "<p>The Simple Notification Service (SNS) topic ARNs to publish stack related events. You can find your SNS topic ARNs using the SNS console or your Command Line Interface (CLI).</p>",
        "DescribeChangeSetOutput$NotificationARNs": "<p>The ARNs of the Amazon Simple Notification Service (Amazon SNS) topics that will be associated with the stack if you execute the change set.</p>",
        "Stack$NotificationARNs": "<p>SNS topic ARNs to which stack related events are published.</p>",
        "UpdateStackInput$NotificationARNs": "<p>Amazon Simple Notification Service topic Amazon Resource Names (ARNs) that AWS CloudFormation associates with the stack. Specify an empty list to remove all notification topics.</p>"
      }
    },
    "OnFailure": {
      "base": null,
      "refs": {
        "CreateStackInput$OnFailure": "<p>Determines what action will be taken if stack creation fails. This must be one of: DO_NOTHING, ROLLBACK, or DELETE. You can specify either <code>OnFailure</code> or <code>DisableRollback</code>, but not both.</p> <p>Default: <code>ROLLBACK</code> </p>"
      }
    },
    "OperationIdAlreadyExistsException": {
      "base": "<p>The specified operation ID already exists.</p>",
      "refs": {
      }
    },
    "OperationInProgressException": {
      "base": "<p>Another operation is currently in progress for this stack set. Only one operation can be performed for a stack set at a given time.</p>",
      "refs": {
      }
    },
    "OperationNotFoundException": {
      "base": "<p>The specified ID refers to an operation that doesn't exist.</p>",
      "refs": {
      }
    },
    "Output": {
      "base": "<p>The Output data type.</p>",
      "refs": {
        "Outputs$member": null
      }
    },
    "OutputKey": {
      "base": null,
      "refs": {
        "Output$OutputKey": "<p>The key associated with the output.</p>"
      }
    },
    "OutputValue": {
      "base": null,
      "refs": {
        "Output$OutputValue": "<p>The value associated with the output.</p>"
      }
    },
    "Outputs": {
      "base": null,
      "refs": {
        "Stack$Outputs": "<p>A list of output structures.</p>"
      }
    },
    "Parameter": {
      "base": "<p>The Parameter data type.</p>",
      "refs": {
        "Parameters$member": null
      }
    },
    "ParameterConstraints": {
      "base": "<p>A set of criteria that AWS CloudFormation uses to validate parameter values. Although other constraints might be defined in the stack template, AWS CloudFormation returns only the <code>AllowedValues</code> property.</p>",
      "refs": {
        "ParameterDeclaration$ParameterConstraints": "<p>The criteria that AWS CloudFormation uses to validate parameter values.</p>"
      }
    },
    "ParameterDeclaration": {
      "base": "<p>The ParameterDeclaration data type.</p>",
      "refs": {
        "ParameterDeclarations$member": null
      }
    },
    "ParameterDeclarations": {
      "base": null,
      "refs": {
        "GetTemplateSummaryOutput$Parameters": "<p>A list of parameter declarations that describe various properties for each parameter.</p>"
      }
    },
    "ParameterKey": {
      "base": null,
      "refs": {
        "Parameter$ParameterKey": "<p>The key associated with the parameter. If you don't specify a key and value for a particular parameter, AWS CloudFormation uses the default value that is specified in your template.</p>",
        "ParameterDeclaration$ParameterKey": "<p>The name that is associated with the parameter.</p>",
        "TemplateParameter$ParameterKey": "<p>The name associated with the parameter.</p>"
      }
    },
    "ParameterType": {
      "base": null,
      "refs": {
        "ParameterDeclaration$ParameterType": "<p>The type of parameter.</p>"
      }
    },
    "ParameterValue": {
      "base": null,
      "refs": {
        "Parameter$ParameterValue": "<p>The value associated with the parameter.</p>",
        "ParameterDeclaration$DefaultValue": "<p>The default value of the parameter.</p>",
        "TemplateParameter$DefaultValue": "<p>The default value associated with the parameter.</p>"
      }
    },
    "Parameters": {
      "base": null,
      "refs": {
        "CreateChangeSetInput$Parameters": "<p>A list of <code>Parameter</code> structures that specify input parameters for the change set. For more information, see the <a href=\"http://docs.aws.amazon.com/AWSCloudFormation/latest/APIReference/API_Parameter.html\">Parameter</a> data type.</p>",
        "CreateStackInput$Parameters": "<p>A list of <code>Parameter</code> structures that specify input parameters for the stack. For more information, see the <a href=\"http://docs.aws.amazon.com/AWSCloudFormation/latest/APIReference/API_Parameter.html\">Parameter</a> data type.</p>",
        "CreateStackSetInput$Parameters": "<p>The input parameters for the stack set template. </p>",
        "DescribeChangeSetOutput$Parameters": "<p>A list of <code>Parameter</code> structures that describes the input parameters and their values used to create the change set. For more information, see the <a href=\"http://docs.aws.amazon.com/AWSCloudFormation/latest/APIReference/API_Parameter.html\">Parameter</a> data type.</p>",
        "EstimateTemplateCostInput$Parameters": "<p>A list of <code>Parameter</code> structures that specify input parameters.</p>",
        "Stack$Parameters": "<p>A list of <code>Parameter</code> structures.</p>",
        "StackSet$Parameters": "<p>A list of input parameters for a stack set.</p>",
        "UpdateStackInput$Parameters": "<p>A list of <code>Parameter</code> structures that specify input parameters for the stack. For more information, see the <a href=\"http://docs.aws.amazon.com/AWSCloudFormation/latest/APIReference/API_Parameter.html\">Parameter</a> data type.</p>",
        "UpdateStackSetInput$Parameters": "<p>A list of input parameters for the stack set template. </p>"
      }
    },
    "PhysicalResourceId": {
      "base": null,
      "refs": {
        "DescribeStackResourcesInput$PhysicalResourceId": "<p>The name or unique identifier that corresponds to a physical instance ID of a resource supported by AWS CloudFormation.</p> <p>For example, for an Amazon Elastic Compute Cloud (EC2) instance, <code>PhysicalResourceId</code> corresponds to the <code>InstanceId</code>. You can pass the EC2 <code>InstanceId</code> to <code>DescribeStackResources</code> to find which stack the instance belongs to and what other resources are part of the stack.</p> <p>Required: Conditional. If you do not specify <code>PhysicalResourceId</code>, you must specify <code>StackName</code>.</p> <p>Default: There is no default value.</p>",
        "ResourceChange$PhysicalResourceId": "<p>The resource's physical ID (resource name). Resources that you are adding don't have physical IDs because they haven't been created.</p>",
        "StackEvent$PhysicalResourceId": "<p>The name or unique identifier associated with the physical instance of the resource.</p>",
        "StackResource$PhysicalResourceId": "<p>The name or unique identifier that corresponds to a physical instance ID of a resource supported by AWS CloudFormation.</p>",
        "StackResourceDetail$PhysicalResourceId": "<p>The name or unique identifier that corresponds to a physical instance ID of a resource supported by AWS CloudFormation.</p>",
        "StackResourceSummary$PhysicalResourceId": "<p>The name or unique identifier that corresponds to a physical instance ID of the resource.</p>"
      }
    },
    "PropertyName": {
      "base": null,
      "refs": {
        "ResourceTargetDefinition$Name": "<p>If the <code>Attribute</code> value is <code>Properties</code>, the name of the property. For all other attributes, the value is null.</p>"
      }
    },
    "Reason": {
      "base": null,
      "refs": {
        "StackInstance$StatusReason": "<p>The explanation for the specific status code that is assigned to this stack instance.</p>",
        "StackInstanceSummary$StatusReason": "<p>The explanation for the specific status code assigned to this stack instance.</p>",
        "StackSetOperationResultSummary$StatusReason": "<p>The reason for the assigned result status.</p>"
      }
    },
    "Region": {
      "base": null,
      "refs": {
        "DescribeStackInstanceInput$StackInstanceRegion": "<p>The name of a region that's associated with this stack instance.</p>",
        "ListStackInstancesInput$StackInstanceRegion": "<p>The name of the region where you want to list stack instances. </p>",
        "RegionList$member": null,
        "StackInstance$Region": "<p>The name of the AWS region that the stack instance is associated with.</p>",
        "StackInstanceSummary$Region": "<p>The name of the AWS region that the stack instance is associated with.</p>",
        "StackSetOperationResultSummary$Region": "<p>The name of the AWS region for this operation result.</p>"
      }
    },
    "RegionList": {
      "base": null,
      "refs": {
        "CreateStackInstancesInput$Regions": "<p>The names of one or more regions where you want to create stack instances using the specified AWS account(s). </p>",
        "DeleteStackInstancesInput$Regions": "<p>The regions where you want to delete stack set instances. </p>",
        "StackSetOperationPreferences$RegionOrder": "<p>The order of the regions in where you want to perform the stack operation.</p>"
      }
    },
    "Replacement": {
      "base": null,
      "refs": {
        "ResourceChange$Replacement": "<p>For the <code>Modify</code> action, indicates whether AWS CloudFormation will replace the resource by creating a new one and deleting the old one. This value depends on the value of the <code>RequiresRecreation</code> property in the <code>ResourceTargetDefinition</code> structure. For example, if the <code>RequiresRecreation</code> field is <code>Always</code> and the <code>Evaluation</code> field is <code>Static</code>, <code>Replacement</code> is <code>True</code>. If the <code>RequiresRecreation</code> field is <code>Always</code> and the <code>Evaluation</code> field is <code>Dynamic</code>, <code>Replacement</code> is <code>Conditionally</code>.</p> <p>If you have multiple changes with different <code>RequiresRecreation</code> values, the <code>Replacement</code> value depends on the change with the most impact. A <code>RequiresRecreation</code> value of <code>Always</code> has the most impact, followed by <code>Conditionally</code>, and then <code>Never</code>.</p>"
      }
    },
    "RequiresRecreation": {
      "base": null,
      "refs": {
        "ResourceTargetDefinition$RequiresRecreation": "<p>If the <code>Attribute</code> value is <code>Properties</code>, indicates whether a change to this property causes the resource to be recreated. The value can be <code>Never</code>, <code>Always</code>, or <code>Conditionally</code>. To determine the conditions for a <code>Conditionally</code> recreation, see the update behavior for that <a href=\"http://docs.aws.amazon.com/AWSCloudFormation/latest/UserGuide/aws-template-resource-type-ref.html\">property</a> in the AWS CloudFormation User Guide.</p>"
      }
    },
    "ResourceAttribute": {
      "base": null,
      "refs": {
        "ResourceTargetDefinition$Attribute": "<p>Indicates which resource attribute is triggering this update, such as a change in the resource attribute's <code>Metadata</code>, <code>Properties</code>, or <code>Tags</code>.</p>",
        "Scope$member": null
      }
    },
    "ResourceChange": {
      "base": "<p>The <code>ResourceChange</code> structure describes the resource and the action that AWS CloudFormation will perform on it if you execute this change set.</p>",
      "refs": {
        "Change$ResourceChange": "<p>A <code>ResourceChange</code> structure that describes the resource and action that AWS CloudFormation will perform.</p>"
      }
    },
    "ResourceChangeDetail": {
      "base": "<p>For a resource with <code>Modify</code> as the action, the <code>ResourceChange</code> structure describes the changes AWS CloudFormation will make to that resource.</p>",
      "refs": {
        "ResourceChangeDetails$member": null
      }
    },
    "ResourceChangeDetails": {
      "base": null,
      "refs": {
        "ResourceChange$Details": "<p>For the <code>Modify</code> action, a list of <code>ResourceChangeDetail</code> structures that describes the changes that AWS CloudFormation will make to the resource. </p>"
      }
    },
    "ResourceProperties": {
      "base": null,
      "refs": {
        "StackEvent$ResourceProperties": "<p>BLOB of the properties used to create the resource.</p>"
      }
    },
    "ResourceSignalStatus": {
      "base": null,
      "refs": {
        "SignalResourceInput$Status": "<p>The status of the signal, which is either success or failure. A failure signal causes AWS CloudFormation to immediately fail the stack creation or update.</p>"
      }
    },
    "ResourceSignalUniqueId": {
      "base": null,
      "refs": {
        "SignalResourceInput$UniqueId": "<p>A unique ID of the signal. When you signal Amazon EC2 instances or Auto Scaling groups, specify the instance ID that you are signaling as the unique ID. If you send multiple signals to a single resource (such as signaling a wait condition), each signal requires a different unique ID.</p>"
      }
    },
    "ResourceStatus": {
      "base": null,
      "refs": {
        "StackEvent$ResourceStatus": "<p>Current status of the resource.</p>",
        "StackResource$ResourceStatus": "<p>Current status of the resource.</p>",
        "StackResourceDetail$ResourceStatus": "<p>Current status of the resource.</p>",
        "StackResourceSummary$ResourceStatus": "<p>Current status of the resource.</p>"
      }
    },
    "ResourceStatusReason": {
      "base": null,
      "refs": {
        "StackEvent$ResourceStatusReason": "<p>Success/failure message associated with the resource.</p>",
        "StackResource$ResourceStatusReason": "<p>Success/failure message associated with the resource.</p>",
        "StackResourceDetail$ResourceStatusReason": "<p>Success/failure message associated with the resource.</p>",
        "StackResourceSummary$ResourceStatusReason": "<p>Success/failure message associated with the resource.</p>"
      }
    },
    "ResourceTargetDefinition": {
      "base": "<p>The field that AWS CloudFormation will change, such as the name of a resource's property, and whether the resource will be recreated.</p>",
      "refs": {
        "ResourceChangeDetail$Target": "<p>A <code>ResourceTargetDefinition</code> structure that describes the field that AWS CloudFormation will change and whether the resource will be recreated.</p>"
      }
    },
    "ResourceToSkip": {
      "base": null,
      "refs": {
        "ResourcesToSkip$member": null
      }
    },
    "ResourceType": {
      "base": null,
      "refs": {
        "ResourceChange$ResourceType": "<p>The type of AWS CloudFormation resource, such as <code>AWS::S3::Bucket</code>.</p>",
        "ResourceTypes$member": null,
        "StackEvent$ResourceType": "<p>Type of resource. (For more information, go to <a href=\"http://docs.aws.amazon.com/AWSCloudFormation/latest/UserGuide/aws-template-resource-type-ref.html\"> AWS Resource Types Reference</a> in the AWS CloudFormation User Guide.)</p>",
        "StackResource$ResourceType": "<p>Type of resource. (For more information, go to <a href=\"http://docs.aws.amazon.com/AWSCloudFormation/latest/UserGuide/aws-template-resource-type-ref.html\"> AWS Resource Types Reference</a> in the AWS CloudFormation User Guide.)</p>",
        "StackResourceDetail$ResourceType": "<p>Type of resource. ((For more information, go to <a href=\"http://docs.aws.amazon.com/AWSCloudFormation/latest/UserGuide/aws-template-resource-type-ref.html\"> AWS Resource Types Reference</a> in the AWS CloudFormation User Guide.)</p>",
        "StackResourceSummary$ResourceType": "<p>Type of resource. (For more information, go to <a href=\"http://docs.aws.amazon.com/AWSCloudFormation/latest/UserGuide/aws-template-resource-type-ref.html\"> AWS Resource Types Reference</a> in the AWS CloudFormation User Guide.)</p>"
      }
    },
    "ResourceTypes": {
      "base": null,
      "refs": {
        "CreateChangeSetInput$ResourceTypes": "<p>The template resource types that you have permissions to work with if you execute this change set, such as <code>AWS::EC2::Instance</code>, <code>AWS::EC2::*</code>, or <code>Custom::MyCustomInstance</code>.</p> <p>If the list of resource types doesn't include a resource type that you're updating, the stack update fails. By default, AWS CloudFormation grants permissions to all resource types. AWS Identity and Access Management (IAM) uses this parameter for condition keys in IAM policies for AWS CloudFormation. For more information, see <a href=\"http://docs.aws.amazon.com/AWSCloudFormation/latest/UserGuide/using-iam-template.html\">Controlling Access with AWS Identity and Access Management</a> in the AWS CloudFormation User Guide.</p>",
        "CreateStackInput$ResourceTypes": "<p>The template resource types that you have permissions to work with for this create stack action, such as <code>AWS::EC2::Instance</code>, <code>AWS::EC2::*</code>, or <code>Custom::MyCustomInstance</code>. Use the following syntax to describe template resource types: <code>AWS::*</code> (for all AWS resource), <code>Custom::*</code> (for all custom resources), <code>Custom::<i>logical_ID</i> </code> (for a specific custom resource), <code>AWS::<i>service_name</i>::*</code> (for all resources of a particular AWS service), and <code>AWS::<i>service_name</i>::<i>resource_logical_ID</i> </code> (for a specific AWS resource).</p> <p>If the list of resource types doesn't include a resource that you're creating, the stack creation fails. By default, AWS CloudFormation grants permissions to all resource types. AWS Identity and Access Management (IAM) uses this parameter for AWS CloudFormation-specific condition keys in IAM policies. For more information, see <a href=\"http://docs.aws.amazon.com/AWSCloudFormation/latest/UserGuide/using-iam-template.html\">Controlling Access with AWS Identity and Access Management</a>.</p>",
        "GetTemplateSummaryOutput$ResourceTypes": "<p>A list of all the template resource types that are defined in the template, such as <code>AWS::EC2::Instance</code>, <code>AWS::Dynamo::Table</code>, and <code>Custom::MyCustomInstance</code>.</p>",
        "UpdateStackInput$ResourceTypes": "<p>The template resource types that you have permissions to work with for this update stack action, such as <code>AWS::EC2::Instance</code>, <code>AWS::EC2::*</code>, or <code>Custom::MyCustomInstance</code>.</p> <p>If the list of resource types doesn't include a resource that you're updating, the stack update fails. By default, AWS CloudFormation grants permissions to all resource types. AWS Identity and Access Management (IAM) uses this parameter for AWS CloudFormation-specific condition keys in IAM policies. For more information, see <a href=\"http://docs.aws.amazon.com/AWSCloudFormation/latest/UserGuide/using-iam-template.html\">Controlling Access with AWS Identity and Access Management</a>.</p>"
      }
    },
    "ResourcesToSkip": {
      "base": null,
      "refs": {
        "ContinueUpdateRollbackInput$ResourcesToSkip": "<p>A list of the logical IDs of the resources that AWS CloudFormation skips during the continue update rollback operation. You can specify only resources that are in the <code>UPDATE_FAILED</code> state because a rollback failed. You can't specify resources that are in the <code>UPDATE_FAILED</code> state for other reasons, for example, because an update was cancelled. To check why a resource update failed, use the <a>DescribeStackResources</a> action, and view the resource status reason. </p> <important> <p>Specify this property to skip rolling back resources that AWS CloudFormation can't successfully roll back. We recommend that you <a href=\"http://docs.aws.amazon.com/AWSCloudFormation/latest/UserGuide/troubleshooting.html#troubleshooting-errors-update-rollback-failed\"> troubleshoot</a> resources before skipping them. AWS CloudFormation sets the status of the specified resources to <code>UPDATE_COMPLETE</code> and continues to roll back the stack. After the rollback is complete, the state of the skipped resources will be inconsistent with the state of the resources in the stack template. Before performing another stack update, you must update the stack or resources to be consistent with each other. If you don't, subsequent stack updates might fail, and the stack will become unrecoverable. </p> </important> <p>Specify the minimum number of resources required to successfully roll back your stack. For example, a failed resource update might cause dependent resources to fail. In this case, it might not be necessary to skip the dependent resources. </p> <p>To skip resources that are part of nested stacks, use the following format: <code>NestedStackName.ResourceLogicalID</code>. If you want to specify the logical ID of a stack resource (<code>Type: AWS::CloudFormation::Stack</code>) in the <code>ResourcesToSkip</code> list, then its corresponding embedded stack must be in one of the following states: <code>DELETE_IN_PROGRESS</code>, <code>DELETE_COMPLETE</code>, or <code>DELETE_FAILED</code>. </p> <note> <p>Don't confuse a child stack's name with its corresponding logical ID defined in the parent stack. For an example of a continue update rollback operation with nested stacks, see <a href=\"http://docs.aws.amazon.com/AWSCloudFormation/latest/UserGuide/using-cfn-updating-stacks-continueupdaterollback.html#nested-stacks\">Using ResourcesToSkip to recover a nested stacks hierarchy</a>. </p> </note>"
      }
    },
    "RetainResources": {
      "base": null,
      "refs": {
        "DeleteStackInput$RetainResources": "<p>For stacks in the <code>DELETE_FAILED</code> state, a list of resource logical IDs that are associated with the resources you want to retain. During deletion, AWS CloudFormation deletes the stack but does not delete the retained resources.</p> <p>Retaining resources is useful when you cannot delete a resource, such as a non-empty S3 bucket, but you want to delete the stack.</p>"
      }
    },
    "RetainStacks": {
      "base": null,
      "refs": {
        "DeleteStackInstancesInput$RetainStacks": "<p>Removes the stack instances from the specified stack set, but doesn't delete the stacks. You can't reassociate a retained stack or add an existing, saved stack to a new stack set.</p> <p>For more information, see <a href=\"http://docs.aws.amazon.com/AWSCloudFormation/latest/UserGuide/stacksets-concepts.html#stackset-ops-options\">Stack set operation options</a>.</p>"
      }
    },
    "RetainStacksNullable": {
      "base": null,
      "refs": {
        "StackSetOperation$RetainStacks": "<p>For stack set operations of action type <code>DELETE</code>, specifies whether to remove the stack instances from the specified stack set, but doesn't delete the stacks. You can't reassociate a retained stack, or add an existing, saved stack to a new stack set.</p>"
      }
    },
    "RoleARN": {
      "base": null,
      "refs": {
        "ContinueUpdateRollbackInput$RoleARN": "<p>The Amazon Resource Name (ARN) of an AWS Identity and Access Management (IAM) role that AWS CloudFormation assumes to roll back the stack. AWS CloudFormation uses the role's credentials to make calls on your behalf. AWS CloudFormation always uses this role for all future operations on the stack. As long as users have permission to operate on the stack, AWS CloudFormation uses this role even if the users don't have permission to pass it. Ensure that the role grants least privilege.</p> <p>If you don't specify a value, AWS CloudFormation uses the role that was previously associated with the stack. If no role is available, AWS CloudFormation uses a temporary session that is generated from your user credentials.</p>",
        "CreateChangeSetInput$RoleARN": "<p>The Amazon Resource Name (ARN) of an AWS Identity and Access Management (IAM) role that AWS CloudFormation assumes when executing the change set. AWS CloudFormation uses the role's credentials to make calls on your behalf. AWS CloudFormation uses this role for all future operations on the stack. As long as users have permission to operate on the stack, AWS CloudFormation uses this role even if the users don't have permission to pass it. Ensure that the role grants least privilege.</p> <p>If you don't specify a value, AWS CloudFormation uses the role that was previously associated with the stack. If no role is available, AWS CloudFormation uses a temporary session that is generated from your user credentials.</p>",
        "CreateStackInput$RoleARN": "<p>The Amazon Resource Name (ARN) of an AWS Identity and Access Management (IAM) role that AWS CloudFormation assumes to create the stack. AWS CloudFormation uses the role's credentials to make calls on your behalf. AWS CloudFormation always uses this role for all future operations on the stack. As long as users have permission to operate on the stack, AWS CloudFormation uses this role even if the users don't have permission to pass it. Ensure that the role grants least privilege.</p> <p>If you don't specify a value, AWS CloudFormation uses the role that was previously associated with the stack. If no role is available, AWS CloudFormation uses a temporary session that is generated from your user credentials.</p>",
        "DeleteStackInput$RoleARN": "<p>The Amazon Resource Name (ARN) of an AWS Identity and Access Management (IAM) role that AWS CloudFormation assumes to delete the stack. AWS CloudFormation uses the role's credentials to make calls on your behalf.</p> <p>If you don't specify a value, AWS CloudFormation uses the role that was previously associated with the stack. If no role is available, AWS CloudFormation uses a temporary session that is generated from your user credentials.</p>",
        "Stack$RoleARN": "<p>The Amazon Resource Name (ARN) of an AWS Identity and Access Management (IAM) role that is associated with the stack. During a stack operation, AWS CloudFormation uses this role's credentials to make calls on your behalf.</p>",
        "UpdateStackInput$RoleARN": "<p>The Amazon Resource Name (ARN) of an AWS Identity and Access Management (IAM) role that AWS CloudFormation assumes to update the stack. AWS CloudFormation uses the role's credentials to make calls on your behalf. AWS CloudFormation always uses this role for all future operations on the stack. As long as users have permission to operate on the stack, AWS CloudFormation uses this role even if the users don't have permission to pass it. Ensure that the role grants least privilege.</p> <p>If you don't specify a value, AWS CloudFormation uses the role that was previously associated with the stack. If no role is available, AWS CloudFormation uses a temporary session that is generated from your user credentials.</p>"
      }
    },
    "RollbackConfiguration": {
      "base": "<p>Structure containing the rollback triggers for AWS CloudFormation to monitor during stack creation and updating operations, and for the specified monitoring period afterwards.</p> <p>Rollback triggers enable you to have AWS CloudFormation monitor the state of your application during stack creation and updating, and to roll back that operation if the application breaches the threshold of any of the alarms you've specified. For each rollback trigger you create, you specify the Cloudwatch alarm that CloudFormation should monitor. CloudFormation monitors the specified alarms during the stack create or update operation, and for the specified amount of time after all resources have been deployed. If any of the alarms goes to ALERT state during the stack operation or the monitoring period, CloudFormation rolls back the entire stack operation. If the monitoring period expires without any alarms going to ALERT state, CloudFormation proceeds to dispose of old resources as usual.</p> <p>By default, CloudFormation only rolls back stack operations if an alarm goes to ALERT state, not INSUFFICIENT_DATA state. To have CloudFormation roll back the stack operation if an alarm goes to INSUFFICIENT_DATA state as well, edit the CloudWatch alarm to treat missing data as <code>breaching</code>. For more information, see <a href=\"http://docs.aws.amazon.com/AmazonCloudWatch/latest/monitoring/AlarmThatSendsEmail.html\">Configuring How CloudWatch Alarms Treats Missing Data</a>.</p> <p>AWS CloudFormation does not monitor rollback triggers when it rolls back a stack during an update operation.</p>",
      "refs": {
        "CreateChangeSetInput$RollbackConfiguration": "<p>The rollback triggers for AWS CloudFormation to monitor during stack creation and updating operations, and for the specified monitoring period afterwards.</p>",
        "CreateStackInput$RollbackConfiguration": "<p>The rollback triggers for AWS CloudFormation to monitor during stack creation and updating operations, and for the specified monitoring period afterwards.</p>",
        "DescribeChangeSetOutput$RollbackConfiguration": "<p>The rollback triggers for AWS CloudFormation to monitor during stack creation and updating operations, and for the specified monitoring period afterwards.</p>",
        "Stack$RollbackConfiguration": "<p>The rollback triggers for AWS CloudFormation to monitor during stack creation and updating operations, and for the specified monitoring period afterwards.</p>",
        "UpdateStackInput$RollbackConfiguration": "<p>The rollback triggers for AWS CloudFormation to monitor during stack creation and updating operations, and for the specified monitoring period afterwards.</p>"
      }
    },
    "RollbackTrigger": {
      "base": "<p>A rollback trigger AWS CloudFormation monitors during creation and updating of stacks. If any of the alarms you specify goes to ALERT state during the stack operation or within the specified monitoring period afterwards, CloudFormation rolls back the entire stack operation. </p>",
      "refs": {
        "RollbackTriggers$member": null
      }
    },
    "RollbackTriggers": {
      "base": null,
      "refs": {
        "RollbackConfiguration$RollbackTriggers": "<p>The triggers to monitor during stack creation or update actions. </p> <p>By default, AWS CloudFormation saves the rollback triggers specified for a stack and applies them to any subsequent update operations for the stack, unless you specify otherwise. If you do specify rollback triggers for this parameter, those triggers replace any list of triggers previously specified for the stack. This means:</p> <ul> <li> <p>If you don't specify this parameter, AWS CloudFormation uses the rollback triggers previously specified for this stack, if any.</p> </li> <li> <p>If you specify any rollback triggers using this parameter, you must specify all the triggers that you want used for this stack, even triggers you've specifed before (for example, when creating the stack or during a previous stack update). Any triggers that you don't include in the updated list of triggers are no longer applied to the stack.</p> </li> <li> <p>If you specify an empty list, AWS CloudFormation removes all currently specified triggers.</p> </li> </ul> <p>If a specified Cloudwatch alarm is missing, the entire stack operation fails and is rolled back. </p>"
      }
    },
    "Scope": {
      "base": null,
      "refs": {
        "ResourceChange$Scope": "<p>For the <code>Modify</code> action, indicates which resource attribute is triggering this update, such as a change in the resource attribute's <code>Metadata</code>, <code>Properties</code>, or <code>Tags</code>.</p>"
      }
    },
    "SetStackPolicyInput": {
      "base": "<p>The input for the <a>SetStackPolicy</a> action.</p>",
      "refs": {
      }
    },
    "SignalResourceInput": {
      "base": "<p>The input for the <a>SignalResource</a> action.</p>",
      "refs": {
      }
    },
    "Stack": {
      "base": "<p>The Stack data type.</p>",
      "refs": {
        "Stacks$member": null
      }
    },
    "StackEvent": {
      "base": "<p>The StackEvent data type.</p>",
      "refs": {
        "StackEvents$member": null
      }
    },
    "StackEvents": {
      "base": null,
      "refs": {
        "DescribeStackEventsOutput$StackEvents": "<p>A list of <code>StackEvents</code> structures.</p>"
      }
    },
    "StackId": {
      "base": null,
      "refs": {
        "ChangeSetSummary$StackId": "<p>The ID of the stack with which the change set is associated.</p>",
        "CreateChangeSetOutput$StackId": "<p>The unique ID of the stack.</p>",
        "CreateStackOutput$StackId": "<p>Unique identifier of the stack.</p>",
        "DescribeChangeSetOutput$StackId": "<p>The ARN of the stack that is associated with the change set.</p>",
        "Export$ExportingStackId": "<p>The stack that contains the exported output name and value.</p>",
        "Stack$StackId": "<p>Unique identifier of the stack.</p>",
        "Stack$ParentId": "<p>For nested stacks--stacks created as resources for another stack--the stack ID of the direct parent of this stack. For the first level of nested stacks, the root stack is also the parent stack.</p> <p>For more information, see <a href=\"http://docs.aws.amazon.com/AWSCloudFormation/latest/UserGuide/using-cfn-nested-stacks.html\">Working with Nested Stacks</a> in the <i>AWS CloudFormation User Guide</i>.</p>",
        "Stack$RootId": "<p>For nested stacks--stacks created as resources for another stack--the stack ID of the the top-level stack to which the nested stack ultimately belongs.</p> <p>For more information, see <a href=\"http://docs.aws.amazon.com/AWSCloudFormation/latest/UserGuide/using-cfn-nested-stacks.html\">Working with Nested Stacks</a> in the <i>AWS CloudFormation User Guide</i>.</p>",
        "StackEvent$StackId": "<p>The unique ID name of the instance of the stack.</p>",
        "StackInstance$StackId": "<p>The ID of the stack instance.</p>",
        "StackInstanceSummary$StackId": "<p>The ID of the stack instance.</p>",
        "StackResource$StackId": "<p>Unique identifier of the stack.</p>",
        "StackResourceDetail$StackId": "<p>Unique identifier of the stack.</p>",
        "StackSummary$StackId": "<p>Unique stack identifier.</p>",
        "StackSummary$ParentId": "<p>For nested stacks--stacks created as resources for another stack--the stack ID of the direct parent of this stack. For the first level of nested stacks, the root stack is also the parent stack.</p> <p>For more information, see <a href=\"http://docs.aws.amazon.com/AWSCloudFormation/latest/UserGuide/using-cfn-nested-stacks.html\">Working with Nested Stacks</a> in the <i>AWS CloudFormation User Guide</i>.</p>",
        "StackSummary$RootId": "<p>For nested stacks--stacks created as resources for another stack--the stack ID of the the top-level stack to which the nested stack ultimately belongs.</p> <p>For more information, see <a href=\"http://docs.aws.amazon.com/AWSCloudFormation/latest/UserGuide/using-cfn-nested-stacks.html\">Working with Nested Stacks</a> in the <i>AWS CloudFormation User Guide</i>.</p>",
        "UpdateStackOutput$StackId": "<p>Unique identifier of the stack.</p>",
        "UpdateTerminationProtectionOutput$StackId": "<p>The unique ID of the stack.</p>"
      }
    },
    "StackInstance": {
      "base": "<p>An AWS CloudFormation stack, in a specific account and region, that's part of a stack set operation. A stack instance is a reference to an attempted or actual stack in a given account within a given region. A stack instance can exist without a stack—for example, if the stack couldn't be created for some reason. A stack instance is associated with only one stack set. Each stack instance contains the ID of its associated stack set, as well as the ID of the actual stack and the stack status.</p>",
      "refs": {
        "DescribeStackInstanceOutput$StackInstance": "<p>The stack instance that matches the specified request parameters.</p>"
      }
    },
    "StackInstanceNotFoundException": {
      "base": "<p>The specified stack instance doesn't exist.</p>",
      "refs": {
      }
    },
    "StackInstanceStatus": {
      "base": null,
      "refs": {
        "StackInstance$Status": "<p>The status of the stack instance, in terms of its synchronization with its associated stack set.</p> <ul> <li> <p> <code>INOPERABLE</code>: A <code>DeleteStackInstances</code> operation has failed and left the stack in an unstable state. Stacks in this state are excluded from further <code>UpdateStackSet</code> operations. You might need to perform a <code>DeleteStackInstances</code> operation, with <code>RetainStacks</code> set to <code>true</code>, to delete the stack instance, and then delete the stack manually.</p> </li> <li> <p> <code>OUTDATED</code>: The stack isn't currently up to date with the stack set because:</p> <ul> <li> <p>The associated stack failed during a <code>CreateStackSet</code> or <code>UpdateStackSet</code> operation. </p> </li> <li> <p>The stack was part of a <code>CreateStackSet</code> or <code>UpdateStackSet</code> operation that failed or was stopped before the stack was created or updated. </p> </li> </ul> </li> <li> <p> <code>CURRENT</code>: The stack is currently up to date with the stack set.</p> </li> </ul>",
        "StackInstanceSummary$Status": "<p>The status of the stack instance, in terms of its synchronization with its associated stack set.</p> <ul> <li> <p> <code>INOPERABLE</code>: A <code>DeleteStackInstances</code> operation has failed and left the stack in an unstable state. Stacks in this state are excluded from further <code>UpdateStackSet</code> operations. You might need to perform a <code>DeleteStackInstances</code> operation, with <code>RetainStacks</code> set to <code>true</code>, to delete the stack instance, and then delete the stack manually.</p> </li> <li> <p> <code>OUTDATED</code>: The stack isn't currently up to date with the stack set because:</p> <ul> <li> <p>The associated stack failed during a <code>CreateStackSet</code> or <code>UpdateStackSet</code> operation. </p> </li> <li> <p>The stack was part of a <code>CreateStackSet</code> or <code>UpdateStackSet</code> operation that failed or was stopped before the stack was created or updated. </p> </li> </ul> </li> <li> <p> <code>CURRENT</code>: The stack is currently up to date with the stack set.</p> </li> </ul>"
      }
    },
    "StackInstanceSummaries": {
      "base": null,
      "refs": {
        "ListStackInstancesOutput$Summaries": "<p>A list of <code>StackInstanceSummary</code> structures that contain information about the specified stack instances.</p>"
      }
    },
    "StackInstanceSummary": {
      "base": "<p>The structure that contains summary information about a stack instance.</p>",
      "refs": {
        "StackInstanceSummaries$member": null
      }
    },
    "StackInstance": {
      "base": "<p>An AWS CloudFormation stack, in a specific account and region, that's part of a stack set operation. A stack instance is a reference to an attempted or actual stack in a given account within a given region. A stack instance can exist without a stack—for example, if the stack couldn't be created for some reason. A stack instance is associated with only one stack set. Each stack instance contains the ID of its associated stack set, as well as the ID of the actual stack and the stack status.</p>",
      "refs": {
        "DescribeStackInstanceOutput$StackInstance": "<p>The stack instance that matches the specified request parameters.</p>"
      }
    },
    "StackInstanceNotFoundException": {
      "base": "<p>The specified stack instance doesn't exist.</p>",
      "refs": {
      }
    },
    "StackInstanceStatus": {
      "base": null,
      "refs": {
        "StackInstance$Status": "<p>The status of the stack instance, in terms of its synchronization with its associated stack set.</p> <ul> <li> <p> <code>INOPERABLE</code>: A <code>DeleteStackInstances</code> operation has failed and left the stack in an unstable state. Stacks in this state are excluded from further <code>UpdateStackSet</code> operations. You might need to perform a <code>DeleteStackInstances</code> operation, with <code>RetainStacks</code> set to <code>true</code>, to delete the stack instance, and then delete the stack manually.</p> </li> <li> <p> <code>OUTDATED</code>: The stack isn't currently up to date with the stack set because:</p> <ul> <li> <p>The associated stack failed during a <code>CreateStackSet</code> or <code>UpdateStackSet</code> operation. </p> </li> <li> <p>The stack was part of a <code>CreateStackSet</code> or <code>UpdateStackSet</code> operation that failed or was stopped before the stack was created or updated. </p> </li> </ul> </li> <li> <p> <code>CURRENT</code>: The stack is currently up to date with the stack set.</p> </li> </ul>",
        "StackInstanceSummary$Status": "<p>The status of the stack instance, in terms of its synchronization with its associated stack set.</p> <ul> <li> <p> <code>INOPERABLE</code>: A <code>DeleteStackInstances</code> operation has failed and left the stack in an unstable state. Stacks in this state are excluded from further <code>UpdateStackSet</code> operations. You might need to perform a <code>DeleteStackInstances</code> operation, with <code>RetainStacks</code> set to <code>true</code>, to delete the stack instance, and then delete the stack manually.</p> </li> <li> <p> <code>OUTDATED</code>: The stack isn't currently up to date with the stack set because:</p> <ul> <li> <p>The associated stack failed during a <code>CreateStackSet</code> or <code>UpdateStackSet</code> operation. </p> </li> <li> <p>The stack was part of a <code>CreateStackSet</code> or <code>UpdateStackSet</code> operation that failed or was stopped before the stack was created or updated. </p> </li> </ul> </li> <li> <p> <code>CURRENT</code>: The stack is currently up to date with the stack set.</p> </li> </ul>"
      }
    },
    "StackInstanceSummaries": {
      "base": null,
      "refs": {
        "ListStackInstancesOutput$Summaries": "<p>A list of <code>StackInstanceSummary</code> structures that contain information about the specified stack instances.</p>"
      }
    },
    "StackInstanceSummary": {
      "base": "<p>The structure that contains summary information about a stack instance.</p>",
      "refs": {
        "StackInstanceSummaries$member": null
      }
    },
    "StackName": {
      "base": null,
      "refs": {
        "CancelUpdateStackInput$StackName": "<p>The name or the unique stack ID that is associated with the stack.</p>",
        "ChangeSetSummary$StackName": "<p>The name of the stack with which the change set is associated.</p>",
        "CreateStackInput$StackName": "<p>The name that is associated with the stack. The name must be unique in the region in which you are creating the stack.</p> <note> <p>A stack name can contain only alphanumeric characters (case sensitive) and hyphens. It must start with an alphabetic character and cannot be longer than 128 characters.</p> </note>",
        "DeleteStackInput$StackName": "<p>The name or the unique stack ID that is associated with the stack.</p>",
        "DescribeChangeSetOutput$StackName": "<p>The name of the stack that is associated with the change set.</p>",
        "DescribeStackEventsInput$StackName": "<p>The name or the unique stack ID that is associated with the stack, which are not always interchangeable:</p> <ul> <li> <p>Running stacks: You can specify either the stack's name or its unique stack ID.</p> </li> <li> <p>Deleted stacks: You must specify the unique stack ID.</p> </li> </ul> <p>Default: There is no default value.</p>",
        "DescribeStackResourceInput$StackName": "<p>The name or the unique stack ID that is associated with the stack, which are not always interchangeable:</p> <ul> <li> <p>Running stacks: You can specify either the stack's name or its unique stack ID.</p> </li> <li> <p>Deleted stacks: You must specify the unique stack ID.</p> </li> </ul> <p>Default: There is no default value.</p>",
        "DescribeStackResourcesInput$StackName": "<p>The name or the unique stack ID that is associated with the stack, which are not always interchangeable:</p> <ul> <li> <p>Running stacks: You can specify either the stack's name or its unique stack ID.</p> </li> <li> <p>Deleted stacks: You must specify the unique stack ID.</p> </li> </ul> <p>Default: There is no default value.</p> <p>Required: Conditional. If you do not specify <code>StackName</code>, you must specify <code>PhysicalResourceId</code>.</p>",
        "DescribeStacksInput$StackName": "<p>The name or the unique stack ID that is associated with the stack, which are not always interchangeable:</p> <ul> <li> <p>Running stacks: You can specify either the stack's name or its unique stack ID.</p> </li> <li> <p>Deleted stacks: You must specify the unique stack ID.</p> </li> </ul> <p>Default: There is no default value.</p>",
        "GetStackPolicyInput$StackName": "<p>The name or unique stack ID that is associated with the stack whose policy you want to get.</p>",
        "GetTemplateInput$StackName": "<p>The name or the unique stack ID that is associated with the stack, which are not always interchangeable:</p> <ul> <li> <p>Running stacks: You can specify either the stack's name or its unique stack ID.</p> </li> <li> <p>Deleted stacks: You must specify the unique stack ID.</p> </li> </ul> <p>Default: There is no default value.</p>",
        "Imports$member": null,
        "ListStackResourcesInput$StackName": "<p>The name or the unique stack ID that is associated with the stack, which are not always interchangeable:</p> <ul> <li> <p>Running stacks: You can specify either the stack's name or its unique stack ID.</p> </li> <li> <p>Deleted stacks: You must specify the unique stack ID.</p> </li> </ul> <p>Default: There is no default value.</p>",
        "SetStackPolicyInput$StackName": "<p>The name or unique stack ID that you want to associate a policy with.</p>",
        "Stack$StackName": "<p>The name associated with the stack.</p>",
        "StackEvent$StackName": "<p>The name associated with a stack.</p>",
        "StackResource$StackName": "<p>The name associated with the stack.</p>",
        "StackResourceDetail$StackName": "<p>The name associated with the stack.</p>",
        "StackSummary$StackName": "<p>The name associated with the stack.</p>",
        "UpdateStackInput$StackName": "<p>The name or unique stack ID of the stack to update.</p>"
      }
    },
    "StackNameOrId": {
      "base": null,
      "refs": {
        "ContinueUpdateRollbackInput$StackName": "<p>The name or the unique ID of the stack that you want to continue rolling back.</p> <note> <p>Don't specify the name of a nested stack (a stack that was created by using the <code>AWS::CloudFormation::Stack</code> resource). Instead, use this operation on the parent stack (the stack that contains the <code>AWS::CloudFormation::Stack</code> resource).</p> </note>",
        "CreateChangeSetInput$StackName": "<p>The name or the unique ID of the stack for which you are creating a change set. AWS CloudFormation generates the change set by comparing this stack's information with the information that you submit, such as a modified template or different parameter input values.</p>",
        "DeleteChangeSetInput$StackName": "<p>If you specified the name of a change set to delete, specify the stack name or ID (ARN) that is associated with it.</p>",
        "DescribeChangeSetInput$StackName": "<p>If you specified the name of a change set, specify the stack name or ID (ARN) of the change set you want to describe.</p>",
        "ExecuteChangeSetInput$StackName": "<p>If you specified the name of a change set, specify the stack name or ID (ARN) that is associated with the change set you want to execute.</p>",
        "GetTemplateSummaryInput$StackName": "<p>The name or the stack ID that is associated with the stack, which are not always interchangeable. For running stacks, you can specify either the stack's name or its unique stack ID. For deleted stack, you must specify the unique stack ID.</p> <p>Conditional: You must specify only one of the following parameters: <code>StackName</code>, <code>StackSetName</code>, <code>TemplateBody</code>, or <code>TemplateURL</code>.</p>",
        "ListChangeSetsInput$StackName": "<p>The name or the Amazon Resource Name (ARN) of the stack for which you want to list change sets.</p>",
        "SignalResourceInput$StackName": "<p>The stack name or unique stack ID that includes the resource that you want to signal.</p>",
        "UpdateTerminationProtectionInput$StackName": "<p>The name or unique ID of the stack for which you want to set termination protection.</p>"
      }
    },
    "StackPolicyBody": {
      "base": null,
      "refs": {
        "CreateStackInput$StackPolicyBody": "<p>Structure containing the stack policy body. For more information, go to <a href=\"http://docs.aws.amazon.com/AWSCloudFormation/latest/UserGuide/protect-stack-resources.html\"> Prevent Updates to Stack Resources</a> in the <i>AWS CloudFormation User Guide</i>. You can specify either the <code>StackPolicyBody</code> or the <code>StackPolicyURL</code> parameter, but not both.</p>",
        "GetStackPolicyOutput$StackPolicyBody": "<p>Structure containing the stack policy body. (For more information, go to <a href=\"http://docs.aws.amazon.com/AWSCloudFormation/latest/UserGuide/protect-stack-resources.html\"> Prevent Updates to Stack Resources</a> in the AWS CloudFormation User Guide.)</p>",
        "SetStackPolicyInput$StackPolicyBody": "<p>Structure containing the stack policy body. For more information, go to <a href=\"http://docs.aws.amazon.com/AWSCloudFormation/latest/UserGuide/protect-stack-resources.html\"> Prevent Updates to Stack Resources</a> in the AWS CloudFormation User Guide. You can specify either the <code>StackPolicyBody</code> or the <code>StackPolicyURL</code> parameter, but not both.</p>",
        "UpdateStackInput$StackPolicyBody": "<p>Structure containing a new stack policy body. You can specify either the <code>StackPolicyBody</code> or the <code>StackPolicyURL</code> parameter, but not both.</p> <p>You might update the stack policy, for example, in order to protect a new resource that you created during a stack update. If you do not specify a stack policy, the current policy that is associated with the stack is unchanged.</p>"
      }
    },
    "StackPolicyDuringUpdateBody": {
      "base": null,
      "refs": {
        "UpdateStackInput$StackPolicyDuringUpdateBody": "<p>Structure containing the temporary overriding stack policy body. You can specify either the <code>StackPolicyDuringUpdateBody</code> or the <code>StackPolicyDuringUpdateURL</code> parameter, but not both.</p> <p>If you want to update protected resources, specify a temporary overriding stack policy during this update. If you do not specify a stack policy, the current policy that is associated with the stack will be used.</p>"
      }
    },
    "StackPolicyDuringUpdateURL": {
      "base": null,
      "refs": {
        "UpdateStackInput$StackPolicyDuringUpdateURL": "<p>Location of a file containing the temporary overriding stack policy. The URL must point to a policy (max size: 16KB) located in an S3 bucket in the same region as the stack. You can specify either the <code>StackPolicyDuringUpdateBody</code> or the <code>StackPolicyDuringUpdateURL</code> parameter, but not both.</p> <p>If you want to update protected resources, specify a temporary overriding stack policy during this update. If you do not specify a stack policy, the current policy that is associated with the stack will be used.</p>"
      }
    },
    "StackPolicyURL": {
      "base": null,
      "refs": {
        "CreateStackInput$StackPolicyURL": "<p>Location of a file containing the stack policy. The URL must point to a policy (maximum size: 16 KB) located in an S3 bucket in the same region as the stack. You can specify either the <code>StackPolicyBody</code> or the <code>StackPolicyURL</code> parameter, but not both.</p>",
        "SetStackPolicyInput$StackPolicyURL": "<p>Location of a file containing the stack policy. The URL must point to a policy (maximum size: 16 KB) located in an S3 bucket in the same region as the stack. You can specify either the <code>StackPolicyBody</code> or the <code>StackPolicyURL</code> parameter, but not both.</p>",
        "UpdateStackInput$StackPolicyURL": "<p>Location of a file containing the updated stack policy. The URL must point to a policy (max size: 16KB) located in an S3 bucket in the same region as the stack. You can specify either the <code>StackPolicyBody</code> or the <code>StackPolicyURL</code> parameter, but not both.</p> <p>You might update the stack policy, for example, in order to protect a new resource that you created during a stack update. If you do not specify a stack policy, the current policy that is associated with the stack is unchanged.</p>"
      }
    },
    "StackResource": {
      "base": "<p>The StackResource data type.</p>",
      "refs": {
        "StackResources$member": null
      }
    },
    "StackResourceDetail": {
      "base": "<p>Contains detailed information about the specified stack resource.</p>",
      "refs": {
        "DescribeStackResourceOutput$StackResourceDetail": "<p>A <code>StackResourceDetail</code> structure containing the description of the specified resource in the specified stack.</p>"
      }
    },
    "StackResourceSummaries": {
      "base": null,
      "refs": {
        "ListStackResourcesOutput$StackResourceSummaries": "<p>A list of <code>StackResourceSummary</code> structures.</p>"
      }
    },
    "StackResourceSummary": {
      "base": "<p>Contains high-level information about the specified stack resource.</p>",
      "refs": {
        "StackResourceSummaries$member": null
      }
    },
    "StackResources": {
      "base": null,
      "refs": {
        "DescribeStackResourcesOutput$StackResources": "<p>A list of <code>StackResource</code> structures.</p>"
      }
    },
    "StackSet": {
      "base": "<p>A structure that contains information about a stack set. A stack set enables you to provision stacks into AWS accounts and across regions by using a single CloudFormation template. In the stack set, you specify the template to use, as well as any parameters and capabilities that the template requires. </p>",
      "refs": {
        "DescribeStackSetOutput$StackSet": "<p>The specified stack set.</p>"
      }
    },
    "StackSetId": {
      "base": null,
      "refs": {
        "CreateStackSetOutput$StackSetId": "<p>The ID of the stack set that you're creating.</p>",
        "StackInstance$StackSetId": "<p>The name or unique ID of the stack set that the stack instance is associated with.</p>",
        "StackInstanceSummary$StackSetId": "<p>The name or unique ID of the stack set that the stack instance is associated with.</p>",
        "StackSet$StackSetId": "<p>The ID of the stack set.</p>",
        "StackSetOperation$StackSetId": "<p>The ID of the stack set.</p>",
        "StackSetSummary$StackSetId": "<p>The ID of the stack set.</p>"
      }
    },
    "StackSetName": {
      "base": null,
      "refs": {
        "CreateStackInstancesInput$StackSetName": "<p>The name or unique ID of the stack set that you want to create stack instances from.</p>",
        "CreateStackSetInput$StackSetName": "<p>The name to associate with the stack set. The name must be unique in the region where you create your stack set.</p> <note> <p>A stack name can contain only alphanumeric characters (case-sensitive) and hyphens. It must start with an alphabetic character and can't be longer than 128 characters.</p> </note>",
        "DeleteStackInstancesInput$StackSetName": "<p>The name or unique ID of the stack set that you want to delete stack instances for.</p>",
        "DeleteStackSetInput$StackSetName": "<p>The name or unique ID of the stack set that you're deleting. You can obtain this value by running <a>ListStackSets</a>.</p>",
        "DescribeStackInstanceInput$StackSetName": "<p>The name or the unique stack ID of the stack set that you want to get stack instance information for.</p>",
        "DescribeStackSetInput$StackSetName": "<p>The name or unique ID of the stack set whose description you want.</p>",
        "DescribeStackSetOperationInput$StackSetName": "<p>The name or the unique stack ID of the stack set for the stack operation.</p>",
        "ListStackInstancesInput$StackSetName": "<p>The name or unique ID of the stack set that you want to list stack instances for.</p>",
        "ListStackSetOperationResultsInput$StackSetName": "<p>The name or unique ID of the stack set that you want to get operation results for.</p>",
        "ListStackSetOperationsInput$StackSetName": "<p>The name or unique ID of the stack set that you want to get operation summaries for.</p>",
        "StackSet$StackSetName": "<p>The name that's associated with the stack set.</p>",
        "StackSetSummary$StackSetName": "<p>The name of the stack set.</p>",
        "StopStackSetOperationInput$StackSetName": "<p>The name or unique ID of the stack set that you want to stop the operation for.</p>",
        "UpdateStackSetInput$StackSetName": "<p>The name or unique ID of the stack set that you want to update.</p>"
      }
    },
    "StackSetNameOrId": {
      "base": null,
      "refs": {
        "GetTemplateSummaryInput$StackSetName": "<p>The name or unique ID of the stack set from which the stack was created.</p> <p>Conditional: You must specify only one of the following parameters: <code>StackName</code>, <code>StackSetName</code>, <code>TemplateBody</code>, or <code>TemplateURL</code>.</p>"
      }
    },
    "StackSetNotEmptyException": {
      "base": "<p>You can't yet delete this stack set, because it still contains one or more stack instances. Delete all stack instances from the stack set before deleting the stack set.</p>",
      "refs": {
      }
    },
    "StackSetNotFoundException": {
      "base": "<p>The specified stack set doesn't exist.</p>",
      "refs": {
      }
    },
    "StackSetOperation": {
      "base": "<p>The structure that contains information about a stack set operation. </p>",
      "refs": {
        "DescribeStackSetOperationOutput$StackSetOperation": "<p>The specified stack set operation.</p>"
      }
    },
    "StackSetOperationAction": {
      "base": null,
      "refs": {
        "StackSetOperation$Action": "<p>The type of stack set operation: <code>CREATE</code>, <code>UPDATE</code>, or <code>DELETE</code>. Create and delete operations affect only the specified stack set instances that are associated with the specified stack set. Update operations affect both the stack set itself, as well as <i>all</i> associated stack set instances.</p>",
        "StackSetOperationSummary$Action": "<p>The type of operation: <code>CREATE</code>, <code>UPDATE</code>, or <code>DELETE</code>. Create and delete operations affect only the specified stack instances that are associated with the specified stack set. Update operations affect both the stack set itself as well as <i>all</i> associated stack set instances.</p>"
      }
    },
    "StackSetOperationPreferences": {
      "base": "<p>The user-specified preferences for how AWS CloudFormation performs a stack set operation. </p> <p>For more information on maximum concurrent accounts and failure tolerance, see <a href=\"http://docs.aws.amazon.com/AWSCloudFormation/latest/UserGuide/stacksets-concepts.html#stackset-ops-options\">Stack set operation options</a>.</p>",
      "refs": {
        "CreateStackInstancesInput$OperationPreferences": "<p>Preferences for how AWS CloudFormation performs this stack set operation.</p>",
        "DeleteStackInstancesInput$OperationPreferences": "<p>Preferences for how AWS CloudFormation performs this stack set operation.</p>",
        "StackSetOperation$OperationPreferences": "<p>The preferences for how AWS CloudFormation performs this stack set operation.</p>",
        "UpdateStackSetInput$OperationPreferences": "<p>Preferences for how AWS CloudFormation performs this stack set operation.</p>"
      }
    },
    "StackSetOperationResultStatus": {
      "base": null,
      "refs": {
        "StackSetOperationResultSummary$Status": "<p>The result status of the stack set operation for the given account in the given region.</p> <ul> <li> <p> <code>CANCELLED</code>: The operation in the specified account and region has been cancelled. This is either because a user has stopped the stack set operation, or because the failure tolerance of the stack set operation has been exceeded.</p> </li> <li> <p> <code>FAILED</code>: The operation in the specified account and region failed. </p> <p>If the stack set operation fails in enough accounts within a region, the failure tolerance for the stack set operation as a whole might be exceeded. </p> </li> <li> <p> <code>RUNNING</code>: The operation in the specified account and region is currently in progress.</p> </li> <li> <p> <code>PENDING</code>: The operation in the specified account and region has yet to start. </p> </li> <li> <p> <code>SUCCEEDED</code>: The operation in the specified account and region completed successfully.</p> </li> </ul>"
      }
    },
    "StackSetOperationResultSummaries": {
      "base": null,
      "refs": {
        "ListStackSetOperationResultsOutput$Summaries": "<p>A list of <code>StackSetOperationResultSummary</code> structures that contain information about the specified operation results, for accounts and regions that are included in the operation.</p>"
      }
    },
    "StackSetOperationResultSummary": {
      "base": "<p>The structure that contains information about a specified operation's results for a given account in a given region.</p>",
      "refs": {
        "StackSetOperationResultSummaries$member": null
      }
    },
    "StackSetOperationStatus": {
      "base": null,
      "refs": {
        "StackSetOperation$Status": "<p>The status of the operation. </p> <ul> <li> <p> <code>FAILED</code>: The operation exceeded the specified failure tolerance. The failure tolerance value that you've set for an operation is applied for each region during stack create and update operations. If the number of failed stacks within a region exceeds the failure tolerance, the status of the operation in the region is set to <code>FAILED</code>. This in turn sets the status of the operation as a whole to <code>FAILED</code>, and AWS CloudFormation cancels the operation in any remaining regions.</p> </li> <li> <p> <code>RUNNING</code>: The operation is currently being performed.</p> </li> <li> <p> <code>STOPPED</code>: The user has cancelled the operation.</p> </li> <li> <p> <code>STOPPING</code>: The operation is in the process of stopping, at user request. </p> </li> <li> <p> <code>SUCCEEDED</code>: The operation completed creating or updating all the specified stacks without exceeding the failure tolerance for the operation.</p> </li> </ul>",
        "StackSetOperationSummary$Status": "<p>The overall status of the operation.</p> <ul> <li> <p> <code>FAILED</code>: The operation exceeded the specified failure tolerance. The failure tolerance value that you've set for an operation is applied for each region during stack create and update operations. If the number of failed stacks within a region exceeds the failure tolerance, the status of the operation in the region is set to <code>FAILED</code>. This in turn sets the status of the operation as a whole to <code>FAILED</code>, and AWS CloudFormation cancels the operation in any remaining regions.</p> </li> <li> <p> <code>RUNNING</code>: The operation is currently being performed.</p> </li> <li> <p> <code>STOPPED</code>: The user has cancelled the operation.</p> </li> <li> <p> <code>STOPPING</code>: The operation is in the process of stopping, at user request. </p> </li> <li> <p> <code>SUCCEEDED</code>: The operation completed creating or updating all the specified stacks without exceeding the failure tolerance for the operation.</p> </li> </ul>"
      }
    },
    "StackSetOperationSummaries": {
      "base": null,
      "refs": {
        "ListStackSetOperationsOutput$Summaries": "<p>A list of <code>StackSetOperationSummary</code> structures that contain summary information about operations for the specified stack set.</p>"
      }
    },
    "StackSetOperationSummary": {
      "base": "<p>The structures that contain summary information about the specified operation.</p>",
      "refs": {
        "StackSetOperationSummaries$member": null
      }
    },
    "StackSetStatus": {
      "base": null,
      "refs": {
        "ListStackSetsInput$Status": "<p>The status of the stack sets that you want to get summary information about.</p>",
        "StackSet$Status": "<p>The status of the stack set.</p>",
        "StackSetSummary$Status": "<p>The status of the stack set.</p>"
      }
    },
    "StackSetSummaries": {
      "base": null,
      "refs": {
        "ListStackSetsOutput$Summaries": "<p>A list of <code>StackSetSummary</code> structures that contain information about the user's stack sets.</p>"
      }
    },
    "StackSetSummary": {
      "base": "<p>The structures that contain summary information about the specified stack set.</p>",
      "refs": {
        "StackSetSummaries$member": null
      }
    },
    "StackStatus": {
      "base": null,
      "refs": {
        "Stack$StackStatus": "<p>Current status of the stack.</p>",
        "StackStatusFilter$member": null,
        "StackSummary$StackStatus": "<p>The current status of the stack.</p>"
      }
    },
    "StackStatusFilter": {
      "base": null,
      "refs": {
        "ListStacksInput$StackStatusFilter": "<p>Stack status to use as a filter. Specify one or more stack status codes to list only stacks with the specified status codes. For a complete list of stack status codes, see the <code>StackStatus</code> parameter of the <a>Stack</a> data type.</p>"
      }
    },
    "StackStatusReason": {
      "base": null,
      "refs": {
        "Stack$StackStatusReason": "<p>Success/failure message associated with the stack status.</p>",
        "StackSummary$StackStatusReason": "<p>Success/Failure message associated with the stack status.</p>"
      }
    },
    "StackSummaries": {
      "base": null,
      "refs": {
        "ListStacksOutput$StackSummaries": "<p>A list of <code>StackSummary</code> structures containing information about the specified stacks.</p>"
      }
    },
    "StackSummary": {
      "base": "<p>The StackSummary Data Type</p>",
      "refs": {
        "StackSummaries$member": null
      }
    },
    "Stacks": {
      "base": null,
      "refs": {
        "DescribeStacksOutput$Stacks": "<p>A list of stack structures.</p>"
      }
    },
    "StageList": {
      "base": null,
      "refs": {
        "GetTemplateOutput$StagesAvailable": "<p>The stage of the template that you can retrieve. For stacks, the <code>Original</code> and <code>Processed</code> templates are always available. For change sets, the <code>Original</code> template is always available. After AWS CloudFormation finishes creating the change set, the <code>Processed</code> template becomes available.</p>"
      }
    },
    "StaleRequestException": {
      "base": "<p>Another operation has been performed on this stack set since the specified operation was performed. </p>",
      "refs": {
      }
    },
    "StopStackSetOperationInput": {
      "base": null,
      "refs": {
      }
    },
    "StopStackSetOperationOutput": {
      "base": null,
      "refs": {
      }
    },
    "Tag": {
      "base": "<p>The Tag type enables you to specify a key-value pair that can be used to store information about an AWS CloudFormation stack.</p>",
      "refs": {
        "Tags$member": null
      }
    },
    "TagKey": {
      "base": null,
      "refs": {
        "Tag$Key": "<p> <i>Required</i>. A string used to identify this tag. You can specify a maximum of 128 characters for a tag key. Tags owned by Amazon Web Services (AWS) have the reserved prefix: <code>aws:</code>.</p>"
      }
    },
    "TagValue": {
      "base": null,
      "refs": {
        "Tag$Value": "<p> <i>Required</i>. A string containing the value for this tag. You can specify a maximum of 256 characters for a tag value.</p>"
      }
    },
    "Tags": {
      "base": null,
      "refs": {
        "CreateChangeSetInput$Tags": "<p>Key-value pairs to associate with this stack. AWS CloudFormation also propagates these tags to resources in the stack. You can specify a maximum of 50 tags.</p>",
        "CreateStackInput$Tags": "<p>Key-value pairs to associate with this stack. AWS CloudFormation also propagates these tags to the resources created in the stack. A maximum number of 50 tags can be specified.</p>",
        "CreateStackSetInput$Tags": "<p>The key-value pairs to associate with this stack set and the stacks created from it. AWS CloudFormation also propagates these tags to supported resources that are created in the stacks. A maximum number of 50 tags can be specified.</p> <p>If you specify tags as part of a <code>CreateStackSet</code> action, AWS CloudFormation checks to see if you have the required IAM permission to tag resources. If you don't, the entire <code>CreateStackSet</code> action fails with an <code>access denied</code> error, and the stack set is not created.</p>",
        "DescribeChangeSetOutput$Tags": "<p>If you execute the change set, the tags that will be associated with the stack.</p>",
        "Stack$Tags": "<p>A list of <code>Tag</code>s that specify information about the stack.</p>",
        "StackSet$Tags": "<p>A list of tags that specify information about the stack set. A maximum number of 50 tags can be specified.</p>",
        "UpdateStackInput$Tags": "<p>Key-value pairs to associate with this stack. AWS CloudFormation also propagates these tags to supported resources in the stack. You can specify a maximum number of 50 tags.</p> <p>If you don't specify this parameter, AWS CloudFormation doesn't modify the stack's tags. If you specify an empty value, AWS CloudFormation removes all associated tags.</p>",
        "UpdateStackSetInput$Tags": "<p>The key-value pairs to associate with this stack set and the stacks created from it. AWS CloudFormation also propagates these tags to supported resources that are created in the stacks. You can specify a maximum number of 50 tags.</p> <p>If you specify tags for this parameter, those tags replace any list of tags that are currently associated with this stack set. This means:</p> <ul> <li> <p>If you don't specify this parameter, AWS CloudFormation doesn't modify the stack's tags. </p> </li> <li> <p>If you specify <i>any</i> tags using this parameter, you must specify <i>all</i> the tags that you want associated with this stack set, even tags you've specifed before (for example, when creating the stack set or during a previous update of the stack set.). Any tags that you don't include in the updated list of tags are removed from the stack set, and therefore from the stacks and resources as well. </p> </li> <li> <p>If you specify an empty value, AWS CloudFormation removes all currently associated tags.</p> </li> </ul> <p>If you specify new tags as part of an <code>UpdateStackSet</code> action, AWS CloudFormation checks to see if you have the required IAM permission to tag resources. If you omit tags that are currently associated with the stack set from the list of tags you specify, AWS CloudFormation assumes that you want to remove those tags from the stack set, and checks to see if you have permission to untag resources. If you don't have the necessary permission(s), the entire <code>UpdateStackSet</code> action fails with an <code>access denied</code> error, and the stack set is not updated.</p>"
      }
    },
    "TemplateBody": {
      "base": null,
      "refs": {
        "CreateChangeSetInput$TemplateBody": "<p>A structure that contains the body of the revised template, with a minimum length of 1 byte and a maximum length of 51,200 bytes. AWS CloudFormation generates the change set by comparing this template with the template of the stack that you specified.</p> <p>Conditional: You must specify only <code>TemplateBody</code> or <code>TemplateURL</code>.</p>",
        "CreateStackInput$TemplateBody": "<p>Structure containing the template body with a minimum length of 1 byte and a maximum length of 51,200 bytes. For more information, go to <a href=\"http://docs.aws.amazon.com/AWSCloudFormation/latest/UserGuide/template-anatomy.html\">Template Anatomy</a> in the AWS CloudFormation User Guide.</p> <p>Conditional: You must specify either the <code>TemplateBody</code> or the <code>TemplateURL</code> parameter, but not both.</p>",
        "CreateStackSetInput$TemplateBody": "<p>The structure that contains the template body, with a minimum length of 1 byte and a maximum length of 51,200 bytes. For more information, see <a href=\"http://docs.aws.amazon.com/AWSCloudFormation/latest/UserGuide/template-anatomy.html\">Template Anatomy</a> in the AWS CloudFormation User Guide.</p> <p>Conditional: You must specify either the TemplateBody or the TemplateURL parameter, but not both.</p>",
        "EstimateTemplateCostInput$TemplateBody": "<p>Structure containing the template body with a minimum length of 1 byte and a maximum length of 51,200 bytes. (For more information, go to <a href=\"http://docs.aws.amazon.com/AWSCloudFormation/latest/UserGuide/template-anatomy.html\">Template Anatomy</a> in the AWS CloudFormation User Guide.)</p> <p>Conditional: You must pass <code>TemplateBody</code> or <code>TemplateURL</code>. If both are passed, only <code>TemplateBody</code> is used.</p>",
        "GetTemplateOutput$TemplateBody": "<p>Structure containing the template body. (For more information, go to <a href=\"http://docs.aws.amazon.com/AWSCloudFormation/latest/UserGuide/template-anatomy.html\">Template Anatomy</a> in the AWS CloudFormation User Guide.)</p> <p>AWS CloudFormation returns the same template that was used when the stack was created.</p>",
        "GetTemplateSummaryInput$TemplateBody": "<p>Structure containing the template body with a minimum length of 1 byte and a maximum length of 51,200 bytes. For more information about templates, see <a href=\"http://docs.aws.amazon.com/AWSCloudFormation/latest/UserGuide/template-anatomy.html\">Template Anatomy</a> in the AWS CloudFormation User Guide.</p> <p>Conditional: You must specify only one of the following parameters: <code>StackName</code>, <code>StackSetName</code>, <code>TemplateBody</code>, or <code>TemplateURL</code>.</p>",
        "StackSet$TemplateBody": "<p>The structure that contains the body of the template that was used to create or update the stack set.</p>",
        "UpdateStackInput$TemplateBody": "<p>Structure containing the template body with a minimum length of 1 byte and a maximum length of 51,200 bytes. (For more information, go to <a href=\"http://docs.aws.amazon.com/AWSCloudFormation/latest/UserGuide/template-anatomy.html\">Template Anatomy</a> in the AWS CloudFormation User Guide.)</p> <p>Conditional: You must specify only one of the following parameters: <code>TemplateBody</code>, <code>TemplateURL</code>, or set the <code>UsePreviousTemplate</code> to <code>true</code>.</p>",
        "UpdateStackSetInput$TemplateBody": "<p>The structure that contains the template body, with a minimum length of 1 byte and a maximum length of 51,200 bytes. For more information, see <a href=\"http://docs.aws.amazon.com/AWSCloudFormation/latest/UserGuide/template-anatomy.html\">Template Anatomy</a> in the AWS CloudFormation User Guide.</p> <p>Conditional: You must specify only one of the following parameters: <code>TemplateBody</code> or <code>TemplateURL</code>—or set <code>UsePreviousTemplate</code> to true.</p>",
        "ValidateTemplateInput$TemplateBody": "<p>Structure containing the template body with a minimum length of 1 byte and a maximum length of 51,200 bytes. For more information, go to <a href=\"http://docs.aws.amazon.com/AWSCloudFormation/latest/UserGuide/template-anatomy.html\">Template Anatomy</a> in the AWS CloudFormation User Guide.</p> <p>Conditional: You must pass <code>TemplateURL</code> or <code>TemplateBody</code>. If both are passed, only <code>TemplateBody</code> is used.</p>"
      }
    },
    "TemplateDescription": {
      "base": null,
      "refs": {
        "StackSummary$TemplateDescription": "<p>The template description of the template used to create the stack.</p>"
      }
    },
    "TemplateParameter": {
      "base": "<p>The TemplateParameter data type.</p>",
      "refs": {
        "TemplateParameters$member": null
      }
    },
    "TemplateParameters": {
      "base": null,
      "refs": {
        "ValidateTemplateOutput$Parameters": "<p>A list of <code>TemplateParameter</code> structures.</p>"
      }
    },
    "TemplateStage": {
      "base": null,
      "refs": {
        "GetTemplateInput$TemplateStage": "<p>For templates that include transforms, the stage of the template that AWS CloudFormation returns. To get the user-submitted template, specify <code>Original</code>. To get the template after AWS CloudFormation has processed all transforms, specify <code>Processed</code>. </p> <p>If the template doesn't include transforms, <code>Original</code> and <code>Processed</code> return the same template. By default, AWS CloudFormation specifies <code>Original</code>. </p>",
        "StageList$member": null
      }
    },
    "TemplateURL": {
      "base": null,
      "refs": {
        "CreateChangeSetInput$TemplateURL": "<p>The location of the file that contains the revised template. The URL must point to a template (max size: 460,800 bytes) that is located in an S3 bucket. AWS CloudFormation generates the change set by comparing this template with the stack that you specified.</p> <p>Conditional: You must specify only <code>TemplateBody</code> or <code>TemplateURL</code>.</p>",
        "CreateStackInput$TemplateURL": "<p>Location of file containing the template body. The URL must point to a template (max size: 460,800 bytes) that is located in an Amazon S3 bucket. For more information, go to the <a href=\"http://docs.aws.amazon.com/AWSCloudFormation/latest/UserGuide/template-anatomy.html\">Template Anatomy</a> in the AWS CloudFormation User Guide.</p> <p>Conditional: You must specify either the <code>TemplateBody</code> or the <code>TemplateURL</code> parameter, but not both.</p>",
        "CreateStackSetInput$TemplateURL": "<p>The location of the file that contains the template body. The URL must point to a template (maximum size: 460,800 bytes) that's located in an Amazon S3 bucket. For more information, see <a href=\"http://docs.aws.amazon.com/AWSCloudFormation/latest/UserGuide/template-anatomy.html\">Template Anatomy</a> in the AWS CloudFormation User Guide.</p> <p>Conditional: You must specify either the TemplateBody or the TemplateURL parameter, but not both.</p>",
        "EstimateTemplateCostInput$TemplateURL": "<p>Location of file containing the template body. The URL must point to a template that is located in an Amazon S3 bucket. For more information, go to <a href=\"http://docs.aws.amazon.com/AWSCloudFormation/latest/UserGuide/template-anatomy.html\">Template Anatomy</a> in the AWS CloudFormation User Guide.</p> <p>Conditional: You must pass <code>TemplateURL</code> or <code>TemplateBody</code>. If both are passed, only <code>TemplateBody</code> is used.</p>",
        "GetTemplateSummaryInput$TemplateURL": "<p>Location of file containing the template body. The URL must point to a template (max size: 460,800 bytes) that is located in an Amazon S3 bucket. For more information about templates, see <a href=\"http://docs.aws.amazon.com/AWSCloudFormation/latest/UserGuide/template-anatomy.html\">Template Anatomy</a> in the AWS CloudFormation User Guide.</p> <p>Conditional: You must specify only one of the following parameters: <code>StackName</code>, <code>StackSetName</code>, <code>TemplateBody</code>, or <code>TemplateURL</code>.</p>",
        "UpdateStackInput$TemplateURL": "<p>Location of file containing the template body. The URL must point to a template that is located in an Amazon S3 bucket. For more information, go to <a href=\"http://docs.aws.amazon.com/AWSCloudFormation/latest/UserGuide/template-anatomy.html\">Template Anatomy</a> in the AWS CloudFormation User Guide.</p> <p>Conditional: You must specify only one of the following parameters: <code>TemplateBody</code>, <code>TemplateURL</code>, or set the <code>UsePreviousTemplate</code> to <code>true</code>.</p>",
        "UpdateStackSetInput$TemplateURL": "<p>The location of the file that contains the template body. The URL must point to a template (maximum size: 460,800 bytes) that is located in an Amazon S3 bucket. For more information, see <a href=\"http://docs.aws.amazon.com/AWSCloudFormation/latest/UserGuide/template-anatomy.html\">Template Anatomy</a> in the AWS CloudFormation User Guide.</p> <p>Conditional: You must specify only one of the following parameters: <code>TemplateBody</code> or <code>TemplateURL</code>—or set <code>UsePreviousTemplate</code> to true. </p>",
        "ValidateTemplateInput$TemplateURL": "<p>Location of file containing the template body. The URL must point to a template (max size: 460,800 bytes) that is located in an Amazon S3 bucket. For more information, go to <a href=\"http://docs.aws.amazon.com/AWSCloudFormation/latest/UserGuide/template-anatomy.html\">Template Anatomy</a> in the AWS CloudFormation User Guide.</p> <p>Conditional: You must pass <code>TemplateURL</code> or <code>TemplateBody</code>. If both are passed, only <code>TemplateBody</code> is used.</p>"
      }
    },
    "TimeoutMinutes": {
      "base": null,
      "refs": {
        "CreateStackInput$TimeoutInMinutes": "<p>The amount of time that can pass before the stack status becomes CREATE_FAILED; if <code>DisableRollback</code> is not set or is set to <code>false</code>, the stack will be rolled back.</p>",
        "Stack$TimeoutInMinutes": "<p>The amount of time within which stack creation should complete.</p>"
      }
    },
    "Timestamp": {
      "base": null,
      "refs": {
        "StackEvent$Timestamp": "<p>Time the status was updated.</p>",
        "StackResource$Timestamp": "<p>Time the status was updated.</p>",
        "StackResourceDetail$LastUpdatedTimestamp": "<p>Time the status was updated.</p>",
        "StackResourceSummary$LastUpdatedTimestamp": "<p>Time the status was updated.</p>",
        "StackSetOperation$CreationTimestamp": "<p>The time at which the operation was initiated. Note that the creation times for the stack set operation might differ from the creation time of the individual stacks themselves. This is because AWS CloudFormation needs to perform preparatory work for the operation, such as dispatching the work to the requested regions, before actually creating the first stacks.</p>",
        "StackSetOperation$EndTimestamp": "<p>The time at which the stack set operation ended, across all accounts and regions specified. Note that this doesn't necessarily mean that the stack set operation was successful, or even attempted, in each account or region.</p>",
        "StackSetOperationSummary$CreationTimestamp": "<p>The time at which the operation was initiated. Note that the creation times for the stack set operation might differ from the creation time of the individual stacks themselves. This is because AWS CloudFormation needs to perform preparatory work for the operation, such as dispatching the work to the requested regions, before actually creating the first stacks.</p>",
        "StackSetOperationSummary$EndTimestamp": "<p>The time at which the stack set operation ended, across all accounts and regions specified. Note that this doesn't necessarily mean that the stack set operation was successful, or even attempted, in each account or region.</p>"
      }
    },
    "TokenAlreadyExistsException": {
      "base": "<p>A client request token already exists.</p>",
      "refs": {
      }
    },
    "TransformName": {
      "base": null,
      "refs": {
        "TransformsList$member": null
      }
    },
    "TransformsList": {
      "base": null,
      "refs": {
        "GetTemplateSummaryOutput$DeclaredTransforms": "<p>A list of the transforms that are declared in the template.</p>",
        "ValidateTemplateOutput$DeclaredTransforms": "<p>A list of the transforms that are declared in the template.</p>"
      }
    },
    "Type": {
      "base": null,
      "refs": {
        "RollbackTrigger$Type": "<p>The resource type of the rollback trigger. Currently, <a href=\"http://docs.aws.amazon.com/AWSCloudFormation/latest/UserGuide/aws-properties-cw-alarm.html\">AWS::CloudWatch::Alarm</a> is the only supported resource type.</p>"
      }
    },
    "UpdateStackInput": {
      "base": "<p>The input for an <a>UpdateStack</a> action.</p>",
      "refs": {
      }
    },
    "UpdateStackOutput": {
      "base": "<p>The output for an <a>UpdateStack</a> action.</p>",
      "refs": {
      }
    },
    "UpdateStackSetInput": {
      "base": null,
      "refs": {
      }
    },
    "UpdateStackSetOutput": {
      "base": null,
      "refs": {
      }
    },
<<<<<<< HEAD
=======
    "UpdateTerminationProtectionInput": {
      "base": null,
      "refs": {
      }
    },
    "UpdateTerminationProtectionOutput": {
      "base": null,
      "refs": {
      }
    },
>>>>>>> b412c745
    "Url": {
      "base": null,
      "refs": {
        "EstimateTemplateCostOutput$Url": "<p>An AWS Simple Monthly Calculator URL with a query string that describes the resources required to run the template.</p>"
      }
    },
    "UsePreviousTemplate": {
      "base": null,
      "refs": {
        "CreateChangeSetInput$UsePreviousTemplate": "<p>Whether to reuse the template that is associated with the stack to create the change set.</p>",
        "UpdateStackInput$UsePreviousTemplate": "<p>Reuse the existing template that is associated with the stack that you are updating.</p> <p>Conditional: You must specify only one of the following parameters: <code>TemplateBody</code>, <code>TemplateURL</code>, or set the <code>UsePreviousTemplate</code> to <code>true</code>.</p>",
        "UpdateStackSetInput$UsePreviousTemplate": "<p>Use the existing template that's associated with the stack set that you're updating.</p> <p>Conditional: You must specify only one of the following parameters: <code>TemplateBody</code> or <code>TemplateURL</code>—or set <code>UsePreviousTemplate</code> to true. </p>"
      }
    },
    "UsePreviousValue": {
      "base": null,
      "refs": {
        "Parameter$UsePreviousValue": "<p>During a stack update, use the existing parameter value that the stack is using for a given parameter key. If you specify <code>true</code>, do not specify a parameter value.</p>"
      }
    },
    "ValidateTemplateInput": {
      "base": "<p>The input for <a>ValidateTemplate</a> action.</p>",
      "refs": {
      }
    },
    "ValidateTemplateOutput": {
      "base": "<p>The output for <a>ValidateTemplate</a> action.</p>",
      "refs": {
      }
    },
    "Version": {
      "base": null,
      "refs": {
        "GetTemplateSummaryOutput$Version": "<p>The AWS template format version, which identifies the capabilities of the template.</p>"
      }
    }
  }
}<|MERGE_RESOLUTION|>--- conflicted
+++ resolved
@@ -40,10 +40,7 @@
     "StopStackSetOperation": "<p>Stops an in-progress operation on a stack set and its associated stack instances. </p>",
     "UpdateStack": "<p>Updates a stack as specified in the template. After the call completes successfully, the stack update starts. You can check the status of the stack via the <a>DescribeStacks</a> action.</p> <p>To get a copy of the template for an existing stack, you can use the <a>GetTemplate</a> action.</p> <p>For more information about creating an update template, updating a stack, and monitoring the progress of the update, see <a href=\"http://docs.aws.amazon.com/AWSCloudFormation/latest/UserGuide/using-cfn-updating-stacks.html\">Updating a Stack</a>.</p>",
     "UpdateStackSet": "<p>Updates the stack set and <i>all</i> associated stack instances.</p> <p>Even if the stack set operation created by updating the stack set fails (completely or partially, below or above a specified failure tolerance), the stack set is updated with your changes. Subsequent <a>CreateStackInstances</a> calls on the specified stack set use the updated stack set.</p>",
-<<<<<<< HEAD
-=======
     "UpdateTerminationProtection": "<p>Updates termination protection for the specified stack. If a user attempts to delete a stack with termination protection enabled, the operation fails and the stack remains unchanged. For more information, see <a href=\"http://docs.aws.amazon.com/AWSCloudFormation/latest/UserGuide/using-cfn-protect-stacks.html\">Protecting a Stack From Being Deleted</a> in the <i>AWS CloudFormation User Guide</i>.</p> <p> For <a href=\"http://docs.aws.amazon.com/AWSCloudFormation/latest/UserGuide/using-cfn-nested-stacks.html\">nested stacks</a>, termination protection is set on the root stack and cannot be changed directly on the nested stack.</p>",
->>>>>>> b412c745
     "ValidateTemplate": "<p>Validates a specified template. AWS CloudFormation first checks if the template is valid JSON. If it isn't, AWS CloudFormation checks if the template is valid YAML. If both these checks fail, AWS CloudFormation returns a template validation error.</p>"
   },
   "shapes": {
@@ -109,16 +106,7 @@
     },
     "AlreadyExistsException": {
       "base": "<p>The resource with the name requested already exists.</p>",
-<<<<<<< HEAD
-      "refs": {
-      }
-    },
-    "Arn": {
-      "base": null,
-=======
->>>>>>> b412c745
-      "refs": {
-        "RollbackTrigger$Arn": "<p>The Amazon Resource Name (ARN) of the rollback trigger.</p>"
+      "refs": {
       }
     },
     "Arn": {
@@ -779,21 +767,13 @@
     "MaxConcurrentCount": {
       "base": null,
       "refs": {
-<<<<<<< HEAD
-        "StackSetOperationPreferences$MaxConcurrentCount": "<p>The maximum number of accounts in which to perform this operation at one time. This is dependent on the value of <code>FailureToleranceCount</code>—<code>MaxConcurrentCount</code> is at most one more than the <code>FailureToleranceCount</code> .</p> <p>Conditional: You must specify either <code>MaxConcurrentCount</code> or <code>MaxConcurrentPercentage</code>, but not both.</p>"
-=======
         "StackSetOperationPreferences$MaxConcurrentCount": "<p>The maximum number of accounts in which to perform this operation at one time. This is dependent on the value of <code>FailureToleranceCount</code>—<code>MaxConcurrentCount</code> is at most one more than the <code>FailureToleranceCount</code> .</p> <p>Note that this setting lets you specify the <i>maximum</i> for operations. For large deployments, under certain circumstances the actual number of accounts acted upon concurrently may be lower due to service throttling.</p> <p>Conditional: You must specify either <code>MaxConcurrentCount</code> or <code>MaxConcurrentPercentage</code>, but not both.</p>"
->>>>>>> b412c745
       }
     },
     "MaxConcurrentPercentage": {
       "base": null,
       "refs": {
-<<<<<<< HEAD
-        "StackSetOperationPreferences$MaxConcurrentPercentage": "<p>The maximum percentage of accounts in which to perform this operation at one time.</p> <p>When calculating the number of accounts based on the specified percentage, AWS CloudFormation rounds down to the next whole number. This is true except in cases where rounding down would result is zero. In this case, CloudFormation sets the number as one instead.</p> <p>Conditional: You must specify either <code>MaxConcurrentCount</code> or <code>MaxConcurrentPercentage</code>, but not both.</p>"
-=======
         "StackSetOperationPreferences$MaxConcurrentPercentage": "<p>The maximum percentage of accounts in which to perform this operation at one time.</p> <p>When calculating the number of accounts based on the specified percentage, AWS CloudFormation rounds down to the next whole number. This is true except in cases where rounding down would result is zero. In this case, CloudFormation sets the number as one instead.</p> <p>Note that this setting lets you specify the <i>maximum</i> for operations. For large deployments, under certain circumstances the actual number of accounts acted upon concurrently may be lower due to service throttling.</p> <p>Conditional: You must specify either <code>MaxConcurrentCount</code> or <code>MaxConcurrentPercentage</code>, but not both.</p>"
->>>>>>> b412c745
       }
     },
     "MaxResults": {
@@ -1275,36 +1255,6 @@
         "StackInstanceSummaries$member": null
       }
     },
-    "StackInstance": {
-      "base": "<p>An AWS CloudFormation stack, in a specific account and region, that's part of a stack set operation. A stack instance is a reference to an attempted or actual stack in a given account within a given region. A stack instance can exist without a stack—for example, if the stack couldn't be created for some reason. A stack instance is associated with only one stack set. Each stack instance contains the ID of its associated stack set, as well as the ID of the actual stack and the stack status.</p>",
-      "refs": {
-        "DescribeStackInstanceOutput$StackInstance": "<p>The stack instance that matches the specified request parameters.</p>"
-      }
-    },
-    "StackInstanceNotFoundException": {
-      "base": "<p>The specified stack instance doesn't exist.</p>",
-      "refs": {
-      }
-    },
-    "StackInstanceStatus": {
-      "base": null,
-      "refs": {
-        "StackInstance$Status": "<p>The status of the stack instance, in terms of its synchronization with its associated stack set.</p> <ul> <li> <p> <code>INOPERABLE</code>: A <code>DeleteStackInstances</code> operation has failed and left the stack in an unstable state. Stacks in this state are excluded from further <code>UpdateStackSet</code> operations. You might need to perform a <code>DeleteStackInstances</code> operation, with <code>RetainStacks</code> set to <code>true</code>, to delete the stack instance, and then delete the stack manually.</p> </li> <li> <p> <code>OUTDATED</code>: The stack isn't currently up to date with the stack set because:</p> <ul> <li> <p>The associated stack failed during a <code>CreateStackSet</code> or <code>UpdateStackSet</code> operation. </p> </li> <li> <p>The stack was part of a <code>CreateStackSet</code> or <code>UpdateStackSet</code> operation that failed or was stopped before the stack was created or updated. </p> </li> </ul> </li> <li> <p> <code>CURRENT</code>: The stack is currently up to date with the stack set.</p> </li> </ul>",
-        "StackInstanceSummary$Status": "<p>The status of the stack instance, in terms of its synchronization with its associated stack set.</p> <ul> <li> <p> <code>INOPERABLE</code>: A <code>DeleteStackInstances</code> operation has failed and left the stack in an unstable state. Stacks in this state are excluded from further <code>UpdateStackSet</code> operations. You might need to perform a <code>DeleteStackInstances</code> operation, with <code>RetainStacks</code> set to <code>true</code>, to delete the stack instance, and then delete the stack manually.</p> </li> <li> <p> <code>OUTDATED</code>: The stack isn't currently up to date with the stack set because:</p> <ul> <li> <p>The associated stack failed during a <code>CreateStackSet</code> or <code>UpdateStackSet</code> operation. </p> </li> <li> <p>The stack was part of a <code>CreateStackSet</code> or <code>UpdateStackSet</code> operation that failed or was stopped before the stack was created or updated. </p> </li> </ul> </li> <li> <p> <code>CURRENT</code>: The stack is currently up to date with the stack set.</p> </li> </ul>"
-      }
-    },
-    "StackInstanceSummaries": {
-      "base": null,
-      "refs": {
-        "ListStackInstancesOutput$Summaries": "<p>A list of <code>StackInstanceSummary</code> structures that contain information about the specified stack instances.</p>"
-      }
-    },
-    "StackInstanceSummary": {
-      "base": "<p>The structure that contains summary information about a stack instance.</p>",
-      "refs": {
-        "StackInstanceSummaries$member": null
-      }
-    },
     "StackName": {
       "base": null,
       "refs": {
@@ -1742,8 +1692,6 @@
       "refs": {
       }
     },
-<<<<<<< HEAD
-=======
     "UpdateTerminationProtectionInput": {
       "base": null,
       "refs": {
@@ -1754,7 +1702,6 @@
       "refs": {
       }
     },
->>>>>>> b412c745
     "Url": {
       "base": null,
       "refs": {
