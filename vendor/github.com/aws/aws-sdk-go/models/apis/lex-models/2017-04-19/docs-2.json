{
  "version": "2.0",
  "service": "<fullname>Amazon Lex Build-Time Actions</fullname> <p> Amazon Lex is an AWS service for building conversational voice and text interfaces. Use these actions to create, update, and delete conversational bots for new and existing client applications. </p>",
  "operations": {
    "CreateBotVersion": "<p>Creates a new version of the bot based on the <code>$LATEST</code> version. If the <code>$LATEST</code> version of this resource hasn't changed since you created the last version, Amazon Lex doesn't create a new version. It returns the last created version.</p> <note> <p>You can update only the <code>$LATEST</code> version of the bot. You can't update the numbered versions that you create with the <code>CreateBotVersion</code> operation.</p> </note> <p> When you create the first version of a bot, Amazon Lex sets the version to 1. Subsequent versions increment by 1. For more information, see <a>versioning-intro</a>. </p> <p> This operation requires permission for the <code>lex:CreateBotVersion</code> action. </p>",
    "CreateIntentVersion": "<p>Creates a new version of an intent based on the <code>$LATEST</code> version of the intent. If the <code>$LATEST</code> version of this intent hasn't changed since you last updated it, Amazon Lex doesn't create a new version. It returns the last version you created.</p> <note> <p>You can update only the <code>$LATEST</code> version of the intent. You can't update the numbered versions that you create with the <code>CreateIntentVersion</code> operation.</p> </note> <p> When you create a version of an intent, Amazon Lex sets the version to 1. Subsequent versions increment by 1. For more information, see <a>versioning-intro</a>. </p> <p>This operation requires permissions to perform the <code>lex:CreateIntentVersion</code> action. </p>",
    "CreateSlotTypeVersion": "<p>Creates a new version of a slot type based on the <code>$LATEST</code> version of the specified slot type. If the <code>$LATEST</code> version of this resource has not changed since the last version that you created, Amazon Lex doesn't create a new version. It returns the last version that you created. </p> <note> <p>You can update only the <code>$LATEST</code> version of a slot type. You can't update the numbered versions that you create with the <code>CreateSlotTypeVersion</code> operation.</p> </note> <p>When you create a version of a slot type, Amazon Lex sets the version to 1. Subsequent versions increment by 1. For more information, see <a>versioning-intro</a>. </p> <p>This operation requires permissions for the <code>lex:CreateSlotTypeVersion</code> action.</p>",
    "DeleteBot": "<p>Deletes all versions of the bot, including the <code>$LATEST</code> version. To delete a specific version of the bot, use the <a>DeleteBotVersion</a> operation.</p> <p>If a bot has an alias, you can't delete it. Instead, the <code>DeleteBot</code> operation returns a <code>ResourceInUseException</code> exception that includes a reference to the alias that refers to the bot. To remove the reference to the bot, delete the alias. If you get the same exception again, delete the referring alias until the <code>DeleteBot</code> operation is successful.</p> <p>This operation requires permissions for the <code>lex:DeleteBot</code> action.</p>",
    "DeleteBotAlias": "<p>Deletes an alias for the specified bot. </p> <p>You can't delete an alias that is used in the association between a bot and a messaging channel. If an alias is used in a channel association, the <code>DeleteBot</code> operation returns a <code>ResourceInUseException</code> exception that includes a reference to the channel association that refers to the bot. You can remove the reference to the alias by deleting the channel association. If you get the same exception again, delete the referring association until the <code>DeleteBotAlias</code> operation is successful.</p>",
    "DeleteBotChannelAssociation": "<p>Deletes the association between an Amazon Lex bot and a messaging platform.</p> <p>This operation requires permission for the <code>lex:DeleteBotChannelAssociation</code> action.</p>",
    "DeleteBotVersion": "<p>Deletes a specific version of a bot. To delete all versions of a bot, use the <a>DeleteBot</a> operation. </p> <p>This operation requires permissions for the <code>lex:DeleteBotVersion</code> action.</p>",
    "DeleteIntent": "<p>Deletes all versions of the intent, including the <code>$LATEST</code> version. To delete a specific version of the intent, use the <a>DeleteIntentVersion</a> operation.</p> <p> You can delete a version of an intent only if it is not referenced. To delete an intent that is referred to in one or more bots (see <a>how-it-works</a>), you must remove those references first. </p> <note> <p> If you get the <code>ResourceInUseException</code> exception, it provides an example reference that shows where the intent is referenced. To remove the reference to the intent, either update the bot or delete it. If you get the same exception when you attempt to delete the intent again, repeat until the intent has no references and the call to <code>DeleteIntent</code> is successful. </p> </note> <p> This operation requires permission for the <code>lex:DeleteIntent</code> action. </p>",
    "DeleteIntentVersion": "<p>Deletes a specific version of an intent. To delete all versions of a intent, use the <a>DeleteIntent</a> operation. </p> <p>This operation requires permissions for the <code>lex:DeleteIntentVersion</code> action.</p>",
    "DeleteSlotType": "<p>Deletes all versions of the slot type, including the <code>$LATEST</code> version. To delete a specific version of the slot type, use the <a>DeleteSlotTypeVersion</a> operation.</p> <p> You can delete a version of a slot type only if it is not referenced. To delete a slot type that is referred to in one or more intents, you must remove those references first. </p> <note> <p> If you get the <code>ResourceInUseException</code> exception, the exception provides an example reference that shows the intent where the slot type is referenced. To remove the reference to the slot type, either update the intent or delete it. If you get the same exception when you attempt to delete the slot type again, repeat until the slot type has no references and the <code>DeleteSlotType</code> call is successful. </p> </note> <p>This operation requires permission for the <code>lex:DeleteSlotType</code> action.</p>",
    "DeleteSlotTypeVersion": "<p>Deletes a specific version of a slot type. To delete all versions of a slot type, use the <a>DeleteSlotType</a> operation. </p> <p>This operation requires permissions for the <code>lex:DeleteSlotTypeVersion</code> action.</p>",
    "DeleteUtterances": "<p>Deletes stored utterances.</p> <p>Amazon Lex stores the utterances that users send to your bot unless the <code>childDirected</code> field in the bot is set to <code>true</code>. Utterances are stored for 15 days for use with the <a>GetUtterancesView</a> operation, and then stored indefinately for use in improving the ability of your bot to respond to user input.</p> <p>Use the <code>DeleteStoredUtterances</code> operation to manually delete stored utterances for a specific user.</p> <p>This operation requires permissions for the <code>lex:DeleteUtterances</code> action.</p>",
    "GetBot": "<p>Returns metadata information for a specific bot. You must provide the bot name and the bot version or alias. </p> <p> This operation requires permissions for the <code>lex:GetBot</code> action. </p>",
    "GetBotAlias": "<p>Returns information about an Amazon Lex bot alias. For more information about aliases, see <a>versioning-aliases</a>.</p> <p>This operation requires permissions for the <code>lex:GetBotAlias</code> action.</p>",
    "GetBotAliases": "<p>Returns a list of aliases for a specified Amazon Lex bot.</p> <p>This operation requires permissions for the <code>lex:GetBotAliases</code> action.</p>",
    "GetBotChannelAssociation": "<p>Returns information about the association between an Amazon Lex bot and a messaging platform.</p> <p>This operation requires permissions for the <code>lex:GetBotChannelAssociation</code> action.</p>",
    "GetBotChannelAssociations": "<p> Returns a list of all of the channels associated with the specified bot. </p> <p>The <code>GetBotChannelAssociations</code> operation requires permissions for the <code>lex:GetBotChannelAssociations</code> action.</p>",
    "GetBotVersions": "<p>Gets information about all of the versions of a bot.</p> <p>The <code>GetBotVersions</code> operation returns a <code>BotMetadata</code> object for each version of a bot. For example, if a bot has three numbered versions, the <code>GetBotVersions</code> operation returns four <code>BotMetadata</code> objects in the response, one for each numbered version and one for the <code>$LATEST</code> version. </p> <p>The <code>GetBotVersions</code> operation always returns at least one version, the <code>$LATEST</code> version.</p> <p>This operation requires permissions for the <code>lex:GetBotVersions</code> action.</p>",
    "GetBots": "<p>Returns bot information as follows: </p> <ul> <li> <p>If you provide the <code>nameContains</code> field, the response includes information for the <code>$LATEST</code> version of all bots whose name contains the specified string.</p> </li> <li> <p>If you don't specify the <code>nameContains</code> field, the operation returns information about the <code>$LATEST</code> version of all of your bots.</p> </li> </ul> <p>This operation requires permission for the <code>lex:GetBots</code> action.</p>",
    "GetBuiltinIntent": "<p>Returns information about a built-in intent.</p> <p>This operation requires permission for the <code>lex:GetBuiltinIntent</code> action.</p>",
    "GetBuiltinIntents": "<p>Gets a list of built-in intents that meet the specified criteria.</p> <p>This operation requires permission for the <code>lex:GetBuiltinIntents</code> action.</p>",
    "GetBuiltinSlotTypes": "<p>Gets a list of built-in slot types that meet the specified criteria.</p> <p>For a list of built-in slot types, see <a href=\"https://developer.amazon.com/public/solutions/alexa/alexa-skills-kit/docs/built-in-intent-ref/slot-type-reference\">Slot Type Reference</a> in the <i>Alexa Skills Kit</i>.</p> <p>This operation requires permission for the <code>lex:GetBuiltInSlotTypes</code> action.</p>",
    "GetExport": "<p>Exports the contents of a Amazon Lex resource in a specified format. </p>",
    "GetIntent": "<p> Returns information about an intent. In addition to the intent name, you must specify the intent version. </p> <p> This operation requires permissions to perform the <code>lex:GetIntent</code> action. </p>",
    "GetIntentVersions": "<p>Gets information about all of the versions of an intent.</p> <p>The <code>GetIntentVersions</code> operation returns an <code>IntentMetadata</code> object for each version of an intent. For example, if an intent has three numbered versions, the <code>GetIntentVersions</code> operation returns four <code>IntentMetadata</code> objects in the response, one for each numbered version and one for the <code>$LATEST</code> version. </p> <p>The <code>GetIntentVersions</code> operation always returns at least one version, the <code>$LATEST</code> version.</p> <p>This operation requires permissions for the <code>lex:GetIntentVersions</code> action.</p>",
    "GetIntents": "<p>Returns intent information as follows: </p> <ul> <li> <p>If you specify the <code>nameContains</code> field, returns the <code>$LATEST</code> version of all intents that contain the specified string.</p> </li> <li> <p> If you don't specify the <code>nameContains</code> field, returns information about the <code>$LATEST</code> version of all intents. </p> </li> </ul> <p> The operation requires permission for the <code>lex:GetIntents</code> action. </p>",
    "GetSlotType": "<p>Returns information about a specific version of a slot type. In addition to specifying the slot type name, you must specify the slot type version.</p> <p>This operation requires permissions for the <code>lex:GetSlotType</code> action.</p>",
    "GetSlotTypeVersions": "<p>Gets information about all versions of a slot type.</p> <p>The <code>GetSlotTypeVersions</code> operation returns a <code>SlotTypeMetadata</code> object for each version of a slot type. For example, if a slot type has three numbered versions, the <code>GetSlotTypeVersions</code> operation returns four <code>SlotTypeMetadata</code> objects in the response, one for each numbered version and one for the <code>$LATEST</code> version. </p> <p>The <code>GetSlotTypeVersions</code> operation always returns at least one version, the <code>$LATEST</code> version.</p> <p>This operation requires permissions for the <code>lex:GetSlotTypeVersions</code> action.</p>",
    "GetSlotTypes": "<p>Returns slot type information as follows: </p> <ul> <li> <p>If you specify the <code>nameContains</code> field, returns the <code>$LATEST</code> version of all slot types that contain the specified string.</p> </li> <li> <p> If you don't specify the <code>nameContains</code> field, returns information about the <code>$LATEST</code> version of all slot types. </p> </li> </ul> <p> The operation requires permission for the <code>lex:GetSlotTypes</code> action. </p>",
    "GetUtterancesView": "<p>Use the <code>GetUtterancesView</code> operation to get information about the utterances that your users have made to your bot. You can use this list to tune the utterances that your bot responds to.</p> <p>For example, say that you have created a bot to order flowers. After your users have used your bot for a while, use the <code>GetUtterancesView</code> operation to see the requests that they have made and whether they have been successful. You might find that the utterance \"I want flowers\" is not being recognized. You could add this utterance to the <code>OrderFlowers</code> intent so that your bot recognizes that utterance.</p> <p>After you publish a new version of a bot, you can get information about the old version and the new so that you can compare the performance across the two versions. </p> <p>Data is available for the last 15 days. You can request information for up to 5 versions in each request. The response contains information about a maximum of 100 utterances for each version.</p> <p>If the bot's <code>childDirected</code> field is set to <code>true</code>, utterances for the bot are not stored and cannot be retrieved with the <code>GetUtterancesView</code> operation. For more information, see <a>PutBot</a>.</p> <p>This operation requires permissions for the <code>lex:GetUtterancesView</code> action.</p>",
    "PutBot": "<p>Creates an Amazon Lex conversational bot or replaces an existing bot. When you create or update a bot you are only required to specify a name. You can use this to add intents later, or to remove intents from an existing bot. When you create a bot with a name only, the bot is created or updated but Amazon Lex returns the <code/> response <code>FAILED</code>. You can build the bot after you add one or more intents. For more information about Amazon Lex bots, see <a>how-it-works</a>. </p> <p>If you specify the name of an existing bot, the fields in the request replace the existing values in the <code>$LATEST</code> version of the bot. Amazon Lex removes any fields that you don't provide values for in the request, except for the <code>idleTTLInSeconds</code> and <code>privacySettings</code> fields, which are set to their default values. If you don't specify values for required fields, Amazon Lex throws an exception.</p> <p>This operation requires permissions for the <code>lex:PutBot</code> action. For more information, see <a>auth-and-access-control</a>.</p>",
    "PutBotAlias": "<p>Creates an alias for the specified version of the bot or replaces an alias for the specified bot. To change the version of the bot that the alias points to, replace the alias. For more information about aliases, see <a>versioning-aliases</a>.</p> <p>This operation requires permissions for the <code>lex:PutBotAlias</code> action. </p>",
    "PutIntent": "<p>Creates an intent or replaces an existing intent.</p> <p>To define the interaction between the user and your bot, you use one or more intents. For a pizza ordering bot, for example, you would create an <code>OrderPizza</code> intent. </p> <p>To create an intent or replace an existing intent, you must provide the following:</p> <ul> <li> <p>Intent name. For example, <code>OrderPizza</code>.</p> </li> <li> <p>Sample utterances. For example, \"Can I order a pizza, please.\" and \"I want to order a pizza.\"</p> </li> <li> <p>Information to be gathered. You specify slot types for the information that your bot will request from the user. You can specify standard slot types, such as a date or a time, or custom slot types such as the size and crust of a pizza.</p> </li> <li> <p>How the intent will be fulfilled. You can provide a Lambda function or configure the intent to return the intent information to the client application. If you use a Lambda function, when all of the intent information is available, Amazon Lex invokes your Lambda function. If you configure your intent to return the intent information to the client application. </p> </li> </ul> <p>You can specify other optional information in the request, such as:</p> <ul> <li> <p>A confirmation prompt to ask the user to confirm an intent. For example, \"Shall I order your pizza?\"</p> </li> <li> <p>A conclusion statement to send to the user after the intent has been fulfilled. For example, \"I placed your pizza order.\"</p> </li> <li> <p>A follow-up prompt that asks the user for additional activity. For example, asking \"Do you want to order a drink with your pizza?\"</p> </li> </ul> <p>If you specify an existing intent name to update the intent, Amazon Lex replaces the values in the <code>$LATEST</code> version of the slot type with the values in the request. Amazon Lex removes fields that you don't provide in the request. If you don't specify the required fields, Amazon Lex throws an exception.</p> <p>For more information, see <a>how-it-works</a>.</p> <p>This operation requires permissions for the <code>lex:PutIntent</code> action.</p>",
    "PutSlotType": "<p>Creates a custom slot type or replaces an existing custom slot type.</p> <p>To create a custom slot type, specify a name for the slot type and a set of enumeration values, which are the values that a slot of this type can assume. For more information, see <a>how-it-works</a>.</p> <p>If you specify the name of an existing slot type, the fields in the request replace the existing values in the <code>$LATEST</code> version of the slot type. Amazon Lex removes the fields that you don't provide in the request. If you don't specify required fields, Amazon Lex throws an exception.</p> <p>This operation requires permissions for the <code>lex:PutSlotType</code> action.</p>"
  },
  "shapes": {
    "AliasName": {
      "base": null,
      "refs": {
        "BotAliasMetadata$name": "<p>The name of the bot alias.</p>",
        "BotChannelAssociation$botAlias": "<p>An alias pointing to the specific version of the Amazon Lex bot to which this association is being made. </p>",
        "DeleteBotAliasRequest$name": "<p>The name of the alias to delete. The name is case sensitive. </p>",
        "DeleteBotChannelAssociationRequest$botAlias": "<p>An alias that points to the specific version of the Amazon Lex bot to which this association is being made.</p>",
        "GetBotAliasRequest$name": "<p>The name of the bot alias. The name is case sensitive.</p>",
        "GetBotAliasResponse$name": "<p>The name of the bot alias.</p>",
        "GetBotAliasesRequest$nameContains": "<p>Substring to match in bot alias names. An alias will be returned if any part of its name matches the substring. For example, \"xyz\" matches both \"xyzabc\" and \"abcxyz.\"</p>",
        "GetBotChannelAssociationRequest$botAlias": "<p>An alias pointing to the specific version of the Amazon Lex bot to which this association is being made.</p>",
        "GetBotChannelAssociationResponse$botAlias": "<p>An alias pointing to the specific version of the Amazon Lex bot to which this association is being made.</p>",
        "PutBotAliasRequest$name": "<p>The name of the alias. The name is <i>not</i> case sensitive.</p>",
        "PutBotAliasResponse$name": "<p>The name of the alias.</p>"
      }
    },
    "AliasNameOrListAll": {
      "base": null,
      "refs": {
        "GetBotChannelAssociationsRequest$botAlias": "<p>An alias pointing to the specific version of the Amazon Lex bot to which this association is being made.</p>"
      }
    },
    "BadRequestException": {
      "base": "<p>The request is not well formed. For example, a value is invalid or a required field is missing. Check the field values, and try again.</p>",
      "refs": {
      }
    },
    "Boolean": {
      "base": null,
      "refs": {
        "CreateBotVersionResponse$childDirected": "<p>For each Amazon Lex bot created with the Amazon Lex Model Building Service, you must specify whether your use of Amazon Lex is related to a website, program, or other application that is directed or targeted, in whole or in part, to children under age 13 and subject to the Children's Online Privacy Protection Act (COPPA) by specifying <code>true</code> or <code>false</code> in the <code>childDirected</code> field. By specifying <code>true</code> in the <code>childDirected</code> field, you confirm that your use of Amazon Lex <b>is</b> related to a website, program, or other application that is directed or targeted, in whole or in part, to children under age 13 and subject to COPPA. By specifying <code>false</code> in the <code>childDirected</code> field, you confirm that your use of Amazon Lex <b>is not</b> related to a website, program, or other application that is directed or targeted, in whole or in part, to children under age 13 and subject to COPPA. You may not specify a default value for the <code>childDirected</code> field that does not accurately reflect whether your use of Amazon Lex is related to a website, program, or other application that is directed or targeted, in whole or in part, to children under age 13 and subject to COPPA.</p> <p>If your use of Amazon Lex relates to a website, program, or other application that is directed in whole or in part, to children under age 13, you must obtain any required verifiable parental consent under COPPA. For information regarding the use of Amazon Lex in connection with websites, programs, or other applications that are directed or targeted, in whole or in part, to children under age 13, see the <a href=\"https://aws.amazon.com/lex/faqs#data-security\">Amazon Lex FAQ.</a> </p>",
        "GetBotResponse$childDirected": "<p>For each Amazon Lex bot created with the Amazon Lex Model Building Service, you must specify whether your use of Amazon Lex is related to a website, program, or other application that is directed or targeted, in whole or in part, to children under age 13 and subject to the Children's Online Privacy Protection Act (COPPA) by specifying <code>true</code> or <code>false</code> in the <code>childDirected</code> field. By specifying <code>true</code> in the <code>childDirected</code> field, you confirm that your use of Amazon Lex <b>is</b> related to a website, program, or other application that is directed or targeted, in whole or in part, to children under age 13 and subject to COPPA. By specifying <code>false</code> in the <code>childDirected</code> field, you confirm that your use of Amazon Lex <b>is not</b> related to a website, program, or other application that is directed or targeted, in whole or in part, to children under age 13 and subject to COPPA. You may not specify a default value for the <code>childDirected</code> field that does not accurately reflect whether your use of Amazon Lex is related to a website, program, or other application that is directed or targeted, in whole or in part, to children under age 13 and subject to COPPA.</p> <p>If your use of Amazon Lex relates to a website, program, or other application that is directed in whole or in part, to children under age 13, you must obtain any required verifiable parental consent under COPPA. For information regarding the use of Amazon Lex in connection with websites, programs, or other applications that are directed or targeted, in whole or in part, to children under age 13, see the <a href=\"https://aws.amazon.com/lex/faqs#data-security\">Amazon Lex FAQ.</a> </p>",
        "PutBotRequest$childDirected": "<p>For each Amazon Lex bot created with the Amazon Lex Model Building Service, you must specify whether your use of Amazon Lex is related to a website, program, or other application that is directed or targeted, in whole or in part, to children under age 13 and subject to the Children's Online Privacy Protection Act (COPPA) by specifying <code>true</code> or <code>false</code> in the <code>childDirected</code> field. By specifying <code>true</code> in the <code>childDirected</code> field, you confirm that your use of Amazon Lex <b>is</b> related to a website, program, or other application that is directed or targeted, in whole or in part, to children under age 13 and subject to COPPA. By specifying <code>false</code> in the <code>childDirected</code> field, you confirm that your use of Amazon Lex <b>is not</b> related to a website, program, or other application that is directed or targeted, in whole or in part, to children under age 13 and subject to COPPA. You may not specify a default value for the <code>childDirected</code> field that does not accurately reflect whether your use of Amazon Lex is related to a website, program, or other application that is directed or targeted, in whole or in part, to children under age 13 and subject to COPPA.</p> <p>If your use of Amazon Lex relates to a website, program, or other application that is directed in whole or in part, to children under age 13, you must obtain any required verifiable parental consent under COPPA. For information regarding the use of Amazon Lex in connection with websites, programs, or other applications that are directed or targeted, in whole or in part, to children under age 13, see the <a href=\"https://aws.amazon.com/lex/faqs#data-security\">Amazon Lex FAQ.</a> </p>",
        "PutBotResponse$childDirected": "<p>For each Amazon Lex bot created with the Amazon Lex Model Building Service, you must specify whether your use of Amazon Lex is related to a website, program, or other application that is directed or targeted, in whole or in part, to children under age 13 and subject to the Children's Online Privacy Protection Act (COPPA) by specifying <code>true</code> or <code>false</code> in the <code>childDirected</code> field. By specifying <code>true</code> in the <code>childDirected</code> field, you confirm that your use of Amazon Lex <b>is</b> related to a website, program, or other application that is directed or targeted, in whole or in part, to children under age 13 and subject to COPPA. By specifying <code>false</code> in the <code>childDirected</code> field, you confirm that your use of Amazon Lex <b>is not</b> related to a website, program, or other application that is directed or targeted, in whole or in part, to children under age 13 and subject to COPPA. You may not specify a default value for the <code>childDirected</code> field that does not accurately reflect whether your use of Amazon Lex is related to a website, program, or other application that is directed or targeted, in whole or in part, to children under age 13 and subject to COPPA.</p> <p>If your use of Amazon Lex relates to a website, program, or other application that is directed in whole or in part, to children under age 13, you must obtain any required verifiable parental consent under COPPA. For information regarding the use of Amazon Lex in connection with websites, programs, or other applications that are directed or targeted, in whole or in part, to children under age 13, see the <a href=\"https://aws.amazon.com/lex/faqs#data-security\">Amazon Lex FAQ.</a> </p>"
      }
    },
    "BotAliasMetadata": {
      "base": "<p>Provides information about a bot alias.</p>",
      "refs": {
        "BotAliasMetadataList$member": null
      }
    },
    "BotAliasMetadataList": {
      "base": null,
      "refs": {
        "GetBotAliasesResponse$BotAliases": "<p>An array of <code>BotAliasMetadata</code> objects, each describing a bot alias.</p>"
      }
    },
    "BotChannelAssociation": {
      "base": "<p>Represents an association between an Amazon Lex bot and an external messaging platform.</p>",
      "refs": {
        "BotChannelAssociationList$member": null
      }
    },
    "BotChannelAssociationList": {
      "base": null,
      "refs": {
        "GetBotChannelAssociationsResponse$botChannelAssociations": "<p>An array of objects, one for each association, that provides information about the Amazon Lex bot and its association with the channel. </p>"
      }
    },
    "BotChannelName": {
      "base": null,
      "refs": {
        "BotChannelAssociation$name": "<p>The name of the association between the bot and the channel. </p>",
        "DeleteBotChannelAssociationRequest$name": "<p>The name of the association. The name is case sensitive. </p>",
        "GetBotChannelAssociationRequest$name": "<p>The name of the association between the bot and the channel. The name is case sensitive. </p>",
        "GetBotChannelAssociationResponse$name": "<p>The name of the association between the bot and the channel.</p>",
        "GetBotChannelAssociationsRequest$nameContains": "<p>Substring to match in channel association names. An association will be returned if any part of its name matches the substring. For example, \"xyz\" matches both \"xyzabc\" and \"abcxyz.\" To return all bot channel associations, use a hyphen (\"-\") as the <code>nameContains</code> parameter.</p>"
      }
    },
    "BotMetadata": {
      "base": "<p>Provides information about a bot. .</p>",
      "refs": {
        "BotMetadataList$member": null
      }
    },
    "BotMetadataList": {
      "base": null,
      "refs": {
        "GetBotVersionsResponse$bots": "<p>An array of <code>BotMetadata</code> objects, one for each numbered version of the bot plus one for the <code>$LATEST</code> version.</p>",
        "GetBotsResponse$bots": "<p>An array of <code>botMetadata</code> objects, with one entry for each bot. </p>"
      }
    },
    "BotName": {
      "base": null,
      "refs": {
        "BotAliasMetadata$botName": "<p>The name of the bot to which the alias points.</p>",
        "BotChannelAssociation$botName": "<p>The name of the Amazon Lex bot to which this association is being made. </p> <note> <p>Currently, Amazon Lex supports associations with Facebook and Slack, and Twilio.</p> </note>",
        "BotMetadata$name": "<p>The name of the bot. </p>",
        "CreateBotVersionRequest$name": "<p>The name of the bot that you want to create a new version of. The name is case sensitive. </p>",
        "CreateBotVersionResponse$name": "<p>The name of the bot.</p>",
        "DeleteBotAliasRequest$botName": "<p>The name of the bot that the alias points to.</p>",
        "DeleteBotChannelAssociationRequest$botName": "<p>The name of the Amazon Lex bot.</p>",
        "DeleteBotRequest$name": "<p>The name of the bot. The name is case sensitive. </p>",
        "DeleteBotVersionRequest$name": "<p>The name of the bot.</p>",
        "DeleteUtterancesRequest$botName": "<p>The name of the bot that stored the utterances.</p>",
        "GetBotAliasRequest$botName": "<p>The name of the bot.</p>",
        "GetBotAliasResponse$botName": "<p>The name of the bot that the alias points to.</p>",
        "GetBotAliasesRequest$botName": "<p>The name of the bot.</p>",
        "GetBotChannelAssociationRequest$botName": "<p>The name of the Amazon Lex bot.</p>",
        "GetBotChannelAssociationResponse$botName": "<p>The name of the Amazon Lex bot.</p>",
        "GetBotChannelAssociationsRequest$botName": "<p>The name of the Amazon Lex bot in the association.</p>",
        "GetBotRequest$name": "<p>The name of the bot. The name is case sensitive. </p>",
        "GetBotResponse$name": "<p>The name of the bot.</p>",
        "GetBotVersionsRequest$name": "<p>The name of the bot for which versions should be returned.</p>",
        "GetBotsRequest$nameContains": "<p>Substring to match in bot names. A bot will be returned if any part of its name matches the substring. For example, \"xyz\" matches both \"xyzabc\" and \"abcxyz.\"</p>",
        "GetUtterancesViewRequest$botName": "<p>The name of the bot for which utterance information should be returned.</p>",
        "GetUtterancesViewResponse$botName": "<p>The name of the bot for which utterance information was returned.</p>",
        "PutBotAliasRequest$botName": "<p>The name of the bot.</p>",
        "PutBotAliasResponse$botName": "<p>The name of the bot that the alias points to.</p>",
        "PutBotRequest$name": "<p>The name of the bot. The name is <i>not</i> case sensitive. </p>",
        "PutBotResponse$name": "<p>The name of the bot.</p>"
      }
    },
    "BotVersions": {
      "base": null,
      "refs": {
        "GetUtterancesViewRequest$botVersions": "<p>An array of bot versions for which utterance information should be returned. The limit is 5 versions per request.</p>"
      }
    },
    "BuiltinIntentMetadata": {
      "base": "<p>Provides metadata for a built-in intent.</p>",
      "refs": {
        "BuiltinIntentMetadataList$member": null
      }
    },
    "BuiltinIntentMetadataList": {
      "base": null,
      "refs": {
        "GetBuiltinIntentsResponse$intents": "<p>An array of <code>builtinIntentMetadata</code> objects, one for each intent in the response.</p>"
      }
    },
    "BuiltinIntentSignature": {
      "base": null,
      "refs": {
        "BuiltinIntentMetadata$signature": "<p>A unique identifier for the built-in intent. To find the signature for an intent, see <a href=\"https://developer.amazon.com/public/solutions/alexa/alexa-skills-kit/docs/built-in-intent-ref/standard-intents\">Standard Built-in Intents</a> in the <i>Alexa Skills Kit</i>.</p>",
        "CreateIntentVersionResponse$parentIntentSignature": "<p>A unique identifier for a built-in intent.</p>",
        "GetBuiltinIntentRequest$signature": "<p>The unique identifier for a built-in intent. To find the signature for an intent, see <a href=\"https://developer.amazon.com/public/solutions/alexa/alexa-skills-kit/docs/built-in-intent-ref/standard-intents\">Standard Built-in Intents</a> in the <i>Alexa Skills Kit</i>.</p>",
        "GetBuiltinIntentResponse$signature": "<p>The unique identifier for a built-in intent.</p>",
        "GetIntentResponse$parentIntentSignature": "<p>A unique identifier for a built-in intent.</p>",
        "PutIntentRequest$parentIntentSignature": "<p>A unique identifier for the built-in intent to base this intent on. To find the signature for an intent, see <a href=\"https://developer.amazon.com/public/solutions/alexa/alexa-skills-kit/docs/built-in-intent-ref/standard-intents\">Standard Built-in Intents</a> in the <i>Alexa Skills Kit</i>.</p>",
        "PutIntentResponse$parentIntentSignature": "<p>A unique identifier for the built-in intent that this intent is based on.</p>"
      }
    },
    "BuiltinIntentSlot": {
      "base": "<p>Provides information about a slot used in a built-in intent.</p>",
      "refs": {
        "BuiltinIntentSlotList$member": null
      }
    },
    "BuiltinIntentSlotList": {
      "base": null,
      "refs": {
        "GetBuiltinIntentResponse$slots": "<p>An array of <code>BuiltinIntentSlot</code> objects, one entry for each slot type in the intent.</p>"
      }
    },
    "BuiltinSlotTypeMetadata": {
      "base": "<p>Provides information about a built in slot type.</p>",
      "refs": {
        "BuiltinSlotTypeMetadataList$member": null
      }
    },
    "BuiltinSlotTypeMetadataList": {
      "base": null,
      "refs": {
        "GetBuiltinSlotTypesResponse$slotTypes": "<p>An array of <code>BuiltInSlotTypeMetadata</code> objects, one entry for each slot type returned.</p>"
      }
    },
    "BuiltinSlotTypeSignature": {
      "base": null,
      "refs": {
        "BuiltinSlotTypeMetadata$signature": "<p>A unique identifier for the built-in slot type. To find the signature for a slot type, see <a href=\"https://developer.amazon.com/public/solutions/alexa/alexa-skills-kit/docs/built-in-intent-ref/slot-type-reference\">Slot Type Reference</a> in the <i>Alexa Skills Kit</i>.</p>"
      }
    },
    "ChannelConfigurationMap": {
      "base": null,
      "refs": {
        "BotChannelAssociation$botConfiguration": "<p>Provides information necessary to communicate with the messaging platform. </p>",
        "GetBotChannelAssociationResponse$botConfiguration": "<p>Provides information that the messaging platform needs to communicate with the Amazon Lex bot.</p>"
      }
    },
    "ChannelType": {
      "base": null,
      "refs": {
        "BotChannelAssociation$type": "<p>Specifies the type of association by indicating the type of channel being established between the Amazon Lex bot and the external messaging platform.</p>",
        "GetBotChannelAssociationResponse$type": "<p>The type of the messaging platform.</p>"
      }
    },
    "CodeHook": {
      "base": "<p>Specifies a Lambda function that verifies requests to a bot or fulfills the user's request to a bot..</p>",
      "refs": {
        "CreateIntentVersionResponse$dialogCodeHook": "<p>If defined, Amazon Lex invokes this Lambda function for each user input.</p>",
        "FulfillmentActivity$codeHook": "<p> A description of the Lambda function that is run to fulfill the intent. </p>",
        "GetIntentResponse$dialogCodeHook": "<p>If defined in the bot, Amazon Amazon Lex invokes this Lambda function for each user input. For more information, see <a>PutIntent</a>. </p>",
        "PutIntentRequest$dialogCodeHook": "<p> Specifies a Lambda function to invoke for each user input. You can invoke this Lambda function to personalize user interaction. </p> <p>For example, suppose your bot determines that the user is John. Your Lambda function might retrieve John's information from a backend database and prepopulate some of the values. For example, if you find that John is gluten intolerant, you might set the corresponding intent slot, <code>GlutenIntolerant</code>, to true. You might find John's phone number and set the corresponding session attribute. </p>",
        "PutIntentResponse$dialogCodeHook": "<p>If defined in the intent, Amazon Lex invokes this Lambda function for each user input.</p>"
      }
    },
    "ConflictException": {
      "base": "<p> There was a conflict processing the request. Try your request again. </p>",
      "refs": {
      }
    },
    "ContentString": {
      "base": null,
      "refs": {
        "Message$content": "<p>The text of the message.</p>"
      }
    },
    "ContentType": {
      "base": null,
      "refs": {
        "Message$contentType": "<p>The content type of the message string.</p>"
      }
    },
    "Count": {
      "base": null,
      "refs": {
        "UtteranceData$count": "<p>The number of times that the utterance was processed.</p>",
        "UtteranceData$distinctUsers": "<p>The total number of individuals that used the utterance.</p>"
      }
    },
    "CreateBotVersionRequest": {
      "base": null,
      "refs": {
      }
    },
    "CreateBotVersionResponse": {
      "base": null,
      "refs": {
      }
    },
    "CreateIntentVersionRequest": {
      "base": null,
      "refs": {
      }
    },
    "CreateIntentVersionResponse": {
      "base": null,
      "refs": {
      }
    },
    "CreateSlotTypeVersionRequest": {
      "base": null,
      "refs": {
      }
    },
    "CreateSlotTypeVersionResponse": {
      "base": null,
      "refs": {
      }
    },
    "CustomOrBuiltinSlotTypeName": {
      "base": null,
      "refs": {
        "Slot$slotType": "<p>The type of the slot, either a custom slot type that you defined or one of the built-in slot types.</p>"
      }
    },
    "DeleteBotAliasRequest": {
      "base": null,
      "refs": {
      }
    },
    "DeleteBotChannelAssociationRequest": {
      "base": null,
      "refs": {
      }
    },
    "DeleteBotRequest": {
      "base": null,
      "refs": {
      }
    },
    "DeleteBotVersionRequest": {
      "base": null,
      "refs": {
      }
    },
    "DeleteIntentRequest": {
      "base": null,
      "refs": {
      }
    },
    "DeleteIntentVersionRequest": {
      "base": null,
      "refs": {
      }
    },
    "DeleteSlotTypeRequest": {
      "base": null,
      "refs": {
      }
    },
    "DeleteSlotTypeVersionRequest": {
      "base": null,
      "refs": {
      }
    },
    "DeleteUtterancesRequest": {
      "base": null,
      "refs": {
      }
    },
    "Description": {
      "base": null,
      "refs": {
        "BotAliasMetadata$description": "<p>A description of the bot alias.</p>",
        "BotChannelAssociation$description": "<p>A text description of the association you are creating. </p>",
        "BotMetadata$description": "<p>A description of the bot.</p>",
        "CreateBotVersionResponse$description": "<p>A description of the bot.</p>",
        "CreateIntentVersionResponse$description": "<p>A description of the intent.</p>",
        "CreateSlotTypeVersionResponse$description": "<p>A description of the slot type.</p>",
        "GetBotAliasResponse$description": "<p>A description of the bot alias.</p>",
        "GetBotChannelAssociationResponse$description": "<p>A description of the association between the bot and the channel.</p>",
        "GetBotResponse$description": "<p>A description of the bot.</p>",
        "GetIntentResponse$description": "<p>A description of the intent.</p>",
        "GetSlotTypeResponse$description": "<p>A description of the slot type.</p>",
        "IntentMetadata$description": "<p>A description of the intent.</p>",
        "PutBotAliasRequest$description": "<p>A description of the alias.</p>",
        "PutBotAliasResponse$description": "<p>A description of the alias.</p>",
        "PutBotRequest$description": "<p>A description of the bot.</p>",
        "PutBotResponse$description": "<p>A description of the bot.</p>",
        "PutIntentRequest$description": "<p>A description of the intent.</p>",
        "PutIntentResponse$description": "<p>A description of the intent.</p>",
        "PutSlotTypeRequest$description": "<p>A description of the slot type.</p>",
        "PutSlotTypeResponse$description": "<p>A description of the slot type.</p>",
        "Slot$description": "<p>A description of the slot.</p>",
        "SlotTypeMetadata$description": "<p>A description of the slot type.</p>"
      }
    },
    "EnumerationValue": {
      "base": "<p>Each slot type can have a set of values. Each enumeration value represents a value the slot type can take. </p> <p>For example, a pizza ordering bot could have a slot type that specifies the type of crust that the pizza should have. The slot type could include the values </p> <ul> <li> <p>thick</p> </li> <li> <p>thin</p> </li> <li> <p>stuffed</p> </li> </ul>",
      "refs": {
        "EnumerationValues$member": null
      }
    },
    "EnumerationValues": {
      "base": null,
      "refs": {
        "CreateSlotTypeVersionResponse$enumerationValues": "<p>A list of <code>EnumerationValue</code> objects that defines the values that the slot type can take.</p>",
        "GetSlotTypeResponse$enumerationValues": "<p>A list of <code>EnumerationValue</code> objects that defines the values that the slot type can take.</p>",
        "PutSlotTypeRequest$enumerationValues": "<p>A list of <code>EnumerationValue</code> objects that defines the values that the slot type can take. Each value can have a list of <code>synonyms</code>, which are additional values that help train the machine learning model about the values that it resolves for a slot. </p> <p>When Amazon Lex resolves a slot value, it generates a resolution list that contains up to five possible values for the slot. If you are using a Lambda function, this resolution list is passed to the function. If you are not using a Lambda function you can choose to return the value that the user entered or the first value in the resolution list as the slot value. The <code>valueSelectionStrategy</code> field indicates the option to use. </p>",
        "PutSlotTypeResponse$enumerationValues": "<p>A list of <code>EnumerationValue</code> objects that defines the values that the slot type can take.</p>"
      }
    },
    "ExportStatus": {
      "base": null,
      "refs": {
        "GetExportResponse$exportStatus": "<p>The status of the export. </p> <ul> <li> <p> <code>IN_PROGRESS</code> - The export is in progress.</p> </li> <li> <p> <code>READY</code> - The export is complete.</p> </li> <li> <p> <code>FAILED</code> - The export could not be completed.</p> </li> </ul>"
      }
    },
    "ExportType": {
      "base": null,
      "refs": {
        "GetExportRequest$exportType": "<p>The format of the exported data.</p>",
        "GetExportResponse$exportType": "<p>The format of the exported data.</p>"
      }
    },
    "FollowUpPrompt": {
      "base": "<p>A prompt for additional activity after an intent is fulfilled. For example, after the <code>OrderPizza</code> intent is fulfilled, you might prompt the user to find out whether the user wants to order drinks.</p>",
      "refs": {
        "CreateIntentVersionResponse$followUpPrompt": "<p>If defined, Amazon Lex uses this prompt to solicit additional user activity after the intent is fulfilled. </p>",
        "GetIntentResponse$followUpPrompt": "<p>If defined in the bot, Amazon Lex uses this prompt to solicit additional user activity after the intent is fulfilled. For more information, see <a>PutIntent</a>.</p>",
        "PutIntentRequest$followUpPrompt": "<p>Amazon Lex uses this prompt to solicit additional activity after fulfilling an intent. For example, after the <code>OrderPizza</code> intent is fulfilled, you might prompt the user to order a drink.</p> <p>The action that Amazon Lex takes depends on the user's response, as follows:</p> <ul> <li> <p>If the user says \"Yes\" it responds with the clarification prompt that is configured for the bot.</p> </li> <li> <p>if the user says \"Yes\" and continues with an utterance that triggers an intent it starts a conversation for the intent.</p> </li> <li> <p>If the user says \"No\" it responds with the rejection statement configured for the the follow-up prompt.</p> </li> <li> <p>If it doesn't recognize the utterance it repeats the follow-up prompt again.</p> </li> </ul> <p>The <code>followUpPrompt</code> field and the <code>conclusionStatement</code> field are mutually exclusive. You can specify only one. </p>",
        "PutIntentResponse$followUpPrompt": "<p>If defined in the intent, Amazon Lex uses this prompt to solicit additional user activity after the intent is fulfilled.</p>"
      }
    },
    "FulfillmentActivity": {
      "base": "<p> Describes how the intent is fulfilled after the user provides all of the information required for the intent. You can provide a Lambda function to process the intent, or you can return the intent information to the client application. We recommend that you use a Lambda function so that the relevant logic lives in the Cloud and limit the client-side code primarily to presentation. If you need to update the logic, you only update the Lambda function; you don't need to upgrade your client application. </p> <p>Consider the following examples:</p> <ul> <li> <p>In a pizza ordering application, after the user provides all of the information for placing an order, you use a Lambda function to place an order with a pizzeria. </p> </li> <li> <p>In a gaming application, when a user says \"pick up a rock,\" this information must go back to the client application so that it can perform the operation and update the graphics. In this case, you want Amazon Lex to return the intent data to the client. </p> </li> </ul>",
      "refs": {
        "CreateIntentVersionResponse$fulfillmentActivity": "<p> Describes how the intent is fulfilled. </p>",
        "GetIntentResponse$fulfillmentActivity": "<p>Describes how the intent is fulfilled. For more information, see <a>PutIntent</a>. </p>",
        "PutIntentRequest$fulfillmentActivity": "<p>Required. Describes how the intent is fulfilled. For example, after a user provides all of the information for a pizza order, <code>fulfillmentActivity</code> defines how the bot places an order with a local pizza store. </p> <p> You might configure Amazon Lex to return all of the intent information to the client application, or direct it to invoke a Lambda function that can process the intent (for example, place an order with a pizzeria). </p>",
        "PutIntentResponse$fulfillmentActivity": "<p>If defined in the intent, Amazon Lex invokes this Lambda function to fulfill the intent after the user provides all of the information required by the intent.</p>"
      }
    },
    "FulfillmentActivityType": {
      "base": null,
      "refs": {
        "FulfillmentActivity$type": "<p> How the intent should be fulfilled, either by running a Lambda function or by returning the slot data to the client application. </p>"
      }
    },
    "GetBotAliasRequest": {
      "base": null,
      "refs": {
      }
    },
    "GetBotAliasResponse": {
      "base": null,
      "refs": {
      }
    },
    "GetBotAliasesRequest": {
      "base": null,
      "refs": {
      }
    },
    "GetBotAliasesResponse": {
      "base": null,
      "refs": {
      }
    },
    "GetBotChannelAssociationRequest": {
      "base": null,
      "refs": {
      }
    },
    "GetBotChannelAssociationResponse": {
      "base": null,
      "refs": {
      }
    },
    "GetBotChannelAssociationsRequest": {
      "base": null,
      "refs": {
      }
    },
    "GetBotChannelAssociationsResponse": {
      "base": null,
      "refs": {
      }
    },
    "GetBotRequest": {
      "base": null,
      "refs": {
      }
    },
    "GetBotResponse": {
      "base": null,
      "refs": {
      }
    },
    "GetBotVersionsRequest": {
      "base": null,
      "refs": {
      }
    },
    "GetBotVersionsResponse": {
      "base": null,
      "refs": {
      }
    },
    "GetBotsRequest": {
      "base": null,
      "refs": {
      }
    },
    "GetBotsResponse": {
      "base": null,
      "refs": {
      }
    },
    "GetBuiltinIntentRequest": {
      "base": null,
      "refs": {
      }
    },
    "GetBuiltinIntentResponse": {
      "base": null,
      "refs": {
      }
    },
    "GetBuiltinIntentsRequest": {
      "base": null,
      "refs": {
      }
    },
    "GetBuiltinIntentsResponse": {
      "base": null,
      "refs": {
      }
    },
    "GetBuiltinSlotTypesRequest": {
      "base": null,
      "refs": {
      }
    },
    "GetBuiltinSlotTypesResponse": {
      "base": null,
      "refs": {
      }
    },
    "GetExportRequest": {
      "base": null,
      "refs": {
      }
    },
    "GetExportResponse": {
      "base": null,
      "refs": {
      }
    },
    "GetIntentRequest": {
      "base": null,
      "refs": {
      }
    },
    "GetIntentResponse": {
      "base": null,
      "refs": {
      }
    },
    "GetIntentVersionsRequest": {
      "base": null,
      "refs": {
      }
    },
    "GetIntentVersionsResponse": {
      "base": null,
      "refs": {
      }
    },
    "GetIntentsRequest": {
      "base": null,
      "refs": {
      }
    },
    "GetIntentsResponse": {
      "base": null,
      "refs": {
      }
    },
    "GetSlotTypeRequest": {
      "base": null,
      "refs": {
      }
    },
    "GetSlotTypeResponse": {
      "base": null,
      "refs": {
      }
    },
    "GetSlotTypeVersionsRequest": {
      "base": null,
      "refs": {
      }
    },
    "GetSlotTypeVersionsResponse": {
      "base": null,
      "refs": {
      }
    },
    "GetSlotTypesRequest": {
      "base": null,
      "refs": {
      }
    },
    "GetSlotTypesResponse": {
      "base": null,
      "refs": {
      }
    },
    "GetUtterancesViewRequest": {
      "base": null,
      "refs": {
      }
    },
    "GetUtterancesViewResponse": {
      "base": null,
      "refs": {
      }
    },
    "Intent": {
      "base": "<p>Identifies the specific version of an intent.</p>",
      "refs": {
        "IntentList$member": null
      }
    },
    "IntentList": {
      "base": null,
      "refs": {
        "CreateBotVersionResponse$intents": "<p>An array of <code>Intent</code> objects. For more information, see <a>PutBot</a>.</p>",
        "GetBotResponse$intents": "<p>An array of <code>intent</code> objects. For more information, see <a>PutBot</a>.</p>",
        "PutBotRequest$intents": "<p>An array of <code>Intent</code> objects. Each intent represents a command that a user can express. For example, a pizza ordering bot might support an OrderPizza intent. For more information, see <a>how-it-works</a>.</p>",
        "PutBotResponse$intents": "<p>An array of <code>Intent</code> objects. For more information, see <a>PutBot</a>.</p>"
      }
    },
    "IntentMetadata": {
      "base": "<p>Provides information about an intent.</p>",
      "refs": {
        "IntentMetadataList$member": null
      }
    },
    "IntentMetadataList": {
      "base": null,
      "refs": {
        "GetIntentVersionsResponse$intents": "<p>An array of <code>IntentMetadata</code> objects, one for each numbered version of the intent plus one for the <code>$LATEST</code> version.</p>",
        "GetIntentsResponse$intents": "<p>An array of <code>Intent</code> objects. For more information, see <a>PutBot</a>.</p>"
      }
    },
    "IntentName": {
      "base": null,
      "refs": {
        "CreateIntentVersionRequest$name": "<p>The name of the intent that you want to create a new version of. The name is case sensitive. </p>",
        "CreateIntentVersionResponse$name": "<p>The name of the intent.</p>",
        "DeleteIntentRequest$name": "<p>The name of the intent. The name is case sensitive. </p>",
        "DeleteIntentVersionRequest$name": "<p>The name of the intent.</p>",
        "GetIntentRequest$name": "<p>The name of the intent. The name is case sensitive. </p>",
        "GetIntentResponse$name": "<p>The name of the intent.</p>",
        "GetIntentVersionsRequest$name": "<p>The name of the intent for which versions should be returned.</p>",
        "GetIntentsRequest$nameContains": "<p>Substring to match in intent names. An intent will be returned if any part of its name matches the substring. For example, \"xyz\" matches both \"xyzabc\" and \"abcxyz.\"</p>",
        "Intent$intentName": "<p>The name of the intent.</p>",
        "IntentMetadata$name": "<p>The name of the intent.</p>",
        "PutIntentRequest$name": "<p>The name of the intent. The name is <i>not</i> case sensitive. </p> <p>The name can't match a built-in intent name, or a built-in intent name with \"AMAZON.\" removed. For example, because there is a built-in intent called <code>AMAZON.HelpIntent</code>, you can't create a custom intent called <code>HelpIntent</code>.</p> <p>For a list of built-in intents, see <a href=\"https://developer.amazon.com/public/solutions/alexa/alexa-skills-kit/docs/built-in-intent-ref/standard-intents\">Standard Built-in Intents</a> in the <i>Alexa Skills Kit</i>.</p>",
        "PutIntentResponse$name": "<p>The name of the intent.</p>"
      }
    },
    "IntentUtteranceList": {
      "base": null,
      "refs": {
        "CreateIntentVersionResponse$sampleUtterances": "<p>An array of sample utterances configured for the intent. </p>",
        "GetIntentResponse$sampleUtterances": "<p>An array of sample utterances configured for the intent.</p>",
        "PutIntentRequest$sampleUtterances": "<p>An array of utterances (strings) that a user might say to signal the intent. For example, \"I want {PizzaSize} pizza\", \"Order {Quantity} {PizzaSize} pizzas\". </p> <p>In each utterance, a slot name is enclosed in curly braces. </p>",
        "PutIntentResponse$sampleUtterances": "<p> An array of sample utterances that are configured for the intent. </p>"
      }
    },
    "InternalFailureException": {
      "base": "<p>An internal Amazon Lex error occurred. Try your request again.</p>",
      "refs": {
      }
    },
    "LambdaARN": {
      "base": null,
      "refs": {
        "CodeHook$uri": "<p>The Amazon Resource Name (ARN) of the Lambda function.</p>"
      }
    },
    "LimitExceededException": {
      "base": "<p>The request exceeded a limit. Try your request again.</p>",
      "refs": {
      }
    },
    "ListOfUtterance": {
      "base": null,
      "refs": {
        "UtteranceList$utterances": "<p>One or more <a>UtteranceData</a> objects that contain information about the utterances that have been made to a bot. The maximum number of object is 100.</p>"
      }
    },
    "ListsOfUtterances": {
      "base": null,
      "refs": {
        "GetUtterancesViewResponse$utterances": "<p>An array of <a>UtteranceList</a> objects, each containing a list of <a>UtteranceData</a> objects describing the utterances that were processed by your bot. The response contains a maximum of 100 <code>UtteranceData</code> objects for each version.</p>"
      }
    },
    "Locale": {
      "base": null,
      "refs": {
        "CreateBotVersionResponse$locale": "<p> Specifies the target locale for the bot. </p>",
        "GetBotResponse$locale": "<p> The target locale for the bot. </p>",
        "GetBuiltinIntentsRequest$locale": "<p>A list of locales that the intent supports.</p>",
        "GetBuiltinSlotTypesRequest$locale": "<p>A list of locales that the slot type supports.</p>",
        "LocaleList$member": null,
        "PutBotRequest$locale": "<p> Specifies the target locale for the bot. Any intent used in the bot must be compatible with the locale of the bot. </p> <p>The default is <code>en-US</code>.</p>",
        "PutBotResponse$locale": "<p> The target locale for the bot. </p>"
      }
    },
    "LocaleList": {
      "base": null,
      "refs": {
        "BuiltinIntentMetadata$supportedLocales": "<p>A list of identifiers for the locales that the intent supports.</p>",
        "BuiltinSlotTypeMetadata$supportedLocales": "<p>A list of target locales for the slot. </p>",
        "GetBuiltinIntentResponse$supportedLocales": "<p>A list of locales that the intent supports.</p>"
      }
    },
    "MaxResults": {
      "base": null,
      "refs": {
        "GetBotAliasesRequest$maxResults": "<p>The maximum number of aliases to return in the response. The default is 50. . </p>",
        "GetBotChannelAssociationsRequest$maxResults": "<p>The maximum number of associations to return in the response. The default is 50. </p>",
        "GetBotVersionsRequest$maxResults": "<p>The maximum number of bot versions to return in the response. The default is 10.</p>",
        "GetBotsRequest$maxResults": "<p>The maximum number of bots to return in the response that the request will return. The default is 10.</p>",
        "GetBuiltinIntentsRequest$maxResults": "<p>The maximum number of intents to return in the response. The default is 10.</p>",
        "GetBuiltinSlotTypesRequest$maxResults": "<p>The maximum number of slot types to return in the response. The default is 10.</p>",
        "GetIntentVersionsRequest$maxResults": "<p>The maximum number of intent versions to return in the response. The default is 10.</p>",
        "GetIntentsRequest$maxResults": "<p>The maximum number of intents to return in the response. The default is 10.</p>",
        "GetSlotTypeVersionsRequest$maxResults": "<p>The maximum number of slot type versions to return in the response. The default is 10.</p>",
        "GetSlotTypesRequest$maxResults": "<p>The maximum number of slot types to return in the response. The default is 10.</p>"
      }
    },
    "Message": {
      "base": "<p>The message object that provides the message text and its type.</p>",
      "refs": {
        "MessageList$member": null
      }
    },
    "MessageList": {
      "base": null,
      "refs": {
        "Prompt$messages": "<p>An array of objects, each of which provides a message string and its type. You can specify the message string in plain text or in Speech Synthesis Markup Language (SSML).</p>",
        "Statement$messages": "<p>A collection of message objects.</p>"
      }
    },
    "MessageVersion": {
      "base": null,
      "refs": {
        "CodeHook$messageVersion": "<p>The version of the request-response that you want Amazon Lex to use to invoke your Lambda function. For more information, see <a>using-lambda</a>.</p>"
      }
    },
    "Name": {
      "base": null,
      "refs": {
        "GetExportRequest$name": "<p>The name of the bot to export.</p>",
        "GetExportResponse$name": "<p>The name of the bot being exported.</p>",
        "ResourceReference$name": "<p>The name of the resource that is using the resource that you are trying to delete.</p>"
      }
    },
    "NextToken": {
      "base": null,
      "refs": {
        "GetBotAliasesRequest$nextToken": "<p>A pagination token for fetching the next page of aliases. If the response to this call is truncated, Amazon Lex returns a pagination token in the response. To fetch the next page of aliases, specify the pagination token in the next request. </p>",
        "GetBotAliasesResponse$nextToken": "<p>A pagination token for fetching next page of aliases. If the response to this call is truncated, Amazon Lex returns a pagination token in the response. To fetch the next page of aliases, specify the pagination token in the next request. </p>",
        "GetBotChannelAssociationsRequest$nextToken": "<p>A pagination token for fetching the next page of associations. If the response to this call is truncated, Amazon Lex returns a pagination token in the response. To fetch the next page of associations, specify the pagination token in the next request. </p>",
        "GetBotChannelAssociationsResponse$nextToken": "<p>A pagination token that fetches the next page of associations. If the response to this call is truncated, Amazon Lex returns a pagination token in the response. To fetch the next page of associations, specify the pagination token in the next request. </p>",
        "GetBotVersionsRequest$nextToken": "<p>A pagination token for fetching the next page of bot versions. If the response to this call is truncated, Amazon Lex returns a pagination token in the response. To fetch the next page of versions, specify the pagination token in the next request. </p>",
        "GetBotVersionsResponse$nextToken": "<p>A pagination token for fetching the next page of bot versions. If the response to this call is truncated, Amazon Lex returns a pagination token in the response. To fetch the next page of versions, specify the pagination token in the next request. </p>",
        "GetBotsRequest$nextToken": "<p>A pagination token that fetches the next page of bots. If the response to this call is truncated, Amazon Lex returns a pagination token in the response. To fetch the next page of bots, specify the pagination token in the next request. </p>",
        "GetBotsResponse$nextToken": "<p>If the response is truncated, it includes a pagination token that you can specify in your next request to fetch the next page of bots. </p>",
        "GetBuiltinIntentsRequest$nextToken": "<p>A pagination token that fetches the next page of intents. If this API call is truncated, Amazon Lex returns a pagination token in the response. To fetch the next page of intents, use the pagination token in the next request.</p>",
        "GetBuiltinIntentsResponse$nextToken": "<p>A pagination token that fetches the next page of intents. If the response to this API call is truncated, Amazon Lex returns a pagination token in the response. To fetch the next page of intents, specify the pagination token in the next request.</p>",
        "GetBuiltinSlotTypesRequest$nextToken": "<p>A pagination token that fetches the next page of slot types. If the response to this API call is truncated, Amazon Lex returns a pagination token in the response. To fetch the next page of slot types, specify the pagination token in the next request.</p>",
        "GetBuiltinSlotTypesResponse$nextToken": "<p>If the response is truncated, the response includes a pagination token that you can use in your next request to fetch the next page of slot types.</p>",
        "GetIntentVersionsRequest$nextToken": "<p>A pagination token for fetching the next page of intent versions. If the response to this call is truncated, Amazon Lex returns a pagination token in the response. To fetch the next page of versions, specify the pagination token in the next request. </p>",
        "GetIntentVersionsResponse$nextToken": "<p>A pagination token for fetching the next page of intent versions. If the response to this call is truncated, Amazon Lex returns a pagination token in the response. To fetch the next page of versions, specify the pagination token in the next request. </p>",
        "GetIntentsRequest$nextToken": "<p>A pagination token that fetches the next page of intents. If the response to this API call is truncated, Amazon Lex returns a pagination token in the response. To fetch the next page of intents, specify the pagination token in the next request. </p>",
        "GetIntentsResponse$nextToken": "<p>If the response is truncated, the response includes a pagination token that you can specify in your next request to fetch the next page of intents. </p>",
        "GetSlotTypeVersionsRequest$nextToken": "<p>A pagination token for fetching the next page of slot type versions. If the response to this call is truncated, Amazon Lex returns a pagination token in the response. To fetch the next page of versions, specify the pagination token in the next request. </p>",
        "GetSlotTypeVersionsResponse$nextToken": "<p>A pagination token for fetching the next page of slot type versions. If the response to this call is truncated, Amazon Lex returns a pagination token in the response. To fetch the next page of versions, specify the pagination token in the next request. </p>",
        "GetSlotTypesRequest$nextToken": "<p>A pagination token that fetches the next page of slot types. If the response to this API call is truncated, Amazon Lex returns a pagination token in the response. To fetch next page of slot types, specify the pagination token in the next request.</p>",
        "GetSlotTypesResponse$nextToken": "<p>If the response is truncated, it includes a pagination token that you can specify in your next request to fetch the next page of slot types.</p>"
      }
    },
    "NotFoundException": {
      "base": "<p>The resource specified in the request was not found. Check the resource and try again.</p>",
      "refs": {
      }
    },
    "NumericalVersion": {
      "base": null,
      "refs": {
        "DeleteBotVersionRequest$version": "<p>The version of the bot to delete. You cannot delete the <code>$LATEST</code> version of the bot. To delete the <code>$LATEST</code> version, use the <a>DeleteBot</a> operation.</p>",
        "DeleteIntentVersionRequest$version": "<p>The version of the intent to delete. You cannot delete the <code>$LATEST</code> version of the intent. To delete the <code>$LATEST</code> version, use the <a>DeleteIntent</a> operation.</p>",
        "DeleteSlotTypeVersionRequest$version": "<p>The version of the slot type to delete. You cannot delete the <code>$LATEST</code> version of the slot type. To delete the <code>$LATEST</code> version, use the <a>DeleteSlotType</a> operation.</p>",
        "GetExportRequest$version": "<p>The version of the bot to export.</p>",
        "GetExportResponse$version": "<p>The version of the bot being exported.</p>"
      }
    },
    "PreconditionFailedException": {
      "base": "<p> The checksum of the resource that you are trying to change does not match the checksum in the request. Check the resource's checksum and try again.</p>",
      "refs": {
      }
    },
    "Priority": {
      "base": null,
      "refs": {
        "Slot$priority": "<p> Directs Lex the order in which to elicit this slot value from the user. For example, if the intent has two slots with priorities 1 and 2, AWS Lex first elicits a value for the slot with priority 1.</p> <p>If multiple slots share the same priority, the order in which Lex elicits values is arbitrary.</p>"
      }
    },
    "ProcessBehavior": {
      "base": null,
      "refs": {
        "PutBotRequest$processBehavior": "<p>If you set the <code>processBehavior</code> element to <code>Build</code>, Amazon Lex builds the bot so that it can be run. If you set the element to <code>Save</code>Amazon Lex saves the bot, but doesn't build it. </p> <p>If you don't specify this value, the default value is <code>Save</code>.</p>"
      }
    },
    "Prompt": {
      "base": "<p>Obtains information from the user. To define a prompt, provide one or more messages and specify the number of attempts to get information from the user. If you provide more than one message, Amazon Lex chooses one of the messages to use to prompt the user. For more information, see <a>how-it-works</a>.</p>",
      "refs": {
        "CreateBotVersionResponse$clarificationPrompt": "<p>The message that Amazon Lex uses when it doesn't understand the user's request. For more information, see <a>PutBot</a>. </p>",
        "CreateIntentVersionResponse$confirmationPrompt": "<p>If defined, the prompt that Amazon Lex uses to confirm the user's intent before fulfilling it. </p>",
        "FollowUpPrompt$prompt": "<p>Prompts for information from the user. </p>",
        "GetBotResponse$clarificationPrompt": "<p>The message Amazon Lex uses when it doesn't understand the user's request. For more information, see <a>PutBot</a>. </p>",
        "GetIntentResponse$confirmationPrompt": "<p>If defined in the bot, Amazon Lex uses prompt to confirm the intent before fulfilling the user's request. For more information, see <a>PutIntent</a>. </p>",
        "PutBotRequest$clarificationPrompt": "<p>When Amazon Lex doesn't understand the user's intent, it uses this message to get clarification. To specify how many times Amazon Lex should repeate the clarification prompt, use the <code>maxAttempts</code> field. If Amazon Lex still doesn't understand, it sends the message in the <code>abortStatement</code> field. </p> <p>When you create a clarification prompt, make sure that it suggests the correct response from the user. for example, for a bot that orders pizza and drinks, you might create this clarification prompt: \"What would you like to do? You can say 'Order a pizza' or 'Order a drink.'\"</p>",
        "PutBotResponse$clarificationPrompt": "<p> The prompts that Amazon Lex uses when it doesn't understand the user's intent. For more information, see <a>PutBot</a>. </p>",
        "PutIntentRequest$confirmationPrompt": "<p>Prompts the user to confirm the intent. This question should have a yes or no answer.</p> <p>Amazon Lex uses this prompt to ensure that the user acknowledges that the intent is ready for fulfillment. For example, with the <code>OrderPizza</code> intent, you might want to confirm that the order is correct before placing it. For other intents, such as intents that simply respond to user questions, you might not need to ask the user for confirmation before providing the information. </p> <note> <p>You you must provide both the <code>rejectionStatement</code> and the <code>confirmationPrompt</code>, or neither.</p> </note>",
        "PutIntentResponse$confirmationPrompt": "<p>If defined in the intent, Amazon Lex prompts the user to confirm the intent before fulfilling it.</p>",
        "Slot$valueElicitationPrompt": "<p>The prompt that Amazon Lex uses to elicit the slot value from the user.</p>"
      }
    },
    "PromptMaxAttempts": {
      "base": null,
      "refs": {
        "Prompt$maxAttempts": "<p>The number of times to prompt the user for information.</p>"
      }
    },
    "PutBotAliasRequest": {
      "base": null,
      "refs": {
      }
    },
    "PutBotAliasResponse": {
      "base": null,
      "refs": {
      }
    },
    "PutBotRequest": {
      "base": null,
      "refs": {
      }
    },
    "PutBotResponse": {
      "base": null,
      "refs": {
      }
    },
    "PutIntentRequest": {
      "base": null,
      "refs": {
      }
    },
    "PutIntentResponse": {
      "base": null,
      "refs": {
      }
    },
    "PutSlotTypeRequest": {
      "base": null,
      "refs": {
      }
    },
    "PutSlotTypeResponse": {
      "base": null,
      "refs": {
      }
    },
    "ReferenceType": {
      "base": null,
      "refs": {
        "ResourceInUseException$referenceType": null
      }
    },
    "ResourceInUseException": {
      "base": "<p>The resource that you are attempting to delete is referred to by another resource. Use this information to remove references to the resource that you are trying to delete.</p> <p>The body of the exception contains a JSON object that describes the resource.</p> <p> <code>{ \"resourceType\": BOT | BOTALIAS | BOTCHANNEL | INTENT,</code> </p> <p> <code>\"resourceReference\": {</code> </p> <p> <code>\"name\": <i>string</i>, \"version\": <i>string</i> } }</code> </p>",
      "refs": {
      }
    },
    "ResourceReference": {
      "base": "<p>Describes the resource that refers to the resource that you are attempting to delete. This object is returned as part of the <code>ResourceInUseException</code> exception. </p>",
      "refs": {
        "ResourceInUseException$exampleReference": null
      }
    },
    "ResourceType": {
      "base": null,
      "refs": {
        "GetExportRequest$resourceType": "<p>The type of resource to export. </p>",
        "GetExportResponse$resourceType": "<p>The type of the exported resource.</p>"
      }
    },
    "ResponseCard": {
      "base": null,
      "refs": {
        "Prompt$responseCard": "<p>A response card. Amazon Lex uses this prompt at runtime, in the <code>PostText</code> API response. It substitutes session attributes and slot values for placeholders in the response card. For more information, see <a>ex-resp-card</a>. </p>",
        "Slot$responseCard": "<p> A set of possible responses for the slot type used by text-based clients. A user chooses an option from the response card, instead of using text to reply. </p>",
        "Statement$responseCard": "<p> At runtime, if the client is using the <a href=\"http://docs.aws.amazon.com/lex/latest/dg/API_runtime_PostText.html\">PostText</a> API, Amazon Lex includes the response card in the response. It substitutes all of the session attributes and slot values for placeholders in the response card. </p>"
      }
    },
    "SessionTTL": {
      "base": null,
      "refs": {
        "CreateBotVersionResponse$idleSessionTTLInSeconds": "<p>The maximum time in seconds that Amazon Lex retains the data gathered in a conversation. For more information, see <a>PutBot</a>.</p>",
        "GetBotResponse$idleSessionTTLInSeconds": "<p>The maximum time in seconds that Amazon Lex retains the data gathered in a conversation. For more information, see <a>PutBot</a>.</p>",
        "PutBotRequest$idleSessionTTLInSeconds": "<p>The maximum time in seconds that Amazon Lex retains the data gathered in a conversation.</p> <p>A user interaction session remains active for the amount of time specified. If no conversation occurs during this time, the session expires and Amazon Lex deletes any data provided before the timeout.</p> <p>For example, suppose that a user chooses the OrderPizza intent, but gets sidetracked halfway through placing an order. If the user doesn't complete the order within the specified time, Amazon Lex discards the slot information that it gathered, and the user must start over.</p> <p>If you don't include the <code>idleSessionTTLInSeconds</code> element in a <code>PutBot</code> operation request, Amazon Lex uses the default value. This is also true if the request replaces an existing bot.</p> <p>The default is 300 seconds (5 minutes).</p>",
        "PutBotResponse$idleSessionTTLInSeconds": "<p>The maximum length of time that Amazon Lex retains the data gathered in a conversation. For more information, see <a>PutBot</a>.</p>"
      }
    },
    "Slot": {
      "base": "<p>Identifies the version of a specific slot.</p>",
      "refs": {
        "SlotList$member": null
      }
    },
    "SlotConstraint": {
      "base": null,
      "refs": {
        "Slot$slotConstraint": "<p>Specifies whether the slot is required or optional. </p>"
      }
    },
    "SlotList": {
      "base": null,
      "refs": {
        "CreateIntentVersionResponse$slots": "<p>An array of slot types that defines the information required to fulfill the intent.</p>",
        "GetIntentResponse$slots": "<p>An array of intent slots configured for the intent.</p>",
        "PutIntentRequest$slots": "<p>An array of intent slots. At runtime, Amazon Lex elicits required slot values from the user using prompts defined in the slots. For more information, see <a>how-it-works</a>. </p>",
        "PutIntentResponse$slots": "<p>An array of intent slots that are configured for the intent.</p>"
      }
    },
    "SlotName": {
      "base": null,
      "refs": {
        "Slot$name": "<p>The name of the slot.</p>"
      }
    },
    "SlotTypeMetadata": {
      "base": "<p>Provides information about a slot type..</p>",
      "refs": {
        "SlotTypeMetadataList$member": null
      }
    },
    "SlotTypeMetadataList": {
      "base": null,
      "refs": {
        "GetSlotTypeVersionsResponse$slotTypes": "<p>An array of <code>SlotTypeMetadata</code> objects, one for each numbered version of the slot type plus one for the <code>$LATEST</code> version.</p>",
        "GetSlotTypesResponse$slotTypes": "<p>An array of objects, one for each slot type, that provides information such as the name of the slot type, the version, and a description.</p>"
      }
    },
    "SlotTypeName": {
      "base": null,
      "refs": {
        "CreateSlotTypeVersionRequest$name": "<p>The name of the slot type that you want to create a new version for. The name is case sensitive. </p>",
        "CreateSlotTypeVersionResponse$name": "<p>The name of the slot type.</p>",
        "DeleteSlotTypeRequest$name": "<p>The name of the slot type. The name is case sensitive. </p>",
        "DeleteSlotTypeVersionRequest$name": "<p>The name of the slot type.</p>",
        "GetSlotTypeRequest$name": "<p>The name of the slot type. The name is case sensitive. </p>",
        "GetSlotTypeResponse$name": "<p>The name of the slot type.</p>",
        "GetSlotTypeVersionsRequest$name": "<p>The name of the slot type for which versions should be returned.</p>",
        "GetSlotTypesRequest$nameContains": "<p>Substring to match in slot type names. A slot type will be returned if any part of its name matches the substring. For example, \"xyz\" matches both \"xyzabc\" and \"abcxyz.\"</p>",
        "PutSlotTypeRequest$name": "<p>The name of the slot type. The name is <i>not</i> case sensitive. </p> <p>The name can't match a built-in slot type name, or a built-in slot type name with \"AMAZON.\" removed. For example, because there is a built-in slot type called <code>AMAZON.DATE</code>, you can't create a custom slot type called <code>DATE</code>.</p> <p>For a list of built-in slot types, see <a href=\"https://developer.amazon.com/public/solutions/alexa/alexa-skills-kit/docs/built-in-intent-ref/slot-type-reference\">Slot Type Reference</a> in the <i>Alexa Skills Kit</i>.</p>",
        "PutSlotTypeResponse$name": "<p>The name of the slot type.</p>",
        "SlotTypeMetadata$name": "<p>The name of the slot type.</p>"
      }
    },
    "SlotUtteranceList": {
      "base": null,
      "refs": {
        "Slot$sampleUtterances": "<p> If you know a specific pattern with which users might respond to an Amazon Lex request for a slot value, you can provide those utterances to improve accuracy. This is optional. In most cases, Amazon Lex is capable of understanding user utterances. </p>"
      }
    },
    "SlotValueSelectionStrategy": {
      "base": null,
      "refs": {
        "CreateSlotTypeVersionResponse$valueSelectionStrategy": "<p>The strategy that Amazon Lex uses to determine the value of the slot. For more information, see <a>PutSlotType</a>.</p>",
        "GetSlotTypeResponse$valueSelectionStrategy": "<p>The strategy that Amazon Lex uses to determine the value of the slot. For more information, see <a>PutSlotType</a>.</p>",
<<<<<<< HEAD
        "PutSlotTypeRequest$valueSelectionStrategy": "<p>Determines the strategy that Amazon Lex uses to return slot type values. The field can be set to one of the following values:</p> <ul> <li> <p> <code>ORIGINAL_VALUE</code> - Returns the value entered by the user.</p> </li> <li> <p> <code>TOP_RESOLUTION</code> - If there is a resolution list for the slot, return the first value in the resolution list as the slot type value. If there is no resolution list, null is returned.</p> </li> </ul> <p>If you don't specify the <code>valueSelectionStrategy</code> is not provided, the default is <code>ORIGINAL_VALUE</code>.</p>",
        "PutSlotTypeResponse$valueSelectionStrategy": "<p>The strategy that Amazon Lex uses to determine the value of the slot. For more information, see <a>PutSlotType</a>.</p>"
=======
        "PutSlotTypeRequest$valueSelectionStrategy": "<p>Determines the slot resolution strategy that Amazon Lex uses to return slot type values. The field can be set to one of the following values:</p> <ul> <li> <p> <code>ORIGINAL_VALUE</code> - Returns the value entered by the user, if the user value is similar to the slot value.</p> </li> <li> <p> <code>TOP_RESOLUTION</code> - If there is a resolution list for the slot, return the first value in the resolution list as the slot type value. If there is no resolution list, null is returned.</p> </li> </ul> <p>If you don't specify the <code>valueSelectionStrategy</code>, the default is <code>ORIGINAL_VALUE</code>.</p>",
        "PutSlotTypeResponse$valueSelectionStrategy": "<p>The slot resolution strategy that Amazon Lex uses to determine the value of the slot. For more information, see <a>PutSlotType</a>.</p>"
>>>>>>> b412c745
      }
    },
    "Statement": {
      "base": "<p>A collection of messages that convey information to the user. At runtime, Amazon Lex selects the message to convey. </p>",
      "refs": {
        "CreateBotVersionResponse$abortStatement": "<p>The message that Amazon Lex uses to abort a conversation. For more information, see <a>PutBot</a>.</p>",
        "CreateIntentVersionResponse$rejectionStatement": "<p>If the user answers \"no\" to the question defined in <code>confirmationPrompt</code>, Amazon Lex responds with this statement to acknowledge that the intent was canceled. </p>",
        "CreateIntentVersionResponse$conclusionStatement": "<p>After the Lambda function specified in the <code>fulfillmentActivity</code> field fulfills the intent, Amazon Lex conveys this statement to the user. </p>",
        "FollowUpPrompt$rejectionStatement": "<p>If the user answers \"no\" to the question defined in the <code>prompt</code> field, Amazon Lex responds with this statement to acknowledge that the intent was canceled. </p>",
        "GetBotResponse$abortStatement": "<p>The message that Amazon Lex returns when the user elects to end the conversation without completing it. For more information, see <a>PutBot</a>.</p>",
        "GetIntentResponse$rejectionStatement": "<p>If the user answers \"no\" to the question defined in <code>confirmationPrompt</code>, Amazon Lex responds with this statement to acknowledge that the intent was canceled. </p>",
        "GetIntentResponse$conclusionStatement": "<p>After the Lambda function specified in the <code>fulfillmentActivity</code> element fulfills the intent, Amazon Lex conveys this statement to the user.</p>",
        "PutBotRequest$abortStatement": "<p>When Amazon Lex can't understand the user's input in context, it tries to elicit the information a few times. After that, Amazon Lex sends the message defined in <code>abortStatement</code> to the user, and then aborts the conversation. To set the number of retries, use the <code>valueElicitationPrompt</code> field for the slot type. </p> <p>For example, in a pizza ordering bot, Amazon Lex might ask a user \"What type of crust would you like?\" If the user's response is not one of the expected responses (for example, \"thin crust, \"deep dish,\" etc.), Amazon Lex tries to elicit a correct response a few more times. </p> <p>For example, in a pizza ordering application, <code>OrderPizza</code> might be one of the intents. This intent might require the <code>CrustType</code> slot. You specify the <code>valueElicitationPrompt</code> field when you create the <code>CrustType</code> slot.</p>",
        "PutBotResponse$abortStatement": "<p>The message that Amazon Lex uses to abort a conversation. For more information, see <a>PutBot</a>.</p>",
        "PutIntentRequest$rejectionStatement": "<p>When the user answers \"no\" to the question defined in <code>confirmationPrompt</code>, Amazon Lex responds with this statement to acknowledge that the intent was canceled. </p> <note> <p>You must provide both the <code>rejectionStatement</code> and the <code>confirmationPrompt</code>, or neither.</p> </note>",
        "PutIntentRequest$conclusionStatement": "<p> The statement that you want Amazon Lex to convey to the user after the intent is successfully fulfilled by the Lambda function. </p> <p>This element is relevant only if you provide a Lambda function in the <code>fulfillmentActivity</code>. If you return the intent to the client application, you can't specify this element.</p> <note> <p>The <code>followUpPrompt</code> and <code>conclusionStatement</code> are mutually exclusive. You can specify only one.</p> </note>",
        "PutIntentResponse$rejectionStatement": "<p>If the user answers \"no\" to the question defined in <code>confirmationPrompt</code> Amazon Lex responds with this statement to acknowledge that the intent was canceled. </p>",
        "PutIntentResponse$conclusionStatement": "<p>After the Lambda function specified in the<code>fulfillmentActivity</code>intent fulfills the intent, Amazon Lex conveys this statement to the user.</p>"
      }
    },
    "Status": {
      "base": null,
      "refs": {
        "BotMetadata$status": "<p>The status of the bot.</p>",
        "CreateBotVersionResponse$status": "<p> When you send a request to create or update a bot, Amazon Lex sets the <code>status</code> response element to <code>BUILDING</code>. After Amazon Lex builds the bot, it sets <code>status</code> to <code>READY</code>. If Amazon Lex can't build the bot, it sets <code>status</code> to <code>FAILED</code>. Amazon Lex returns the reason for the failure in the <code>failureReason</code> response element. </p>",
        "GetBotResponse$status": "<p>The status of the bot. If the bot is ready to run, the status is <code>READY</code>. If there was a problem with building the bot, the status is <code>FAILED</code> and the <code>failureReason</code> explains why the bot did not build. If the bot was saved but not built, the status is <code>NOT BUILT</code>.</p>",
        "PutBotResponse$status": "<p> When you send a request to create a bot with <code>processBehavior</code> set to <code>BUILD</code>, Amazon Lex sets the <code>status</code> response element to <code>BUILDING</code>. After Amazon Lex builds the bot, it sets <code>status</code> to <code>READY</code>. If Amazon Lex can't build the bot, Amazon Lex sets <code>status</code> to <code>FAILED</code>. Amazon Lex returns the reason for the failure in the <code>failureReason</code> response element. </p> <p>When you set <code>processBehavior</code>to <code>SAVE</code>, Amazon Lex sets the status code to <code>NOT BUILT</code>.</p>"
      }
    },
    "StatusType": {
      "base": null,
      "refs": {
        "GetUtterancesViewRequest$statusType": "<p>To return utterances that were recognized and handled, use<code>Detected</code>. To return utterances that were not recognized, use <code>Missed</code>.</p>"
      }
    },
    "String": {
      "base": null,
      "refs": {
        "BadRequestException$message": null,
        "BotAliasMetadata$checksum": "<p>Checksum of the bot alias.</p>",
        "BuiltinIntentSlot$name": "<p>A list of the slots defined for the intent.</p>",
        "ChannelConfigurationMap$key": null,
        "ChannelConfigurationMap$value": null,
        "ConflictException$message": null,
        "CreateBotVersionRequest$checksum": "<p>Identifies a specific revision of the <code>$LATEST</code> version of the bot. If you specify a checksum and the <code>$LATEST</code> version of the bot has a different checksum, a <code>PreconditionFailedException</code> exception is returned and Amazon Lex doesn't publish a new version. If you don't specify a checksum, Amazon Lex publishes the <code>$LATEST</code> version.</p>",
        "CreateBotVersionResponse$failureReason": "<p>If <code>status</code> is <code>FAILED</code>, Amazon Lex provides the reason that it failed to build the bot.</p>",
        "CreateBotVersionResponse$voiceId": "<p>The Amazon Polly voice ID that Amazon Lex uses for voice interactions with the user.</p>",
        "CreateBotVersionResponse$checksum": "<p>Checksum identifying the version of the bot that was created.</p>",
        "CreateIntentVersionRequest$checksum": "<p>Checksum of the <code>$LATEST</code> version of the intent that should be used to create the new version. If you specify a checksum and the <code>$LATEST</code> version of the intent has a different checksum, Amazon Lex returns a <code>PreconditionFailedException</code> exception and doesn't publish a new version. If you don't specify a checksum, Amazon Lex publishes the <code>$LATEST</code> version.</p>",
        "CreateIntentVersionResponse$checksum": "<p>Checksum of the intent version created.</p>",
        "CreateSlotTypeVersionRequest$checksum": "<p>Checksum for the <code>$LATEST</code> version of the slot type that you want to publish. If you specify a checksum and the <code>$LATEST</code> version of the slot type has a different checksum, Amazon Lex returns a <code>PreconditionFailedException</code> exception and doesn't publish the new version. If you don't specify a checksum, Amazon Lex publishes the <code>$LATEST</code> version.</p>",
        "CreateSlotTypeVersionResponse$checksum": "<p>Checksum of the <code>$LATEST</code> version of the slot type.</p>",
        "GetBotAliasResponse$checksum": "<p>Checksum of the bot alias.</p>",
        "GetBotRequest$versionOrAlias": "<p>The version or alias of the bot.</p>",
        "GetBotResponse$failureReason": "<p>If <code>status</code> is <code>FAILED</code>, Amazon Lex explains why it failed to build the bot.</p>",
        "GetBotResponse$voiceId": "<p>The Amazon Polly voice ID that Amazon Lex uses for voice interaction with the user. For more information, see <a>PutBot</a>.</p>",
        "GetBotResponse$checksum": "<p>Checksum of the bot used to identify a specific revision of the bot's <code>$LATEST</code> version.</p>",
        "GetBuiltinIntentsRequest$signatureContains": "<p>Substring to match in built-in intent signatures. An intent will be returned if any part of its signature matches the substring. For example, \"xyz\" matches both \"xyzabc\" and \"abcxyz.\" To find the signature for an intent, see <a href=\"https://developer.amazon.com/public/solutions/alexa/alexa-skills-kit/docs/built-in-intent-ref/standard-intents\">Standard Built-in Intents</a> in the <i>Alexa Skills Kit</i>.</p>",
        "GetBuiltinSlotTypesRequest$signatureContains": "<p>Substring to match in built-in slot type signatures. A slot type will be returned if any part of its signature matches the substring. For example, \"xyz\" matches both \"xyzabc\" and \"abcxyz.\"</p>",
        "GetExportResponse$failureReason": "<p>If <code>status</code> is <code>FAILED</code>, Amazon Lex provides the reason that it failed to export the resource.</p>",
        "GetExportResponse$url": "<p>An S3 pre-signed URL that provides the location of the exported resource. The exported resource is a ZIP archive that contains the exported resource in JSON format. The structure of the archive may change. Your code should not rely on the archive structure.</p>",
        "GetIntentResponse$checksum": "<p>Checksum of the intent.</p>",
        "GetSlotTypeResponse$checksum": "<p>Checksum of the <code>$LATEST</code> version of the slot type.</p>",
        "InternalFailureException$message": null,
        "LimitExceededException$retryAfterSeconds": null,
        "LimitExceededException$message": null,
        "NotFoundException$message": null,
        "PreconditionFailedException$message": null,
        "PutBotAliasRequest$checksum": "<p>Identifies a specific revision of the <code>$LATEST</code> version.</p> <p>When you create a new bot alias, leave the <code>checksum</code> field blank. If you specify a checksum you get a <code>BadRequestException</code> exception.</p> <p>When you want to update a bot alias, set the <code>checksum</code> field to the checksum of the most recent revision of the <code>$LATEST</code> version. If you don't specify the <code> checksum</code> field, or if the checksum does not match the <code>$LATEST</code> version, you get a <code>PreconditionFailedException</code> exception.</p>",
        "PutBotAliasResponse$checksum": "<p>The checksum for the current version of the alias.</p>",
        "PutBotRequest$voiceId": "<p>The Amazon Polly voice ID that you want Amazon Lex to use for voice interactions with the user. The locale configured for the voice must match the locale of the bot. For more information, see <a href=\"http://docs.aws.amazon.com/polly/latest/dg/voicelist.html\">Available Voices</a> in the <i>Amazon Polly Developer Guide</i>.</p>",
        "PutBotRequest$checksum": "<p>Identifies a specific revision of the <code>$LATEST</code> version.</p> <p>When you create a new bot, leave the <code>checksum</code> field blank. If you specify a checksum you get a <code>BadRequestException</code> exception.</p> <p>When you want to update a bot, set the <code>checksum</code> field to the checksum of the most recent revision of the <code>$LATEST</code> version. If you don't specify the <code> checksum</code> field, or if the checksum does not match the <code>$LATEST</code> version, you get a <code>PreconditionFailedException</code> exception.</p>",
        "PutBotResponse$failureReason": "<p>If <code>status</code> is <code>FAILED</code>, Amazon Lex provides the reason that it failed to build the bot.</p>",
        "PutBotResponse$voiceId": "<p>The Amazon Polly voice ID that Amazon Lex uses for voice interaction with the user. For more information, see <a>PutBot</a>.</p>",
        "PutBotResponse$checksum": "<p>Checksum of the bot that you created.</p>",
        "PutIntentRequest$checksum": "<p>Identifies a specific revision of the <code>$LATEST</code> version.</p> <p>When you create a new intent, leave the <code>checksum</code> field blank. If you specify a checksum you get a <code>BadRequestException</code> exception.</p> <p>When you want to update a intent, set the <code>checksum</code> field to the checksum of the most recent revision of the <code>$LATEST</code> version. If you don't specify the <code> checksum</code> field, or if the checksum does not match the <code>$LATEST</code> version, you get a <code>PreconditionFailedException</code> exception.</p>",
        "PutIntentResponse$checksum": "<p>Checksum of the <code>$LATEST</code>version of the intent created or updated.</p>",
        "PutSlotTypeRequest$checksum": "<p>Identifies a specific revision of the <code>$LATEST</code> version.</p> <p>When you create a new slot type, leave the <code>checksum</code> field blank. If you specify a checksum you get a <code>BadRequestException</code> exception.</p> <p>When you want to update a slot type, set the <code>checksum</code> field to the checksum of the most recent revision of the <code>$LATEST</code> version. If you don't specify the <code> checksum</code> field, or if the checksum does not match the <code>$LATEST</code> version, you get a <code>PreconditionFailedException</code> exception.</p>",
        "PutSlotTypeResponse$checksum": "<p>Checksum of the <code>$LATEST</code> version of the slot type.</p>"
      }
    },
    "SynonymList": {
      "base": null,
      "refs": {
        "EnumerationValue$synonyms": "<p>Additional values related to the slot type value.</p>"
      }
    },
    "Timestamp": {
      "base": null,
      "refs": {
        "BotAliasMetadata$lastUpdatedDate": "<p>The date that the bot alias was updated. When you create a resource, the creation date and last updated date are the same.</p>",
        "BotAliasMetadata$createdDate": "<p>The date that the bot alias was created.</p>",
        "BotChannelAssociation$createdDate": "<p>The date that the association between the Amazon Lex bot and the channel was created. </p>",
        "BotMetadata$lastUpdatedDate": "<p>The date that the bot was updated. When you create a bot, the creation date and last updated date are the same. </p>",
        "BotMetadata$createdDate": "<p>The date that the bot was created.</p>",
        "CreateBotVersionResponse$lastUpdatedDate": "<p>The date when the <code>$LATEST</code> version of this bot was updated. </p>",
        "CreateBotVersionResponse$createdDate": "<p>The date when the bot version was created.</p>",
        "CreateIntentVersionResponse$lastUpdatedDate": "<p>The date that the intent was updated. </p>",
        "CreateIntentVersionResponse$createdDate": "<p>The date that the intent was created.</p>",
        "CreateSlotTypeVersionResponse$lastUpdatedDate": "<p>The date that the slot type was updated. When you create a resource, the creation date and last update date are the same.</p>",
        "CreateSlotTypeVersionResponse$createdDate": "<p>The date that the slot type was created.</p>",
        "GetBotAliasResponse$lastUpdatedDate": "<p>The date that the bot alias was updated. When you create a resource, the creation date and the last updated date are the same.</p>",
        "GetBotAliasResponse$createdDate": "<p>The date that the bot alias was created.</p>",
        "GetBotChannelAssociationResponse$createdDate": "<p>The date that the association between the bot and the channel was created.</p>",
        "GetBotResponse$lastUpdatedDate": "<p>The date that the bot was updated. When you create a resource, the creation date and last updated date are the same. </p>",
        "GetBotResponse$createdDate": "<p>The date that the bot was created.</p>",
        "GetIntentResponse$lastUpdatedDate": "<p>The date that the intent was updated. When you create a resource, the creation date and the last updated date are the same. </p>",
        "GetIntentResponse$createdDate": "<p>The date that the intent was created.</p>",
        "GetSlotTypeResponse$lastUpdatedDate": "<p>The date that the slot type was updated. When you create a resource, the creation date and last update date are the same.</p>",
        "GetSlotTypeResponse$createdDate": "<p>The date that the slot type was created.</p>",
        "IntentMetadata$lastUpdatedDate": "<p>The date that the intent was updated. When you create an intent, the creation date and last updated date are the same.</p>",
        "IntentMetadata$createdDate": "<p>The date that the intent was created.</p>",
        "PutBotAliasResponse$lastUpdatedDate": "<p>The date that the bot alias was updated. When you create a resource, the creation date and the last updated date are the same.</p>",
        "PutBotAliasResponse$createdDate": "<p>The date that the bot alias was created.</p>",
        "PutBotResponse$lastUpdatedDate": "<p>The date that the bot was updated. When you create a resource, the creation date and last updated date are the same.</p>",
        "PutBotResponse$createdDate": "<p>The date that the bot was created.</p>",
        "PutIntentResponse$lastUpdatedDate": "<p>The date that the intent was updated. When you create a resource, the creation date and last update dates are the same.</p>",
        "PutIntentResponse$createdDate": "<p>The date that the intent was created.</p>",
        "PutSlotTypeResponse$lastUpdatedDate": "<p>The date that the slot type was updated. When you create a slot type, the creation date and last update date are the same.</p>",
        "PutSlotTypeResponse$createdDate": "<p>The date that the slot type was created.</p>",
        "SlotTypeMetadata$lastUpdatedDate": "<p>The date that the slot type was updated. When you create a resource, the creation date and last updated date are the same. </p>",
        "SlotTypeMetadata$createdDate": "<p>The date that the slot type was created.</p>",
        "UtteranceData$firstUtteredDate": "<p>The date that the utterance was first recorded.</p>",
        "UtteranceData$lastUtteredDate": "<p>The date that the utterance was last recorded.</p>"
      }
    },
    "UserId": {
      "base": null,
      "refs": {
        "DeleteUtterancesRequest$userId": "<p> The unique identifier for the user that made the utterances. This is the user ID that was sent in the <a href=\"http://docs.aws.amazon.com/lex/latest/dg/API_runtime_PostContent.html\">PostContent</a> or <a href=\"http://docs.aws.amazon.com/lex/latest/dg/API_runtime_PostText.html\">PostText</a> operation request that contained the utterance.</p>"
      }
    },
    "Utterance": {
      "base": null,
      "refs": {
        "IntentUtteranceList$member": null,
        "SlotUtteranceList$member": null
      }
    },
    "UtteranceData": {
      "base": "<p>Provides information about a single utterance that was made to your bot. </p>",
      "refs": {
        "ListOfUtterance$member": null
      }
    },
    "UtteranceList": {
      "base": "<p>Provides a list of utterances that have been made to a specific version of your bot. The list contains a maximum of 100 utterances.</p>",
      "refs": {
        "ListsOfUtterances$member": null
      }
    },
    "UtteranceString": {
      "base": null,
      "refs": {
        "UtteranceData$utteranceString": "<p>The text that was entered by the user or the text representation of an audio clip.</p>"
      }
    },
    "Value": {
      "base": null,
      "refs": {
        "EnumerationValue$value": "<p>The value of the slot type.</p>",
        "SynonymList$member": null
      }
    },
    "Version": {
      "base": null,
      "refs": {
        "BotAliasMetadata$botVersion": "<p>The version of the Amazon Lex bot to which the alias points.</p>",
        "BotMetadata$version": "<p>The version of the bot. For a new bot, the version is always <code>$LATEST</code>.</p>",
        "BotVersions$member": null,
        "CreateBotVersionResponse$version": "<p>The version of the bot. </p>",
        "CreateIntentVersionResponse$version": "<p>The version number assigned to the new version of the intent.</p>",
        "CreateSlotTypeVersionResponse$version": "<p>The version assigned to the new slot type version. </p>",
        "GetBotAliasResponse$botVersion": "<p>The version of the bot that the alias points to.</p>",
        "GetBotResponse$version": "<p>The version of the bot. For a new bot, the version is always <code>$LATEST</code>.</p>",
        "GetIntentRequest$version": "<p>The version of the intent.</p>",
        "GetIntentResponse$version": "<p>The version of the intent.</p>",
        "GetSlotTypeRequest$version": "<p>The version of the slot type. </p>",
        "GetSlotTypeResponse$version": "<p>The version of the slot type.</p>",
        "Intent$intentVersion": "<p>The version of the intent.</p>",
        "IntentMetadata$version": "<p>The version of the intent.</p>",
        "PutBotAliasRequest$botVersion": "<p>The version of the bot.</p>",
        "PutBotAliasResponse$botVersion": "<p>The version of the bot that the alias points to.</p>",
        "PutBotResponse$version": "<p>The version of the bot. For a new bot, the version is always <code>$LATEST</code>.</p>",
        "PutIntentResponse$version": "<p>The version of the intent. For a new intent, the version is always <code>$LATEST</code>.</p>",
        "PutSlotTypeResponse$version": "<p>The version of the slot type. For a new slot type, the version is always <code>$LATEST</code>. </p>",
        "ResourceReference$version": "<p>The version of the resource that is using the resource that you are trying to delete.</p>",
        "Slot$slotTypeVersion": "<p>The version of the slot type.</p>",
        "SlotTypeMetadata$version": "<p>The version of the slot type.</p>",
        "UtteranceList$botVersion": "<p>The version of the bot that processed the list.</p>"
      }
    }
  }
}<|MERGE_RESOLUTION|>--- conflicted
+++ resolved
@@ -970,13 +970,8 @@
       "refs": {
         "CreateSlotTypeVersionResponse$valueSelectionStrategy": "<p>The strategy that Amazon Lex uses to determine the value of the slot. For more information, see <a>PutSlotType</a>.</p>",
         "GetSlotTypeResponse$valueSelectionStrategy": "<p>The strategy that Amazon Lex uses to determine the value of the slot. For more information, see <a>PutSlotType</a>.</p>",
-<<<<<<< HEAD
-        "PutSlotTypeRequest$valueSelectionStrategy": "<p>Determines the strategy that Amazon Lex uses to return slot type values. The field can be set to one of the following values:</p> <ul> <li> <p> <code>ORIGINAL_VALUE</code> - Returns the value entered by the user.</p> </li> <li> <p> <code>TOP_RESOLUTION</code> - If there is a resolution list for the slot, return the first value in the resolution list as the slot type value. If there is no resolution list, null is returned.</p> </li> </ul> <p>If you don't specify the <code>valueSelectionStrategy</code> is not provided, the default is <code>ORIGINAL_VALUE</code>.</p>",
-        "PutSlotTypeResponse$valueSelectionStrategy": "<p>The strategy that Amazon Lex uses to determine the value of the slot. For more information, see <a>PutSlotType</a>.</p>"
-=======
         "PutSlotTypeRequest$valueSelectionStrategy": "<p>Determines the slot resolution strategy that Amazon Lex uses to return slot type values. The field can be set to one of the following values:</p> <ul> <li> <p> <code>ORIGINAL_VALUE</code> - Returns the value entered by the user, if the user value is similar to the slot value.</p> </li> <li> <p> <code>TOP_RESOLUTION</code> - If there is a resolution list for the slot, return the first value in the resolution list as the slot type value. If there is no resolution list, null is returned.</p> </li> </ul> <p>If you don't specify the <code>valueSelectionStrategy</code>, the default is <code>ORIGINAL_VALUE</code>.</p>",
         "PutSlotTypeResponse$valueSelectionStrategy": "<p>The slot resolution strategy that Amazon Lex uses to determine the value of the slot. For more information, see <a>PutSlotType</a>.</p>"
->>>>>>> b412c745
       }
     },
     "Statement": {
