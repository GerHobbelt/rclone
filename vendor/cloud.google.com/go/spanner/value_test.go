--- conflicted
+++ resolved
@@ -516,116 +516,5 @@
 		if !reflect.DeepEqual(*v, test.in) {
 			t.Errorf("unexpected encode result - got %v, want %v", v, test.in)
 		}
-<<<<<<< HEAD
-	}
-}
-
-func runBench(b *testing.B, size int, f func(a []int) (*proto3.Value, *sppb.Type, error)) {
-	a := make([]int, size)
-	for i := 0; i < b.N; i++ {
-		f(a)
-	}
-}
-
-func BenchmarkEncodeIntArrayOrig1(b *testing.B) {
-	runBench(b, 1, encodeIntArrayOrig)
-}
-
-func BenchmarkEncodeIntArrayOrig10(b *testing.B) {
-	runBench(b, 10, encodeIntArrayOrig)
-}
-
-func BenchmarkEncodeIntArrayOrig100(b *testing.B) {
-	runBench(b, 100, encodeIntArrayOrig)
-}
-
-func BenchmarkEncodeIntArrayOrig1000(b *testing.B) {
-	runBench(b, 1000, encodeIntArrayOrig)
-}
-
-func BenchmarkEncodeIntArrayFunc1(b *testing.B) {
-	runBench(b, 1, encodeIntArrayFunc)
-}
-
-func BenchmarkEncodeIntArrayFunc10(b *testing.B) {
-	runBench(b, 10, encodeIntArrayFunc)
-}
-
-func BenchmarkEncodeIntArrayFunc100(b *testing.B) {
-	runBench(b, 100, encodeIntArrayFunc)
-}
-
-func BenchmarkEncodeIntArrayFunc1000(b *testing.B) {
-	runBench(b, 1000, encodeIntArrayFunc)
-}
-
-func BenchmarkEncodeIntArrayReflect1(b *testing.B) {
-	runBench(b, 1, encodeIntArrayReflect)
-}
-
-func BenchmarkEncodeIntArrayReflect10(b *testing.B) {
-	runBench(b, 10, encodeIntArrayReflect)
-}
-
-func BenchmarkEncodeIntArrayReflect100(b *testing.B) {
-	runBench(b, 100, encodeIntArrayReflect)
-}
-
-func BenchmarkEncodeIntArrayReflect1000(b *testing.B) {
-	runBench(b, 1000, encodeIntArrayReflect)
-}
-
-func encodeIntArrayOrig(a []int) (*proto3.Value, *sppb.Type, error) {
-	vs := make([]*proto3.Value, len(a))
-	var err error
-	for i := range a {
-		vs[i], _, err = encodeValue(a[i])
-		if err != nil {
-			return nil, nil, err
-		}
-	}
-	return listProto(vs...), listType(intType()), nil
-}
-
-func encodeIntArrayFunc(a []int) (*proto3.Value, *sppb.Type, error) {
-	v, err := encodeArray(len(a), func(i int) interface{} { return a[i] })
-	if err != nil {
-		return nil, nil, err
-	}
-	return v, listType(intType()), nil
-}
-
-func encodeIntArrayReflect(a []int) (*proto3.Value, *sppb.Type, error) {
-	v, err := encodeArrayReflect(a)
-	if err != nil {
-		return nil, nil, err
-	}
-	return v, listType(intType()), nil
-}
-
-func encodeArrayReflect(a interface{}) (*proto3.Value, error) {
-	va := reflect.ValueOf(a)
-	len := va.Len()
-	vs := make([]*proto3.Value, len)
-	var err error
-	for i := 0; i < len; i++ {
-		vs[i], _, err = encodeValue(va.Index(i).Interface())
-		if err != nil {
-			return nil, err
-		}
-	}
-	return listProto(vs...), nil
-}
-
-func BenchmarkDecodeGeneric(b *testing.B) {
-	v := stringProto("test")
-	t := stringType()
-	var g GenericColumnValue
-	b.ResetTimer()
-	for i := 0; i < b.N; i++ {
-		decodeValue(v, t, &g)
-	}
-=======
-	}
->>>>>>> b412c745
+	}
 }