/*
Copyright 2017 Google Inc. All Rights Reserved.

Licensed under the Apache License, Version 2.0 (the "License");
you may not use this file except in compliance with the License.
You may obtain a copy of the License at

    http://www.apache.org/licenses/LICENSE-2.0

Unless required by applicable law or agreed to in writing, software
distributed under the License is distributed on an "AS IS" BASIS,
WITHOUT WARRANTIES OR CONDITIONS OF ANY KIND, either express or implied.
See the License for the specific language governing permissions and
limitations under the License.
*/

package spanner

import (
	"encoding/base64"
	"fmt"
	"math"
	"reflect"
	"strconv"
	"time"

	"cloud.google.com/go/civil"
	"cloud.google.com/go/internal/fields"
	proto "github.com/golang/protobuf/proto"
	proto3 "github.com/golang/protobuf/ptypes/struct"
	sppb "google.golang.org/genproto/googleapis/spanner/v1"
	"google.golang.org/grpc/codes"
)

// NullInt64 represents a Cloud Spanner INT64 that may be NULL.
type NullInt64 struct {
	Int64 int64
	Valid bool // Valid is true if Int64 is not NULL.
}

// String implements Stringer.String for NullInt64
func (n NullInt64) String() string {
	if !n.Valid {
		return fmt.Sprintf("%v", "<null>")
	}
	return fmt.Sprintf("%v", n.Int64)
}

// NullString represents a Cloud Spanner STRING that may be NULL.
type NullString struct {
	StringVal string
	Valid     bool // Valid is true if StringVal is not NULL.
}

// String implements Stringer.String for NullString
func (n NullString) String() string {
	if !n.Valid {
		return fmt.Sprintf("%v", "<null>")
	}
	return fmt.Sprintf("%q", n.StringVal)
}

// NullFloat64 represents a Cloud Spanner FLOAT64 that may be NULL.
type NullFloat64 struct {
	Float64 float64
	Valid   bool // Valid is true if Float64 is not NULL.
}

// String implements Stringer.String for NullFloat64
func (n NullFloat64) String() string {
	if !n.Valid {
		return fmt.Sprintf("%v", "<null>")
	}
	return fmt.Sprintf("%v", n.Float64)
}

// NullBool represents a Cloud Spanner BOOL that may be NULL.
type NullBool struct {
	Bool  bool
	Valid bool // Valid is true if Bool is not NULL.
}

// String implements Stringer.String for NullBool
func (n NullBool) String() string {
	if !n.Valid {
		return fmt.Sprintf("%v", "<null>")
	}
	return fmt.Sprintf("%v", n.Bool)
}

// NullTime represents a Cloud Spanner TIMESTAMP that may be null.
type NullTime struct {
	Time  time.Time
	Valid bool // Valid is true if Time is not NULL.
}

// String implements Stringer.String for NullTime
func (n NullTime) String() string {
	if !n.Valid {
		return fmt.Sprintf("%s", "<null>")
	}
	return fmt.Sprintf("%q", n.Time.Format(time.RFC3339Nano))
}

// NullDate represents a Cloud Spanner DATE that may be null.
type NullDate struct {
	Date  civil.Date
	Valid bool // Valid is true if Date is not NULL.
}

// String implements Stringer.String for NullDate
func (n NullDate) String() string {
	if !n.Valid {
		return fmt.Sprintf("%s", "<null>")
	}
	return fmt.Sprintf("%q", n.Date)
}

// NullRow represents a Cloud Spanner STRUCT that may be NULL.
// See also the document for Row.
// Note that NullRow is not a valid Cloud Spanner column Type.
type NullRow struct {
	Row   Row
	Valid bool // Valid is true if Row is not NULL.
}

// GenericColumnValue represents the generic encoded value and type of the
// column.  See google.spanner.v1.ResultSet proto for details.  This can be
// useful for proxying query results when the result types are not known in
// advance.
//
// If you populate a GenericColumnValue from a row using Row.Column or related
// methods, do not modify the contents of Type and Value.
type GenericColumnValue struct {
	Type  *sppb.Type
	Value *proto3.Value
}

// Decode decodes a GenericColumnValue. The ptr argument should be a pointer
// to a Go value that can accept v.
func (v GenericColumnValue) Decode(ptr interface{}) error {
	return decodeValue(v.Value, v.Type, ptr)
}

// NewGenericColumnValue creates a GenericColumnValue from Go value that is
// valid for Cloud Spanner.
func newGenericColumnValue(v interface{}) (*GenericColumnValue, error) {
	value, typ, err := encodeValue(v)
	if err != nil {
		return nil, err
	}
	return &GenericColumnValue{Value: value, Type: typ}, nil
}

// errTypeMismatch returns error for destination not having a compatible type
// with source Cloud Spanner type.
func errTypeMismatch(srcCode, elCode sppb.TypeCode, dst interface{}) error {
	s := srcCode.String()
	if srcCode == sppb.TypeCode_ARRAY {
		s = fmt.Sprintf("%v[%v]", srcCode, elCode)
	}
	return spannerErrorf(codes.InvalidArgument, "type %T cannot be used for decoding %s", dst, s)
}

// errNilSpannerType returns error for nil Cloud Spanner type in decoding.
func errNilSpannerType() error {
	return spannerErrorf(codes.FailedPrecondition, "unexpected nil Cloud Spanner data type in decoding")
}

// errNilSrc returns error for decoding from nil proto value.
func errNilSrc() error {
	return spannerErrorf(codes.FailedPrecondition, "unexpected nil Cloud Spanner value in decoding")
}

// errNilDst returns error for decoding into nil interface{}.
func errNilDst(dst interface{}) error {
	return spannerErrorf(codes.InvalidArgument, "cannot decode into nil type %T", dst)
}

// errNilArrElemType returns error for input Cloud Spanner data type being a array but without a
// non-nil array element type.
func errNilArrElemType(t *sppb.Type) error {
	return spannerErrorf(codes.FailedPrecondition, "array type %v is with nil array element type", t)
}

// errDstNotForNull returns error for decoding a SQL NULL value into a destination which doesn't
// support NULL values.
func errDstNotForNull(dst interface{}) error {
	return spannerErrorf(codes.InvalidArgument, "destination %T cannot support NULL SQL values", dst)
}

// errBadEncoding returns error for decoding wrongly encoded types.
func errBadEncoding(v *proto3.Value, err error) error {
	return spannerErrorf(codes.FailedPrecondition, "%v wasn't correctly encoded: <%v>", v, err)
}

func parseNullTime(v *proto3.Value, p *NullTime, code sppb.TypeCode, isNull bool) error {
	if p == nil {
		return errNilDst(p)
	}
	if code != sppb.TypeCode_TIMESTAMP {
		return errTypeMismatch(code, sppb.TypeCode_TYPE_CODE_UNSPECIFIED, p)
	}
	if isNull {
		*p = NullTime{}
		return nil
	}
	x, err := getStringValue(v)
	if err != nil {
		return err
	}
	y, err := time.Parse(time.RFC3339Nano, x)
	if err != nil {
		return errBadEncoding(v, err)
	}
	p.Valid = true
	p.Time = y
	return nil
}

// decodeValue decodes a protobuf Value into a pointer to a Go value, as
// specified by sppb.Type.
func decodeValue(v *proto3.Value, t *sppb.Type, ptr interface{}) error {
	if v == nil {
		return errNilSrc()
	}
	if t == nil {
		return errNilSpannerType()
	}
	code := t.Code
	acode := sppb.TypeCode_TYPE_CODE_UNSPECIFIED
	if code == sppb.TypeCode_ARRAY {
		if t.ArrayElementType == nil {
			return errNilArrElemType(t)
		}
		acode = t.ArrayElementType.Code
	}
	_, isNull := v.Kind.(*proto3.Value_NullValue)

	// Do the decoding based on the type of ptr.
	switch p := ptr.(type) {
	case nil:
		return errNilDst(nil)
	case *string:
		if p == nil {
			return errNilDst(p)
		}
		if code != sppb.TypeCode_STRING {
			return errTypeMismatch(code, acode, ptr)
		}
		if isNull {
			return errDstNotForNull(ptr)
		}
		x, err := getStringValue(v)
		if err != nil {
			return err
		}
		*p = x
	case *NullString:
		if p == nil {
			return errNilDst(p)
		}
		if code != sppb.TypeCode_STRING {
			return errTypeMismatch(code, acode, ptr)
		}
		if isNull {
			*p = NullString{}
			break
		}
		x, err := getStringValue(v)
		if err != nil {
			return err
		}
		p.Valid = true
		p.StringVal = x
	case *[]NullString:
		if p == nil {
			return errNilDst(p)
		}
		if acode != sppb.TypeCode_STRING {
			return errTypeMismatch(code, acode, ptr)
<<<<<<< HEAD
=======
		}
		if isNull {
			*p = nil
			break
		}
		x, err := getListValue(v)
		if err != nil {
			return err
		}
		y, err := decodeNullStringArray(x)
		if err != nil {
			return err
		}
		*p = y
	case *[]string:
		if p == nil {
			return errNilDst(p)
		}
		if acode != sppb.TypeCode_STRING {
			return errTypeMismatch(code, acode, ptr)
>>>>>>> b412c745
		}
		if isNull {
			*p = nil
			break
		}
		x, err := getListValue(v)
		if err != nil {
			return err
		}
		y, err := decodeStringArray(x)
		if err != nil {
			return err
		}
		*p = y
	case *[]byte:
		if p == nil {
			return errNilDst(p)
		}
		if code != sppb.TypeCode_BYTES {
			return errTypeMismatch(code, acode, ptr)
		}
		if isNull {
			*p = nil
			break
		}
		x, err := getStringValue(v)
		if err != nil {
			return err
		}
		y, err := base64.StdEncoding.DecodeString(x)
		if err != nil {
			return errBadEncoding(v, err)
		}
		*p = y
	case *[][]byte:
		if p == nil {
			return errNilDst(p)
		}
		if acode != sppb.TypeCode_BYTES {
			return errTypeMismatch(code, acode, ptr)
		}
		if isNull {
			*p = nil
			break
		}
		x, err := getListValue(v)
		if err != nil {
			return err
		}
		y, err := decodeByteArray(x)
		if err != nil {
			return err
		}
		*p = y
	case *int64:
		if p == nil {
			return errNilDst(p)
		}
		if code != sppb.TypeCode_INT64 {
			return errTypeMismatch(code, acode, ptr)
		}
		if isNull {
			return errDstNotForNull(ptr)
		}
		x, err := getStringValue(v)
		if err != nil {
			return err
		}
		y, err := strconv.ParseInt(x, 10, 64)
		if err != nil {
			return errBadEncoding(v, err)
		}
		*p = y
	case *NullInt64:
		if p == nil {
			return errNilDst(p)
		}
		if code != sppb.TypeCode_INT64 {
			return errTypeMismatch(code, acode, ptr)
		}
		if isNull {
			*p = NullInt64{}
			break
		}
		x, err := getStringValue(v)
		if err != nil {
			return err
		}
		y, err := strconv.ParseInt(x, 10, 64)
		if err != nil {
			return errBadEncoding(v, err)
		}
		p.Valid = true
		p.Int64 = y
	case *[]NullInt64:
		if p == nil {
			return errNilDst(p)
		}
		if acode != sppb.TypeCode_INT64 {
			return errTypeMismatch(code, acode, ptr)
		}
		if isNull {
			*p = nil
			break
		}
		x, err := getListValue(v)
		if err != nil {
			return err
		}
		y, err := decodeNullInt64Array(x)
		if err != nil {
			return err
		}
		*p = y
	case *[]int64:
		if p == nil {
			return errNilDst(p)
		}
		if acode != sppb.TypeCode_INT64 {
			return errTypeMismatch(code, acode, ptr)
		}
		if isNull {
			*p = nil
			break
		}
		x, err := getListValue(v)
		if err != nil {
			return err
		}
		y, err := decodeInt64Array(x)
		if err != nil {
			return err
		}
		*p = y
	case *bool:
		if p == nil {
			return errNilDst(p)
		}
		if code != sppb.TypeCode_BOOL {
			return errTypeMismatch(code, acode, ptr)
		}
		if isNull {
			return errDstNotForNull(ptr)
		}
		x, err := getBoolValue(v)
		if err != nil {
			return err
		}
		*p = x
	case *NullBool:
		if p == nil {
			return errNilDst(p)
		}
		if code != sppb.TypeCode_BOOL {
			return errTypeMismatch(code, acode, ptr)
		}
		if isNull {
			*p = NullBool{}
			break
		}
		x, err := getBoolValue(v)
		if err != nil {
			return err
		}
		p.Valid = true
		p.Bool = x
	case *[]NullBool:
		if p == nil {
			return errNilDst(p)
		}
		if acode != sppb.TypeCode_BOOL {
			return errTypeMismatch(code, acode, ptr)
<<<<<<< HEAD
=======
		}
		if isNull {
			*p = nil
			break
		}
		x, err := getListValue(v)
		if err != nil {
			return err
		}
		y, err := decodeNullBoolArray(x)
		if err != nil {
			return err
		}
		*p = y
	case *[]bool:
		if p == nil {
			return errNilDst(p)
		}
		if acode != sppb.TypeCode_BOOL {
			return errTypeMismatch(code, acode, ptr)
>>>>>>> b412c745
		}
		if isNull {
			*p = nil
			break
		}
		x, err := getListValue(v)
		if err != nil {
			return err
		}
		y, err := decodeBoolArray(x)
		if err != nil {
			return err
		}
		*p = y
	case *float64:
		if p == nil {
			return errNilDst(p)
		}
		if code != sppb.TypeCode_FLOAT64 {
			return errTypeMismatch(code, acode, ptr)
		}
		if isNull {
			return errDstNotForNull(ptr)
		}
		x, err := getFloat64Value(v)
		if err != nil {
			return err
		}
		*p = x
	case *NullFloat64:
		if p == nil {
			return errNilDst(p)
		}
		if code != sppb.TypeCode_FLOAT64 {
			return errTypeMismatch(code, acode, ptr)
		}
		if isNull {
			*p = NullFloat64{}
			break
		}
		x, err := getFloat64Value(v)
		if err != nil {
			return err
		}
		p.Valid = true
		p.Float64 = x
	case *[]NullFloat64:
		if p == nil {
			return errNilDst(p)
		}
		if acode != sppb.TypeCode_FLOAT64 {
			return errTypeMismatch(code, acode, ptr)
<<<<<<< HEAD
=======
		}
		if isNull {
			*p = nil
			break
		}
		x, err := getListValue(v)
		if err != nil {
			return err
		}
		y, err := decodeNullFloat64Array(x)
		if err != nil {
			return err
		}
		*p = y
	case *[]float64:
		if p == nil {
			return errNilDst(p)
		}
		if acode != sppb.TypeCode_FLOAT64 {
			return errTypeMismatch(code, acode, ptr)
>>>>>>> b412c745
		}
		if isNull {
			*p = nil
			break
		}
		x, err := getListValue(v)
		if err != nil {
			return err
		}
		y, err := decodeFloat64Array(x)
		if err != nil {
			return err
		}
		*p = y
	case *time.Time:
		var nt NullTime
		if isNull {
			return errDstNotForNull(ptr)
		}
		err := parseNullTime(v, &nt, code, isNull)
		if err != nil {
			return nil
		}
		*p = nt.Time
	case *NullTime:
		err := parseNullTime(v, p, code, isNull)
		if err != nil {
			return err
		}
	case *[]NullTime:
		if p == nil {
			return errNilDst(p)
		}
		if acode != sppb.TypeCode_TIMESTAMP {
			return errTypeMismatch(code, acode, ptr)
<<<<<<< HEAD
=======
		}
		if isNull {
			*p = nil
			break
		}
		x, err := getListValue(v)
		if err != nil {
			return err
		}
		y, err := decodeNullTimeArray(x)
		if err != nil {
			return err
		}
		*p = y
	case *[]time.Time:
		if p == nil {
			return errNilDst(p)
		}
		if acode != sppb.TypeCode_TIMESTAMP {
			return errTypeMismatch(code, acode, ptr)
>>>>>>> b412c745
		}
		if isNull {
			*p = nil
			break
		}
		x, err := getListValue(v)
		if err != nil {
			return err
		}
		y, err := decodeTimeArray(x)
		if err != nil {
			return err
		}
		*p = y
	case *civil.Date:
		if p == nil {
			return errNilDst(p)
		}
		if code != sppb.TypeCode_DATE {
			return errTypeMismatch(code, acode, ptr)
		}
		if isNull {
			return errDstNotForNull(ptr)
		}
		x, err := getStringValue(v)
		if err != nil {
			return err
		}
		y, err := civil.ParseDate(x)
		if err != nil {
			return errBadEncoding(v, err)
		}
		*p = y
	case *NullDate:
		if p == nil {
			return errNilDst(p)
		}
		if code != sppb.TypeCode_DATE {
			return errTypeMismatch(code, acode, ptr)
		}
		if isNull {
			*p = NullDate{}
			break
		}
		x, err := getStringValue(v)
		if err != nil {
			return err
		}
		y, err := civil.ParseDate(x)
		if err != nil {
			return errBadEncoding(v, err)
		}
		p.Valid = true
		p.Date = y
	case *[]NullDate:
		if p == nil {
			return errNilDst(p)
		}
		if acode != sppb.TypeCode_DATE {
			return errTypeMismatch(code, acode, ptr)
<<<<<<< HEAD
=======
		}
		if isNull {
			*p = nil
			break
		}
		x, err := getListValue(v)
		if err != nil {
			return err
		}
		y, err := decodeNullDateArray(x)
		if err != nil {
			return err
		}
		*p = y
	case *[]civil.Date:
		if p == nil {
			return errNilDst(p)
		}
		if acode != sppb.TypeCode_DATE {
			return errTypeMismatch(code, acode, ptr)
>>>>>>> b412c745
		}
		if isNull {
			*p = nil
			break
		}
		x, err := getListValue(v)
		if err != nil {
			return err
		}
		y, err := decodeDateArray(x)
		if err != nil {
			return err
		}
		*p = y
	case *[]NullRow:
		if p == nil {
			return errNilDst(p)
		}
		if acode != sppb.TypeCode_STRUCT {
			return errTypeMismatch(code, acode, ptr)
		}
		if isNull {
			*p = nil
			break
		}
		x, err := getListValue(v)
		if err != nil {
			return err
		}
		y, err := decodeRowArray(t.ArrayElementType.StructType, x)
		if err != nil {
			return err
		}
		*p = y
	case *GenericColumnValue:
		*p = GenericColumnValue{Type: t, Value: v}
	default:
		// Check if the proto encoding is for an array of structs.
		if !(code == sppb.TypeCode_ARRAY && acode == sppb.TypeCode_STRUCT) {
			return errTypeMismatch(code, acode, ptr)
		}
		vp := reflect.ValueOf(p)
		if !vp.IsValid() {
			return errNilDst(p)
		}
		if !isPtrStructPtrSlice(vp.Type()) {
			// The container is not a pointer to a struct pointer slice.
			return errTypeMismatch(code, acode, ptr)
		}
		// Only use reflection for nil detection on slow path.
		// Also, IsNil panics on many types, so check it after the type check.
		if vp.IsNil() {
			return errNilDst(p)
		}
		if isNull {
			// The proto Value is encoding NULL, set the pointer to struct
			// slice to nil as well.
			vp.Elem().Set(reflect.Zero(vp.Elem().Type()))
			break
		}
		x, err := getListValue(v)
		if err != nil {
			return err
		}
		if err = decodeStructArray(t.ArrayElementType.StructType, x, p); err != nil {
			return err
		}
	}
	return nil
}

// errSrvVal returns an error for getting a wrong source protobuf value in decoding.
func errSrcVal(v *proto3.Value, want string) error {
	return spannerErrorf(codes.FailedPrecondition, "cannot use %v(Kind: %T) as %s Value",
		v, v.GetKind(), want)
}

// getStringValue returns the string value encoded in proto3.Value v whose
// kind is proto3.Value_StringValue.
func getStringValue(v *proto3.Value) (string, error) {
	if x, ok := v.GetKind().(*proto3.Value_StringValue); ok && x != nil {
		return x.StringValue, nil
	}
	return "", errSrcVal(v, "String")
}

// getBoolValue returns the bool value encoded in proto3.Value v whose
// kind is proto3.Value_BoolValue.
func getBoolValue(v *proto3.Value) (bool, error) {
	if x, ok := v.GetKind().(*proto3.Value_BoolValue); ok && x != nil {
		return x.BoolValue, nil
	}
	return false, errSrcVal(v, "Bool")
}

// getListValue returns the proto3.ListValue contained in proto3.Value v whose
// kind is proto3.Value_ListValue.
func getListValue(v *proto3.Value) (*proto3.ListValue, error) {
	if x, ok := v.GetKind().(*proto3.Value_ListValue); ok && x != nil {
		return x.ListValue, nil
	}
	return nil, errSrcVal(v, "List")
}

// errUnexpectedNumStr returns error for decoder getting a unexpected string for
// representing special float values.
func errUnexpectedNumStr(s string) error {
	return spannerErrorf(codes.FailedPrecondition, "unexpected string value %q for number", s)
}

// getFloat64Value returns the float64 value encoded in proto3.Value v whose
// kind is proto3.Value_NumberValue / proto3.Value_StringValue.
// Cloud Spanner uses string to encode NaN, Infinity and -Infinity.
func getFloat64Value(v *proto3.Value) (float64, error) {
	switch x := v.GetKind().(type) {
	case *proto3.Value_NumberValue:
		if x == nil {
			break
		}
		return x.NumberValue, nil
	case *proto3.Value_StringValue:
		if x == nil {
			break
		}
		switch x.StringValue {
		case "NaN":
			return math.NaN(), nil
		case "Infinity":
			return math.Inf(1), nil
		case "-Infinity":
			return math.Inf(-1), nil
		default:
			return 0, errUnexpectedNumStr(x.StringValue)
		}
	}
	return 0, errSrcVal(v, "Number")
}

// errNilListValue returns error for unexpected nil ListValue in decoding Cloud Spanner ARRAYs.
func errNilListValue(sqlType string) error {
	return spannerErrorf(codes.FailedPrecondition, "unexpected nil ListValue in decoding %v array", sqlType)
}

// errDecodeArrayElement returns error for failure in decoding single array element.
func errDecodeArrayElement(i int, v proto.Message, sqlType string, err error) error {
	se, ok := toSpannerError(err).(*Error)
	if !ok {
		return spannerErrorf(codes.Unknown,
			"cannot decode %v(array element %v) as %v, error = <%v>", v, i, sqlType, err)
	}
	se.decorate(fmt.Sprintf("cannot decode %v(array element %v) as %v", v, i, sqlType))
	return se
}

// decodeNullStringArray decodes proto3.ListValue pb into a NullString slice.
func decodeNullStringArray(pb *proto3.ListValue) ([]NullString, error) {
	if pb == nil {
		return nil, errNilListValue("STRING")
	}
	a := make([]NullString, len(pb.Values))
	for i, v := range pb.Values {
		if err := decodeValue(v, stringType(), &a[i]); err != nil {
			return nil, errDecodeArrayElement(i, v, "STRING", err)
		}
	}
	return a, nil
}

// decodeStringArray decodes proto3.ListValue pb into a string slice.
func decodeStringArray(pb *proto3.ListValue) ([]string, error) {
	if pb == nil {
		return nil, errNilListValue("STRING")
	}
	a := make([]string, len(pb.Values))
	st := stringType()
	for i, v := range pb.Values {
		if err := decodeValue(v, st, &a[i]); err != nil {
			return nil, errDecodeArrayElement(i, v, "STRING", err)
		}
	}
	return a, nil
}

// decodeNullInt64Array decodes proto3.ListValue pb into a NullInt64 slice.
func decodeNullInt64Array(pb *proto3.ListValue) ([]NullInt64, error) {
	if pb == nil {
		return nil, errNilListValue("INT64")
	}
	a := make([]NullInt64, len(pb.Values))
	for i, v := range pb.Values {
		if err := decodeValue(v, intType(), &a[i]); err != nil {
			return nil, errDecodeArrayElement(i, v, "INT64", err)
		}
	}
	return a, nil
}

// decodeInt64Array decodes proto3.ListValue pb into a int64 slice.
func decodeInt64Array(pb *proto3.ListValue) ([]int64, error) {
	if pb == nil {
		return nil, errNilListValue("INT64")
	}
	a := make([]int64, len(pb.Values))
	for i, v := range pb.Values {
		if err := decodeValue(v, intType(), &a[i]); err != nil {
			return nil, errDecodeArrayElement(i, v, "INT64", err)
		}
	}
	return a, nil
}

// decodeNullBoolArray decodes proto3.ListValue pb into a NullBool slice.
func decodeNullBoolArray(pb *proto3.ListValue) ([]NullBool, error) {
	if pb == nil {
		return nil, errNilListValue("BOOL")
	}
	a := make([]NullBool, len(pb.Values))
	for i, v := range pb.Values {
		if err := decodeValue(v, boolType(), &a[i]); err != nil {
			return nil, errDecodeArrayElement(i, v, "BOOL", err)
		}
	}
	return a, nil
}

// decodeBoolArray decodes proto3.ListValue pb into a bool slice.
func decodeBoolArray(pb *proto3.ListValue) ([]bool, error) {
	if pb == nil {
		return nil, errNilListValue("BOOL")
	}
	a := make([]bool, len(pb.Values))
	for i, v := range pb.Values {
		if err := decodeValue(v, boolType(), &a[i]); err != nil {
			return nil, errDecodeArrayElement(i, v, "BOOL", err)
		}
	}
	return a, nil
}

// decodeNullFloat64Array decodes proto3.ListValue pb into a NullFloat64 slice.
func decodeNullFloat64Array(pb *proto3.ListValue) ([]NullFloat64, error) {
	if pb == nil {
		return nil, errNilListValue("FLOAT64")
	}
	a := make([]NullFloat64, len(pb.Values))
	for i, v := range pb.Values {
		if err := decodeValue(v, floatType(), &a[i]); err != nil {
			return nil, errDecodeArrayElement(i, v, "FLOAT64", err)
		}
	}
	return a, nil
}

// decodeFloat64Array decodes proto3.ListValue pb into a float64 slice.
func decodeFloat64Array(pb *proto3.ListValue) ([]float64, error) {
	if pb == nil {
		return nil, errNilListValue("FLOAT64")
	}
	a := make([]float64, len(pb.Values))
	for i, v := range pb.Values {
		if err := decodeValue(v, floatType(), &a[i]); err != nil {
			return nil, errDecodeArrayElement(i, v, "FLOAT64", err)
		}
	}
	return a, nil
}

// decodeByteArray decodes proto3.ListValue pb into a slice of byte slice.
func decodeByteArray(pb *proto3.ListValue) ([][]byte, error) {
	if pb == nil {
		return nil, errNilListValue("BYTES")
	}
	a := make([][]byte, len(pb.Values))
	for i, v := range pb.Values {
		if err := decodeValue(v, bytesType(), &a[i]); err != nil {
			return nil, errDecodeArrayElement(i, v, "BYTES", err)
		}
	}
	return a, nil
}

// decodeNullTimeArray decodes proto3.ListValue pb into a NullTime slice.
func decodeNullTimeArray(pb *proto3.ListValue) ([]NullTime, error) {
	if pb == nil {
		return nil, errNilListValue("TIMESTAMP")
	}
	a := make([]NullTime, len(pb.Values))
	for i, v := range pb.Values {
		if err := decodeValue(v, timeType(), &a[i]); err != nil {
			return nil, errDecodeArrayElement(i, v, "TIMESTAMP", err)
		}
	}
	return a, nil
}

// decodeTimeArray decodes proto3.ListValue pb into a time.Time slice.
func decodeTimeArray(pb *proto3.ListValue) ([]time.Time, error) {
	if pb == nil {
		return nil, errNilListValue("TIMESTAMP")
	}
	a := make([]time.Time, len(pb.Values))
	for i, v := range pb.Values {
		if err := decodeValue(v, timeType(), &a[i]); err != nil {
			return nil, errDecodeArrayElement(i, v, "TIMESTAMP", err)
		}
	}
	return a, nil
}

// decodeNullDateArray decodes proto3.ListValue pb into a NullDate slice.
func decodeNullDateArray(pb *proto3.ListValue) ([]NullDate, error) {
	if pb == nil {
		return nil, errNilListValue("DATE")
	}
	a := make([]NullDate, len(pb.Values))
	for i, v := range pb.Values {
		if err := decodeValue(v, dateType(), &a[i]); err != nil {
			return nil, errDecodeArrayElement(i, v, "DATE", err)
		}
	}
	return a, nil
}

// decodeDateArray decodes proto3.ListValue pb into a civil.Date slice.
func decodeDateArray(pb *proto3.ListValue) ([]civil.Date, error) {
	if pb == nil {
		return nil, errNilListValue("DATE")
	}
	a := make([]civil.Date, len(pb.Values))
	for i, v := range pb.Values {
		if err := decodeValue(v, dateType(), &a[i]); err != nil {
			return nil, errDecodeArrayElement(i, v, "DATE", err)
		}
	}
	return a, nil
}

func errNotStructElement(i int, v *proto3.Value) error {
	return errDecodeArrayElement(i, v, "STRUCT",
		spannerErrorf(codes.FailedPrecondition, "%v(type: %T) doesn't encode Cloud Spanner STRUCT", v, v))
}

// decodeRowArray decodes proto3.ListValue pb into a NullRow slice according to
// the structual information given in sppb.StructType ty.
func decodeRowArray(ty *sppb.StructType, pb *proto3.ListValue) ([]NullRow, error) {
	if pb == nil {
		return nil, errNilListValue("STRUCT")
	}
	a := make([]NullRow, len(pb.Values))
	for i := range pb.Values {
		switch v := pb.Values[i].GetKind().(type) {
		case *proto3.Value_ListValue:
			a[i] = NullRow{
				Row: Row{
					fields: ty.Fields,
					vals:   v.ListValue.Values,
				},
				Valid: true,
			}
		// Null elements not currently supported by the server, see
		// https://cloud.google.com/spanner/docs/query-syntax#using-structs-with-select
		case *proto3.Value_NullValue:
			// no-op, a[i] is NullRow{} already
		default:
			return nil, errNotStructElement(i, pb.Values[i])
		}
	}
	return a, nil
}

// errNilSpannerStructType returns error for unexpected nil Cloud Spanner STRUCT schema type in decoding.
func errNilSpannerStructType() error {
	return spannerErrorf(codes.FailedPrecondition, "unexpected nil StructType in decoding Cloud Spanner STRUCT")
}

// errUnnamedField returns error for decoding a Cloud Spanner STRUCT with unnamed field into a Go struct.
func errUnnamedField(ty *sppb.StructType, i int) error {
	return spannerErrorf(codes.InvalidArgument, "unnamed field %v in Cloud Spanner STRUCT %+v", i, ty)
}

// errNoOrDupGoField returns error for decoding a Cloud Spanner
// STRUCT into a Go struct which is either missing a field, or has duplicate fields.
func errNoOrDupGoField(s interface{}, f string) error {
	return spannerErrorf(codes.InvalidArgument, "Go struct %+v(type %T) has no or duplicate fields for Cloud Spanner STRUCT field %v", s, s, f)
}

// errDupColNames returns error for duplicated Cloud Spanner STRUCT field names found in decoding a Cloud Spanner STRUCT into a Go struct.
func errDupSpannerField(f string, ty *sppb.StructType) error {
	return spannerErrorf(codes.InvalidArgument, "duplicated field name %q in Cloud Spanner STRUCT %+v", f, ty)
}

// errDecodeStructField returns error for failure in decoding a single field of a Cloud Spanner STRUCT.
func errDecodeStructField(ty *sppb.StructType, f string, err error) error {
	se, ok := toSpannerError(err).(*Error)
	if !ok {
		return spannerErrorf(codes.Unknown,
			"cannot decode field %v of Cloud Spanner STRUCT %+v, error = <%v>", f, ty, err)
	}
	se.decorate(fmt.Sprintf("cannot decode field %v of Cloud Spanner STRUCT %+v", f, ty))
	return se
}

// decodeStruct decodes proto3.ListValue pb into struct referenced by pointer ptr, according to
// the structual information given in sppb.StructType ty.
func decodeStruct(ty *sppb.StructType, pb *proto3.ListValue, ptr interface{}) error {
	if reflect.ValueOf(ptr).IsNil() {
		return errNilDst(ptr)
	}
	if ty == nil {
		return errNilSpannerStructType()
	}
	// t holds the structual information of ptr.
	t := reflect.TypeOf(ptr).Elem()
	// v is the actual value that ptr points to.
	v := reflect.ValueOf(ptr).Elem()

	fields, err := fieldCache.Fields(t)
	if err != nil {
		return toSpannerError(err)
	}
	seen := map[string]bool{}
	for i, f := range ty.Fields {
		if f.Name == "" {
			return errUnnamedField(ty, i)
		}
		sf := fields.Match(f.Name)
		if sf == nil {
			return errNoOrDupGoField(ptr, f.Name)
		}
		if seen[f.Name] {
			// We don't allow duplicated field name.
			return errDupSpannerField(f.Name, ty)
		}
		// Try to decode a single field.
		if err := decodeValue(pb.Values[i], f.Type, v.FieldByIndex(sf.Index).Addr().Interface()); err != nil {
			return errDecodeStructField(ty, f.Name, err)
		}
		// Mark field f.Name as processed.
		seen[f.Name] = true
	}
	return nil
}

// isPtrStructPtrSlice returns true if ptr is a pointer to a slice of struct pointers.
func isPtrStructPtrSlice(t reflect.Type) bool {
	if t.Kind() != reflect.Ptr || t.Elem().Kind() != reflect.Slice {
		// t is not a pointer to a slice.
		return false
	}
	if t = t.Elem(); t.Elem().Kind() != reflect.Ptr || t.Elem().Elem().Kind() != reflect.Struct {
		// the slice that t points to is not a slice of struct pointers.
		return false
	}
	return true
}

// decodeStructArray decodes proto3.ListValue pb into struct slice referenced by pointer ptr, according to the
// structual information given in a sppb.StructType.
func decodeStructArray(ty *sppb.StructType, pb *proto3.ListValue, ptr interface{}) error {
	if pb == nil {
		return errNilListValue("STRUCT")
	}
	// Type of the struct pointers stored in the slice that ptr points to.
	ts := reflect.TypeOf(ptr).Elem().Elem()
	// The slice that ptr points to, might be nil at this point.
	v := reflect.ValueOf(ptr).Elem()
	// Allocate empty slice.
	v.Set(reflect.MakeSlice(v.Type(), 0, len(pb.Values)))
	// Decode every struct in pb.Values.
	for i, pv := range pb.Values {
		// Check if pv is a NULL value.
		if _, isNull := pv.Kind.(*proto3.Value_NullValue); isNull {
			// Append a nil pointer to the slice.
			v.Set(reflect.Append(v, reflect.New(ts).Elem()))
			continue
		}
		// Allocate empty struct.
		s := reflect.New(ts.Elem())
		// Get proto3.ListValue l from proto3.Value pv.
		l, err := getListValue(pv)
		if err != nil {
			return errDecodeArrayElement(i, pv, "STRUCT", err)
		}
		// Decode proto3.ListValue l into struct referenced by s.Interface().
		if err = decodeStruct(ty, l, s.Interface()); err != nil {
			return errDecodeArrayElement(i, pv, "STRUCT", err)
		}
		// Append the decoded struct back into the slice.
		v.Set(reflect.Append(v, s))
	}
	return nil
}

// errEncoderUnsupportedType returns error for not being able to encode a value of
// certain type.
func errEncoderUnsupportedType(v interface{}) error {
	return spannerErrorf(codes.InvalidArgument, "client doesn't support type %T", v)
}

// encodeValue encodes a Go native type into a proto3.Value.
func encodeValue(v interface{}) (*proto3.Value, *sppb.Type, error) {
	pb := &proto3.Value{
		Kind: &proto3.Value_NullValue{NullValue: proto3.NullValue_NULL_VALUE},
	}
	var pt *sppb.Type
	var err error
	switch v := v.(type) {
	case nil:
	case string:
		pb.Kind = stringKind(v)
		pt = stringType()
	case NullString:
		if v.Valid {
			return encodeValue(v.StringVal)
		}
		pt = stringType()
	case []string:
		if v != nil {
			pb, err = encodeArray(len(v), func(i int) interface{} { return v[i] })
			if err != nil {
				return nil, nil, err
			}
		}
		pt = listType(stringType())
	case []NullString:
		if v != nil {
			pb, err = encodeArray(len(v), func(i int) interface{} { return v[i] })
			if err != nil {
				return nil, nil, err
			}
		}
		pt = listType(stringType())
	case []byte:
		if v != nil {
			pb.Kind = stringKind(base64.StdEncoding.EncodeToString(v))
		}
		pt = bytesType()
	case [][]byte:
		if v != nil {
			pb, err = encodeArray(len(v), func(i int) interface{} { return v[i] })
			if err != nil {
				return nil, nil, err
			}
		}
		pt = listType(bytesType())
	case int:
		pb.Kind = stringKind(strconv.FormatInt(int64(v), 10))
		pt = intType()
	case []int:
		if v != nil {
			pb, err = encodeArray(len(v), func(i int) interface{} { return v[i] })
			if err != nil {
				return nil, nil, err
			}
		}
		pt = listType(intType())
	case int64:
		pb.Kind = stringKind(strconv.FormatInt(v, 10))
		pt = intType()
	case []int64:
		if v != nil {
			pb, err = encodeArray(len(v), func(i int) interface{} { return v[i] })
			if err != nil {
				return nil, nil, err
			}
		}
		pt = listType(intType())
	case NullInt64:
		if v.Valid {
			return encodeValue(v.Int64)
		}
		pt = intType()
	case []NullInt64:
		if v != nil {
			pb, err = encodeArray(len(v), func(i int) interface{} { return v[i] })
			if err != nil {
				return nil, nil, err
			}
		}
		pt = listType(intType())
	case bool:
		pb.Kind = &proto3.Value_BoolValue{BoolValue: v}
		pt = boolType()
	case []bool:
		if v != nil {
			pb, err = encodeArray(len(v), func(i int) interface{} { return v[i] })
			if err != nil {
				return nil, nil, err
			}
		}
		pt = listType(boolType())
	case NullBool:
		if v.Valid {
			return encodeValue(v.Bool)
		}
		pt = boolType()
	case []NullBool:
		if v != nil {
			pb, err = encodeArray(len(v), func(i int) interface{} { return v[i] })
			if err != nil {
				return nil, nil, err
			}
		}
		pt = listType(boolType())
	case float64:
		pb.Kind = &proto3.Value_NumberValue{NumberValue: v}
		pt = floatType()
	case []float64:
		if v != nil {
			pb, err = encodeArray(len(v), func(i int) interface{} { return v[i] })
			if err != nil {
				return nil, nil, err
			}
		}
		pt = listType(floatType())
	case NullFloat64:
		if v.Valid {
			return encodeValue(v.Float64)
		}
		pt = floatType()
	case []NullFloat64:
		if v != nil {
			pb, err = encodeArray(len(v), func(i int) interface{} { return v[i] })
			if err != nil {
				return nil, nil, err
			}
		}
		pt = listType(floatType())
	case time.Time:
		pb.Kind = stringKind(v.UTC().Format(time.RFC3339Nano))
		pt = timeType()
	case []time.Time:
		if v != nil {
			pb, err = encodeArray(len(v), func(i int) interface{} { return v[i] })
			if err != nil {
				return nil, nil, err
			}
		}
		pt = listType(timeType())
	case NullTime:
		if v.Valid {
			return encodeValue(v.Time)
		}
		pt = timeType()
	case []NullTime:
		if v != nil {
			pb, err = encodeArray(len(v), func(i int) interface{} { return v[i] })
			if err != nil {
				return nil, nil, err
			}
		}
		pt = listType(timeType())
	case civil.Date:
		pb.Kind = stringKind(v.String())
		pt = dateType()
	case []civil.Date:
		if v != nil {
			pb, err = encodeArray(len(v), func(i int) interface{} { return v[i] })
			if err != nil {
				return nil, nil, err
			}
		}
		pt = listType(dateType())
	case NullDate:
		if v.Valid {
			return encodeValue(v.Date)
		}
		pt = dateType()
	case []NullDate:
		if v != nil {
			pb, err = encodeArray(len(v), func(i int) interface{} { return v[i] })
			if err != nil {
				return nil, nil, err
			}
		}
		pt = listType(dateType())
	case GenericColumnValue:
		// Deep clone to ensure subsequent changes to v before
		// transmission don't affect our encoded value.
		pb = proto.Clone(v.Value).(*proto3.Value)
		pt = proto.Clone(v.Type).(*sppb.Type)
	default:
		return nil, nil, errEncoderUnsupportedType(v)
	}
	return pb, pt, nil
}

// encodeValueArray encodes a Value array into a proto3.ListValue.
func encodeValueArray(vs []interface{}) (*proto3.ListValue, error) {
	lv := &proto3.ListValue{}
	lv.Values = make([]*proto3.Value, 0, len(vs))
	for _, v := range vs {
		pb, _, err := encodeValue(v)
		if err != nil {
			return nil, err
		}
		lv.Values = append(lv.Values, pb)
	}
	return lv, nil
}

// encodeArray assumes that all values of the array element type encode without error.
func encodeArray(len int, at func(int) interface{}) (*proto3.Value, error) {
	vs := make([]*proto3.Value, len)
	var err error
	for i := 0; i < len; i++ {
		vs[i], _, err = encodeValue(at(i))
		if err != nil {
			return nil, err
		}
	}
	return listProto(vs...), nil
}

func spannerTagParser(t reflect.StructTag) (name string, keep bool, other interface{}, err error) {
	if s := t.Get("spanner"); s != "" {
		if s == "-" {
			return "", false, nil, nil
		}
		return s, true, nil, nil
	}
	return "", true, nil, nil
}

var fieldCache = fields.NewCache(spannerTagParser, nil, nil)<|MERGE_RESOLUTION|>--- conflicted
+++ resolved
@@ -279,8 +279,6 @@
 		}
 		if acode != sppb.TypeCode_STRING {
 			return errTypeMismatch(code, acode, ptr)
-<<<<<<< HEAD
-=======
 		}
 		if isNull {
 			*p = nil
@@ -301,7 +299,6 @@
 		}
 		if acode != sppb.TypeCode_STRING {
 			return errTypeMismatch(code, acode, ptr)
->>>>>>> b412c745
 		}
 		if isNull {
 			*p = nil
@@ -474,8 +471,6 @@
 		}
 		if acode != sppb.TypeCode_BOOL {
 			return errTypeMismatch(code, acode, ptr)
-<<<<<<< HEAD
-=======
 		}
 		if isNull {
 			*p = nil
@@ -496,7 +491,6 @@
 		}
 		if acode != sppb.TypeCode_BOOL {
 			return errTypeMismatch(code, acode, ptr)
->>>>>>> b412c745
 		}
 		if isNull {
 			*p = nil
@@ -549,8 +543,6 @@
 		}
 		if acode != sppb.TypeCode_FLOAT64 {
 			return errTypeMismatch(code, acode, ptr)
-<<<<<<< HEAD
-=======
 		}
 		if isNull {
 			*p = nil
@@ -571,7 +563,6 @@
 		}
 		if acode != sppb.TypeCode_FLOAT64 {
 			return errTypeMismatch(code, acode, ptr)
->>>>>>> b412c745
 		}
 		if isNull {
 			*p = nil
@@ -607,8 +598,6 @@
 		}
 		if acode != sppb.TypeCode_TIMESTAMP {
 			return errTypeMismatch(code, acode, ptr)
-<<<<<<< HEAD
-=======
 		}
 		if isNull {
 			*p = nil
@@ -629,7 +618,6 @@
 		}
 		if acode != sppb.TypeCode_TIMESTAMP {
 			return errTypeMismatch(code, acode, ptr)
->>>>>>> b412c745
 		}
 		if isNull {
 			*p = nil
@@ -690,8 +678,6 @@
 		}
 		if acode != sppb.TypeCode_DATE {
 			return errTypeMismatch(code, acode, ptr)
-<<<<<<< HEAD
-=======
 		}
 		if isNull {
 			*p = nil
@@ -712,7 +698,6 @@
 		}
 		if acode != sppb.TypeCode_DATE {
 			return errTypeMismatch(code, acode, ptr)
->>>>>>> b412c745
 		}
 		if isNull {
 			*p = nil
