--- conflicted
+++ resolved
@@ -49,10 +49,6 @@
 	"github.com/golang/protobuf/ptypes"
 	gax "github.com/googleapis/gax-go"
 	"golang.org/x/net/context"
-<<<<<<< HEAD
-	"golang.org/x/oauth2/google"
-=======
->>>>>>> b412c745
 	"google.golang.org/api/option"
 	gtransport "google.golang.org/api/transport/grpc"
 	pb "google.golang.org/genproto/googleapis/devtools/cloudprofiler/v2"
@@ -95,12 +91,6 @@
 
 // Config is the profiler configuration.
 type Config struct {
-<<<<<<< HEAD
-	// Target groups related deployments together, defaults to "unknown".
-	Target string
-
-	// DebugLogging enables detailed debug logging from profiler.
-=======
 	// Service (or deprecated Target) must be provided to start the profiler.
 	// It specifies the name of the service under which the profiled data
 	// will be recorded and exposed at the Cloud Profiler UI for the project.
@@ -120,7 +110,6 @@
 
 	// DebugLogging enables detailed debug logging from profiler. It
 	// defaults to false.
->>>>>>> b412c745
 	DebugLogging bool
 
 	// ProjectID is the Cloud Console project ID to use instead of
@@ -130,77 +119,11 @@
 	// or anywhere else outside of Google Cloud Platform.
 	ProjectID string
 
-<<<<<<< HEAD
-	// InstanceName is the name of the VM instance to use instead of
-	// the one read from the VM metadata server.
-	//
-	// Set this if you are running the agent in your local environment
-	// or anywhere else outside of Google Cloud Platform.
-	InstanceName string
-
-	// ZoneName is the name of the zone to use instead of
-	// the one read from the VM metadata server.
-	//
-	// Set this if you are running the agent in your local environment
-	// or anywhere else outside of Google Cloud Platform.
-	ZoneName string
-
-=======
->>>>>>> b412c745
 	// APIAddr is the HTTP endpoint to use to connect to the profiler
 	// agent API. Defaults to the production environment, overridable
 	// for testing.
 	APIAddr string
 
-<<<<<<< HEAD
-// startError represents the error occured during the
-// initializating and starting of the agent.
-var startError error
-
-// Start starts a goroutine to collect and upload profiles.
-// See package level documentation for details.
-func Start(cfg Config, options ...option.ClientOption) error {
-	startOnce.Do(func() {
-		startError = start(cfg, options...)
-	})
-	return startError
-}
-
-func start(cfg Config, options ...option.ClientOption) error {
-	initializeConfig(cfg)
-
-	ctx := context.Background()
-
-	ts, err := google.DefaultTokenSource(ctx, scope)
-	if err != nil {
-		debugLog("failed to get application default credentials: %v", err)
-		return err
-	}
-
-	opts := []option.ClientOption{
-		option.WithEndpoint(config.APIAddr),
-		option.WithTokenSource(ts),
-		option.WithScopes(scope),
-	}
-	opts = append(opts, options...)
-
-	conn, err := gtransport.Dial(ctx, opts...)
-	if err != nil {
-		debugLog("failed to dial GRPC: %v", err)
-		return err
-	}
-
-	d, err := initializeDeployment()
-	if err != nil {
-		debugLog("failed to initialize deployment: %v", err)
-		return err
-	}
-
-	l := initializeProfileLabels()
-
-	a, ctx := initializeResources(ctx, conn, d, l)
-	go pollProfilerService(ctx, a)
-=======
 	// Target is deprecated, use Service instead.
 	Target string
 
@@ -245,7 +168,6 @@
 
 	a := initializeAgent(pb.NewProfilerServiceClient(conn))
 	go pollProfilerService(withXGoogHeader(ctx), a)
->>>>>>> b412c745
 	return nil
 }
 
@@ -258,11 +180,7 @@
 // agent polls Cloud Profiler server for instructions on behalf of
 // a task, and collects and uploads profiles as requested.
 type agent struct {
-<<<<<<< HEAD
-	client        *client
-=======
 	client        pb.ProfilerServiceClient
->>>>>>> b412c745
 	deployment    *pb.Deployment
 	profileLabels map[string]string
 }
@@ -379,11 +297,7 @@
 
 	// Upload profile, discard profile in case of error.
 	debugLog("start uploading profile")
-<<<<<<< HEAD
-	if _, err := a.client.client.UpdateProfile(ctx, &req); err != nil {
-=======
 	if _, err := a.client.UpdateProfile(ctx, &req); err != nil {
->>>>>>> b412c745
 		debugLog("failed to upload profile: %v", err)
 	}
 }
@@ -401,52 +315,6 @@
 	return grpcmd.NewOutgoingContext(ctx, md)
 }
 
-<<<<<<< HEAD
-func initializeDeployment() (*pb.Deployment, error) {
-	var err error
-
-	projectID := config.ProjectID
-	if projectID == "" {
-		projectID, err = getProjectID()
-		if err != nil {
-			return nil, err
-		}
-	}
-
-	zone := config.ZoneName
-	if zone == "" {
-		zone, err = getZone()
-		if err != nil {
-			return nil, err
-		}
-	}
-
-	return &pb.Deployment{
-		ProjectId: projectID,
-		Target:    config.Target,
-		Labels: map[string]string{
-			zoneNameLabel: zone,
-		},
-	}, nil
-}
-
-func initializeProfileLabels() map[string]string {
-	instance := config.InstanceName
-	if instance == "" {
-		var err error
-		if instance, err = getInstanceName(); err != nil {
-			instance = "unknown"
-			debugLog("failed to get instance name: %v", err)
-		}
-	}
-
-	return map[string]string{instanceLabel: instance}
-}
-
-func initializeResources(ctx context.Context, conn *grpc.ClientConn, d *pb.Deployment, l map[string]string) (*agent, context.Context) {
-	c := &client{
-		client: pb.NewProfilerServiceClient(conn),
-=======
 func initializeAgent(c pb.ProfilerServiceClient) *agent {
 	labels := map[string]string{}
 	if config.zone != "" {
@@ -465,20 +333,11 @@
 
 	if config.instance != "" {
 		profileLabels[instanceLabel] = config.instance
->>>>>>> b412c745
 	}
 
 	return &agent{
 		client:        c,
 		deployment:    d,
-<<<<<<< HEAD
-		profileLabels: l,
-	}, ctx
-}
-
-func initializeConfig(cfg Config) {
-	config = cfg
-=======
 		profileLabels: profileLabels,
 	}
 }
@@ -492,7 +351,6 @@
 	case config.Target == "":
 		config.Target = os.Getenv("GAE_SERVICE")
 	}
->>>>>>> b412c745
 
 	if config.Target == "" {
 		return errors.New("service name must be specified in the configuration")
