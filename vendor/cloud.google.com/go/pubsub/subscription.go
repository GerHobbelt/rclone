// Copyright 2016 Google Inc. All Rights Reserved.
//
// Licensed under the Apache License, Version 2.0 (the "License");
// you may not use this file except in compliance with the License.
// You may obtain a copy of the License at
//
//      http://www.apache.org/licenses/LICENSE-2.0
//
// Unless required by applicable law or agreed to in writing, software
// distributed under the License is distributed on an "AS IS" BASIS,
// WITHOUT WARRANTIES OR CONDITIONS OF ANY KIND, either express or implied.
// See the License for the specific language governing permissions and
// limitations under the License.

package pubsub

import (
	"errors"
	"fmt"
<<<<<<< HEAD
=======
	"io"
>>>>>>> b412c745
	"strings"
	"sync"
	"time"

	"cloud.google.com/go/iam"
	"golang.org/x/net/context"
	"golang.org/x/sync/errgroup"
	"google.golang.org/grpc"
	"google.golang.org/grpc/codes"
)

// Subscription is a reference to a PubSub subscription.
type Subscription struct {
	s service

	// The fully qualified identifier for the subscription, in the format "projects/<projid>/subscriptions/<name>"
	name string

	// Settings for pulling messages. Configure these before calling Receive.
	ReceiveSettings ReceiveSettings

	mu            sync.Mutex
	receiveActive bool
}

// Subscription creates a reference to a subscription.
func (c *Client) Subscription(id string) *Subscription {
	return newSubscription(c.s, fmt.Sprintf("projects/%s/subscriptions/%s", c.projectID, id))
}

func newSubscription(s service, name string) *Subscription {
	return &Subscription{
		s:    s,
		name: name,
	}
}

// String returns the globally unique printable name of the subscription.
func (s *Subscription) String() string {
	return s.name
}

// ID returns the unique identifier of the subscription within its project.
func (s *Subscription) ID() string {
	slash := strings.LastIndex(s.name, "/")
	if slash == -1 {
		// name is not a fully-qualified name.
		panic("bad subscription name")
	}
	return s.name[slash+1:]
}

// Subscriptions returns an iterator which returns all of the subscriptions for the client's project.
func (c *Client) Subscriptions(ctx context.Context) *SubscriptionIterator {
	return &SubscriptionIterator{
		s:    c.s,
		next: c.s.listProjectSubscriptions(ctx, c.fullyQualifiedProjectName()),
	}
}

// SubscriptionIterator is an iterator that returns a series of subscriptions.
type SubscriptionIterator struct {
	s    service
	next nextStringFunc
}

// Next returns the next subscription. If there are no more subscriptions, iterator.Done will be returned.
func (subs *SubscriptionIterator) Next() (*Subscription, error) {
	subName, err := subs.next()
	if err != nil {
		return nil, err
	}
	return newSubscription(subs.s, subName), nil
}

// PushConfig contains configuration for subscriptions that operate in push mode.
type PushConfig struct {
	// A URL locating the endpoint to which messages should be pushed.
	Endpoint string

	// Endpoint configuration attributes. See https://cloud.google.com/pubsub/docs/reference/rest/v1/projects.subscriptions#pushconfig for more details.
	Attributes map[string]string
}

// Subscription config contains the configuration of a subscription.
type SubscriptionConfig struct {
	Topic      *Topic
	PushConfig PushConfig

	// The default maximum time after a subscriber receives a message before
	// the subscriber should acknowledge the message. Note: messages which are
	// obtained via Subscription.Receive need not be acknowledged within this
	// deadline, as the deadline will be automatically extended.
	AckDeadline time.Duration

	// Whether to retain acknowledged messages. If true, acknowledged messages
	// will not be expunged until they fall out of the RetentionDuration window.
	retainAckedMessages bool

	// How long to retain messages in backlog, from the time of publish. If RetainAckedMessages is true,
	// this duration affects the retention of acknowledged messages,
	// otherwise only unacknowledged messages are retained.
	// Defaults to 7 days. Cannot be longer than 7 days or shorter than 10 minutes.
	retentionDuration time.Duration
}

// ReceiveSettings configure the Receive method.
// A zero ReceiveSettings will result in values equivalent to DefaultReceiveSettings.
type ReceiveSettings struct {
	// MaxExtension is the maximum period for which the Subscription should
	// automatically extend the ack deadline for each message.
	//
	// The Subscription will automatically extend the ack deadline of all
	// fetched Messages for the duration specified. Automatic deadline
	// extension may be disabled by specifying a duration less than 1.
	MaxExtension time.Duration

	// MaxOutstandingMessages is the maximum number of unprocessed messages
	// (unacknowledged but not yet expired). If MaxOutstandingMessages is 0, it
	// will be treated as if it were DefaultReceiveSettings.MaxOutstandingMessages.
	// If the value is negative, then there will be no limit on the number of
	// unprocessed messages.
	MaxOutstandingMessages int

	// MaxOutstandingBytes is the maximum size of unprocessed messages
	// (unacknowledged but not yet expired). If MaxOutstandingBytes is 0, it will
	// be treated as if it were DefaultReceiveSettings.MaxOutstandingBytes. If
	// the value is negative, then there will be no limit on the number of bytes
	// for unprocessed messages.
	MaxOutstandingBytes int

	// NumGoroutines is the number of goroutines Receive will spawn to pull
	// messages concurrently. If NumGoroutines is less than 1, it will be treated
	// as if it were DefaultReceiveSettings.NumGoroutines.
	//
	// NumGoroutines does not limit the number of messages that can be processed
	// concurrently. Even with one goroutine, many messages might be processed at
	// once, because that goroutine may continually receive messages and invoke the
	// function passed to Receive on them. To limit the number of messages being
	// processed concurrently, set MaxOutstandingMessages.
	NumGoroutines int
}

// DefaultReceiveSettings holds the default values for ReceiveSettings.
var DefaultReceiveSettings = ReceiveSettings{
	MaxExtension:           10 * time.Minute,
	MaxOutstandingMessages: 1000,
	MaxOutstandingBytes:    1e9, // 1G
	NumGoroutines:          1,
}

// Delete deletes the subscription.
func (s *Subscription) Delete(ctx context.Context) error {
	return s.s.deleteSubscription(ctx, s.name)
}

// Exists reports whether the subscription exists on the server.
func (s *Subscription) Exists(ctx context.Context) (bool, error) {
	return s.s.subscriptionExists(ctx, s.name)
}

// Config fetches the current configuration for the subscription.
func (s *Subscription) Config(ctx context.Context) (SubscriptionConfig, error) {
	conf, topicName, err := s.s.getSubscriptionConfig(ctx, s.name)
	if err != nil {
		return SubscriptionConfig{}, err
	}
	conf.Topic = &Topic{
		s:    s.s,
		name: topicName,
	}
	return conf, nil
}

// SubscriptionConfigToUpdate describes how to update a subscription.
type SubscriptionConfigToUpdate struct {
	// If non-nil, the push config is changed.
	PushConfig *PushConfig
}

// Update changes an existing subscription according to the fields set in cfg.
// It returns the new SubscriptionConfig.
//
// Update returns an error if no fields were modified.
func (s *Subscription) Update(ctx context.Context, cfg SubscriptionConfigToUpdate) (SubscriptionConfig, error) {
	if cfg.PushConfig == nil {
		return SubscriptionConfig{}, errors.New("pubsub: UpdateSubscription call with nothing to update")
	}
	if err := s.s.modifyPushConfig(ctx, s.name, *cfg.PushConfig); err != nil {
		return SubscriptionConfig{}, err
	}
	return s.Config(ctx)
}

func (s *Subscription) IAM() *iam.Handle {
	return s.s.iamHandle(s.name)
}

// CreateSubscription creates a new subscription on a topic.
//
// id is the name of the subscription to create. It must start with a letter,
// and contain only letters ([A-Za-z]), numbers ([0-9]), dashes (-),
// underscores (_), periods (.), tildes (~), plus (+) or percent signs (%). It
// must be between 3 and 255 characters in length, and must not start with
// "goog".
//
// cfg.Topic is the topic from which the subscription should receive messages. It
// need not belong to the same project as the subscription. This field is required.
//
// cfg.AckDeadline is the maximum time after a subscriber receives a message before
// the subscriber should acknowledge the message. It must be between 10 and 600
// seconds (inclusive), and is rounded down to the nearest second. If the
// provided ackDeadline is 0, then the default value of 10 seconds is used.
// Note: messages which are obtained via Subscription.Receive need not be
// acknowledged within this deadline, as the deadline will be automatically
// extended.
//
// cfg.PushConfig may be set to configure this subscription for push delivery.
//
// If the subscription already exists an error will be returned.
func (c *Client) CreateSubscription(ctx context.Context, id string, cfg SubscriptionConfig) (*Subscription, error) {
	if cfg.Topic == nil {
		return nil, errors.New("pubsub: require non-nil Topic")
	}
	if cfg.AckDeadline == 0 {
		cfg.AckDeadline = 10 * time.Second
	}
	if d := cfg.AckDeadline; d < 10*time.Second || d > 600*time.Second {
		return nil, fmt.Errorf("ack deadline must be between 10 and 600 seconds; got: %v", d)
	}

	sub := c.Subscription(id)
	err := c.s.createSubscription(ctx, sub.name, cfg)
	return sub, err
}

var errReceiveInProgress = errors.New("pubsub: Receive already in progress for this subscription")

// Receive calls f with the outstanding messages from the subscription.
// It blocks until ctx is done, or the service returns a non-retryable error.
//
// The standard way to terminate a Receive is to cancel its context:
//
//   cctx, cancel := context.WithCancel(ctx)
//   err := sub.Receive(cctx, callback)
//   // Call cancel from callback, or another goroutine.
//
// If the service returns a non-retryable error, Receive returns that error after
// all of the outstanding calls to f have returned. If ctx is done, Receive
// returns nil after all of the outstanding calls to f have returned and
// all messages have been acknowledged or have expired.
//
// Receive calls f concurrently from multiple goroutines. It is encouraged to
// process messages synchronously in f, even if that processing is relatively
// time-consuming; Receive will spawn new goroutines for incoming messages,
// limited by MaxOutstandingMessages and MaxOutstandingBytes in ReceiveSettings.
//
// The context passed to f will be canceled when ctx is Done or there is a
// fatal service error.
//
// Receive will automatically extend the ack deadline of all fetched Messages for the
// period specified by s.ReceiveSettings.MaxExtension.
//
// Each Subscription may have only one invocation of Receive active at a time.
func (s *Subscription) Receive(ctx context.Context, f func(context.Context, *Message)) error {
	s.mu.Lock()
	if s.receiveActive {
		s.mu.Unlock()
		return errReceiveInProgress
	}
	s.receiveActive = true
	s.mu.Unlock()
	defer func() { s.mu.Lock(); s.receiveActive = false; s.mu.Unlock() }()

	config, err := s.Config(ctx)
	if err != nil {
		if grpc.Code(err) == codes.Canceled {
			return nil
		}
		return err
	}
	maxCount := s.ReceiveSettings.MaxOutstandingMessages
	if maxCount == 0 {
		maxCount = DefaultReceiveSettings.MaxOutstandingMessages
	}
	maxBytes := s.ReceiveSettings.MaxOutstandingBytes
	if maxBytes == 0 {
		maxBytes = DefaultReceiveSettings.MaxOutstandingBytes
	}
	maxExt := s.ReceiveSettings.MaxExtension
	if maxExt == 0 {
		maxExt = DefaultReceiveSettings.MaxExtension
	} else if maxExt < 0 {
		// If MaxExtension is negative, disable automatic extension.
		maxExt = 0
	}
	numGoroutines := s.ReceiveSettings.NumGoroutines
	if numGoroutines < 1 {
		numGoroutines = DefaultReceiveSettings.NumGoroutines
	}
	// TODO(jba): add tests that verify that ReceiveSettings are correctly processed.
	po := &pullOptions{
		maxExtension: maxExt,
		maxPrefetch:  trunc32(int64(maxCount)),
		ackDeadline:  config.AckDeadline,
	}
	fc := newFlowController(maxCount, maxBytes)

	// Wait for all goroutines started by Receive to return, so instead of an
	// obscure goroutine leak we have an obvious blocked call to Receive.
	group, gctx := errgroup.WithContext(ctx)
	for i := 0; i < numGoroutines; i++ {
		group.Go(func() error {
			return s.receive(gctx, po, fc, f)
		})
	}
	return group.Wait()
}

func (s *Subscription) receive(ctx context.Context, po *pullOptions, fc *flowController, f func(context.Context, *Message)) error {
	// Cancel a sub-context when we return, to kick the context-aware callbacks
	// and the goroutine below.
	ctx2, cancel := context.WithCancel(ctx)
	// Call stop when Receive's context is done.
	// Stop will block until all outstanding messages have been acknowledged
	// or there was a fatal service error.
	// The iterator does not use the context passed to Receive. If it did, canceling
	// that context would immediately stop the iterator without waiting for unacked
	// messages.
	iter := newMessageIterator(context.Background(), s.s, s.name, po)

	// We cannot use errgroup from Receive here. Receive might already be calling group.Wait,
	// and group.Wait cannot be called concurrently with group.Go. We give each receive() its
	// own WaitGroup instead.
	// Since wg.Add is only called from the main goroutine, wg.Wait is guaranteed
	// to be called after all Adds.
	var wg sync.WaitGroup
	wg.Add(1)
	go func() {
		<-ctx2.Done()
<<<<<<< HEAD
		iter.Stop()
=======
		iter.stop()
>>>>>>> b412c745
		wg.Done()
	}()
	defer wg.Wait()

	defer cancel()
	for {
		msgs, err := iter.receive()
		if err == io.EOF {
			return nil
		}
		if err != nil {
			return err
		}
		for i, msg := range msgs {
			msg := msg
			// TODO(jba): call acquire closer to when the message is allocated.
			if err := fc.acquire(ctx, len(msg.Data)); err != nil {
				// TODO(jba): test that these "orphaned" messages are nacked immediately when ctx is done.
				for _, m := range msgs[i:] {
					m.Nack()
				}
				return nil
			}
			wg.Add(1)
			go func() {
				// TODO(jba): call release when the message is available for GC.
				// This considers the message to be released when
				// f is finished, but f may ack early or not at all.
				defer wg.Done()
				defer fc.release(len(msg.Data))
				f(ctx2, msg)
			}()
		}
<<<<<<< HEAD
		wg.Add(1)
		go func() {
			// TODO(jba): call release when the message is available for GC.
			// This considers the message to be released when
			// f is finished, but f may ack early or not at all.
			defer wg.Done()
			defer fc.release(len(msg.Data))
			f(ctx2, msg)
		}()
=======
>>>>>>> b412c745
	}
}

// TODO(jba): remove when we delete messageIterator.
type pullOptions struct {
	maxExtension time.Duration
	maxPrefetch  int32
	// ackDeadline is the default ack deadline for the subscription. Not
	// configurable.
	ackDeadline time.Duration
}<|MERGE_RESOLUTION|>--- conflicted
+++ resolved
@@ -17,10 +17,7 @@
 import (
 	"errors"
 	"fmt"
-<<<<<<< HEAD
-=======
 	"io"
->>>>>>> b412c745
 	"strings"
 	"sync"
 	"time"
@@ -361,11 +358,7 @@
 	wg.Add(1)
 	go func() {
 		<-ctx2.Done()
-<<<<<<< HEAD
-		iter.Stop()
-=======
 		iter.stop()
->>>>>>> b412c745
 		wg.Done()
 	}()
 	defer wg.Wait()
@@ -399,18 +392,6 @@
 				f(ctx2, msg)
 			}()
 		}
-<<<<<<< HEAD
-		wg.Add(1)
-		go func() {
-			// TODO(jba): call release when the message is available for GC.
-			// This considers the message to be released when
-			// f is finished, but f may ack early or not at all.
-			defer wg.Done()
-			defer fc.release(len(msg.Data))
-			f(ctx2, msg)
-		}()
-=======
->>>>>>> b412c745
 	}
 }
 
