--- conflicted
+++ resolved
@@ -32,49 +32,32 @@
 
 // DatasetMetadata contains information about a BigQuery dataset.
 type DatasetMetadata struct {
-<<<<<<< HEAD
-	CreationTime           time.Time
-	LastModifiedTime       time.Time     // When the dataset or any of its tables were modified.
-	DefaultTableExpiration time.Duration // The default expiration time for new tables.
-	Description            string        // The user-friendly description of this dataset.
-	Name                   string        // The user-friendly name for this dataset.
-	ID                     string
-=======
 	// These fields can be set when creating a dataset.
 	Name                   string            // The user-friendly name for this dataset.
 	Description            string            // The user-friendly description of this dataset.
->>>>>>> b412c745
 	Location               string            // The geo location of the dataset.
 	DefaultTableExpiration time.Duration     // The default expiration time for new tables.
 	Labels                 map[string]string // User-provided labels.
 
-<<<<<<< HEAD
-=======
 	// These fields are read-only.
 	CreationTime     time.Time
 	LastModifiedTime time.Time // When the dataset or any of its tables were modified.
 	FullID           string    // The full dataset ID in the form projectID:datasetID.
 
->>>>>>> b412c745
 	// ETag is the ETag obtained when reading metadata. Pass it to Dataset.Update to
 	// ensure that the metadata hasn't changed since it was read.
 	ETag string
 	// TODO(jba): access rules
 }
 
-<<<<<<< HEAD
-=======
 // DatasetMetadataToUpdate is used when updating a dataset's metadata.
 // Only non-nil fields will be updated.
->>>>>>> b412c745
 type DatasetMetadataToUpdate struct {
 	Description optional.String // The user-friendly description of this table.
 	Name        optional.String // The user-friendly name for this dataset.
 	// DefaultTableExpiration is the the default expiration time for new tables.
 	// If set to time.Duration(0), new tables never expire.
 	DefaultTableExpiration optional.Duration
-<<<<<<< HEAD
-=======
 
 	setLabels    map[string]string
 	deleteLabels map[string]bool
@@ -96,7 +79,6 @@
 		dm.deleteLabels = map[string]bool{}
 	}
 	dm.deleteLabels[name] = true
->>>>>>> b412c745
 }
 
 // Dataset creates a handle to a BigQuery dataset in the client's project.
