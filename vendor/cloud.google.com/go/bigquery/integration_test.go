// Copyright 2015 Google Inc. All Rights Reserved.
//
// Licensed under the Apache License, Version 2.0 (the "License");
// you may not use this file except in compliance with the License.
// You may obtain a copy of the License at
//
//      http://www.apache.org/licenses/LICENSE-2.0
//
// Unless required by applicable law or agreed to in writing, software
// distributed under the License is distributed on an "AS IS" BASIS,
// WITHOUT WARRANTIES OR CONDITIONS OF ANY KIND, either express or implied.
// See the License for the specific language governing permissions and
// limitations under the License.

package bigquery

import (
	"errors"
	"flag"
	"fmt"
	"log"
	"net/http"
	"os"
	"sort"
	"strings"
	"testing"
	"time"

	gax "github.com/googleapis/gax-go"

	"cloud.google.com/go/civil"
	"cloud.google.com/go/internal"
	"cloud.google.com/go/internal/pretty"
	"cloud.google.com/go/internal/testutil"
	"golang.org/x/net/context"
	"google.golang.org/api/googleapi"
	"google.golang.org/api/iterator"
	"google.golang.org/api/option"
)

var (
	client  *Client
	dataset *Dataset
	schema  = Schema{
		{Name: "name", Type: StringFieldType},
		{Name: "nums", Type: IntegerFieldType, Repeated: true},
		{Name: "rec", Type: RecordFieldType, Schema: Schema{
			{Name: "bool", Type: BooleanFieldType},
		}},
	}
	testTableExpiration time.Time
	datasetIDs          = testutil.NewUIDSpace("dataset")
)

func TestMain(m *testing.M) {
	initIntegrationTest()
	os.Exit(m.Run())
}

func getClient(t *testing.T) *Client {
	if client == nil {
		t.Skip("Integration tests skipped")
	}
	return client
}

// If integration tests will be run, create a unique bucket for them.
func initIntegrationTest() {
	flag.Parse() // needed for testing.Short()
	if testing.Short() {
		return
	}
	ctx := context.Background()
	ts := testutil.TokenSource(ctx, Scope)
	if ts == nil {
		log.Println("Integration tests skipped. See CONTRIBUTING.md for details")
		return
	}
	projID := testutil.ProjID()
	var err error
	client, err = NewClient(ctx, projID, option.WithTokenSource(ts))
	if err != nil {
		log.Fatalf("NewClient: %v", err)
	}
	dataset = client.Dataset("bigquery_integration_test")
	if err := dataset.Create(ctx, nil); err != nil && !hasStatusCode(err, http.StatusConflict) { // AlreadyExists is 409
		log.Fatalf("creating dataset: %v", err)
	}
	testTableExpiration = time.Now().Add(10 * time.Minute).Round(time.Second)
}

func TestIntegration_TableCreate(t *testing.T) {
	// Check that creating a record field with an empty schema is an error.
	if client == nil {
		t.Skip("Integration tests skipped")
	}
	table := dataset.Table("t_bad")
	schema := Schema{
		{Name: "rec", Type: RecordFieldType, Schema: Schema{}},
	}
	err := table.Create(context.Background(), &TableMetadata{
		Schema:         schema,
		ExpirationTime: time.Now().Add(5 * time.Minute),
	})
	if err == nil {
		t.Fatal("want error, got nil")
	}
	if !hasStatusCode(err, http.StatusBadRequest) {
		t.Fatalf("want a 400 error, got %v", err)
	}
}

func TestIntegration_TableCreateView(t *testing.T) {
	if client == nil {
		t.Skip("Integration tests skipped")
	}
	ctx := context.Background()
	table := newTable(t, schema)
	defer table.Delete(ctx)

	// Test that standard SQL views work.
	view := dataset.Table("t_view_standardsql")
	query := fmt.Sprintf("SELECT APPROX_COUNT_DISTINCT(name) FROM `%s.%s.%s`",
		dataset.ProjectID, dataset.DatasetID, table.TableID)
	err := view.Create(context.Background(), &TableMetadata{
		ViewQuery:      query,
		UseStandardSQL: true,
	})
	if err != nil {
		t.Fatalf("table.create: Did not expect an error, got: %v", err)
	}
	view.Delete(ctx)
}

func TestIntegration_TableMetadata(t *testing.T) {
	if client == nil {
		t.Skip("Integration tests skipped")
	}
	ctx := context.Background()
	table := newTable(t, schema)
	defer table.Delete(ctx)
	// Check table metadata.
	md, err := table.Metadata(ctx)
	if err != nil {
		t.Fatal(err)
	}
	// TODO(jba): check md more thorougly.
	if got, want := md.FullID, fmt.Sprintf("%s:%s.%s", dataset.ProjectID, dataset.DatasetID, table.TableID); got != want {
		t.Errorf("metadata.FullID: got %q, want %q", got, want)
	}
	if got, want := md.Type, RegularTable; got != want {
		t.Errorf("metadata.Type: got %v, want %v", got, want)
	}
	if got, want := md.ExpirationTime, testTableExpiration; !got.Equal(want) {
		t.Errorf("metadata.Type: got %v, want %v", got, want)
	}

	// Check that timePartitioning is nil by default
	if md.TimePartitioning != nil {
		t.Errorf("metadata.TimePartitioning: got %v, want %v", md.TimePartitioning, nil)
	}

	// Create tables that have time partitioning
	partitionCases := []struct {
		timePartitioning   TimePartitioning
		expectedExpiration time.Duration
	}{
		{TimePartitioning{}, time.Duration(0)},
		{TimePartitioning{time.Second}, time.Second},
	}
	for i, c := range partitionCases {
		table := dataset.Table(fmt.Sprintf("t_metadata_partition_%v", i))
		err = table.Create(context.Background(), &TableMetadata{
			Schema:           schema,
			TimePartitioning: &c.timePartitioning,
			ExpirationTime:   time.Now().Add(5 * time.Minute),
		})
		if err != nil {
			t.Fatal(err)
		}
		defer table.Delete(ctx)
		md, err = table.Metadata(ctx)
		if err != nil {
			t.Fatal(err)
		}

		got := md.TimePartitioning
		want := &TimePartitioning{c.expectedExpiration}
		if !testutil.Equal(got, want) {
			t.Errorf("metadata.TimePartitioning: got %v, want %v", got, want)
		}
	}
}

func TestIntegration_DatasetCreate(t *testing.T) {
	if client == nil {
		t.Skip("Integration tests skipped")
	}
	ctx := context.Background()
	uid := strings.Replace(datasetIDs.New(), "-", "_", -1)
	ds := client.Dataset(uid)
	wmd := &DatasetMetadata{Name: "name", Location: "EU"}
	err := ds.Create(ctx, wmd)
	if err != nil {
		t.Fatal(err)
	}
	gmd, err := ds.Metadata(ctx)
	if err != nil {
		t.Fatal(err)
	}
	if got, want := gmd.Name, wmd.Name; got != want {
		t.Errorf("name: got %q, want %q", got, want)
	}
	if got, want := gmd.Location, wmd.Location; got != want {
		t.Errorf("location: got %q, want %q", got, want)
	}
	if err := ds.Delete(ctx); err != nil {
		t.Fatalf("deleting dataset %s: %v", ds, err)
	}
}

func TestIntegration_DatasetMetadata(t *testing.T) {
	if client == nil {
		t.Skip("Integration tests skipped")
	}
	ctx := context.Background()
	md, err := dataset.Metadata(ctx)
	if err != nil {
		t.Fatal(err)
	}
	if got, want := md.FullID, fmt.Sprintf("%s:%s", dataset.ProjectID, dataset.DatasetID); got != want {
		t.Errorf("FullID: got %q, want %q", got, want)
	}
	jan2016 := time.Date(2016, 1, 1, 0, 0, 0, 0, time.UTC)
	if md.CreationTime.Before(jan2016) {
		t.Errorf("CreationTime: got %s, want > 2016-1-1", md.CreationTime)
	}
	if md.LastModifiedTime.Before(jan2016) {
		t.Errorf("LastModifiedTime: got %s, want > 2016-1-1", md.LastModifiedTime)
	}

	// Verify that we get a NotFound for a nonexistent dataset.
	_, err = client.Dataset("does_not_exist").Metadata(ctx)
	if err == nil || !hasStatusCode(err, http.StatusNotFound) {
		t.Errorf("got %v, want NotFound error", err)
	}
}

func TestIntegration_DatasetDelete(t *testing.T) {
	if client == nil {
		t.Skip("Integration tests skipped")
	}
	ctx := context.Background()
	ds := client.Dataset("delete_test")
	if err := ds.Create(ctx, nil); err != nil && !hasStatusCode(err, http.StatusConflict) { // AlreadyExists is 409
		t.Fatalf("creating dataset %s: %v", ds, err)
	}
	if err := ds.Delete(ctx); err != nil {
		t.Fatalf("deleting dataset %s: %v", ds, err)
	}
}

func TestIntegration_DatasetUpdateETags(t *testing.T) {
	if client == nil {
		t.Skip("Integration tests skipped")
	}

	check := func(md *DatasetMetadata, wantDesc, wantName string) {
		if md.Description != wantDesc {
			t.Errorf("description: got %q, want %q", md.Description, wantDesc)
		}
		if md.Name != wantName {
			t.Errorf("name: got %q, want %q", md.Name, wantName)
		}
	}

	ctx := context.Background()
	md, err := dataset.Metadata(ctx)
	if err != nil {
		t.Fatal(err)
	}
	if md.ETag == "" {
		t.Fatal("empty ETag")
	}
	// Write without ETag succeeds.
	desc := md.Description + "d2"
	name := md.Name + "n2"
	md2, err := dataset.Update(ctx, DatasetMetadataToUpdate{Description: desc, Name: name}, "")
	if err != nil {
		t.Fatal(err)
	}
	check(md2, desc, name)

	// Write with original ETag fails because of intervening write.
	_, err = dataset.Update(ctx, DatasetMetadataToUpdate{Description: "d", Name: "n"}, md.ETag)
	if err == nil {
		t.Fatal("got nil, want error")
	}

	// Write with most recent ETag succeeds.
	md3, err := dataset.Update(ctx, DatasetMetadataToUpdate{Description: "", Name: ""}, md2.ETag)
	if err != nil {
		t.Fatal(err)
	}
	check(md3, "", "")
}

func TestIntegration_DatasetUpdateDefaultExpiration(t *testing.T) {
	if client == nil {
		t.Skip("Integration tests skipped")
	}
	ctx := context.Background()
	md, err := dataset.Metadata(ctx)
	if err != nil {
		t.Fatal(err)
	}
	// Set the default expiration time.
<<<<<<< HEAD
	md, err = dataset.Update(ctx,
		DatasetMetadataToUpdate{DefaultTableExpiration: time.Hour}, "")
=======
	md, err = dataset.Update(ctx, DatasetMetadataToUpdate{DefaultTableExpiration: time.Hour}, "")
>>>>>>> b412c745
	if err != nil {
		t.Fatal(err)
	}
	if md.DefaultTableExpiration != time.Hour {
		t.Fatalf("got %s, want 1h", md.DefaultTableExpiration)
	}
	// Omitting DefaultTableExpiration doesn't change it.
	md, err = dataset.Update(ctx, DatasetMetadataToUpdate{Name: "xyz"}, "")
	if err != nil {
		t.Fatal(err)
	}
	if md.DefaultTableExpiration != time.Hour {
		t.Fatalf("got %s, want 1h", md.DefaultTableExpiration)
	}
	// Setting it to 0 deletes it (which looks like a 0 duration).
<<<<<<< HEAD
	md, err = dataset.Update(ctx,
		DatasetMetadataToUpdate{DefaultTableExpiration: time.Duration(0)}, "")
=======
	md, err = dataset.Update(ctx, DatasetMetadataToUpdate{DefaultTableExpiration: time.Duration(0)}, "")
>>>>>>> b412c745
	if err != nil {
		t.Fatal(err)
	}
	if md.DefaultTableExpiration != 0 {
		t.Fatalf("got %s, want 0", md.DefaultTableExpiration)
	}
}

<<<<<<< HEAD
=======
func TestIntegration_DatasetUpdateLabels(t *testing.T) {
	if client == nil {
		t.Skip("Integration tests skipped")
	}
	ctx := context.Background()
	md, err := dataset.Metadata(ctx)
	if err != nil {
		t.Fatal(err)
	}
	// TODO(jba): use a separate dataset for each test run so
	// tests don't interfere with each other.
	var dm DatasetMetadataToUpdate
	dm.SetLabel("label", "value")
	md, err = dataset.Update(ctx, dm, "")
	if err != nil {
		t.Fatal(err)
	}
	if got, want := md.Labels["label"], "value"; got != want {
		t.Errorf("got %q, want %q", got, want)
	}
	dm = DatasetMetadataToUpdate{}
	dm.DeleteLabel("label")
	md, err = dataset.Update(ctx, dm, "")
	if err != nil {
		t.Fatal(err)
	}
	if _, ok := md.Labels["label"]; ok {
		t.Error("label still present after deletion")
	}
}

>>>>>>> b412c745
func TestIntegration_Tables(t *testing.T) {
	if client == nil {
		t.Skip("Integration tests skipped")
	}
	ctx := context.Background()
	table := newTable(t, schema)
	defer table.Delete(ctx)
	wantName := table.FullyQualifiedName()

	// This test is flaky due to eventual consistency.
	ctx, cancel := context.WithTimeout(ctx, 10*time.Second)
	defer cancel()
	err := internal.Retry(ctx, gax.Backoff{}, func() (stop bool, err error) {
		// Iterate over tables in the dataset.
		it := dataset.Tables(ctx)
		var tableNames []string
		for {
			tbl, err := it.Next()
			if err == iterator.Done {
				break
			}
			if err != nil {
				return false, err
			}
			tableNames = append(tableNames, tbl.FullyQualifiedName())
		}
		// Other tests may be running with this dataset, so there might be more
		// than just our table in the list. So don't try for an exact match; just
		// make sure that our table is there somewhere.
		for _, tn := range tableNames {
			if tn == wantName {
				return true, nil
			}
		}
		return false, fmt.Errorf("got %v\nwant %s in the list", tableNames, wantName)
	})
	if err != nil {
		t.Fatal(err)
	}
}

func TestIntegration_UploadAndRead(t *testing.T) {
	if client == nil {
		t.Skip("Integration tests skipped")
	}
	ctx := context.Background()
	table := newTable(t, schema)
	defer table.Delete(ctx)

	// Populate the table.
	upl := table.Uploader()
	var (
		wantRows  [][]Value
		saverRows []*ValuesSaver
	)
	for i, name := range []string{"a", "b", "c"} {
		row := []Value{name, []Value{int64(i)}, []Value{true}}
		wantRows = append(wantRows, row)
		saverRows = append(saverRows, &ValuesSaver{
			Schema:   schema,
			InsertID: name,
			Row:      row,
		})
	}
	if err := upl.Put(ctx, saverRows); err != nil {
		t.Fatal(putError(err))
	}

	// Wait until the data has been uploaded. This can take a few seconds, according
	// to https://cloud.google.com/bigquery/streaming-data-into-bigquery.
	if err := waitForRow(ctx, table); err != nil {
		t.Fatal(err)
	}

	// Read the table.
	checkRead(t, "upload", table.Read(ctx), wantRows)

	// Query the table.
	q := client.Query(fmt.Sprintf("select name, nums, rec from %s", table.TableID))
	q.UseStandardSQL = true
	q.DefaultProjectID = dataset.ProjectID
	q.DefaultDatasetID = dataset.DatasetID

	rit, err := q.Read(ctx)
	if err != nil {
		t.Fatal(err)
	}
	checkRead(t, "query", rit, wantRows)

	// Query the long way.
	job1, err := q.Run(ctx)
	if err != nil {
		t.Fatal(err)
	}

	job2, err := client.JobFromID(ctx, job1.ID())
	if err != nil {
		t.Fatal(err)
	}
	rit, err = job2.Read(ctx)
	if err != nil {
		t.Fatal(err)
	}
	checkRead(t, "job.Read", rit, wantRows)

	// Get statistics.
	jobStatus, err := job2.Status(ctx)
	if err != nil {
		t.Fatal(err)
	}
	if jobStatus.Statistics == nil {
		t.Fatal("jobStatus missing statistics")
	}
	if _, ok := jobStatus.Statistics.Details.(*QueryStatistics); !ok {
		t.Errorf("expected QueryStatistics, got %T", jobStatus.Statistics.Details)
	}

	// Test reading directly into a []Value.
	valueLists, err := readAll(table.Read(ctx))
	if err != nil {
		t.Fatal(err)
	}
	it := table.Read(ctx)
	for i, vl := range valueLists {
		var got []Value
		if err := it.Next(&got); err != nil {
			t.Fatal(err)
		}
		want := []Value(vl)
		if !testutil.Equal(got, want) {
			t.Errorf("%d: got %v, want %v", i, got, want)
		}
	}

	// Test reading into a map.
	it = table.Read(ctx)
	for _, vl := range valueLists {
		var vm map[string]Value
		if err := it.Next(&vm); err != nil {
			t.Fatal(err)
		}
		if got, want := len(vm), len(vl); got != want {
			t.Fatalf("valueMap len: got %d, want %d", got, want)
		}
		// With maps, structs become nested maps.
		vl[2] = map[string]Value{"bool": vl[2].([]Value)[0]}
		for i, v := range vl {
			if got, want := vm[schema[i].Name], v; !testutil.Equal(got, want) {
				t.Errorf("%d, name=%s: got %#v, want %#v",
					i, schema[i].Name, got, want)
			}
		}
	}
}

type SubSubTestStruct struct {
	Integer int64
}

type SubTestStruct struct {
	String      string
	Record      SubSubTestStruct
	RecordArray []SubSubTestStruct
}

type TestStruct struct {
	Name      string
	Bytes     []byte
	Integer   int64
	Float     float64
	Boolean   bool
	Timestamp time.Time
	Date      civil.Date
	Time      civil.Time
	DateTime  civil.DateTime

	StringArray    []string
	IntegerArray   []int64
	FloatArray     []float64
	BooleanArray   []bool
	TimestampArray []time.Time
	DateArray      []civil.Date
	TimeArray      []civil.Time
	DateTimeArray  []civil.DateTime

	Record      SubTestStruct
	RecordArray []SubTestStruct
}

func TestIntegration_UploadAndReadStructs(t *testing.T) {
	if client == nil {
		t.Skip("Integration tests skipped")
	}
	schema, err := InferSchema(TestStruct{})
	if err != nil {
		t.Fatal(err)
	}

	ctx := context.Background()
	table := newTable(t, schema)
	defer table.Delete(ctx)

	d := civil.Date{2016, 3, 20}
	tm := civil.Time{15, 4, 5, 0}
	ts := time.Date(2016, 3, 20, 15, 4, 5, 0, time.UTC)
	dtm := civil.DateTime{d, tm}

	d2 := civil.Date{1994, 5, 15}
	tm2 := civil.Time{1, 2, 4, 0}
	ts2 := time.Date(1994, 5, 15, 1, 2, 4, 0, time.UTC)
	dtm2 := civil.DateTime{d2, tm2}

	// Populate the table.
	upl := table.Uploader()
	want := []*TestStruct{
		{
			"a",
			[]byte("byte"),
			42,
			3.14,
			true,
			ts,
			d,
			tm,
			dtm,
			[]string{"a", "b"},
			[]int64{1, 2},
			[]float64{1, 1.41},
			[]bool{true, false},
			[]time.Time{ts, ts2},
			[]civil.Date{d, d2},
			[]civil.Time{tm, tm2},
			[]civil.DateTime{dtm, dtm2},
			SubTestStruct{
				"string",
				SubSubTestStruct{24},
				[]SubSubTestStruct{{1}, {2}},
			},
			[]SubTestStruct{
				{String: "empty"},
				{
					"full",
					SubSubTestStruct{1},
					[]SubSubTestStruct{{1}, {2}},
				},
			},
		},
		{
			Name:      "b",
			Bytes:     []byte("byte2"),
			Integer:   24,
			Float:     4.13,
			Boolean:   false,
			Timestamp: ts,
			Date:      d,
			Time:      tm,
			DateTime:  dtm,
		},
	}
	var savers []*StructSaver
	for _, s := range want {
		savers = append(savers, &StructSaver{Schema: schema, Struct: s})
	}
	if err := upl.Put(ctx, savers); err != nil {
		t.Fatal(putError(err))
	}

	// Wait until the data has been uploaded. This can take a few seconds, according
	// to https://cloud.google.com/bigquery/streaming-data-into-bigquery.
	if err := waitForRow(ctx, table); err != nil {
		t.Fatal(err)
	}

	// Test iteration with structs.
	it := table.Read(ctx)
	var got []*TestStruct
	for {
		var g TestStruct
		err := it.Next(&g)
		if err == iterator.Done {
			break
		}
		if err != nil {
			t.Fatal(err)
		}
		got = append(got, &g)
	}
	sort.Sort(byName(got))

	// BigQuery does not elide nils. It reports an error for nil fields.
	for i, g := range got {
		if i >= len(want) {
			t.Errorf("%d: got %v, past end of want", i, pretty.Value(g))
		} else if w := want[i]; !testutil.Equal(g, w) {
			t.Errorf("%d: got %v, want %v", i, pretty.Value(g), pretty.Value(w))
		}
	}
}

type byName []*TestStruct

func (b byName) Len() int           { return len(b) }
func (b byName) Swap(i, j int)      { b[i], b[j] = b[j], b[i] }
func (b byName) Less(i, j int) bool { return b[i].Name < b[j].Name }

func TestIntegration_TableUpdate(t *testing.T) {
	if client == nil {
		t.Skip("Integration tests skipped")
	}
	ctx := context.Background()
	table := newTable(t, schema)
	defer table.Delete(ctx)

	// Test Update of non-schema fields.
	tm, err := table.Metadata(ctx)
	if err != nil {
		t.Fatal(err)
	}
	wantDescription := tm.Description + "more"
	wantName := tm.Name + "more"
	wantExpiration := tm.ExpirationTime.Add(time.Hour * 24)
	got, err := table.Update(ctx, TableMetadataToUpdate{
		Description:    wantDescription,
		Name:           wantName,
		ExpirationTime: wantExpiration,
	}, tm.ETag)
	if err != nil {
		t.Fatal(err)
	}
	if got.Description != wantDescription {
		t.Errorf("Description: got %q, want %q", got.Description, wantDescription)
	}
	if got.Name != wantName {
		t.Errorf("Name: got %q, want %q", got.Name, wantName)
	}
	if got.ExpirationTime != wantExpiration {
		t.Errorf("ExpirationTime: got %q, want %q", got.ExpirationTime, wantExpiration)
	}
	if !testutil.Equal(got.Schema, schema) {
		t.Errorf("Schema: got %v, want %v", pretty.Value(got.Schema), pretty.Value(schema))
	}

	// Blind write succeeds.
	_, err = table.Update(ctx, TableMetadataToUpdate{Name: "x"}, "")
	if err != nil {
		t.Fatal(err)
	}
	// Write with old etag fails.
	_, err = table.Update(ctx, TableMetadataToUpdate{Name: "y"}, got.ETag)
	if err == nil {
		t.Fatal("Update with old ETag succeeded, wanted failure")
	}

	// Test schema update.
	// Columns can be added. schema2 is the same as schema, except for the
	// added column in the middle.
	nested := Schema{
		{Name: "nested", Type: BooleanFieldType},
		{Name: "other", Type: StringFieldType},
	}
	schema2 := Schema{
		schema[0],
		{Name: "rec2", Type: RecordFieldType, Schema: nested},
		schema[1],
		schema[2],
	}

	got, err = table.Update(ctx, TableMetadataToUpdate{Schema: schema2}, "")
	if err != nil {
		t.Fatal(err)
	}

	// Wherever you add the column, it appears at the end.
	schema3 := Schema{schema2[0], schema2[2], schema2[3], schema2[1]}
	if !testutil.Equal(got.Schema, schema3) {
		t.Errorf("add field:\ngot  %v\nwant %v",
			pretty.Value(got.Schema), pretty.Value(schema3))
	}

	// Updating with the empty schema succeeds, but is a no-op.
	got, err = table.Update(ctx, TableMetadataToUpdate{Schema: Schema{}}, "")
	if err != nil {
		t.Fatal(err)
	}
	if !testutil.Equal(got.Schema, schema3) {
		t.Errorf("empty schema:\ngot  %v\nwant %v",
			pretty.Value(got.Schema), pretty.Value(schema3))
	}

	// Error cases when updating schema.
	for _, test := range []struct {
		desc   string
		fields []*FieldSchema
	}{
		{"change from optional to required", []*FieldSchema{
			{Name: "name", Type: StringFieldType, Required: true},
			schema3[1],
			schema3[2],
			schema3[3],
		}},
		{"add a required field", []*FieldSchema{
			schema3[0], schema3[1], schema3[2], schema3[3],
			{Name: "req", Type: StringFieldType, Required: true},
		}},
		{"remove a field", []*FieldSchema{schema3[0], schema3[1], schema3[2]}},
		{"remove a nested field", []*FieldSchema{
			schema3[0], schema3[1], schema3[2],
			{Name: "rec2", Type: RecordFieldType, Schema: Schema{nested[0]}}}},
		{"remove all nested fields", []*FieldSchema{
			schema3[0], schema3[1], schema3[2],
			{Name: "rec2", Type: RecordFieldType, Schema: Schema{}}}},
	} {
<<<<<<< HEAD
		for {
			_, err = table.Update(ctx, TableMetadataToUpdate{Schema: Schema(test.fields)}, "")
			if !hasStatusCode(err, 403) {
				break
			}
			// We've hit the rate limit for updates. Wait a bit and retry.
			t.Logf("%s: retrying after getting %v", test.desc, err)
			time.Sleep(4 * time.Second)
		}
=======
		_, err = table.Update(ctx, TableMetadataToUpdate{Schema: Schema(test.fields)}, "")
>>>>>>> b412c745
		if err == nil {
			t.Errorf("%s: want error, got nil", test.desc)
		} else if !hasStatusCode(err, 400) {
			t.Errorf("%s: want 400, got %v", test.desc, err)
		}
	}
}

func TestIntegration_Load(t *testing.T) {
	if client == nil {
		t.Skip("Integration tests skipped")
	}
	ctx := context.Background()
	// CSV data can't be loaded into a repeated field, so we use a different schema.
	table := newTable(t, Schema{
		{Name: "name", Type: StringFieldType},
		{Name: "nums", Type: IntegerFieldType},
	})
	defer table.Delete(ctx)

	// Load the table from a reader.
	r := strings.NewReader("a,0\nb,1\nc,2\n")
	wantRows := [][]Value{
		[]Value{"a", int64(0)},
		[]Value{"b", int64(1)},
		[]Value{"c", int64(2)},
	}
	rs := NewReaderSource(r)
	loader := table.LoaderFrom(rs)
	loader.WriteDisposition = WriteTruncate
	job, err := loader.Run(ctx)
	if err != nil {
		t.Fatal(err)
	}
	if err := wait(ctx, job); err != nil {
		t.Fatal(err)
	}
	checkRead(t, "reader load", table.Read(ctx), wantRows)
}

func TestIntegration_DML(t *testing.T) {
	if client == nil {
		t.Skip("Integration tests skipped")
	}
	ctx := context.Background()
	// Retry insert; sometimes it fails with INTERNAL.
	err := internal.Retry(ctx, gax.Backoff{}, func() (bool, error) {
		table := newTable(t, schema)
		defer table.Delete(ctx)

		// Use DML to insert.
		wantRows := [][]Value{
			[]Value{"a", []Value{int64(0)}, []Value{true}},
			[]Value{"b", []Value{int64(1)}, []Value{false}},
			[]Value{"c", []Value{int64(2)}, []Value{true}},
		}
		query := fmt.Sprintf("INSERT bigquery_integration_test.%s (name, nums, rec) "+
			"VALUES ('a', [0], STRUCT<BOOL>(TRUE)), ('b', [1], STRUCT<BOOL>(FALSE)), ('c', [2], STRUCT<BOOL>(TRUE))",
			table.TableID)
		q := client.Query(query)
		q.UseStandardSQL = true // necessary for DML
		job, err := q.Run(ctx)
		if err != nil {
<<<<<<< HEAD
			fmt.Printf("q.Run: %v\n", err)
=======
			if e, ok := err.(*googleapi.Error); ok && e.Code < 500 {
				return true, err // fail on 4xx
			}
>>>>>>> b412c745
			return false, err
		}
		if err := wait(ctx, job); err != nil {
			fmt.Printf("wait: %v\n", err)
			return false, err
		}
		if msg, ok := compareRead(table.Read(ctx), wantRows); !ok {
			// Stop on read error, because that has never been flaky.
			return true, errors.New(msg)
		}
		return true, nil
	})
	if err != nil {
		t.Fatal(err)
	}
}

func TestIntegration_TimeTypes(t *testing.T) {
	if client == nil {
		t.Skip("Integration tests skipped")
	}
	ctx := context.Background()
	dtSchema := Schema{
		{Name: "d", Type: DateFieldType},
		{Name: "t", Type: TimeFieldType},
		{Name: "dt", Type: DateTimeFieldType},
		{Name: "ts", Type: TimestampFieldType},
	}
	table := newTable(t, dtSchema)
	defer table.Delete(ctx)

	d := civil.Date{2016, 3, 20}
	tm := civil.Time{12, 30, 0, 0}
	ts := time.Date(2016, 3, 20, 15, 04, 05, 0, time.UTC)
	wantRows := [][]Value{
		[]Value{d, tm, civil.DateTime{d, tm}, ts},
	}
	upl := table.Uploader()
	if err := upl.Put(ctx, []*ValuesSaver{
		{Schema: dtSchema, Row: wantRows[0]},
	}); err != nil {
		t.Fatal(putError(err))
	}
	if err := waitForRow(ctx, table); err != nil {
		t.Fatal(err)
	}

	// SQL wants DATETIMEs with a space between date and time, but the service
	// returns them in RFC3339 form, with a "T" between.
	query := fmt.Sprintf("INSERT bigquery_integration_test.%s (d, t, dt, ts) "+
		"VALUES ('%s', '%s', '%s %s', '%s')",
		table.TableID, d, tm, d, tm, ts.Format("2006-01-02 15:04:05"))
	q := client.Query(query)
	q.UseStandardSQL = true // necessary for DML
	job, err := q.Run(ctx)
	if err != nil {
		t.Fatal(err)
	}
	if err := wait(ctx, job); err != nil {
		t.Fatal(err)
	}
	wantRows = append(wantRows, wantRows[0])
	checkRead(t, "TimeTypes", table.Read(ctx), wantRows)
}

func TestIntegration_StandardQuery(t *testing.T) {
	if client == nil {
		t.Skip("Integration tests skipped")
	}
	ctx := context.Background()

	d := civil.Date{2016, 3, 20}
	tm := civil.Time{15, 04, 05, 0}
	ts := time.Date(2016, 3, 20, 15, 04, 05, 0, time.UTC)
	dtm := ts.Format("2006-01-02 15:04:05")

	// Constructs Value slices made up of int64s.
	ints := func(args ...int) []Value {
		vals := make([]Value, len(args))
		for i, arg := range args {
			vals[i] = int64(arg)
		}
		return vals
	}

	testCases := []struct {
		query   string
		wantRow []Value
	}{
		{"SELECT 1", ints(1)},
		{"SELECT 1.3", []Value{1.3}},
		{"SELECT TRUE", []Value{true}},
		{"SELECT 'ABC'", []Value{"ABC"}},
		{"SELECT CAST('foo' AS BYTES)", []Value{[]byte("foo")}},
		{fmt.Sprintf("SELECT TIMESTAMP '%s'", dtm), []Value{ts}},
		{fmt.Sprintf("SELECT [TIMESTAMP '%s', TIMESTAMP '%s']", dtm, dtm), []Value{[]Value{ts, ts}}},
		{fmt.Sprintf("SELECT ('hello', TIMESTAMP '%s')", dtm), []Value{[]Value{"hello", ts}}},
		{fmt.Sprintf("SELECT DATETIME(TIMESTAMP '%s')", dtm), []Value{civil.DateTime{d, tm}}},
		{fmt.Sprintf("SELECT DATE(TIMESTAMP '%s')", dtm), []Value{d}},
		{fmt.Sprintf("SELECT TIME(TIMESTAMP '%s')", dtm), []Value{tm}},
		{"SELECT (1, 2)", []Value{ints(1, 2)}},
		{"SELECT [1, 2, 3]", []Value{ints(1, 2, 3)}},
		{"SELECT ([1, 2], 3, [4, 5])", []Value{[]Value{ints(1, 2), int64(3), ints(4, 5)}}},
		{"SELECT [(1, 2, 3), (4, 5, 6)]", []Value{[]Value{ints(1, 2, 3), ints(4, 5, 6)}}},
		{"SELECT [([1, 2, 3], 4), ([5, 6], 7)]", []Value{[]Value{[]Value{ints(1, 2, 3), int64(4)}, []Value{ints(5, 6), int64(7)}}}},
		{"SELECT ARRAY(SELECT STRUCT([1, 2]))", []Value{[]Value{[]Value{ints(1, 2)}}}},
	}
	for _, c := range testCases {
		q := client.Query(c.query)
		q.UseStandardSQL = true
		it, err := q.Read(ctx)
		if err != nil {
			t.Fatal(err)
		}
		checkRead(t, "StandardQuery", it, [][]Value{c.wantRow})
	}
}

func TestIntegration_LegacyQuery(t *testing.T) {
	if client == nil {
		t.Skip("Integration tests skipped")
	}
	ctx := context.Background()

	ts := time.Date(2016, 3, 20, 15, 04, 05, 0, time.UTC)
	dtm := ts.Format("2006-01-02 15:04:05")

	testCases := []struct {
		query   string
		wantRow []Value
	}{
		{"SELECT 1", []Value{int64(1)}},
		{"SELECT 1.3", []Value{1.3}},
		{"SELECT TRUE", []Value{true}},
		{"SELECT 'ABC'", []Value{"ABC"}},
		{"SELECT CAST('foo' AS BYTES)", []Value{[]byte("foo")}},
		{fmt.Sprintf("SELECT TIMESTAMP('%s')", dtm), []Value{ts}},
		{fmt.Sprintf("SELECT DATE(TIMESTAMP('%s'))", dtm), []Value{"2016-03-20"}},
		{fmt.Sprintf("SELECT TIME(TIMESTAMP('%s'))", dtm), []Value{"15:04:05"}},
	}
	for _, c := range testCases {
		q := client.Query(c.query)
		q.UseLegacySQL = true
		it, err := q.Read(ctx)
		if err != nil {
			t.Fatal(err)
		}
		checkRead(t, "LegacyQuery", it, [][]Value{c.wantRow})
	}
}

func TestIntegration_QueryParameters(t *testing.T) {
	if client == nil {
		t.Skip("Integration tests skipped")
	}
	ctx := context.Background()

	d := civil.Date{2016, 3, 20}
	tm := civil.Time{15, 04, 05, 0}
	dtm := civil.DateTime{d, tm}
	ts := time.Date(2016, 3, 20, 15, 04, 05, 0, time.UTC)

	type ss struct {
		String string
	}

	type s struct {
		Timestamp      time.Time
		StringArray    []string
		SubStruct      ss
		SubStructArray []ss
	}

	testCases := []struct {
		query      string
		parameters []QueryParameter
		wantRow    []Value
	}{
		{"SELECT @val", []QueryParameter{{"val", 1}}, []Value{int64(1)}},
		{"SELECT @val", []QueryParameter{{"val", 1.3}}, []Value{1.3}},
		{"SELECT @val", []QueryParameter{{"val", true}}, []Value{true}},
		{"SELECT @val", []QueryParameter{{"val", "ABC"}}, []Value{"ABC"}},
		{"SELECT @val", []QueryParameter{{"val", []byte("foo")}}, []Value{[]byte("foo")}},
		{"SELECT @val", []QueryParameter{{"val", ts}}, []Value{ts}},
		{"SELECT @val", []QueryParameter{{"val", []time.Time{ts, ts}}}, []Value{[]Value{ts, ts}}},
		{"SELECT @val", []QueryParameter{{"val", dtm}}, []Value{dtm}},
		{"SELECT @val", []QueryParameter{{"val", d}}, []Value{d}},
		{"SELECT @val", []QueryParameter{{"val", tm}}, []Value{tm}},
		{"SELECT @val", []QueryParameter{{"val", s{ts, []string{"a", "b"}, ss{"c"}, []ss{{"d"}, {"e"}}}}},
			[]Value{[]Value{ts, []Value{"a", "b"}, []Value{"c"}, []Value{[]Value{"d"}, []Value{"e"}}}}},
		{"SELECT @val.Timestamp, @val.SubStruct.String", []QueryParameter{{"val", s{Timestamp: ts, SubStruct: ss{"a"}}}}, []Value{ts, "a"}},
	}
	for _, c := range testCases {
		q := client.Query(c.query)
		q.Parameters = c.parameters
		it, err := q.Read(ctx)
		if err != nil {
			t.Fatal(err)
		}
		checkRead(t, "QueryParameters", it, [][]Value{c.wantRow})
	}
}

func TestIntegration_ReadNullIntoStruct(t *testing.T) {
	// Reading a null into a struct field should return an error (not panic).
	if client == nil {
		t.Skip("Integration tests skipped")
	}
	ctx := context.Background()
	table := newTable(t, schema)
	defer table.Delete(ctx)

	upl := table.Uploader()
	row := &ValuesSaver{
		Schema: schema,
		Row:    []Value{nil, []Value{}, []Value{nil}},
	}
	if err := upl.Put(ctx, []*ValuesSaver{row}); err != nil {
		t.Fatal(putError(err))
	}
	if err := waitForRow(ctx, table); err != nil {
		t.Fatal(err)
	}

	q := client.Query(fmt.Sprintf("select name from %s", table.TableID))
	q.DefaultProjectID = dataset.ProjectID
	q.DefaultDatasetID = dataset.DatasetID
	it, err := q.Read(ctx)
	if err != nil {
		t.Fatal(err)
	}
	type S struct{ Name string }
	var s S
	if err := it.Next(&s); err == nil {
		t.Fatal("got nil, want error")
	}
}

const (
	stdName    = "`bigquery-public-data.samples.shakespeare`"
	legacyName = "[bigquery-public-data:samples.shakespeare]"
)

// These tests exploit the fact that the two SQL versions have different syntaxes for
// fully-qualified table names.
var useLegacySqlTests = []struct {
	t           string // name of table
	std, legacy bool   // use standard/legacy SQL
	err         bool   // do we expect an error?
}{
	{t: legacyName, std: false, legacy: true, err: false},
	{t: legacyName, std: true, legacy: false, err: true},
	{t: legacyName, std: false, legacy: false, err: true}, // standard SQL is default
	{t: legacyName, std: true, legacy: true, err: true},
	{t: stdName, std: false, legacy: true, err: true},
	{t: stdName, std: true, legacy: false, err: false},
	{t: stdName, std: false, legacy: false, err: false}, // standard SQL is default
	{t: stdName, std: true, legacy: true, err: true},
}

func TestIntegration_QueryUseLegacySQL(t *testing.T) {
	// Test the UseLegacySQL and UseStandardSQL options for queries.
	if client == nil {
		t.Skip("Integration tests skipped")
	}
	ctx := context.Background()
	for _, test := range useLegacySqlTests {
		q := client.Query(fmt.Sprintf("select word from %s limit 1", test.t))
		q.UseStandardSQL = test.std
		q.UseLegacySQL = test.legacy
		_, err := q.Read(ctx)
		gotErr := err != nil
		if gotErr && !test.err {
			t.Errorf("%+v:\nunexpected error: %v", test, err)
		} else if !gotErr && test.err {
			t.Errorf("%+v:\nsucceeded, but want error", test)
		}
	}
}

func TestIntegration_TableUseLegacySQL(t *testing.T) {
	// Test UseLegacySQL and UseStandardSQL for Table.Create.
	if client == nil {
		t.Skip("Integration tests skipped")
	}
	ctx := context.Background()
	table := newTable(t, schema)
	defer table.Delete(ctx)
	for i, test := range useLegacySqlTests {
		view := dataset.Table(fmt.Sprintf("t_view_%d", i))
		tm := &TableMetadata{
			ViewQuery:      fmt.Sprintf("SELECT word from %s", test.t),
			UseStandardSQL: test.std,
			UseLegacySQL:   test.legacy,
		}
		err := view.Create(ctx, tm)
		gotErr := err != nil
		if gotErr && !test.err {
			t.Errorf("%+v:\nunexpected error: %v", test, err)
		} else if !gotErr && test.err {
			t.Errorf("%+v:\nsucceeded, but want error", test)
		}
		view.Delete(ctx)
	}
}

func TestIntegration_ListJobs(t *testing.T) {
	// It's difficult to test the list of jobs, because we can't easily
	// control what's in it. Also, there are many jobs in the test project,
	// and it takes considerable time to list them all.
	if client == nil {
		t.Skip("Integration tests skipped")
	}
	ctx := context.Background()

	// About all we can do is list a few jobs.
	const max = 20
	var jis []JobInfo
	it := client.Jobs(ctx)
	for {
		ji, err := it.Next()
		if err == iterator.Done {
			break
		}
		if err != nil {
			t.Fatal(err)
		}
		jis = append(jis, ji)
		if len(jis) >= max {
			break
		}
	}
	// We expect that there is at least one job in the last few months.
	if len(jis) == 0 {
		t.Fatal("did not get any jobs")
	}
}

// Creates a new, temporary table with a unique name and the given schema.
func newTable(t *testing.T, s Schema) *Table {
	name := fmt.Sprintf("t%d", time.Now().UnixNano())
	table := dataset.Table(name)
	err := table.Create(context.Background(), &TableMetadata{
		Schema:         s,
		ExpirationTime: testTableExpiration,
	})
	if err != nil {
		t.Fatal(err)
	}
	return table
}

func checkRead(t *testing.T, msg string, it *RowIterator, want [][]Value) {
	if msg2, ok := compareRead(it, want); !ok {
		t.Errorf("%s: %s", msg, msg2)
	}
}

func compareRead(it *RowIterator, want [][]Value) (msg string, ok bool) {
	got, err := readAll(it)
	if err != nil {
		return err.Error(), false
	}
	if len(got) != len(want) {
		return fmt.Sprintf("got %d rows, want %d", len(got), len(want)), false
	}
	sort.Sort(byCol0(got))
	for i, r := range got {
		gotRow := []Value(r)
		wantRow := want[i]
		if !testutil.Equal(gotRow, wantRow) {
			return fmt.Sprintf("#%d: got %#v, want %#v", i, gotRow, wantRow), false
		}
	}
	return "", true
}

func readAll(it *RowIterator) ([][]Value, error) {
	var rows [][]Value
	for {
		var vals []Value
		err := it.Next(&vals)
		if err == iterator.Done {
			return rows, nil
		}
		if err != nil {
			return nil, err
		}
		rows = append(rows, vals)
	}
}

type byCol0 [][]Value

func (b byCol0) Len() int      { return len(b) }
func (b byCol0) Swap(i, j int) { b[i], b[j] = b[j], b[i] }
func (b byCol0) Less(i, j int) bool {
	switch a := b[i][0].(type) {
	case string:
		return a < b[j][0].(string)
	case civil.Date:
		return a.Before(b[j][0].(civil.Date))
	default:
		panic("unknown type")
	}
}

func hasStatusCode(err error, code int) bool {
	if e, ok := err.(*googleapi.Error); ok && e.Code == code {
		return true
	}
	return false
}

// wait polls the job until it is complete or an error is returned.
func wait(ctx context.Context, job *Job) error {
	status, err := job.Wait(ctx)
	if err != nil {
		return fmt.Errorf("getting job status: %v", err)
	}
	if status.Err() != nil {
		return fmt.Errorf("job status error: %#v", status.Err())
	}
	if status.Statistics == nil {
		return errors.New("nil Statistics")
	}
	if status.Statistics.EndTime.IsZero() {
		return errors.New("EndTime is zero")
	}
	if status.Statistics.Details == nil {
		return errors.New("nil Statistics.Details")
	}
	return nil
}

// waitForRow polls the table until it contains a row.
// TODO(jba): use internal.Retry.
func waitForRow(ctx context.Context, table *Table) error {
	for {
		it := table.Read(ctx)
		var v []Value
		err := it.Next(&v)
		if err == nil {
			return nil
		}
		if err != iterator.Done {
			return err
		}
		time.Sleep(1 * time.Second)
	}
}

func putError(err error) string {
	pme, ok := err.(PutMultiError)
	if !ok {
		return err.Error()
	}
	var msgs []string
	for _, err := range pme {
		msgs = append(msgs, err.Error())
	}
	return strings.Join(msgs, "\n")
}<|MERGE_RESOLUTION|>--- conflicted
+++ resolved
@@ -315,12 +315,7 @@
 		t.Fatal(err)
 	}
 	// Set the default expiration time.
-<<<<<<< HEAD
-	md, err = dataset.Update(ctx,
-		DatasetMetadataToUpdate{DefaultTableExpiration: time.Hour}, "")
-=======
 	md, err = dataset.Update(ctx, DatasetMetadataToUpdate{DefaultTableExpiration: time.Hour}, "")
->>>>>>> b412c745
 	if err != nil {
 		t.Fatal(err)
 	}
@@ -336,12 +331,7 @@
 		t.Fatalf("got %s, want 1h", md.DefaultTableExpiration)
 	}
 	// Setting it to 0 deletes it (which looks like a 0 duration).
-<<<<<<< HEAD
-	md, err = dataset.Update(ctx,
-		DatasetMetadataToUpdate{DefaultTableExpiration: time.Duration(0)}, "")
-=======
 	md, err = dataset.Update(ctx, DatasetMetadataToUpdate{DefaultTableExpiration: time.Duration(0)}, "")
->>>>>>> b412c745
 	if err != nil {
 		t.Fatal(err)
 	}
@@ -350,8 +340,6 @@
 	}
 }
 
-<<<<<<< HEAD
-=======
 func TestIntegration_DatasetUpdateLabels(t *testing.T) {
 	if client == nil {
 		t.Skip("Integration tests skipped")
@@ -383,7 +371,6 @@
 	}
 }
 
->>>>>>> b412c745
 func TestIntegration_Tables(t *testing.T) {
 	if client == nil {
 		t.Skip("Integration tests skipped")
@@ -796,19 +783,7 @@
 			schema3[0], schema3[1], schema3[2],
 			{Name: "rec2", Type: RecordFieldType, Schema: Schema{}}}},
 	} {
-<<<<<<< HEAD
-		for {
-			_, err = table.Update(ctx, TableMetadataToUpdate{Schema: Schema(test.fields)}, "")
-			if !hasStatusCode(err, 403) {
-				break
-			}
-			// We've hit the rate limit for updates. Wait a bit and retry.
-			t.Logf("%s: retrying after getting %v", test.desc, err)
-			time.Sleep(4 * time.Second)
-		}
-=======
 		_, err = table.Update(ctx, TableMetadataToUpdate{Schema: Schema(test.fields)}, "")
->>>>>>> b412c745
 		if err == nil {
 			t.Errorf("%s: want error, got nil", test.desc)
 		} else if !hasStatusCode(err, 400) {
@@ -872,13 +847,9 @@
 		q.UseStandardSQL = true // necessary for DML
 		job, err := q.Run(ctx)
 		if err != nil {
-<<<<<<< HEAD
-			fmt.Printf("q.Run: %v\n", err)
-=======
 			if e, ok := err.(*googleapi.Error); ok && e.Code < 500 {
 				return true, err // fail on 4xx
 			}
->>>>>>> b412c745
 			return false, err
 		}
 		if err := wait(ctx, job); err != nil {
