--- conflicted
+++ resolved
@@ -16,10 +16,7 @@
 
 import (
 	"errors"
-<<<<<<< HEAD
-=======
 	"fmt"
->>>>>>> b412c745
 	"math/rand"
 	"os"
 	"sync"
@@ -87,14 +84,6 @@
 // projectID must be non-empty.
 func createJobRef(jobID string, addJobIDSuffix bool, projectID string) *bq.JobReference {
 	if jobID == "" {
-<<<<<<< HEAD
-		// Generate an ID on the client so that insertJob can be idempotent.
-		jobID = randomJobID()
-	}
-	// We don't check whether projectID is empty; the server will return an
-	// error when it encounters the resulting JobReference.
-	job.JobReference = &bq.JobReference{
-=======
 		jobID = randomJobIDFn()
 	} else if addJobIDSuffix {
 		jobID += "-" + randomJobIDFn()
@@ -102,7 +91,6 @@
 	// We don't check whether projectID is empty; the server will return an
 	// error when it encounters the resulting JobReference.
 	return &bq.JobReference{
->>>>>>> b412c745
 		JobId:     jobID,
 		ProjectId: projectID,
 	}
@@ -115,16 +103,11 @@
 	rng   = rand.New(rand.NewSource(time.Now().UnixNano() ^ int64(os.Getpid())))
 )
 
-<<<<<<< HEAD
-func randomJobID() string {
-	// As of August 2017, the BigQuery service uses 27 alphanumeric characters.
-=======
 // For testing.
 var randomJobIDFn = randomJobID
 
 func randomJobID() string {
 	// As of August 2017, the BigQuery service uses 27 alphanumeric characters for suffixes.
->>>>>>> b412c745
 	var b [27]byte
 	rngMu.Lock()
 	for i := 0; i < len(b); i++ {
