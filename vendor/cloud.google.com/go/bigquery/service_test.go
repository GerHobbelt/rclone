// Copyright 2015 Google Inc. All Rights Reserved.
//
// Licensed under the Apache License, Version 2.0 (the "License");
// you may not use this file except in compliance with the License.
// You may obtain a copy of the License at
//
//      http://www.apache.org/licenses/LICENSE-2.0
//
// Unless required by applicable law or agreed to in writing, software
// distributed under the License is distributed on an "AS IS" BASIS,
// WITHOUT WARRANTIES OR CONDITIONS OF ANY KIND, either express or implied.
// See the License for the specific language governing permissions and
// limitations under the License.

package bigquery

import (
	"testing"
	"time"

	"cloud.google.com/go/internal/testutil"

	bq "google.golang.org/api/bigquery/v2"
)

func TestBQTableToMetadata(t *testing.T) {
	aTime := time.Date(2017, 1, 26, 0, 0, 0, 0, time.Local)
	aTimeMillis := aTime.UnixNano() / 1e6
	for _, test := range []struct {
		in   *bq.Table
		want *TableMetadata
	}{
		{&bq.Table{}, &TableMetadata{}}, // test minimal case
		{
			&bq.Table{
				CreationTime:     aTimeMillis,
				Description:      "desc",
				Etag:             "etag",
				ExpirationTime:   aTimeMillis,
				FriendlyName:     "fname",
				Id:               "id",
				LastModifiedTime: uint64(aTimeMillis),
				Location:         "loc",
				NumBytes:         123,
				NumLongTermBytes: 23,
				NumRows:          7,
				StreamingBuffer: &bq.Streamingbuffer{
					EstimatedBytes:  11,
					EstimatedRows:   3,
					OldestEntryTime: uint64(aTimeMillis),
				},
				TimePartitioning: &bq.TimePartitioning{
					ExpirationMs: 7890,
					Type:         "DAY",
				},
				Type: "EXTERNAL",
				View: &bq.ViewDefinition{Query: "view-query"},
			},
			&TableMetadata{
				Description:      "desc",
				Name:             "fname",
				ViewQuery:        "view-query",
				FullID:           "id",
				Type:             ExternalTable,
				ExpirationTime:   aTime.Truncate(time.Millisecond),
				CreationTime:     aTime.Truncate(time.Millisecond),
				LastModifiedTime: aTime.Truncate(time.Millisecond),
				NumBytes:         123,
				NumRows:          7,
				TimePartitioning: &TimePartitioning{Expiration: 7890 * time.Millisecond},
				StreamingBuffer: &StreamingBuffer{
					EstimatedBytes:  11,
					EstimatedRows:   3,
					OldestEntryTime: aTime,
				},
				ETag: "etag",
			},
		},
	} {
		got := bqTableToMetadata(test.in)
<<<<<<< HEAD
=======
		if diff := testutil.Diff(got, test.want); diff != "" {
			t.Errorf("%+v:\n, -got, +want:\n%s", test.in, diff)
		}
	}
}

func TestBQTableFromMetadata(t *testing.T) {
	aTime := time.Date(2017, 1, 26, 0, 0, 0, 0, time.Local)
	aTimeMillis := aTime.UnixNano() / 1e6
	sc := Schema{fieldSchema("desc", "name", "STRING", false, true)}

	for _, test := range []struct {
		in   *TableMetadata
		want *bq.Table
	}{
		{nil, &bq.Table{}},
		{&TableMetadata{}, &bq.Table{}},
		{
			&TableMetadata{
				Name:           "n",
				Description:    "d",
				Schema:         sc,
				ExpirationTime: aTime,
			},
			&bq.Table{
				FriendlyName: "n",
				Description:  "d",
				Schema: &bq.TableSchema{
					Fields: []*bq.TableFieldSchema{
						bqTableFieldSchema("desc", "name", "STRING", "REQUIRED"),
					},
				},
				ExpirationTime: aTimeMillis,
			},
		},
		{
			&TableMetadata{ViewQuery: "q"},
			&bq.Table{
				View: &bq.ViewDefinition{
					Query:           "q",
					UseLegacySql:    false,
					ForceSendFields: []string{"UseLegacySql"},
				},
			},
		},
		{
			&TableMetadata{
				ViewQuery:        "q",
				UseLegacySQL:     true,
				TimePartitioning: &TimePartitioning{},
			},
			&bq.Table{
				View: &bq.ViewDefinition{
					Query:        "q",
					UseLegacySql: true,
				},
				TimePartitioning: &bq.TimePartitioning{
					Type:         "DAY",
					ExpirationMs: 0,
				},
			},
		},
		{
			&TableMetadata{
				ViewQuery:        "q",
				UseStandardSQL:   true,
				TimePartitioning: &TimePartitioning{time.Second},
			},
			&bq.Table{
				View: &bq.ViewDefinition{
					Query:           "q",
					UseLegacySql:    false,
					ForceSendFields: []string{"UseLegacySql"},
				},
				TimePartitioning: &bq.TimePartitioning{
					Type:         "DAY",
					ExpirationMs: 1000,
				},
			},
		},
	} {
		got, err := bqTableFromMetadata(test.in)
		if err != nil {
			t.Fatalf("%+v: %v", test.in, err)
		}
		if diff := testutil.Diff(got, test.want); diff != "" {
			t.Errorf("%+v:\n-got, +want:\n%s", test.in, diff)
		}
	}

	// Errors
	for _, in := range []*TableMetadata{
		{Schema: sc, ViewQuery: "q"}, // can't have both schema and query
		{UseLegacySQL: true},         // UseLegacySQL without query
		{UseStandardSQL: true},       // UseStandardSQL without query
		// read-only fields
		{FullID: "x"},
		{Type: "x"},
		{CreationTime: aTime},
		{LastModifiedTime: aTime},
		{NumBytes: 1},
		{NumRows: 1},
		{StreamingBuffer: &StreamingBuffer{}},
		{ETag: "x"},
	} {
		_, err := bqTableFromMetadata(in)
		if err == nil {
			t.Errorf("%+v: got nil, want error", in)
		}
	}
}

func TestBQDatasetFromMetadata(t *testing.T) {
	for _, test := range []struct {
		in   *DatasetMetadata
		want *bq.Dataset
	}{
		{nil, &bq.Dataset{}},
		{&DatasetMetadata{Name: "name"}, &bq.Dataset{FriendlyName: "name"}},
		{&DatasetMetadata{
			Name:                   "name",
			Description:            "desc",
			DefaultTableExpiration: time.Hour,
			Location:               "EU",
			Labels:                 map[string]string{"x": "y"},
		}, &bq.Dataset{
			FriendlyName:             "name",
			Description:              "desc",
			DefaultTableExpirationMs: 60 * 60 * 1000,
			Location:                 "EU",
			Labels:                   map[string]string{"x": "y"},
		}},
	} {
		got, err := bqDatasetFromMetadata(test.in)
		if err != nil {
			t.Fatal(err)
		}
>>>>>>> b412c745
		if !testutil.Equal(got, test.want) {
			t.Errorf("%v:\ngot  %+v\nwant %+v", test.in, got, test.want)
		}
	}

	// Check that non-writeable fields are unset.
	_, err := bqDatasetFromMetadata(&DatasetMetadata{FullID: "x"})
	if err == nil {
		t.Error("got nil, want error")
	}
}

func TestBQDatasetFromUpdateMetadata(t *testing.T) {
	dm := DatasetMetadataToUpdate{
		Description: "desc",
		Name:        "name",
		DefaultTableExpiration: time.Hour,
	}
	dm.SetLabel("label", "value")
	dm.DeleteLabel("del")

	got := bqDatasetFromUpdateMetadata(&dm)
	want := &bq.Dataset{
		Description:              "desc",
		FriendlyName:             "name",
		DefaultTableExpirationMs: 60 * 60 * 1000,
		Labels:          map[string]string{"label": "value"},
		ForceSendFields: []string{"Description", "FriendlyName"},
		NullFields:      []string{"Labels.del"},
	}
	if diff := testutil.Diff(got, want); diff != "" {
		t.Errorf("-got, +want:\n%s", diff)
	}
}<|MERGE_RESOLUTION|>--- conflicted
+++ resolved
@@ -78,8 +78,6 @@
 		},
 	} {
 		got := bqTableToMetadata(test.in)
-<<<<<<< HEAD
-=======
 		if diff := testutil.Diff(got, test.want); diff != "" {
 			t.Errorf("%+v:\n, -got, +want:\n%s", test.in, diff)
 		}
@@ -217,7 +215,6 @@
 		if err != nil {
 			t.Fatal(err)
 		}
->>>>>>> b412c745
 		if !testutil.Equal(got, test.want) {
 			t.Errorf("%v:\ngot  %+v\nwant %+v", test.in, got, test.want)
 		}
