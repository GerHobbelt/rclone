// Copyright 2015 Google Inc. All Rights Reserved.
//
// Licensed under the Apache License, Version 2.0 (the "License");
// you may not use this file except in compliance with the License.
// You may obtain a copy of the License at
//
//      http://www.apache.org/licenses/LICENSE-2.0
//
// Unless required by applicable law or agreed to in writing, software
// distributed under the License is distributed on an "AS IS" BASIS,
// WITHOUT WARRANTIES OR CONDITIONS OF ANY KIND, either express or implied.
// See the License for the specific language governing permissions and
// limitations under the License.

package bigquery

import (
	"fmt"
	"time"

	"golang.org/x/net/context"

	"cloud.google.com/go/internal/optional"
	bq "google.golang.org/api/bigquery/v2"
)

// A Table is a reference to a BigQuery table.
type Table struct {
	// ProjectID, DatasetID and TableID may be omitted if the Table is the destination for a query.
	// In this case the result will be stored in an ephemeral table.
	ProjectID string
	DatasetID string
	// TableID must contain only letters (a-z, A-Z), numbers (0-9), or underscores (_).
	// The maximum length is 1,024 characters.
	TableID string

	c *Client
}

// TableMetadata contains information about a BigQuery table.
type TableMetadata struct {
	// The following fields can be set when creating a table.

	// The user-friendly name for the table.
	Name string

	// The user-friendly description of the table.
	Description string

	// The table schema. If provided on create, ViewQuery must be empty.
	Schema Schema

	// The query to use for a view. If provided on create, Schema must be nil.
	ViewQuery string

	// Use Legacy SQL for the view query.
	// At most one of UseLegacySQL and UseStandardSQL can be true.
	UseLegacySQL bool

	// Use Legacy SQL for the view query. The default.
	// At most one of UseLegacySQL and UseStandardSQL can be true.
	UseStandardSQL bool

	// If non-nil, the table is partitioned by time.
	TimePartitioning *TimePartitioning

	// The time when this table expires. If not set, the table will persist
	// indefinitely. Expired tables will be deleted and their storage reclaimed.
	ExpirationTime time.Time

	// All the fields below are read-only.

	FullID           string // An opaque ID uniquely identifying the table.
	Type             TableType
	CreationTime     time.Time
	LastModifiedTime time.Time

	// The size of the table in bytes.
	// This does not include data that is being buffered during a streaming insert.
	NumBytes int64

	// The number of rows of data in this table.
	// This does not include data that is being buffered during a streaming insert.
	NumRows uint64

	// Contains information regarding this table's streaming buffer, if one is
	// present. This field will be nil if the table is not being streamed to or if
	// there is no data in the streaming buffer.
	StreamingBuffer *StreamingBuffer

	// ETag is the ETag obtained when reading metadata. Pass it to Table.Update to
	// ensure that the metadata hasn't changed since it was read.
	ETag string
}

// TableCreateDisposition specifies the circumstances under which destination table will be created.
// Default is CreateIfNeeded.
type TableCreateDisposition string

const (
	// CreateIfNeeded will create the table if it does not already exist.
	// Tables are created atomically on successful completion of a job.
	CreateIfNeeded TableCreateDisposition = "CREATE_IF_NEEDED"

	// CreateNever ensures the table must already exist and will not be
	// automatically created.
	CreateNever TableCreateDisposition = "CREATE_NEVER"
)

// TableWriteDisposition specifies how existing data in a destination table is treated.
// Default is WriteAppend.
type TableWriteDisposition string

const (
	// WriteAppend will append to any existing data in the destination table.
	// Data is appended atomically on successful completion of a job.
	WriteAppend TableWriteDisposition = "WRITE_APPEND"

	// WriteTruncate overrides the existing data in the destination table.
	// Data is overwritten atomically on successful completion of a job.
	WriteTruncate TableWriteDisposition = "WRITE_TRUNCATE"

	// WriteEmpty fails writes if the destination table already contains data.
	WriteEmpty TableWriteDisposition = "WRITE_EMPTY"
)

// TableType is the type of table.
type TableType string

const (
	RegularTable  TableType = "TABLE"
	ViewTable     TableType = "VIEW"
	ExternalTable TableType = "EXTERNAL"
)

// TimePartitioning describes the time-based date partitioning on a table.
// For more information see: https://cloud.google.com/bigquery/docs/creating-partitioned-tables.
type TimePartitioning struct {
	// The amount of time to keep the storage for a partition.
	// If the duration is empty (0), the data in the partitions do not expire.
	Expiration time.Duration
}

// StreamingBuffer holds information about the streaming buffer.
type StreamingBuffer struct {
	// A lower-bound estimate of the number of bytes currently in the streaming
	// buffer.
	EstimatedBytes uint64

	// A lower-bound estimate of the number of rows currently in the streaming
	// buffer.
	EstimatedRows uint64

	// The time of the oldest entry in the streaming buffer.
	OldestEntryTime time.Time
}

func (t *Table) tableRefProto() *bq.TableReference {
	return &bq.TableReference{
		ProjectId: t.ProjectID,
		DatasetId: t.DatasetID,
		TableId:   t.TableID,
	}
}

// FullyQualifiedName returns the ID of the table in projectID:datasetID.tableID format.
func (t *Table) FullyQualifiedName() string {
	return fmt.Sprintf("%s:%s.%s", t.ProjectID, t.DatasetID, t.TableID)
}

// implicitTable reports whether Table is an empty placeholder, which signifies that a new table should be created with an auto-generated Table ID.
func (t *Table) implicitTable() bool {
	return t.ProjectID == "" && t.DatasetID == "" && t.TableID == ""
}

// Create creates a table in the BigQuery service.
<<<<<<< HEAD
// To create a table with a schema, pass in a Schema to Create;
// Schema is a valid CreateTableOption.
func (t *Table) Create(ctx context.Context, options ...CreateTableOption) error {
	conf := &createTableConf{
		projectID: t.ProjectID,
		datasetID: t.DatasetID,
		tableID:   t.TableID,
	}
	for _, o := range options {
		o.customizeCreateTable(conf)
	}
	return t.c.service.createTable(ctx, conf)
=======
// Pass in a TableMetadata value to configure the dataset.
func (t *Table) Create(ctx context.Context, tm *TableMetadata) error {
	return t.c.service.createTable(ctx, t.ProjectID, t.DatasetID, t.TableID, tm)
>>>>>>> b412c745
}

// Metadata fetches the metadata for the table.
func (t *Table) Metadata(ctx context.Context) (*TableMetadata, error) {
	return t.c.service.getTableMetadata(ctx, t.ProjectID, t.DatasetID, t.TableID)
}

// Delete deletes the table.
func (t *Table) Delete(ctx context.Context) error {
	return t.c.service.deleteTable(ctx, t.ProjectID, t.DatasetID, t.TableID)
}

// Read fetches the contents of the table.
func (t *Table) Read(ctx context.Context) *RowIterator {
	return newRowIterator(ctx, t.c.service, &readTableConf{
		projectID: t.ProjectID,
		datasetID: t.DatasetID,
		tableID:   t.TableID,
	})
}

// Update modifies specific Table metadata fields.
func (t *Table) Update(ctx context.Context, tm TableMetadataToUpdate, etag string) (*TableMetadata, error) {
	var conf patchTableConf
	if tm.Description != nil {
		s := optional.ToString(tm.Description)
		conf.Description = &s
	}
	if tm.Name != nil {
		s := optional.ToString(tm.Name)
		conf.Name = &s
	}
	conf.Schema = tm.Schema
	conf.ExpirationTime = tm.ExpirationTime
	return t.c.service.patchTable(ctx, t.ProjectID, t.DatasetID, t.TableID, &conf, etag)
}

// TableMetadataToUpdate is used when updating a table's metadata.
// Only non-nil fields will be updated.
type TableMetadataToUpdate struct {
	// Description is the user-friendly description of this table.
	Description optional.String

	// Name is the user-friendly name for this table.
	Name optional.String

	// Schema is the table's schema.
	// When updating a schema, you can add columns but not remove them.
	Schema Schema
	// TODO(jba): support updating the view

	// ExpirationTime is the time when this table expires.
	ExpirationTime time.Time
}<|MERGE_RESOLUTION|>--- conflicted
+++ resolved
@@ -174,24 +174,9 @@
 }
 
 // Create creates a table in the BigQuery service.
-<<<<<<< HEAD
-// To create a table with a schema, pass in a Schema to Create;
-// Schema is a valid CreateTableOption.
-func (t *Table) Create(ctx context.Context, options ...CreateTableOption) error {
-	conf := &createTableConf{
-		projectID: t.ProjectID,
-		datasetID: t.DatasetID,
-		tableID:   t.TableID,
-	}
-	for _, o := range options {
-		o.customizeCreateTable(conf)
-	}
-	return t.c.service.createTable(ctx, conf)
-=======
 // Pass in a TableMetadata value to configure the dataset.
 func (t *Table) Create(ctx context.Context, tm *TableMetadata) error {
 	return t.c.service.createTable(ctx, t.ProjectID, t.DatasetID, t.TableID, tm)
->>>>>>> b412c745
 }
 
 // Metadata fetches the metadata for the table.
