--- conflicted
+++ resolved
@@ -314,17 +314,6 @@
 }
 
 func (s *bigqueryService) getJob(ctx context.Context, projectID, jobID string) (*Job, error) {
-<<<<<<< HEAD
-	job, err := s.getJobInternal(ctx, projectID, jobID, "configuration")
-	if err != nil {
-		return nil, err
-	}
-	var isQuery bool
-	var dest *bq.TableReference
-	if job.Configuration.Query != nil {
-		isQuery = true
-		dest = job.Configuration.Query.DestinationTable
-=======
 	bqjob, err := s.getJobInternal(ctx, projectID, jobID, "configuration", "jobReference")
 	if err != nil {
 		return nil, err
@@ -336,7 +325,6 @@
 	job, err := s.getJobInternal(ctx, projectID, jobID, "status", "statistics")
 	if err != nil {
 		return nil, err
->>>>>>> b412c745
 	}
 	st, err := jobStatusFromProto(job.Status)
 	if err != nil {
@@ -363,19 +351,6 @@
 	return job, nil
 }
 
-<<<<<<< HEAD
-func (s *bigqueryService) jobStatus(ctx context.Context, projectID, jobID string) (*JobStatus, error) {
-	job, err := s.getJobInternal(ctx, projectID, jobID, "status", "statistics")
-	if err != nil {
-		return nil, err
-	}
-	st, err := jobStatusFromProto(job.Status)
-	if err != nil {
-		return nil, err
-	}
-	st.Statistics = jobStatisticsFromProto(job.Statistics)
-	return st, nil
-=======
 func (s *bigqueryService) jobCancel(ctx context.Context, projectID, jobID string) error {
 	// Jobs.Cancel returns a job entity, but the only relevant piece of
 	// data it may contain (the status of the job) is unreliable.  From the
@@ -405,39 +380,6 @@
 		isQuery:          isQuery,
 		destinationTable: dest,
 	}
->>>>>>> b412c745
-}
-
-func (s *bigqueryService) getJobInternal(ctx context.Context, projectID, jobID string, fields ...googleapi.Field) (*bq.Job, error) {
-	var job *bq.Job
-	call := s.s.Jobs.Get(projectID, jobID).
-		Fields(fields...).
-		Context(ctx)
-	setClientHeader(call.Header())
-	err := runWithRetry(ctx, func() (err error) {
-		job, err = call.Do()
-		return err
-	})
-	if err != nil {
-		return nil, err
-	}
-	return job, nil
-}
-
-func (s *bigqueryService) jobCancel(ctx context.Context, projectID, jobID string) error {
-	// Jobs.Cancel returns a job entity, but the only relevant piece of
-	// data it may contain (the status of the job) is unreliable.  From the
-	// docs: "This call will return immediately, and the client will need
-	// to poll for the job status to see if the cancel completed
-	// successfully".  So it would be misleading to return a status.
-	call := s.s.Jobs.Cancel(projectID, jobID).
-		Fields(). // We don't need any of the response data.
-		Context(ctx)
-	setClientHeader(call.Header())
-	return runWithRetry(ctx, func() error {
-		_, err := call.Do()
-		return err
-	})
 }
 
 var stateMap = map[string]State{"PENDING": Pending, "RUNNING": Running, "DONE": Done}
@@ -564,24 +506,6 @@
 // If tm.ViewQuery is non-empty, the created table will be of type VIEW.
 // Note: expiration can only be set during table creation.
 // Note: after table creation, a view can be modified only if its table was initially created with a view.
-<<<<<<< HEAD
-func (s *bigqueryService) createTable(ctx context.Context, conf *createTableConf) error {
-	table := &bq.Table{
-		// TODO(jba): retry? Is this always idempotent?
-		TableReference: &bq.TableReference{
-			ProjectId: conf.projectID,
-			DatasetId: conf.datasetID,
-			TableId:   conf.tableID,
-		},
-	}
-	if !conf.expiration.IsZero() {
-		table.ExpirationTime = conf.expiration.UnixNano() / 1e6
-	}
-	// TODO(jba): make it impossible to provide both a view query and a schema.
-	if conf.viewQuery != "" {
-		table.View = &bq.ViewDefinition{
-			Query: conf.viewQuery,
-=======
 func (s *bigqueryService) createTable(ctx context.Context, projectID, datasetID, tableID string, tm *TableMetadata) error {
 	table, err := bqTableFromMetadata(tm)
 	if err != nil {
@@ -614,7 +538,6 @@
 	if tm.ViewQuery != "" {
 		if tm.UseStandardSQL && tm.UseLegacySQL {
 			return nil, errors.New("bigquery: cannot provide both UseStandardSQL and UseLegacySQL")
->>>>>>> b412c745
 		}
 		t.View = &bq.ViewDefinition{Query: tm.ViewQuery}
 		if tm.UseLegacySQL {
@@ -787,33 +710,21 @@
 	if etag != "" {
 		call.Header().Set("If-Match", etag)
 	}
-<<<<<<< HEAD
-	table, err := call.Do()
-	if err != nil {
-=======
 	var table *bq.Table
 	if err := runWithRetry(ctx, func() (err error) {
 		table, err = call.Do()
 		return err
 	}); err != nil {
->>>>>>> b412c745
 		return nil, err
 	}
 	return bqTableToMetadata(table), nil
 }
 
-<<<<<<< HEAD
-func (s *bigqueryService) insertDataset(ctx context.Context, datasetID, projectID string) error {
-	// TODO(jba): retry?
-	ds := &bq.Dataset{
-		DatasetReference: &bq.DatasetReference{DatasetId: datasetID},
-=======
 func (s *bigqueryService) insertDataset(ctx context.Context, datasetID, projectID string, dm *DatasetMetadata) error {
 	// TODO(jba): retry?
 	ds, err := bqDatasetFromMetadata(dm)
 	if err != nil {
 		return err
->>>>>>> b412c745
 	}
 	ds.DatasetReference = &bq.DatasetReference{DatasetId: datasetID}
 	req := s.s.Datasets.Insert(projectID, ds).Context(ctx)
@@ -823,8 +734,6 @@
 }
 
 func (s *bigqueryService) patchDataset(ctx context.Context, projectID, datasetID string, dm *DatasetMetadataToUpdate, etag string) (*DatasetMetadata, error) {
-<<<<<<< HEAD
-=======
 	ds := bqDatasetFromUpdateMetadata(dm)
 	call := s.s.Datasets.Patch(projectID, datasetID, ds).Context(ctx)
 	setClientHeader(call.Header())
@@ -867,7 +776,6 @@
 }
 
 func bqDatasetFromUpdateMetadata(dm *DatasetMetadataToUpdate) *bq.Dataset {
->>>>>>> b412c745
 	ds := &bq.Dataset{}
 	forceSend := func(field string) {
 		ds.ForceSendFields = append(ds.ForceSendFields, field)
@@ -887,21 +795,6 @@
 			// Send a null to delete the field.
 			ds.NullFields = append(ds.NullFields, "DefaultTableExpirationMs")
 		} else {
-<<<<<<< HEAD
-			ds.DefaultTableExpirationMs = int64(dur.Seconds() * 1000)
-		}
-	}
-	call := s.s.Datasets.Patch(projectID, datasetID, ds).Context(ctx)
-	setClientHeader(call.Header())
-	if etag != "" {
-		call.Header().Set("If-Match", etag)
-	}
-	ds2, err := call.Do()
-	if err != nil {
-		return nil, err
-	}
-	return bqDatasetToMetadata(ds2), nil
-=======
 			ds.DefaultTableExpirationMs = int64(dur / time.Millisecond)
 		}
 	}
@@ -918,7 +811,6 @@
 		}
 	}
 	return ds
->>>>>>> b412c745
 }
 
 func (s *bigqueryService) deleteDataset(ctx context.Context, datasetID, projectID string) error {
