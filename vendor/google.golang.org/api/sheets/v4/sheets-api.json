{
<<<<<<< HEAD
  "discoveryVersion": "v1",
  "version_module": true,
  "schemas": {
    "AddConditionalFormatRuleRequest": {
      "properties": {
        "rule": {
          "description": "The rule to add.",
          "$ref": "ConditionalFormatRule"
        },
        "index": {
          "format": "int32",
          "description": "The zero-based index where the rule should be inserted.",
          "type": "integer"
        }
      },
      "id": "AddConditionalFormatRuleRequest",
      "description": "Adds a new conditional format rule at the given index.\nAll subsequent rules' indexes are incremented.",
      "type": "object"
    },
    "ChartSpec": {
      "properties": {
        "basicChart": {
          "$ref": "BasicChartSpec",
          "description": "A basic chart specification, can be one of many kinds of charts.\nSee BasicChartType for the list of all\ncharts this supports."
        },
        "orgChart": {
          "description": "An org chart specification.",
          "$ref": "OrgChartSpec"
        },
        "pieChart": {
          "description": "A pie chart specification.",
          "$ref": "PieChartSpec"
        },
        "titleTextFormat": {
          "$ref": "TextFormat",
          "description": "The title text format.\nStrikethrough and underline are not supported."
        },
        "title": {
          "description": "The title of the chart.",
          "type": "string"
        },
        "altText": {
          "description": "The alternative text that describes the chart.  This is often used\nfor accessibility.",
          "type": "string"
        },
        "histogramChart": {
          "$ref": "HistogramChartSpec",
          "description": "A histogram chart specification."
        },
        "candlestickChart": {
          "description": "A candlestick chart specification.",
          "$ref": "CandlestickChartSpec"
        },
        "bubbleChart": {
          "description": "A bubble chart specification.",
          "$ref": "BubbleChartSpec"
        },
        "fontName": {
          "description": "The name of the font to use by default for all chart text (e.g. title,\naxis labels, legend).  If a font is specified for a specific part of the\nchart it will override this font name.",
          "type": "string"
        },
        "maximized": {
          "description": "True to make a chart fill the entire space in which it's rendered with\nminimum padding.  False to use the default padding.\n(Not applicable to Geo and Org charts.)",
          "type": "boolean"
        },
        "hiddenDimensionStrategy": {
          "enumDescriptions": [
            "Default value, do not use.",
            "Charts will skip hidden rows and columns.",
            "Charts will skip hidden rows only.",
            "Charts will skip hidden columns only.",
            "Charts will not skip any hidden rows or columns."
          ],
          "enum": [
            "CHART_HIDDEN_DIMENSION_STRATEGY_UNSPECIFIED",
            "SKIP_HIDDEN_ROWS_AND_COLUMNS",
            "SKIP_HIDDEN_ROWS",
            "SKIP_HIDDEN_COLUMNS",
            "SHOW_ALL"
          ],
          "description": "Determines how the charts will use hidden rows or columns.",
          "type": "string"
        },
        "backgroundColor": {
          "description": "The background color of the entire chart.\nNot applicable to Org charts.",
          "$ref": "Color"
        }
      },
      "id": "ChartSpec",
      "description": "The specifications of a chart.",
      "type": "object"
    },
    "NumberFormat": {
      "description": "The number format of a cell.",
      "type": "object",
      "properties": {
        "pattern": {
          "description": "Pattern string used for formatting.  If not set, a default pattern based on\nthe user's locale will be used if necessary for the given type.\nSee the [Date and Number Formats guide](/sheets/api/guides/formats) for more\ninformation about the supported patterns.",
          "type": "string"
        },
        "type": {
          "enum": [
            "NUMBER_FORMAT_TYPE_UNSPECIFIED",
            "TEXT",
            "NUMBER",
            "PERCENT",
            "CURRENCY",
            "DATE",
            "TIME",
            "DATE_TIME",
            "SCIENTIFIC"
          ],
          "description": "The type of the number format.\nWhen writing, this field must be set.",
          "type": "string",
          "enumDescriptions": [
            "The number format is not specified\nand is based on the contents of the cell.\nDo not explicitly use this.",
            "Text formatting, e.g `1000.12`",
            "Number formatting, e.g, `1,000.12`",
            "Percent formatting, e.g `10.12%`",
            "Currency formatting, e.g `$1,000.12`",
            "Date formatting, e.g `9/26/2008`",
            "Time formatting, e.g `3:59:00 PM`",
            "Date+Time formatting, e.g `9/26/08 15:59:00`",
            "Scientific number formatting, e.g `1.01E+03`"
          ]
        }
      },
      "id": "NumberFormat"
    },
    "CandlestickDomain": {
      "description": "The domain of a CandlestickChart.",
      "type": "object",
      "properties": {
        "data": {
          "$ref": "ChartData",
          "description": "The data of the CandlestickDomain."
        },
        "reversed": {
          "description": "True to reverse the order of the domain values (horizontal axis).",
          "type": "boolean"
        }
      },
      "id": "CandlestickDomain"
    },
    "SheetProperties": {
      "properties": {
        "tabColor": {
          "description": "The color of the tab in the UI.",
          "$ref": "Color"
        },
        "index": {
          "format": "int32",
          "description": "The index of the sheet within the spreadsheet.\nWhen adding or updating sheet properties, if this field\nis excluded then the sheet will be added or moved to the end\nof the sheet list. When updating sheet indices or inserting\nsheets, movement is considered in \"before the move\" indexes.\nFor example, if there were 3 sheets (S1, S2, S3) in order to\nmove S1 ahead of S2 the index would have to be set to 2. A sheet\nindex update request will be ignored if the requested index is\nidentical to the sheets current index or if the requested new\nindex is equal to the current sheet index + 1.",
          "type": "integer"
        },
        "sheetId": {
          "format": "int32",
          "description": "The ID of the sheet. Must be non-negative.\nThis field cannot be changed once set.",
          "type": "integer"
        },
        "rightToLeft": {
          "description": "True if the sheet is an RTL sheet instead of an LTR sheet.",
          "type": "boolean"
        },
        "hidden": {
          "description": "True if the sheet is hidden in the UI, false if it's visible.",
          "type": "boolean"
        },
        "sheetType": {
          "enumDescriptions": [
            "Default value, do not use.",
            "The sheet is a grid.",
            "The sheet has no grid and instead has an object like a chart or image."
          ],
          "enum": [
            "SHEET_TYPE_UNSPECIFIED",
            "GRID",
            "OBJECT"
          ],
          "description": "The type of sheet. Defaults to GRID.\nThis field cannot be changed once set.",
          "type": "string"
        },
        "gridProperties": {
          "description": "Additional properties of the sheet if this sheet is a grid.\n(If the sheet is an object sheet, containing a chart or image, then\nthis field will be absent.)\nWhen writing it is an error to set any grid properties on non-grid sheets.",
          "$ref": "GridProperties"
        },
        "title": {
          "description": "The name of the sheet.",
          "type": "string"
        }
      },
      "id": "SheetProperties",
      "description": "Properties of a sheet.",
      "type": "object"
    },
    "UpdateDimensionPropertiesRequest": {
      "description": "Updates properties of dimensions within the specified range.",
      "type": "object",
      "properties": {
        "fields": {
          "format": "google-fieldmask",
          "description": "The fields that should be updated.  At least one field must be specified.\nThe root `properties` is implied and should not be specified.\nA single `\"*\"` can be used as short-hand for listing every field.",
          "type": "string"
        },
        "properties": {
          "$ref": "DimensionProperties",
          "description": "Properties to update."
        },
        "range": {
          "description": "The rows or columns to update.",
          "$ref": "DimensionRange"
        }
      },
      "id": "UpdateDimensionPropertiesRequest"
    },
    "SourceAndDestination": {
      "description": "A combination of a source range and how to extend that source.",
      "type": "object",
      "properties": {
        "dimension": {
          "enum": [
            "DIMENSION_UNSPECIFIED",
            "ROWS",
            "COLUMNS"
          ],
          "description": "The dimension that data should be filled into.",
          "type": "string",
          "enumDescriptions": [
            "The default value, do not use.",
            "Operates on the rows of a sheet.",
            "Operates on the columns of a sheet."
          ]
        },
        "fillLength": {
          "format": "int32",
          "description": "The number of rows or columns that data should be filled into.\nPositive numbers expand beyond the last row or last column\nof the source.  Negative numbers expand before the first row\nor first column of the source.",
          "type": "integer"
        },
        "source": {
          "description": "The location of the data to use as the source of the autofill.",
          "$ref": "GridRange"
        }
      },
      "id": "SourceAndDestination"
    },
    "FilterView": {
      "description": "A filter view.",
      "type": "object",
      "properties": {
        "sortSpecs": {
          "description": "The sort order per column. Later specifications are used when values\nare equal in the earlier specifications.",
          "items": {
            "$ref": "SortSpec"
          },
          "type": "array"
        },
        "namedRangeId": {
          "description": "The named range this filter view is backed by, if any.\n\nWhen writing, only one of range or named_range_id\nmay be set.",
          "type": "string"
        },
        "filterViewId": {
          "format": "int32",
          "description": "The ID of the filter view.",
          "type": "integer"
        },
        "range": {
          "description": "The range this filter view covers.\n\nWhen writing, only one of range or named_range_id\nmay be set.",
          "$ref": "GridRange"
        },
        "criteria": {
          "additionalProperties": {
            "$ref": "FilterCriteria"
          },
          "description": "The criteria for showing/hiding values per column.\nThe map's key is the column index, and the value is the criteria for\nthat column.",
          "type": "object"
        },
        "title": {
          "description": "The name of the filter view.",
          "type": "string"
        }
      },
      "id": "FilterView"
    },
    "OrgChartSpec": {
      "description": "An \u003ca href=\"/chart/interactive/docs/gallery/orgchart\"\u003eorg chart\u003c/a\u003e.\nOrg charts require a unique set of labels in labels and may\noptionally include parent_labels and tooltips.\nparent_labels contain, for each node, the label identifying the parent\nnode.  tooltips contain, for each node, an optional tooltip.\n\nFor example, to describe an OrgChart with Alice as the CEO, Bob as the\nPresident (reporting to Alice) and Cathy as VP of Sales (also reporting to\nAlice), have labels contain \"Alice\", \"Bob\", \"Cathy\",\nparent_labels contain \"\", \"Alice\", \"Alice\" and tooltips contain\n\"CEO\", \"President\", \"VP Sales\".",
      "type": "object",
      "properties": {
        "tooltips": {
          "$ref": "ChartData",
          "description": "The data containing the tooltip for the corresponding node.  A blank value\nresults in no tooltip being displayed for the node.\nThis field is optional."
        },
        "selectedNodeColor": {
          "description": "The color of the selected org chart nodes.",
          "$ref": "Color"
        },
        "parentLabels": {
          "description": "The data containing the label of the parent for the corresponding node.\nA blank value indicates that the node has no parent and is a top-level\nnode.\nThis field is optional.",
          "$ref": "ChartData"
        },
        "nodeSize": {
          "enumDescriptions": [
            "Default value, do not use.",
            "The small org chart node size.",
            "The medium org chart node size.",
            "The large org chart node size."
          ],
          "enum": [
            "ORG_CHART_LABEL_SIZE_UNSPECIFIED",
            "SMALL",
            "MEDIUM",
            "LARGE"
          ],
          "description": "The size of the org chart nodes.",
          "type": "string"
        },
        "labels": {
          "description": "The data containing the labels for all the nodes in the chart.  Labels\nmust be unique.",
          "$ref": "ChartData"
        },
        "nodeColor": {
          "$ref": "Color",
          "description": "The color of the org chart nodes."
        }
      },
      "id": "OrgChartSpec"
    },
    "BandingProperties": {
      "description": "Properties referring a single dimension (either row or column). If both\nBandedRange.row_properties and BandedRange.column_properties are\nset, the fill colors are applied to cells according to the following rules:\n\n* header_color and footer_color take priority over band colors.\n* first_band_color takes priority over second_band_color.\n* row_properties takes priority over column_properties.\n\nFor example, the first row color takes priority over the first column\ncolor, but the first column color takes priority over the second row color.\nSimilarly, the row header takes priority over the column header in the\ntop left cell, but the column header takes priority over the first row\ncolor if the row header is not set.",
      "type": "object",
      "properties": {
        "footerColor": {
          "description": "The color of the last row or column. If this field is not set, the last\nrow or column will be filled with either first_band_color or\nsecond_band_color, depending on the color of the previous row or\ncolumn.",
          "$ref": "Color"
        },
        "headerColor": {
          "description": "The color of the first row or column. If this field is set, the first\nrow or column will be filled with this color and the colors will\nalternate between first_band_color and second_band_color starting\nfrom the second row or column. Otherwise, the first row or column will be\nfilled with first_band_color and the colors will proceed to alternate\nas they normally would.",
          "$ref": "Color"
        },
        "firstBandColor": {
          "description": "The first color that is alternating. (Required)",
          "$ref": "Color"
        },
        "secondBandColor": {
          "description": "The second color that is alternating. (Required)",
          "$ref": "Color"
        }
      },
      "id": "BandingProperties"
    },
    "CandlestickSeries": {
      "properties": {
        "data": {
          "description": "The data of the CandlestickSeries.",
          "$ref": "ChartData"
        }
      },
      "id": "CandlestickSeries",
      "description": "The series of a CandlestickData.",
      "type": "object"
    },
    "BasicFilter": {
      "properties": {
        "criteria": {
          "additionalProperties": {
            "$ref": "FilterCriteria"
          },
          "description": "The criteria for showing/hiding values per column.\nThe map's key is the column index, and the value is the criteria for\nthat column.",
          "type": "object"
        },
        "range": {
          "description": "The range the filter covers.",
          "$ref": "GridRange"
        },
        "sortSpecs": {
          "description": "The sort order per column. Later specifications are used when values\nare equal in the earlier specifications.",
          "items": {
            "$ref": "SortSpec"
          },
          "type": "array"
        }
      },
      "id": "BasicFilter",
      "description": "The default filter associated with a sheet.",
      "type": "object"
    },
    "AddProtectedRangeResponse": {
      "properties": {
        "protectedRange": {
          "$ref": "ProtectedRange",
          "description": "The newly added protected range."
        }
      },
      "id": "AddProtectedRangeResponse",
      "description": "The result of adding a new protected range.",
      "type": "object"
    },
    "HistogramChartSpec": {
      "properties": {
        "legendPosition": {
          "enumDescriptions": [
            "Default value, do not use.",
            "The legend is rendered on the bottom of the chart.",
            "The legend is rendered on the left of the chart.",
            "The legend is rendered on the right of the chart.",
            "The legend is rendered on the top of the chart.",
            "No legend is rendered.",
            "The legend is rendered inside the chart area."
          ],
          "enum": [
            "HISTOGRAM_CHART_LEGEND_POSITION_UNSPECIFIED",
            "BOTTOM_LEGEND",
            "LEFT_LEGEND",
            "RIGHT_LEGEND",
            "TOP_LEGEND",
            "NO_LEGEND",
            "INSIDE_LEGEND"
          ],
          "description": "The position of the chart legend.",
          "type": "string"
        },
        "bucketSize": {
          "format": "double",
          "description": "By default the bucket size (the range of values stacked in a single\ncolumn) is chosen automatically, but it may be overridden here.\nE.g., A bucket size of 1.5 results in buckets from 0 - 1.5, 1.5 - 3.0, etc.\nCannot be negative.\nThis field is optional.",
          "type": "number"
        },
        "outlierPercentile": {
          "format": "double",
          "description": "The outlier percentile is used to ensure that outliers do not adversely\naffect the calculation of bucket sizes.  For example, setting an outlier\npercentile of 0.05 indicates that the top and bottom 5% of values when\ncalculating buckets.  The values are still included in the chart, they will\nbe added to the first or last buckets instead of their own buckets.\nMust be between 0.0 and 0.5.",
          "type": "number"
        },
        "showItemDividers": {
          "description": "Whether horizontal divider lines should be displayed between items in each\ncolumn.",
          "type": "boolean"
        },
        "series": {
          "description": "The series for a histogram may be either a single series of values to be\nbucketed or multiple series, each of the same length, containing the name\nof the series followed by the values to be bucketed for that series.",
          "items": {
            "$ref": "HistogramSeries"
          },
          "type": "array"
        }
      },
      "id": "HistogramChartSpec",
      "description": "A \u003ca href=\"/chart/interactive/docs/gallery/histogram\"\u003ehistogram chart\u003c/a\u003e.\nA histogram chart groups data items into bins, displaying each bin as a\ncolumn of stacked items.  Histograms are used to display the distribution\nof a dataset.  Each column of items represents a range into which those\nitems fall.  The number of bins can be chosen automatically or specified\nexplicitly.",
      "type": "object"
    },
    "UpdateValuesResponse": {
      "properties": {
        "updatedData": {
          "$ref": "ValueRange",
          "description": "The values of the cells after updates were applied.\nThis is only included if the request's `includeValuesInResponse` field\nwas `true`."
        },
        "updatedRows": {
          "format": "int32",
          "description": "The number of rows where at least one cell in the row was updated.",
          "type": "integer"
        },
        "updatedColumns": {
          "format": "int32",
          "description": "The number of columns where at least one cell in the column was updated.",
          "type": "integer"
        },
        "spreadsheetId": {
          "description": "The spreadsheet the updates were applied to.",
          "type": "string"
        },
        "updatedRange": {
          "description": "The range (in A1 notation) that updates were applied to.",
          "type": "string"
        },
        "updatedCells": {
          "format": "int32",
          "description": "The number of cells updated.",
          "type": "integer"
        }
      },
      "id": "UpdateValuesResponse",
      "description": "The response when updating a range of values in a spreadsheet.",
      "type": "object"
    },
    "PivotValue": {
      "properties": {
        "sourceColumnOffset": {
          "format": "int32",
          "description": "The column offset of the source range that this value reads from.\n\nFor example, if the source was `C10:E15`, a `sourceColumnOffset` of `0`\nmeans this value refers to column `C`, whereas the offset `1` would\nrefer to column `D`.",
          "type": "integer"
        },
        "name": {
          "description": "A name to use for the value. This is only used if formula was set.\nOtherwise, the column name is used.",
          "type": "string"
        },
        "formula": {
          "description": "A custom formula to calculate the value.  The formula must start\nwith an `=` character.",
          "type": "string"
        },
        "summarizeFunction": {
          "enumDescriptions": [
            "The default, do not use.",
            "Corresponds to the `SUM` function.",
            "Corresponds to the `COUNTA` function.",
            "Corresponds to the `COUNT` function.",
            "Corresponds to the `COUNTUNIQUE` function.",
            "Corresponds to the `AVERAGE` function.",
            "Corresponds to the `MAX` function.",
            "Corresponds to the `MIN` function.",
            "Corresponds to the `MEDIAN` function.",
            "Corresponds to the `PRODUCT` function.",
            "Corresponds to the `STDEV` function.",
            "Corresponds to the `STDEVP` function.",
            "Corresponds to the `VAR` function.",
            "Corresponds to the `VARP` function.",
            "Indicates the formula should be used as-is.\nOnly valid if PivotValue.formula was set."
          ],
          "enum": [
            "PIVOT_STANDARD_VALUE_FUNCTION_UNSPECIFIED",
            "SUM",
            "COUNTA",
            "COUNT",
            "COUNTUNIQUE",
            "AVERAGE",
            "MAX",
            "MIN",
            "MEDIAN",
            "PRODUCT",
            "STDEV",
            "STDEVP",
            "VAR",
            "VARP",
            "CUSTOM"
          ],
          "description": "A function to summarize the value.\nIf formula is set, the only supported values are\nSUM and\nCUSTOM.\nIf sourceColumnOffset is set, then `CUSTOM`\nis not supported.",
          "type": "string"
        }
      },
      "id": "PivotValue",
      "description": "The definition of how a value in a pivot table should be calculated.",
      "type": "object"
    },
    "ErrorValue": {
      "description": "An error in a cell.",
      "type": "object",
      "properties": {
        "message": {
          "description": "A message with more information about the error\n(in the spreadsheet's locale).",
          "type": "string"
        },
        "type": {
          "enum": [
            "ERROR_TYPE_UNSPECIFIED",
            "ERROR",
            "NULL_VALUE",
            "DIVIDE_BY_ZERO",
            "VALUE",
            "REF",
            "NAME",
            "NUM",
            "N_A",
            "LOADING"
          ],
          "description": "The type of error.",
          "type": "string",
          "enumDescriptions": [
            "The default error type, do not use this.",
            "Corresponds to the `#ERROR!` error.",
            "Corresponds to the `#NULL!` error.",
            "Corresponds to the `#DIV/0` error.",
            "Corresponds to the `#VALUE!` error.",
            "Corresponds to the `#REF!` error.",
            "Corresponds to the `#NAME?` error.",
            "Corresponds to the `#NUM`! error.",
            "Corresponds to the `#N/A` error.",
            "Corresponds to the `Loading...` state."
          ]
        }
      },
      "id": "ErrorValue"
    },
    "CopySheetToAnotherSpreadsheetRequest": {
      "properties": {
        "destinationSpreadsheetId": {
          "description": "The ID of the spreadsheet to copy the sheet to.",
          "type": "string"
        }
      },
      "id": "CopySheetToAnotherSpreadsheetRequest",
      "description": "The request to copy a sheet across spreadsheets.",
      "type": "object"
    },
    "PivotGroupSortValueBucket": {
      "description": "Information about which values in a pivot group should be used for sorting.",
      "type": "object",
      "properties": {
        "buckets": {
          "description": "Determines the bucket from which values are chosen to sort.\n\nFor example, in a pivot table with one row group & two column groups,\nthe row group can list up to two values. The first value corresponds\nto a value within the first column group, and the second value\ncorresponds to a value in the second column group.  If no values\nare listed, this would indicate that the row should be sorted according\nto the \"Grand Total\" over the column groups. If a single value is listed,\nthis would correspond to using the \"Total\" of that bucket.",
          "items": {
            "$ref": "ExtendedValue"
          },
          "type": "array"
        },
        "valuesIndex": {
          "format": "int32",
          "description": "The offset in the PivotTable.values list which the values in this\ngrouping should be sorted by.",
          "type": "integer"
        }
      },
      "id": "PivotGroupSortValueBucket"
    },
    "CandlestickChartSpec": {
      "properties": {
        "data": {
          "description": "The Candlestick chart data.\nOnly one CandlestickData is supported.",
          "items": {
            "$ref": "CandlestickData"
          },
          "type": "array"
        },
        "domain": {
          "$ref": "CandlestickDomain",
          "description": "The domain data (horizontal axis) for the candlestick chart.  String data\nwill be treated as discrete labels, other data will be treated as\ncontinuous values."
        }
      },
      "id": "CandlestickChartSpec",
      "description": "A \u003ca href=\"/chart/interactive/docs/gallery/candlestickchart\"\u003ecandlestick chart\u003c/a\u003e.",
      "type": "object"
    },
    "CandlestickData": {
      "properties": {
        "openSeries": {
          "$ref": "CandlestickSeries",
          "description": "The range data (vertical axis) for the open/initial value for each\ncandle. This is the bottom of the candle body.  If less than the close\nvalue the candle will be filled.  Otherwise the candle will be hollow."
        },
        "highSeries": {
          "description": "The range data (vertical axis) for the high/maximum value for each\ncandle. This is the top of the candle's center line.",
          "$ref": "CandlestickSeries"
        },
        "closeSeries": {
          "$ref": "CandlestickSeries",
          "description": "The range data (vertical axis) for the close/final value for each candle.\nThis is the top of the candle body.  If greater than the open value the\ncandle will be filled.  Otherwise the candle will be hollow."
        },
        "lowSeries": {
          "description": "The range data (vertical axis) for the low/minimum value for each candle.\nThis is the bottom of the candle's center line.",
          "$ref": "CandlestickSeries"
        }
      },
      "id": "CandlestickData",
      "description": "The Candlestick chart data, each containing the low, open, close, and high\nvalues for a series.",
      "type": "object"
    },
    "EmbeddedObjectPosition": {
      "properties": {
        "newSheet": {
          "description": "If true, the embedded object will be put on a new sheet whose ID\nis chosen for you. Used only when writing.",
          "type": "boolean"
        },
        "overlayPosition": {
          "$ref": "OverlayPosition",
          "description": "The position at which the object is overlaid on top of a grid."
        },
        "sheetId": {
          "format": "int32",
          "description": "The sheet this is on. Set only if the embedded object\nis on its own sheet. Must be non-negative.",
          "type": "integer"
        }
      },
      "id": "EmbeddedObjectPosition",
      "description": "The position of an embedded object such as a chart.",
      "type": "object"
    },
    "DeleteProtectedRangeRequest": {
      "description": "Deletes the protected range with the given ID.",
      "type": "object",
      "properties": {
        "protectedRangeId": {
          "format": "int32",
          "description": "The ID of the protected range to delete.",
          "type": "integer"
        }
      },
      "id": "DeleteProtectedRangeRequest"
    },
    "AutoFillRequest": {
      "properties": {
        "useAlternateSeries": {
          "description": "True if we should generate data with the \"alternate\" series.\nThis differs based on the type and amount of source data.",
          "type": "boolean"
        },
        "sourceAndDestination": {
          "$ref": "SourceAndDestination",
          "description": "The source and destination areas to autofill.\nThis explicitly lists the source of the autofill and where to\nextend that data."
        },
        "range": {
          "description": "The range to autofill. This will examine the range and detect\nthe location that has data and automatically fill that data\nin to the rest of the range.",
          "$ref": "GridRange"
        }
      },
      "id": "AutoFillRequest",
      "description": "Fills in more data based on existing data.",
      "type": "object"
    },
    "GradientRule": {
      "description": "A rule that applies a gradient color scale format, based on\nthe interpolation points listed. The format of a cell will vary\nbased on its contents as compared to the values of the interpolation\npoints.",
      "type": "object",
      "properties": {
        "maxpoint": {
          "$ref": "InterpolationPoint",
          "description": "The final interpolation point."
        },
        "minpoint": {
          "$ref": "InterpolationPoint",
          "description": "The starting interpolation point."
        },
        "midpoint": {
          "description": "An optional midway interpolation point.",
          "$ref": "InterpolationPoint"
        }
      },
      "id": "GradientRule"
    },
    "SetBasicFilterRequest": {
      "properties": {
        "filter": {
          "description": "The filter to set.",
          "$ref": "BasicFilter"
        }
      },
      "id": "SetBasicFilterRequest",
      "description": "Sets the basic filter associated with a sheet.",
      "type": "object"
    },
    "ClearValuesRequest": {
      "properties": {},
      "id": "ClearValuesRequest",
      "description": "The request for clearing a range of values in a spreadsheet.",
      "type": "object"
    },
    "InterpolationPoint": {
      "properties": {
        "color": {
          "description": "The color this interpolation point should use.",
          "$ref": "Color"
        },
        "type": {
          "enum": [
            "INTERPOLATION_POINT_TYPE_UNSPECIFIED",
            "MIN",
            "MAX",
            "NUMBER",
            "PERCENT",
            "PERCENTILE"
          ],
          "description": "How the value should be interpreted.",
          "type": "string",
          "enumDescriptions": [
            "The default value, do not use.",
            "The interpolation point will use the minimum value in the\ncells over the range of the conditional format.",
            "The interpolation point will use the maximum value in the\ncells over the range of the conditional format.",
            "The interpolation point will use exactly the value in\nInterpolationPoint.value.",
            "The interpolation point will be the given percentage over\nall the cells in the range of the conditional format.\nThis is equivalent to NUMBER if the value was:\n`=(MAX(FLATTEN(range)) * (value / 100))\n  + (MIN(FLATTEN(range)) * (1 - (value / 100)))`\n(where errors in the range are ignored when flattening).",
            "The interpolation point will be the given percentile\nover all the cells in the range of the conditional format.\nThis is equivalent to NUMBER if the value was:\n`=PERCENTILE(FLATTEN(range), value / 100)`\n(where errors in the range are ignored when flattening)."
          ]
        },
        "value": {
          "description": "The value this interpolation point uses.  May be a formula.\nUnused if type is MIN or\nMAX.",
          "type": "string"
        }
      },
      "id": "InterpolationPoint",
      "description": "A single interpolation point on a gradient conditional format.\nThese pin the gradient color scale according to the color,\ntype and value chosen.",
      "type": "object"
    },
    "DeleteEmbeddedObjectRequest": {
      "properties": {
        "objectId": {
          "format": "int32",
          "description": "The ID of the embedded object to delete.",
          "type": "integer"
        }
      },
      "id": "DeleteEmbeddedObjectRequest",
      "description": "Deletes the embedded object with the given ID.",
      "type": "object"
    },
    "FindReplaceResponse": {
      "properties": {
        "sheetsChanged": {
          "format": "int32",
          "description": "The number of sheets changed.",
          "type": "integer"
        },
        "formulasChanged": {
          "format": "int32",
          "description": "The number of formula cells changed.",
          "type": "integer"
        },
        "valuesChanged": {
          "format": "int32",
          "description": "The number of non-formula cells changed.",
          "type": "integer"
        },
        "occurrencesChanged": {
          "format": "int32",
          "description": "The number of occurrences (possibly multiple within a cell) changed.\nFor example, if replacing `\"e\"` with `\"o\"` in `\"Google Sheets\"`, this would\nbe `\"3\"` because `\"Google Sheets\"` -\u003e `\"Googlo Shoots\"`.",
          "type": "integer"
        },
        "rowsChanged": {
          "format": "int32",
          "description": "The number of rows changed.",
          "type": "integer"
        }
      },
      "id": "FindReplaceResponse",
      "description": "The result of the find/replace.",
      "type": "object"
    },
    "DeleteSheetRequest": {
      "properties": {
        "sheetId": {
          "format": "int32",
          "description": "The ID of the sheet to delete.",
          "type": "integer"
        }
      },
      "id": "DeleteSheetRequest",
      "description": "Deletes the requested sheet.",
      "type": "object"
    },
    "DuplicateFilterViewRequest": {
      "description": "Duplicates a particular filter view.",
      "type": "object",
      "properties": {
        "filterId": {
          "format": "int32",
          "description": "The ID of the filter being duplicated.",
          "type": "integer"
        }
      },
      "id": "DuplicateFilterViewRequest"
    },
    "UpdateConditionalFormatRuleResponse": {
      "properties": {
        "newIndex": {
          "format": "int32",
          "description": "The index of the new rule.",
          "type": "integer"
        },
        "newRule": {
          "$ref": "ConditionalFormatRule",
          "description": "The new rule that replaced the old rule (if replacing),\nor the rule that was moved (if moved)"
        },
        "oldIndex": {
          "format": "int32",
          "description": "The old index of the rule. Not set if a rule was replaced\n(because it is the same as new_index).",
          "type": "integer"
        },
        "oldRule": {
          "$ref": "ConditionalFormatRule",
          "description": "The old (deleted) rule. Not set if a rule was moved\n(because it is the same as new_rule)."
        }
      },
      "id": "UpdateConditionalFormatRuleResponse",
      "description": "The result of updating a conditional format rule.",
      "type": "object"
    },
    "ConditionValue": {
      "description": "The value of the condition.",
      "type": "object",
      "properties": {
        "userEnteredValue": {
          "description": "A value the condition is based on.\nThe value will be parsed as if the user typed into a cell.\nFormulas are supported (and must begin with an `=`).",
          "type": "string"
        },
        "relativeDate": {
          "enum": [
            "RELATIVE_DATE_UNSPECIFIED",
            "PAST_YEAR",
            "PAST_MONTH",
            "PAST_WEEK",
            "YESTERDAY",
            "TODAY",
            "TOMORROW"
          ],
          "description": "A relative date (based on the current date).\nValid only if the type is\nDATE_BEFORE,\nDATE_AFTER,\nDATE_ON_OR_BEFORE or\nDATE_ON_OR_AFTER.\n\nRelative dates are not supported in data validation.\nThey are supported only in conditional formatting and\nconditional filters.",
          "type": "string",
          "enumDescriptions": [
            "Default value, do not use.",
            "The value is one year before today.",
            "The value is one month before today.",
            "The value is one week before today.",
            "The value is yesterday.",
            "The value is today.",
            "The value is tomorrow."
          ]
        }
      },
      "id": "ConditionValue"
    },
    "DuplicateSheetRequest": {
      "description": "Duplicates the contents of a sheet.",
      "type": "object",
      "properties": {
        "newSheetId": {
          "format": "int32",
          "description": "If set, the ID of the new sheet. If not set, an ID is chosen.\nIf set, the ID must not conflict with any existing sheet ID.\nIf set, it must be non-negative.",
          "type": "integer"
        },
        "insertSheetIndex": {
          "format": "int32",
          "description": "The zero-based index where the new sheet should be inserted.\nThe index of all sheets after this are incremented.",
          "type": "integer"
        },
        "newSheetName": {
          "description": "The name of the new sheet.  If empty, a new name is chosen for you.",
          "type": "string"
        },
        "sourceSheetId": {
          "format": "int32",
          "description": "The sheet to duplicate.",
          "type": "integer"
        }
      },
      "id": "DuplicateSheetRequest"
    },
    "ExtendedValue": {
      "properties": {
        "numberValue": {
          "format": "double",
          "description": "Represents a double value.\nNote: Dates, Times and DateTimes are represented as doubles in\n\"serial number\" format.",
          "type": "number"
        },
        "errorValue": {
          "description": "Represents an error.\nThis field is read-only.",
          "$ref": "ErrorValue"
        },
        "formulaValue": {
          "description": "Represents a formula.",
          "type": "string"
        },
        "boolValue": {
          "description": "Represents a boolean value.",
          "type": "boolean"
        },
        "stringValue": {
          "description": "Represents a string value.\nLeading single quotes are not included. For example, if the user typed\n`'123` into the UI, this would be represented as a `stringValue` of\n`\"123\"`.",
          "type": "string"
        }
      },
      "id": "ExtendedValue",
      "description": "The kinds of value that a cell in a spreadsheet can have.",
      "type": "object"
    },
    "BandedRange": {
      "properties": {
        "range": {
          "description": "The range over which these properties are applied.",
          "$ref": "GridRange"
        },
        "bandedRangeId": {
          "format": "int32",
          "description": "The id of the banded range.",
          "type": "integer"
        },
        "columnProperties": {
          "description": "Properties for column bands. These properties will be applied on a column-\nby-column basis throughout all the columns in the range. At least one of\nrow_properties or column_properties must be specified.",
          "$ref": "BandingProperties"
        },
        "rowProperties": {
          "$ref": "BandingProperties",
          "description": "Properties for row bands. These properties will be applied on a row-by-row\nbasis throughout all the rows in the range. At least one of\nrow_properties or column_properties must be specified."
        }
      },
      "id": "BandedRange",
      "description": "A banded (alternating colors) range in a sheet.",
      "type": "object"
    },
    "HistogramSeries": {
      "properties": {
        "data": {
          "description": "The data for this histogram series.",
          "$ref": "ChartData"
        },
        "barColor": {
          "description": "The color of the column representing this series in each bucket.\nThis field is optional.",
          "$ref": "Color"
        }
      },
      "id": "HistogramSeries",
      "description": "A histogram series containing the series color and data.",
      "type": "object"
    },
    "BatchClearValuesResponse": {
      "description": "The response when clearing a range of values in a spreadsheet.",
      "type": "object",
      "properties": {
        "spreadsheetId": {
          "description": "The spreadsheet the updates were applied to.",
          "type": "string"
        },
        "clearedRanges": {
          "description": "The ranges that were cleared, in A1 notation.\n(If the requests were for an unbounded range or a ranger larger\n than the bounds of the sheet, this will be the actual ranges\n that were cleared, bounded to the sheet's limits.)",
          "items": {
            "type": "string"
          },
          "type": "array"
        }
      },
      "id": "BatchClearValuesResponse"
    },
    "Spreadsheet": {
      "description": "Resource that represents a spreadsheet.",
      "type": "object",
      "properties": {
        "properties": {
          "$ref": "SpreadsheetProperties",
          "description": "Overall properties of a spreadsheet."
        },
        "namedRanges": {
          "description": "The named ranges defined in a spreadsheet.",
          "items": {
            "$ref": "NamedRange"
          },
          "type": "array"
        },
        "sheets": {
          "description": "The sheets that are part of a spreadsheet.",
          "items": {
            "$ref": "Sheet"
          },
          "type": "array"
        },
        "spreadsheetId": {
          "description": "The ID of the spreadsheet.\nThis field is read-only.",
          "type": "string"
        },
        "spreadsheetUrl": {
          "description": "The url of the spreadsheet.\nThis field is read-only.",
          "type": "string"
        }
      },
      "id": "Spreadsheet"
    },
    "AddChartRequest": {
      "description": "Adds a chart to a sheet in the spreadsheet.",
      "type": "object",
      "properties": {
        "chart": {
          "description": "The chart that should be added to the spreadsheet, including the position\nwhere it should be placed. The chartId\nfield is optional; if one is not set, an id will be randomly generated. (It\nis an error to specify the ID of a chart that already exists.)",
          "$ref": "EmbeddedChart"
        }
      },
      "id": "AddChartRequest"
    },
    "UpdateProtectedRangeRequest": {
      "description": "Updates an existing protected range with the specified\nprotectedRangeId.",
      "type": "object",
      "properties": {
        "fields": {
          "format": "google-fieldmask",
          "description": "The fields that should be updated.  At least one field must be specified.\nThe root `protectedRange` is implied and should not be specified.\nA single `\"*\"` can be used as short-hand for listing every field.",
          "type": "string"
        },
        "protectedRange": {
          "$ref": "ProtectedRange",
          "description": "The protected range to update with the new properties."
        }
      },
      "id": "UpdateProtectedRangeRequest"
    },
    "TextFormat": {
      "properties": {
        "underline": {
          "description": "True if the text is underlined.",
          "type": "boolean"
        },
        "foregroundColor": {
          "$ref": "Color",
          "description": "The foreground color of the text."
        },
        "bold": {
          "description": "True if the text is bold.",
          "type": "boolean"
        },
        "fontFamily": {
          "description": "The font family.",
          "type": "string"
        },
        "strikethrough": {
          "description": "True if the text has a strikethrough.",
          "type": "boolean"
        },
        "italic": {
          "description": "True if the text is italicized.",
          "type": "boolean"
        },
        "fontSize": {
          "format": "int32",
          "description": "The size of the font.",
          "type": "integer"
        }
      },
      "id": "TextFormat",
      "description": "The format of a run of text in a cell.\nAbsent values indicate that the field isn't specified.",
      "type": "object"
    },
    "AddSheetResponse": {
      "description": "The result of adding a sheet.",
      "type": "object",
      "properties": {
        "properties": {
          "description": "The properties of the newly added sheet.",
          "$ref": "SheetProperties"
        }
      },
      "id": "AddSheetResponse"
    },
    "AddFilterViewResponse": {
      "properties": {
        "filter": {
          "description": "The newly added filter view.",
          "$ref": "FilterView"
        }
      },
      "id": "AddFilterViewResponse",
      "description": "The result of adding a filter view.",
      "type": "object"
    },
    "IterativeCalculationSettings": {
      "properties": {
        "convergenceThreshold": {
          "format": "double",
          "description": "When iterative calculation is enabled and successive results differ by\nless than this threshold value, the calculation rounds stop.",
          "type": "number"
        },
        "maxIterations": {
          "format": "int32",
          "description": "When iterative calculation is enabled, the maximum number of calculation\nrounds to perform.",
          "type": "integer"
        }
      },
      "id": "IterativeCalculationSettings",
      "description": "Settings to control how circular dependencies are resolved with iterative\ncalculation.",
      "type": "object"
    },
    "SpreadsheetProperties": {
      "description": "Properties of a spreadsheet.",
      "type": "object",
      "properties": {
        "autoRecalc": {
          "enum": [
            "RECALCULATION_INTERVAL_UNSPECIFIED",
            "ON_CHANGE",
            "MINUTE",
            "HOUR"
          ],
          "description": "The amount of time to wait before volatile functions are recalculated.",
          "type": "string",
          "enumDescriptions": [
            "Default value. This value must not be used.",
            "Volatile functions are updated on every change.",
            "Volatile functions are updated on every change and every minute.",
            "Volatile functions are updated on every change and hourly."
          ]
        },
        "defaultFormat": {
          "description": "The default format of all cells in the spreadsheet.\nCellData.effectiveFormat will not be set if the\ncell's format is equal to this default format.\nThis field is read-only.",
          "$ref": "CellFormat"
        },
        "title": {
          "description": "The title of the spreadsheet.",
          "type": "string"
        },
        "timeZone": {
          "description": "The time zone of the spreadsheet, in CLDR format such as\n`America/New_York`. If the time zone isn't recognized, this may\nbe a custom time zone such as `GMT-07:00`.",
          "type": "string"
        },
        "locale": {
          "description": "The locale of the spreadsheet in one of the following formats:\n\n* an ISO 639-1 language code such as `en`\n\n* an ISO 639-2 language code such as `fil`, if no 639-1 code exists\n\n* a combination of the ISO language code and country code, such as `en_US`\n\nNote: when updating this field, not all locales/languages are supported.",
          "type": "string"
        },
        "iterativeCalculationSettings": {
          "$ref": "IterativeCalculationSettings",
          "description": "Determines whether and how circular references are resolved with iterative\ncalculation.  Absence of this field means that circular references will\nresult in calculation errors."
        }
      },
      "id": "SpreadsheetProperties"
    },
    "OverlayPosition": {
      "properties": {
        "offsetXPixels": {
          "format": "int32",
          "description": "The horizontal offset, in pixels, that the object is offset\nfrom the anchor cell.",
          "type": "integer"
        },
        "anchorCell": {
          "$ref": "GridCoordinate",
          "description": "The cell the object is anchored to."
        },
        "heightPixels": {
          "format": "int32",
          "description": "The height of the object, in pixels. Defaults to 371.",
          "type": "integer"
        },
        "offsetYPixels": {
          "format": "int32",
          "description": "The vertical offset, in pixels, that the object is offset\nfrom the anchor cell.",
          "type": "integer"
        },
        "widthPixels": {
          "format": "int32",
          "description": "The width of the object, in pixels. Defaults to 600.",
          "type": "integer"
        }
      },
      "id": "OverlayPosition",
      "description": "The location an object is overlaid on top of a grid.",
      "type": "object"
    },
    "RepeatCellRequest": {
      "properties": {
        "fields": {
          "format": "google-fieldmask",
          "description": "The fields that should be updated.  At least one field must be specified.\nThe root `cell` is implied and should not be specified.\nA single `\"*\"` can be used as short-hand for listing every field.",
          "type": "string"
        },
        "cell": {
          "description": "The data to write.",
          "$ref": "CellData"
        },
        "range": {
          "description": "The range to repeat the cell in.",
          "$ref": "GridRange"
        }
      },
      "id": "RepeatCellRequest",
      "description": "Updates all cells in the range to the values in the given Cell object.\nOnly the fields listed in the fields field are updated; others are\nunchanged.\n\nIf writing a cell with a formula, the formula's ranges will automatically\nincrement for each field in the range.\nFor example, if writing a cell with formula `=A1` into range B2:C4,\nB2 would be `=A1`, B3 would be `=A2`, B4 would be `=A3`,\nC2 would be `=B1`, C3 would be `=B2`, C4 would be `=B3`.\n\nTo keep the formula's ranges static, use the `$` indicator.\nFor example, use the formula `=$A$1` to prevent both the row and the\ncolumn from incrementing.",
      "type": "object"
    },
    "AddChartResponse": {
      "description": "The result of adding a chart to a spreadsheet.",
      "type": "object",
      "properties": {
        "chart": {
          "$ref": "EmbeddedChart",
          "description": "The newly added chart."
        }
      },
      "id": "AddChartResponse"
    },
    "InsertDimensionRequest": {
      "description": "Inserts rows or columns in a sheet at a particular index.",
      "type": "object",
      "properties": {
        "inheritFromBefore": {
          "description": "Whether dimension properties should be extended from the dimensions\nbefore or after the newly inserted dimensions.\nTrue to inherit from the dimensions before (in which case the start\nindex must be greater than 0), and false to inherit from the dimensions\nafter.\n\nFor example, if row index 0 has red background and row index 1\nhas a green background, then inserting 2 rows at index 1 can inherit\neither the green or red background.  If `inheritFromBefore` is true,\nthe two new rows will be red (because the row before the insertion point\nwas red), whereas if `inheritFromBefore` is false, the two new rows will\nbe green (because the row after the insertion point was green).",
          "type": "boolean"
        },
        "range": {
          "description": "The dimensions to insert.  Both the start and end indexes must be bounded.",
          "$ref": "DimensionRange"
        }
      },
      "id": "InsertDimensionRequest"
    },
    "UpdateSpreadsheetPropertiesRequest": {
      "description": "Updates properties of a spreadsheet.",
      "type": "object",
      "properties": {
        "fields": {
          "format": "google-fieldmask",
          "description": "The fields that should be updated.  At least one field must be specified.\nThe root 'properties' is implied and should not be specified.\nA single `\"*\"` can be used as short-hand for listing every field.",
          "type": "string"
        },
        "properties": {
          "description": "The properties to update.",
          "$ref": "SpreadsheetProperties"
        }
      },
      "id": "UpdateSpreadsheetPropertiesRequest"
    },
    "ProtectedRange": {
      "properties": {
        "requestingUserCanEdit": {
          "description": "True if the user who requested this protected range can edit the\nprotected area.\nThis field is read-only.",
          "type": "boolean"
        },
        "editors": {
          "$ref": "Editors",
          "description": "The users and groups with edit access to the protected range.\nThis field is only visible to users with edit access to the protected\nrange and the document.\nEditors are not supported with warning_only protection."
        },
        "range": {
          "description": "The range that is being protected.\nThe range may be fully unbounded, in which case this is considered\na protected sheet.\n\nWhen writing, only one of range or named_range_id\nmay be set.",
          "$ref": "GridRange"
        },
        "description": {
          "description": "The description of this protected range.",
          "type": "string"
        },
        "unprotectedRanges": {
          "description": "The list of unprotected ranges within a protected sheet.\nUnprotected ranges are only supported on protected sheets.",
          "items": {
            "$ref": "GridRange"
          },
          "type": "array"
        },
        "namedRangeId": {
          "description": "The named range this protected range is backed by, if any.\n\nWhen writing, only one of range or named_range_id\nmay be set.",
          "type": "string"
        },
        "protectedRangeId": {
          "format": "int32",
          "description": "The ID of the protected range.\nThis field is read-only.",
          "type": "integer"
        },
        "warningOnly": {
          "description": "True if this protected range will show a warning when editing.\nWarning-based protection means that every user can edit data in the\nprotected range, except editing will prompt a warning asking the user\nto confirm the edit.\n\nWhen writing: if this field is true, then editors is ignored.\nAdditionally, if this field is changed from true to false and the\n`editors` field is not set (nor included in the field mask), then\nthe editors will be set to all the editors in the document.",
          "type": "boolean"
        }
      },
      "id": "ProtectedRange",
      "description": "A protected range.",
      "type": "object"
    },
    "BatchUpdateValuesRequest": {
      "description": "The request for updating more than one range of values in a spreadsheet.",
      "type": "object",
      "properties": {
        "responseValueRenderOption": {
          "enum": [
            "FORMATTED_VALUE",
            "UNFORMATTED_VALUE",
            "FORMULA"
          ],
          "description": "Determines how values in the response should be rendered.\nThe default render option is ValueRenderOption.FORMATTED_VALUE.",
          "type": "string",
          "enumDescriptions": [
            "Values will be calculated & formatted in the reply according to the\ncell's formatting.  Formatting is based on the spreadsheet's locale,\nnot the requesting user's locale.\nFor example, if `A1` is `1.23` and `A2` is `=A1` and formatted as currency,\nthen `A2` would return `\"$1.23\"`.",
            "Values will be calculated, but not formatted in the reply.\nFor example, if `A1` is `1.23` and `A2` is `=A1` and formatted as currency,\nthen `A2` would return the number `1.23`.",
            "Values will not be calculated.  The reply will include the formulas.\nFor example, if `A1` is `1.23` and `A2` is `=A1` and formatted as currency,\nthen A2 would return `\"=A1\"`."
          ]
        },
        "includeValuesInResponse": {
          "description": "Determines if the update response should include the values\nof the cells that were updated. By default, responses\ndo not include the updated values. The `updatedData` field within\neach of the BatchUpdateValuesResponse.responses will contain\nthe updated values. If the range to write was larger than than the range\nactually written, the response will include all values in the requested\nrange (excluding trailing empty rows and columns).",
          "type": "boolean"
        },
        "data": {
          "description": "The new values to apply to the spreadsheet.",
          "items": {
            "$ref": "ValueRange"
          },
          "type": "array"
        },
        "valueInputOption": {
          "enumDescriptions": [
            "Default input value. This value must not be used.",
            "The values the user has entered will not be parsed and will be stored\nas-is.",
            "The values will be parsed as if the user typed them into the UI.\nNumbers will stay as numbers, but strings may be converted to numbers,\ndates, etc. following the same rules that are applied when entering\ntext into a cell via the Google Sheets UI."
          ],
          "enum": [
            "INPUT_VALUE_OPTION_UNSPECIFIED",
            "RAW",
            "USER_ENTERED"
          ],
          "description": "How the input data should be interpreted.",
          "type": "string"
        },
        "responseDateTimeRenderOption": {
          "enum": [
            "SERIAL_NUMBER",
            "FORMATTED_STRING"
          ],
          "description": "Determines how dates, times, and durations in the response should be\nrendered. This is ignored if response_value_render_option is\nFORMATTED_VALUE.\nThe default dateTime render option is\nDateTimeRenderOption.SERIAL_NUMBER.",
          "type": "string",
          "enumDescriptions": [
            "Instructs date, time, datetime, and duration fields to be output\nas doubles in \"serial number\" format, as popularized by Lotus 1-2-3.\nThe whole number portion of the value (left of the decimal) counts\nthe days since December 30th 1899. The fractional portion (right of\nthe decimal) counts the time as a fraction of the day. For example,\nJanuary 1st 1900 at noon would be 2.5, 2 because it's 2 days after\nDecember 30st 1899, and .5 because noon is half a day.  February 1st\n1900 at 3pm would be 33.625. This correctly treats the year 1900 as\nnot a leap year.",
            "Instructs date, time, datetime, and duration fields to be output\nas strings in their given number format (which is dependent\non the spreadsheet locale)."
          ]
        }
      },
      "id": "BatchUpdateValuesRequest"
    },
    "DimensionProperties": {
      "properties": {
        "pixelSize": {
          "format": "int32",
          "description": "The height (if a row) or width (if a column) of the dimension in pixels.",
          "type": "integer"
        },
        "hiddenByUser": {
          "description": "True if this dimension is explicitly hidden.",
          "type": "boolean"
        },
        "hiddenByFilter": {
          "description": "True if this dimension is being filtered.\nThis field is read-only.",
          "type": "boolean"
        }
      },
      "id": "DimensionProperties",
      "description": "Properties about a dimension.",
      "type": "object"
    },
    "DimensionRange": {
      "properties": {
        "sheetId": {
          "format": "int32",
          "description": "The sheet this span is on.",
          "type": "integer"
        },
        "dimension": {
          "enumDescriptions": [
            "The default value, do not use.",
            "Operates on the rows of a sheet.",
            "Operates on the columns of a sheet."
          ],
          "enum": [
            "DIMENSION_UNSPECIFIED",
            "ROWS",
            "COLUMNS"
          ],
          "description": "The dimension of the span.",
          "type": "string"
        },
        "endIndex": {
          "format": "int32",
          "description": "The end (exclusive) of the span, or not set if unbounded.",
          "type": "integer"
        },
        "startIndex": {
          "format": "int32",
          "description": "The start (inclusive) of the span, or not set if unbounded.",
          "type": "integer"
        }
      },
      "id": "DimensionRange",
      "description": "A range along a single dimension on a sheet.\nAll indexes are zero-based.\nIndexes are half open: the start index is inclusive\nand the end index is exclusive.\nMissing indexes indicate the range is unbounded on that side.",
      "type": "object"
    },
    "NamedRange": {
      "description": "A named range.",
      "type": "object",
      "properties": {
        "namedRangeId": {
          "description": "The ID of the named range.",
          "type": "string"
        },
        "range": {
          "description": "The range this represents.",
          "$ref": "GridRange"
        },
        "name": {
          "description": "The name of the named range.",
          "type": "string"
        }
      },
      "id": "NamedRange"
    },
    "CutPasteRequest": {
      "properties": {
        "destination": {
          "$ref": "GridCoordinate",
          "description": "The top-left coordinate where the data should be pasted."
        },
        "pasteType": {
          "enum": [
            "PASTE_NORMAL",
            "PASTE_VALUES",
            "PASTE_FORMAT",
            "PASTE_NO_BORDERS",
            "PASTE_FORMULA",
            "PASTE_DATA_VALIDATION",
            "PASTE_CONDITIONAL_FORMATTING"
          ],
          "description": "What kind of data to paste.  All the source data will be cut, regardless\nof what is pasted.",
          "type": "string",
          "enumDescriptions": [
            "Paste values, formulas, formats, and merges.",
            "Paste the values ONLY without formats, formulas, or merges.",
            "Paste the format and data validation only.",
            "Like PASTE_NORMAL but without borders.",
            "Paste the formulas only.",
            "Paste the data validation only.",
            "Paste the conditional formatting rules only."
          ]
        },
        "source": {
          "$ref": "GridRange",
          "description": "The source data to cut."
        }
      },
      "id": "CutPasteRequest",
      "description": "Moves data from the source to the destination.",
      "type": "object"
    },
    "BasicChartSeries": {
      "description": "A single series of data in a chart.\nFor example, if charting stock prices over time, multiple series may exist,\none for the \"Open Price\", \"High Price\", \"Low Price\" and \"Close Price\".",
      "type": "object",
      "properties": {
        "type": {
          "enum": [
            "BASIC_CHART_TYPE_UNSPECIFIED",
            "BAR",
            "LINE",
            "AREA",
            "COLUMN",
            "SCATTER",
            "COMBO",
            "STEPPED_AREA"
          ],
          "description": "The type of this series. Valid only if the\nchartType is\nCOMBO.\nDifferent types will change the way the series is visualized.\nOnly LINE, AREA,\nand COLUMN are supported.",
          "type": "string",
          "enumDescriptions": [
            "Default value, do not use.",
            "A \u003ca href=\"/chart/interactive/docs/gallery/barchart\"\u003ebar chart\u003c/a\u003e.",
            "A \u003ca href=\"/chart/interactive/docs/gallery/linechart\"\u003eline chart\u003c/a\u003e.",
            "An \u003ca href=\"/chart/interactive/docs/gallery/areachart\"\u003earea chart\u003c/a\u003e.",
            "A \u003ca href=\"/chart/interactive/docs/gallery/columnchart\"\u003ecolumn chart\u003c/a\u003e.",
            "A \u003ca href=\"/chart/interactive/docs/gallery/scatterchart\"\u003escatter chart\u003c/a\u003e.",
            "A \u003ca href=\"/chart/interactive/docs/gallery/combochart\"\u003ecombo chart\u003c/a\u003e.",
            "A \u003ca href=\"/chart/interactive/docs/gallery/steppedareachart\"\u003estepped area chart\u003c/a\u003e."
          ]
        },
        "series": {
          "$ref": "ChartData",
          "description": "The data being visualized in this chart series."
        },
        "targetAxis": {
          "enum": [
            "BASIC_CHART_AXIS_POSITION_UNSPECIFIED",
            "BOTTOM_AXIS",
            "LEFT_AXIS",
            "RIGHT_AXIS"
          ],
          "description": "The minor axis that will specify the range of values for this series.\nFor example, if charting stocks over time, the \"Volume\" series\nmay want to be pinned to the right with the prices pinned to the left,\nbecause the scale of trading volume is different than the scale of\nprices.\nIt is an error to specify an axis that isn't a valid minor axis\nfor the chart's type.",
          "type": "string",
          "enumDescriptions": [
            "Default value, do not use.",
            "The axis rendered at the bottom of a chart.\nFor most charts, this is the standard major axis.\nFor bar charts, this is a minor axis.",
            "The axis rendered at the left of a chart.\nFor most charts, this is a minor axis.\nFor bar charts, this is the standard major axis.",
            "The axis rendered at the right of a chart.\nFor most charts, this is a minor axis.\nFor bar charts, this is an unusual major axis."
          ]
        }
      },
      "id": "BasicChartSeries"
    },
    "Borders": {
      "properties": {
        "bottom": {
          "description": "The bottom border of the cell.",
          "$ref": "Border"
        },
        "top": {
          "$ref": "Border",
          "description": "The top border of the cell."
        },
        "left": {
          "description": "The left border of the cell.",
          "$ref": "Border"
        },
        "right": {
          "description": "The right border of the cell.",
          "$ref": "Border"
        }
      },
      "id": "Borders",
      "description": "The borders of the cell.",
      "type": "object"
    },
    "AutoResizeDimensionsRequest": {
      "description": "Automatically resizes one or more dimensions based on the contents\nof the cells in that dimension.",
      "type": "object",
      "properties": {
        "dimensions": {
          "description": "The dimensions to automatically resize.",
          "$ref": "DimensionRange"
        }
      },
      "id": "AutoResizeDimensionsRequest"
    },
    "UpdateBordersRequest": {
      "properties": {
        "bottom": {
          "$ref": "Border",
          "description": "The border to put at the bottom of the range."
        },
        "innerVertical": {
          "$ref": "Border",
          "description": "The vertical border to put within the range."
        },
        "right": {
          "description": "The border to put at the right of the range.",
          "$ref": "Border"
        },
        "range": {
          "$ref": "GridRange",
          "description": "The range whose borders should be updated."
        },
        "innerHorizontal": {
          "description": "The horizontal border to put within the range.",
          "$ref": "Border"
        },
        "top": {
          "description": "The border to put at the top of the range.",
          "$ref": "Border"
        },
        "left": {
          "$ref": "Border",
          "description": "The border to put at the left of the range."
        }
      },
      "id": "UpdateBordersRequest",
      "description": "Updates the borders of a range.\nIf a field is not set in the request, that means the border remains as-is.\nFor example, with two subsequent UpdateBordersRequest:\n\n 1. range: A1:A5 `{ top: RED, bottom: WHITE }`\n 2. range: A1:A5 `{ left: BLUE }`\n\nThat would result in A1:A5 having a borders of\n`{ top: RED, bottom: WHITE, left: BLUE }`.\nIf you want to clear a border, explicitly set the style to\nNONE.",
      "type": "object"
    },
    "CellFormat": {
      "properties": {
        "hyperlinkDisplayType": {
          "enumDescriptions": [
            "The default value: the hyperlink is rendered. Do not use this.",
            "A hyperlink should be explicitly rendered.",
            "A hyperlink should not be rendered."
          ],
          "enum": [
            "HYPERLINK_DISPLAY_TYPE_UNSPECIFIED",
            "LINKED",
            "PLAIN_TEXT"
          ],
          "description": "How a hyperlink, if it exists, should be displayed in the cell.",
          "type": "string"
        },
        "horizontalAlignment": {
          "enumDescriptions": [
            "The horizontal alignment is not specified. Do not use this.",
            "The text is explicitly aligned to the left of the cell.",
            "The text is explicitly aligned to the center of the cell.",
            "The text is explicitly aligned to the right of the cell."
          ],
          "enum": [
            "HORIZONTAL_ALIGN_UNSPECIFIED",
            "LEFT",
            "CENTER",
            "RIGHT"
          ],
          "description": "The horizontal alignment of the value in the cell.",
          "type": "string"
        },
        "textFormat": {
          "description": "The format of the text in the cell (unless overridden by a format run).",
          "$ref": "TextFormat"
        },
        "backgroundColor": {
          "$ref": "Color",
          "description": "The background color of the cell."
        },
        "verticalAlignment": {
          "enum": [
            "VERTICAL_ALIGN_UNSPECIFIED",
            "TOP",
            "MIDDLE",
            "BOTTOM"
          ],
          "description": "The vertical alignment of the value in the cell.",
          "type": "string",
          "enumDescriptions": [
            "The vertical alignment is not specified.  Do not use this.",
            "The text is explicitly aligned to the top of the cell.",
            "The text is explicitly aligned to the middle of the cell.",
            "The text is explicitly aligned to the bottom of the cell."
          ]
        },
        "padding": {
          "$ref": "Padding",
          "description": "The padding of the cell."
        },
        "textDirection": {
          "enumDescriptions": [
            "The text direction is not specified. Do not use this.",
            "The text direction of left-to-right was set by the user.",
            "The text direction of right-to-left was set by the user."
          ],
          "enum": [
            "TEXT_DIRECTION_UNSPECIFIED",
            "LEFT_TO_RIGHT",
            "RIGHT_TO_LEFT"
          ],
          "description": "The direction of the text in the cell.",
          "type": "string"
        },
        "borders": {
          "$ref": "Borders",
          "description": "The borders of the cell."
        },
        "textRotation": {
          "$ref": "TextRotation",
          "description": "The rotation applied to text in a cell"
        },
        "wrapStrategy": {
          "enum": [
            "WRAP_STRATEGY_UNSPECIFIED",
            "OVERFLOW_CELL",
            "LEGACY_WRAP",
            "CLIP",
            "WRAP"
          ],
          "description": "The wrap strategy for the value in the cell.",
          "type": "string",
          "enumDescriptions": [
            "The default value, do not use.",
            "Lines that are longer than the cell width will be written in the next\ncell over, so long as that cell is empty. If the next cell over is\nnon-empty, this behaves the same as CLIP. The text will never wrap\nto the next line unless the user manually inserts a new line.\nExample:\n\n    | First sentence. |\n    | Manual newline that is very long. \u003c- Text continues into next cell\n    | Next newline.   |",
            "This wrap strategy represents the old Google Sheets wrap strategy where\nwords that are longer than a line are clipped rather than broken. This\nstrategy is not supported on all platforms and is being phased out.\nExample:\n\n    | Cell has a |\n    | loooooooooo| \u003c- Word is clipped.\n    | word.      |",
            "Lines that are longer than the cell width will be clipped.\nThe text will never wrap to the next line unless the user manually\ninserts a new line.\nExample:\n\n    | First sentence. |\n    | Manual newline t| \u003c- Text is clipped\n    | Next newline.   |",
            "Words that are longer than a line are wrapped at the character level\nrather than clipped.\nExample:\n\n    | Cell has a |\n    | loooooooooo| \u003c- Word is broken.\n    | ong word.  |"
          ]
        },
        "numberFormat": {
          "$ref": "NumberFormat",
          "description": "A format describing how number values should be represented to the user."
        }
      },
      "id": "CellFormat",
      "description": "The format of a cell.",
      "type": "object"
    },
    "ClearValuesResponse": {
      "properties": {
        "spreadsheetId": {
          "description": "The spreadsheet the updates were applied to.",
          "type": "string"
        },
        "clearedRange": {
          "description": "The range (in A1 notation) that was cleared.\n(If the request was for an unbounded range or a ranger larger\n than the bounds of the sheet, this will be the actual range\n that was cleared, bounded to the sheet's limits.)",
          "type": "string"
        }
      },
      "id": "ClearValuesResponse",
      "description": "The response when clearing a range of values in a spreadsheet.",
      "type": "object"
    },
    "DeleteConditionalFormatRuleRequest": {
      "properties": {
        "index": {
          "format": "int32",
          "description": "The zero-based index of the rule to be deleted.",
          "type": "integer"
        },
        "sheetId": {
          "format": "int32",
          "description": "The sheet the rule is being deleted from.",
          "type": "integer"
        }
      },
      "id": "DeleteConditionalFormatRuleRequest",
      "description": "Deletes a conditional format rule at the given index.\nAll subsequent rules' indexes are decremented.",
      "type": "object"
    },
    "DeleteNamedRangeRequest": {
      "description": "Removes the named range with the given ID from the spreadsheet.",
      "type": "object",
      "properties": {
        "namedRangeId": {
          "description": "The ID of the named range to delete.",
          "type": "string"
        }
      },
      "id": "DeleteNamedRangeRequest"
    },
    "AddBandingResponse": {
      "properties": {
        "bandedRange": {
          "description": "The banded range that was added.",
          "$ref": "BandedRange"
        }
      },
      "id": "AddBandingResponse",
      "description": "The result of adding a banded range.",
      "type": "object"
    },
    "ChartData": {
      "description": "The data included in a domain or series.",
      "type": "object",
      "properties": {
        "sourceRange": {
          "description": "The source ranges of the data.",
          "$ref": "ChartSourceRange"
        }
      },
      "id": "ChartData"
    },
    "BatchGetValuesResponse": {
      "properties": {
        "spreadsheetId": {
          "description": "The ID of the spreadsheet the data was retrieved from.",
          "type": "string"
        },
        "valueRanges": {
          "description": "The requested values. The order of the ValueRanges is the same as the\norder of the requested ranges.",
          "items": {
            "$ref": "ValueRange"
          },
          "type": "array"
        }
      },
      "id": "BatchGetValuesResponse",
      "description": "The response when retrieving more than one range of values in a spreadsheet.",
      "type": "object"
    },
    "UpdateBandingRequest": {
      "description": "Updates properties of the supplied banded range.",
      "type": "object",
      "properties": {
        "fields": {
          "format": "google-fieldmask",
          "description": "The fields that should be updated.  At least one field must be specified.\nThe root `bandedRange` is implied and should not be specified.\nA single `\"*\"` can be used as short-hand for listing every field.",
          "type": "string"
        },
        "bandedRange": {
          "description": "The banded range to update with the new properties.",
          "$ref": "BandedRange"
        }
      },
      "id": "UpdateBandingRequest"
    },
    "Color": {
      "properties": {
        "red": {
          "format": "float",
          "description": "The amount of red in the color as a value in the interval [0, 1].",
          "type": "number"
        },
        "alpha": {
          "format": "float",
          "description": "The fraction of this color that should be applied to the pixel. That is,\nthe final pixel color is defined by the equation:\n\n  pixel color = alpha * (this color) + (1.0 - alpha) * (background color)\n\nThis means that a value of 1.0 corresponds to a solid color, whereas\na value of 0.0 corresponds to a completely transparent color. This\nuses a wrapper message rather than a simple float scalar so that it is\npossible to distinguish between a default value and the value being unset.\nIf omitted, this color object is to be rendered as a solid color\n(as if the alpha value had been explicitly given with a value of 1.0).",
          "type": "number"
        },
        "blue": {
          "format": "float",
          "description": "The amount of blue in the color as a value in the interval [0, 1].",
          "type": "number"
        },
        "green": {
          "format": "float",
          "description": "The amount of green in the color as a value in the interval [0, 1].",
          "type": "number"
        }
      },
      "id": "Color",
      "description": "Represents a color in the RGBA color space. This representation is designed\nfor simplicity of conversion to/from color representations in various\nlanguages over compactness; for example, the fields of this representation\ncan be trivially provided to the constructor of \"java.awt.Color\" in Java; it\ncan also be trivially provided to UIColor's \"+colorWithRed:green:blue:alpha\"\nmethod in iOS; and, with just a little work, it can be easily formatted into\na CSS \"rgba()\" string in JavaScript, as well. Here are some examples:\n\nExample (Java):\n\n     import com.google.type.Color;\n\n     // ...\n     public static java.awt.Color fromProto(Color protocolor) {\n       float alpha = protocolor.hasAlpha()\n           ? protocolor.getAlpha().getValue()\n           : 1.0;\n\n       return new java.awt.Color(\n           protocolor.getRed(),\n           protocolor.getGreen(),\n           protocolor.getBlue(),\n           alpha);\n     }\n\n     public static Color toProto(java.awt.Color color) {\n       float red = (float) color.getRed();\n       float green = (float) color.getGreen();\n       float blue = (float) color.getBlue();\n       float denominator = 255.0;\n       Color.Builder resultBuilder =\n           Color\n               .newBuilder()\n               .setRed(red / denominator)\n               .setGreen(green / denominator)\n               .setBlue(blue / denominator);\n       int alpha = color.getAlpha();\n       if (alpha != 255) {\n         result.setAlpha(\n             FloatValue\n                 .newBuilder()\n                 .setValue(((float) alpha) / denominator)\n                 .build());\n       }\n       return resultBuilder.build();\n     }\n     // ...\n\nExample (iOS / Obj-C):\n\n     // ...\n     static UIColor* fromProto(Color* protocolor) {\n        float red = [protocolor red];\n        float green = [protocolor green];\n        float blue = [protocolor blue];\n        FloatValue* alpha_wrapper = [protocolor alpha];\n        float alpha = 1.0;\n        if (alpha_wrapper != nil) {\n          alpha = [alpha_wrapper value];\n        }\n        return [UIColor colorWithRed:red green:green blue:blue alpha:alpha];\n     }\n\n     static Color* toProto(UIColor* color) {\n         CGFloat red, green, blue, alpha;\n         if (![color getRed:&red green:&green blue:&blue alpha:&alpha]) {\n           return nil;\n         }\n         Color* result = [Color alloc] init];\n         [result setRed:red];\n         [result setGreen:green];\n         [result setBlue:blue];\n         if (alpha \u003c= 0.9999) {\n           [result setAlpha:floatWrapperWithValue(alpha)];\n         }\n         [result autorelease];\n         return result;\n    }\n    // ...\n\n Example (JavaScript):\n\n    // ...\n\n    var protoToCssColor = function(rgb_color) {\n       var redFrac = rgb_color.red || 0.0;\n       var greenFrac = rgb_color.green || 0.0;\n       var blueFrac = rgb_color.blue || 0.0;\n       var red = Math.floor(redFrac * 255);\n       var green = Math.floor(greenFrac * 255);\n       var blue = Math.floor(blueFrac * 255);\n\n       if (!('alpha' in rgb_color)) {\n          return rgbToCssColor_(red, green, blue);\n       }\n\n       var alphaFrac = rgb_color.alpha.value || 0.0;\n       var rgbParams = [red, green, blue].join(',');\n       return ['rgba(', rgbParams, ',', alphaFrac, ')'].join('');\n    };\n\n    var rgbToCssColor_ = function(red, green, blue) {\n      var rgbNumber = new Number((red \u003c\u003c 16) | (green \u003c\u003c 8) | blue);\n      var hexString = rgbNumber.toString(16);\n      var missingZeros = 6 - hexString.length;\n      var resultBuilder = ['#'];\n      for (var i = 0; i \u003c missingZeros; i++) {\n         resultBuilder.push('0');\n      }\n      resultBuilder.push(hexString);\n      return resultBuilder.join('');\n    };\n\n    // ...",
      "type": "object"
    },
    "PivotGroup": {
      "description": "A single grouping (either row or column) in a pivot table.",
      "type": "object",
      "properties": {
        "sortOrder": {
          "enumDescriptions": [
            "Default value, do not use this.",
            "Sort ascending.",
            "Sort descending."
          ],
          "enum": [
            "SORT_ORDER_UNSPECIFIED",
            "ASCENDING",
            "DESCENDING"
          ],
          "description": "The order the values in this group should be sorted.",
          "type": "string"
        },
        "valueBucket": {
          "$ref": "PivotGroupSortValueBucket",
          "description": "The bucket of the opposite pivot group to sort by.\nIf not specified, sorting is alphabetical by this group's values."
        },
        "valueMetadata": {
          "description": "Metadata about values in the grouping.",
          "items": {
            "$ref": "PivotGroupValueMetadata"
          },
          "type": "array"
        },
        "showTotals": {
          "description": "True if the pivot table should include the totals for this grouping.",
          "type": "boolean"
        },
        "sourceColumnOffset": {
          "format": "int32",
          "description": "The column offset of the source range that this grouping is based on.\n\nFor example, if the source was `C10:E15`, a `sourceColumnOffset` of `0`\nmeans this group refers to column `C`, whereas the offset `1` would refer\nto column `D`.",
          "type": "integer"
        }
      },
      "id": "PivotGroup"
    },
    "PivotTable": {
      "description": "A pivot table.",
      "type": "object",
      "properties": {
        "criteria": {
          "additionalProperties": {
            "$ref": "PivotFilterCriteria"
          },
          "description": "An optional mapping of filters per source column offset.\n\nThe filters will be applied before aggregating data into the pivot table.\nThe map's key is the column offset of the source range that you want to\nfilter, and the value is the criteria for that column.\n\nFor example, if the source was `C10:E15`, a key of `0` will have the filter\nfor column `C`, whereas the key `1` is for column `D`.",
          "type": "object"
        },
        "rows": {
          "description": "Each row grouping in the pivot table.",
          "items": {
            "$ref": "PivotGroup"
          },
          "type": "array"
        },
        "valueLayout": {
          "enumDescriptions": [
            "Values are laid out horizontally (as columns).",
            "Values are laid out vertically (as rows)."
          ],
          "enum": [
            "HORIZONTAL",
            "VERTICAL"
          ],
          "description": "Whether values should be listed horizontally (as columns)\nor vertically (as rows).",
          "type": "string"
        },
        "source": {
          "description": "The range the pivot table is reading data from.",
          "$ref": "GridRange"
        },
        "columns": {
          "description": "Each column grouping in the pivot table.",
          "items": {
            "$ref": "PivotGroup"
          },
          "type": "array"
        },
        "values": {
          "description": "A list of values to include in the pivot table.",
          "items": {
            "$ref": "PivotValue"
          },
          "type": "array"
        }
      },
      "id": "PivotTable"
    },
    "ChartSourceRange": {
      "description": "Source ranges for a chart.",
      "type": "object",
      "properties": {
        "sources": {
          "description": "The ranges of data for a series or domain.\nExactly one dimension must have a length of 1,\nand all sources in the list must have the same dimension\nwith length 1.\nThe domain (if it exists) & all series must have the same number\nof source ranges. If using more than one source range, then the source\nrange at a given offset must be contiguous across the domain and series.\n\nFor example, these are valid configurations:\n\n    domain sources: A1:A5\n    series1 sources: B1:B5\n    series2 sources: D6:D10\n\n    domain sources: A1:A5, C10:C12\n    series1 sources: B1:B5, D10:D12\n    series2 sources: C1:C5, E10:E12",
          "items": {
            "$ref": "GridRange"
          },
          "type": "array"
        }
      },
      "id": "ChartSourceRange"
    },
    "ValueRange": {
      "properties": {
        "values": {
          "description": "The data that was read or to be written.  This is an array of arrays,\nthe outer array representing all the data and each inner array\nrepresenting a major dimension. Each item in the inner array\ncorresponds with one cell.\n\nFor output, empty trailing rows and columns will not be included.\n\nFor input, supported value types are: bool, string, and double.\nNull values will be skipped.\nTo set a cell to an empty value, set the string value to an empty string.",
          "items": {
            "items": {
              "type": "any"
            },
            "type": "array"
          },
          "type": "array"
        },
        "majorDimension": {
          "enumDescriptions": [
            "The default value, do not use.",
            "Operates on the rows of a sheet.",
            "Operates on the columns of a sheet."
          ],
          "enum": [
            "DIMENSION_UNSPECIFIED",
            "ROWS",
            "COLUMNS"
          ],
          "description": "The major dimension of the values.\n\nFor output, if the spreadsheet data is: `A1=1,B1=2,A2=3,B2=4`,\nthen requesting `range=A1:B2,majorDimension=ROWS` will return\n`[[1,2],[3,4]]`,\nwhereas requesting `range=A1:B2,majorDimension=COLUMNS` will return\n`[[1,3],[2,4]]`.\n\nFor input, with `range=A1:B2,majorDimension=ROWS` then `[[1,2],[3,4]]`\nwill set `A1=1,B1=2,A2=3,B2=4`. With `range=A1:B2,majorDimension=COLUMNS`\nthen `[[1,2],[3,4]]` will set `A1=1,B1=3,A2=2,B2=4`.\n\nWhen writing, if this field is not set, it defaults to ROWS.",
          "type": "string"
        },
        "range": {
          "description": "The range the values cover, in A1 notation.\nFor output, this range indicates the entire requested range,\neven though the values will exclude trailing rows and columns.\nWhen appending values, this field represents the range to search for a\ntable, after which values will be appended.",
          "type": "string"
        }
      },
      "id": "ValueRange",
      "description": "Data within a range of the spreadsheet.",
      "type": "object"
    },
    "AppendCellsRequest": {
      "description": "Adds new cells after the last row with data in a sheet,\ninserting new rows into the sheet if necessary.",
      "type": "object",
      "properties": {
        "fields": {
          "format": "google-fieldmask",
          "description": "The fields of CellData that should be updated.\nAt least one field must be specified.\nThe root is the CellData; 'row.values.' should not be specified.\nA single `\"*\"` can be used as short-hand for listing every field.",
          "type": "string"
        },
        "rows": {
          "description": "The data to append.",
          "items": {
            "$ref": "RowData"
          },
          "type": "array"
        },
        "sheetId": {
          "format": "int32",
          "description": "The sheet ID to append the data to.",
          "type": "integer"
        }
      },
      "id": "AppendCellsRequest"
    },
    "AddBandingRequest": {
      "description": "Adds a new banded range to the spreadsheet.",
      "type": "object",
      "properties": {
        "bandedRange": {
          "$ref": "BandedRange",
          "description": "The banded range to add. The bandedRangeId\nfield is optional; if one is not set, an id will be randomly generated. (It\nis an error to specify the ID of a range that already exists.)"
        }
      },
      "id": "AddBandingRequest"
    },
    "Response": {
      "properties": {
        "addFilterView": {
          "description": "A reply from adding a filter view.",
          "$ref": "AddFilterViewResponse"
        },
        "addBanding": {
          "description": "A reply from adding a banded range.",
          "$ref": "AddBandingResponse"
        },
        "addProtectedRange": {
          "$ref": "AddProtectedRangeResponse",
          "description": "A reply from adding a protected range."
        },
        "duplicateSheet": {
          "description": "A reply from duplicating a sheet.",
          "$ref": "DuplicateSheetResponse"
        },
        "deleteConditionalFormatRule": {
          "$ref": "DeleteConditionalFormatRuleResponse",
          "description": "A reply from deleting a conditional format rule."
        },
        "updateEmbeddedObjectPosition": {
          "description": "A reply from updating an embedded object's position.",
          "$ref": "UpdateEmbeddedObjectPositionResponse"
        },
        "duplicateFilterView": {
          "$ref": "DuplicateFilterViewResponse",
          "description": "A reply from duplicating a filter view."
        },
        "addChart": {
          "$ref": "AddChartResponse",
          "description": "A reply from adding a chart."
        },
        "findReplace": {
          "$ref": "FindReplaceResponse",
          "description": "A reply from doing a find/replace."
        },
        "addSheet": {
          "$ref": "AddSheetResponse",
          "description": "A reply from adding a sheet."
        },
        "updateConditionalFormatRule": {
          "$ref": "UpdateConditionalFormatRuleResponse",
          "description": "A reply from updating a conditional format rule."
        },
        "addNamedRange": {
          "description": "A reply from adding a named range.",
          "$ref": "AddNamedRangeResponse"
        }
      },
      "id": "Response",
      "description": "A single response from an update.",
      "type": "object"
    },
    "EmbeddedChart": {
      "properties": {
        "spec": {
          "description": "The specification of the chart.",
          "$ref": "ChartSpec"
        },
        "chartId": {
          "format": "int32",
          "description": "The ID of the chart.",
          "type": "integer"
        },
        "position": {
          "description": "The position of the chart.",
          "$ref": "EmbeddedObjectPosition"
        }
      },
      "id": "EmbeddedChart",
      "description": "A chart embedded in a sheet.",
      "type": "object"
    },
    "TextFormatRun": {
      "properties": {
        "format": {
          "description": "The format of this run.  Absent values inherit the cell's format.",
          "$ref": "TextFormat"
        },
        "startIndex": {
          "format": "int32",
          "description": "The character index where this run starts.",
          "type": "integer"
        }
      },
      "id": "TextFormatRun",
      "description": "A run of a text format. The format of this run continues until the start\nindex of the next run.\nWhen updating, all fields must be set.",
      "type": "object"
    },
    "InsertRangeRequest": {
      "properties": {
        "shiftDimension": {
          "enumDescriptions": [
            "The default value, do not use.",
            "Operates on the rows of a sheet.",
            "Operates on the columns of a sheet."
          ],
          "enum": [
            "DIMENSION_UNSPECIFIED",
            "ROWS",
            "COLUMNS"
          ],
          "description": "The dimension which will be shifted when inserting cells.\nIf ROWS, existing cells will be shifted down.\nIf COLUMNS, existing cells will be shifted right.",
          "type": "string"
        },
        "range": {
          "description": "The range to insert new cells into.",
          "$ref": "GridRange"
        }
      },
      "id": "InsertRangeRequest",
      "description": "Inserts cells into a range, shifting the existing cells over or down.",
      "type": "object"
    },
    "AddNamedRangeResponse": {
      "properties": {
        "namedRange": {
          "description": "The named range to add.",
          "$ref": "NamedRange"
        }
      },
      "id": "AddNamedRangeResponse",
      "description": "The result of adding a named range.",
      "type": "object"
    },
    "RowData": {
      "description": "Data about each cell in a row.",
      "type": "object",
      "properties": {
        "values": {
          "description": "The values in the row, one per column.",
          "items": {
            "$ref": "CellData"
          },
          "type": "array"
        }
      },
      "id": "RowData"
    },
    "Border": {
      "description": "A border along a cell.",
      "type": "object",
      "properties": {
        "color": {
          "$ref": "Color",
          "description": "The color of the border."
        },
        "width": {
          "format": "int32",
          "description": "The width of the border, in pixels.\nDeprecated; the width is determined by the \"style\" field.",
          "type": "integer"
        },
        "style": {
          "enum": [
            "STYLE_UNSPECIFIED",
            "DOTTED",
            "DASHED",
            "SOLID",
            "SOLID_MEDIUM",
            "SOLID_THICK",
            "NONE",
            "DOUBLE"
          ],
          "description": "The style of the border.",
          "type": "string",
          "enumDescriptions": [
            "The style is not specified. Do not use this.",
            "The border is dotted.",
            "The border is dashed.",
            "The border is a thin solid line.",
            "The border is a medium solid line.",
            "The border is a thick solid line.",
            "No border.\nUsed only when updating a border in order to erase it.",
            "The border is two solid lines."
          ]
        }
      },
      "id": "Border"
    },
    "GridData": {
      "description": "Data in the grid, as well as metadata about the dimensions.",
      "type": "object",
      "properties": {
        "rowData": {
          "description": "The data in the grid, one entry per row,\nstarting with the row in startRow.\nThe values in RowData will correspond to columns starting\nat start_column.",
          "items": {
            "$ref": "RowData"
          },
          "type": "array"
        },
        "startRow": {
          "format": "int32",
          "description": "The first row this GridData refers to, zero-based.",
          "type": "integer"
        },
        "columnMetadata": {
          "description": "Metadata about the requested columns in the grid, starting with the column\nin start_column.",
          "items": {
            "$ref": "DimensionProperties"
          },
          "type": "array"
        },
        "startColumn": {
          "format": "int32",
          "description": "The first column this GridData refers to, zero-based.",
          "type": "integer"
        },
        "rowMetadata": {
          "description": "Metadata about the requested rows in the grid, starting with the row\nin start_row.",
          "items": {
            "$ref": "DimensionProperties"
          },
          "type": "array"
        }
      },
      "id": "GridData"
    },
    "UpdateNamedRangeRequest": {
      "description": "Updates properties of the named range with the specified\nnamedRangeId.",
      "type": "object",
      "properties": {
        "namedRange": {
          "$ref": "NamedRange",
          "description": "The named range to update with the new properties."
        },
        "fields": {
          "format": "google-fieldmask",
          "description": "The fields that should be updated.  At least one field must be specified.\nThe root `namedRange` is implied and should not be specified.\nA single `\"*\"` can be used as short-hand for listing every field.",
          "type": "string"
        }
      },
      "id": "UpdateNamedRangeRequest"
    },
    "FindReplaceRequest": {
      "properties": {
        "sheetId": {
          "format": "int32",
          "description": "The sheet to find/replace over.",
          "type": "integer"
        },
        "allSheets": {
          "description": "True to find/replace over all sheets.",
          "type": "boolean"
        },
        "matchCase": {
          "description": "True if the search is case sensitive.",
          "type": "boolean"
        },
        "includeFormulas": {
          "description": "True if the search should include cells with formulas.\nFalse to skip cells with formulas.",
          "type": "boolean"
        },
        "matchEntireCell": {
          "description": "True if the find value should match the entire cell.",
          "type": "boolean"
        },
        "find": {
          "description": "The value to search.",
          "type": "string"
        },
        "searchByRegex": {
          "description": "True if the find value is a regex.\nThe regular expression and replacement should follow Java regex rules\nat https://docs.oracle.com/javase/8/docs/api/java/util/regex/Pattern.html.\nThe replacement string is allowed to refer to capturing groups.\nFor example, if one cell has the contents `\"Google Sheets\"` and another\nhas `\"Google Docs\"`, then searching for `\"o.* (.*)\"` with a replacement of\n`\"$1 Rocks\"` would change the contents of the cells to\n`\"GSheets Rocks\"` and `\"GDocs Rocks\"` respectively.",
          "type": "boolean"
        },
        "replacement": {
          "description": "The value to use as the replacement.",
          "type": "string"
        },
        "range": {
          "description": "The range to find/replace over.",
          "$ref": "GridRange"
        }
      },
      "id": "FindReplaceRequest",
      "description": "Finds and replaces data in cells over a range, sheet, or all sheets.",
      "type": "object"
    },
    "AddSheetRequest": {
      "description": "Adds a new sheet.\nWhen a sheet is added at a given index,\nall subsequent sheets' indexes are incremented.\nTo add an object sheet, use AddChartRequest instead and specify\nEmbeddedObjectPosition.sheetId or\nEmbeddedObjectPosition.newSheet.",
      "type": "object",
      "properties": {
        "properties": {
          "description": "The properties the new sheet should have.\nAll properties are optional.\nThe sheetId field is optional; if one is not\nset, an id will be randomly generated. (It is an error to specify the ID\nof a sheet that already exists.)",
          "$ref": "SheetProperties"
        }
      },
      "id": "AddSheetRequest"
    },
    "UpdateCellsRequest": {
      "properties": {
        "start": {
          "$ref": "GridCoordinate",
          "description": "The coordinate to start writing data at.\nAny number of rows and columns (including a different number of\ncolumns per row) may be written."
        },
        "range": {
          "description": "The range to write data to.\n\nIf the data in rows does not cover the entire requested range,\nthe fields matching those set in fields will be cleared.",
          "$ref": "GridRange"
        },
        "fields": {
          "format": "google-fieldmask",
          "description": "The fields of CellData that should be updated.\nAt least one field must be specified.\nThe root is the CellData; 'row.values.' should not be specified.\nA single `\"*\"` can be used as short-hand for listing every field.",
          "type": "string"
        },
        "rows": {
          "description": "The data to write.",
          "items": {
            "$ref": "RowData"
          },
          "type": "array"
        }
      },
      "id": "UpdateCellsRequest",
      "description": "Updates all cells in a range with new data.",
      "type": "object"
    },
    "RandomizeRangeRequest": {
      "properties": {
        "range": {
          "description": "The range to randomize.",
          "$ref": "GridRange"
        }
      },
      "id": "RandomizeRangeRequest",
      "description": "Randomizes the order of the rows in a range.",
      "type": "object"
    },
    "DeleteConditionalFormatRuleResponse": {
      "description": "The result of deleting a conditional format rule.",
      "type": "object",
      "properties": {
        "rule": {
          "description": "The rule that was deleted.",
          "$ref": "ConditionalFormatRule"
        }
      },
      "id": "DeleteConditionalFormatRuleResponse"
    },
    "DeleteRangeRequest": {
      "description": "Deletes a range of cells, shifting other cells into the deleted area.",
      "type": "object",
      "properties": {
        "shiftDimension": {
          "enumDescriptions": [
            "The default value, do not use.",
            "Operates on the rows of a sheet.",
            "Operates on the columns of a sheet."
          ],
          "enum": [
            "DIMENSION_UNSPECIFIED",
            "ROWS",
            "COLUMNS"
          ],
          "description": "The dimension from which deleted cells will be replaced with.\nIf ROWS, existing cells will be shifted upward to\nreplace the deleted cells. If COLUMNS, existing cells\nwill be shifted left to replace the deleted cells.",
          "type": "string"
        },
        "range": {
          "$ref": "GridRange",
          "description": "The range of cells to delete."
        }
      },
      "id": "DeleteRangeRequest"
    },
    "GridCoordinate": {
      "properties": {
        "columnIndex": {
          "format": "int32",
          "description": "The column index of the coordinate.",
          "type": "integer"
        },
        "rowIndex": {
          "format": "int32",
          "description": "The row index of the coordinate.",
          "type": "integer"
        },
        "sheetId": {
          "format": "int32",
          "description": "The sheet this coordinate is on.",
          "type": "integer"
        }
      },
      "id": "GridCoordinate",
      "description": "A coordinate in a sheet.\nAll indexes are zero-based.",
      "type": "object"
    },
    "UpdateSheetPropertiesRequest": {
      "description": "Updates properties of the sheet with the specified\nsheetId.",
      "type": "object",
      "properties": {
        "fields": {
          "format": "google-fieldmask",
          "description": "The fields that should be updated.  At least one field must be specified.\nThe root `properties` is implied and should not be specified.\nA single `\"*\"` can be used as short-hand for listing every field.",
          "type": "string"
        },
        "properties": {
          "description": "The properties to update.",
          "$ref": "SheetProperties"
        }
      },
      "id": "UpdateSheetPropertiesRequest"
    },
    "GridProperties": {
      "properties": {
        "rowCount": {
          "format": "int32",
          "description": "The number of rows in the grid.",
          "type": "integer"
        },
        "hideGridlines": {
          "description": "True if the grid isn't showing gridlines in the UI.",
          "type": "boolean"
        },
        "frozenRowCount": {
          "format": "int32",
          "description": "The number of rows that are frozen in the grid.",
          "type": "integer"
        },
        "frozenColumnCount": {
          "format": "int32",
          "description": "The number of columns that are frozen in the grid.",
          "type": "integer"
        },
        "columnCount": {
          "format": "int32",
          "description": "The number of columns in the grid.",
          "type": "integer"
        }
      },
      "id": "GridProperties",
      "description": "Properties of a grid.",
      "type": "object"
    },
    "UnmergeCellsRequest": {
      "description": "Unmerges cells in the given range.",
      "type": "object",
      "properties": {
        "range": {
          "$ref": "GridRange",
          "description": "The range within which all cells should be unmerged.\nIf the range spans multiple merges, all will be unmerged.\nThe range must not partially span any merge."
        }
      },
      "id": "UnmergeCellsRequest"
    },
    "Sheet": {
      "description": "A sheet in a spreadsheet.",
      "type": "object",
      "properties": {
        "data": {
          "description": "Data in the grid, if this is a grid sheet.\nThe number of GridData objects returned is dependent on the number of\nranges requested on this sheet. For example, if this is representing\n`Sheet1`, and the spreadsheet was requested with ranges\n`Sheet1!A1:C10` and `Sheet1!D15:E20`, then the first GridData will have a\nstartRow/startColumn of `0`,\nwhile the second one will have `startRow 14` (zero-based row 15),\nand `startColumn 3` (zero-based column D).",
          "items": {
            "$ref": "GridData"
          },
          "type": "array"
        },
        "bandedRanges": {
          "description": "The banded (i.e. alternating colors) ranges on this sheet.",
          "items": {
            "$ref": "BandedRange"
          },
          "type": "array"
        },
        "charts": {
          "description": "The specifications of every chart on this sheet.",
          "items": {
            "$ref": "EmbeddedChart"
          },
          "type": "array"
        },
        "properties": {
          "description": "The properties of the sheet.",
          "$ref": "SheetProperties"
        },
        "filterViews": {
          "description": "The filter views in this sheet.",
          "items": {
            "$ref": "FilterView"
          },
          "type": "array"
        },
        "protectedRanges": {
          "description": "The protected ranges in this sheet.",
          "items": {
            "$ref": "ProtectedRange"
          },
          "type": "array"
        },
        "conditionalFormats": {
          "description": "The conditional format rules in this sheet.",
          "items": {
            "$ref": "ConditionalFormatRule"
          },
          "type": "array"
        },
        "basicFilter": {
          "$ref": "BasicFilter",
          "description": "The filter on this sheet, if any."
        },
        "merges": {
          "description": "The ranges that are merged together.",
          "items": {
            "$ref": "GridRange"
          },
          "type": "array"
        }
      },
      "id": "Sheet"
    },
    "SortSpec": {
      "description": "A sort order associated with a specific column or row.",
      "type": "object",
      "properties": {
        "dimensionIndex": {
          "format": "int32",
          "description": "The dimension the sort should be applied to.",
          "type": "integer"
        },
        "sortOrder": {
          "enum": [
            "SORT_ORDER_UNSPECIFIED",
            "ASCENDING",
            "DESCENDING"
          ],
          "description": "The order data should be sorted.",
          "type": "string",
          "enumDescriptions": [
            "Default value, do not use this.",
            "Sort ascending.",
            "Sort descending."
          ]
        }
      },
      "id": "SortSpec"
    },
    "UpdateEmbeddedObjectPositionResponse": {
      "description": "The result of updating an embedded object's position.",
      "type": "object",
      "properties": {
        "position": {
          "$ref": "EmbeddedObjectPosition",
          "description": "The new position of the embedded object."
        }
      },
      "id": "UpdateEmbeddedObjectPositionResponse"
    },
    "BooleanRule": {
      "properties": {
        "condition": {
          "description": "The condition of the rule. If the condition evaluates to true,\nthe format will be applied.",
          "$ref": "BooleanCondition"
        },
        "format": {
          "$ref": "CellFormat",
          "description": "The format to apply.\nConditional formatting can only apply a subset of formatting:\nbold, italic,\nstrikethrough,\nforeground color &\nbackground color."
        }
      },
      "id": "BooleanRule",
      "description": "A rule that may or may not match, depending on the condition.",
      "type": "object"
    },
    "PivotGroupValueMetadata": {
      "properties": {
        "value": {
          "description": "The calculated value the metadata corresponds to.\n(Note that formulaValue is not valid,\n because the values will be calculated.)",
          "$ref": "ExtendedValue"
        },
        "collapsed": {
          "description": "True if the data corresponding to the value is collapsed.",
          "type": "boolean"
        }
      },
      "id": "PivotGroupValueMetadata",
      "description": "Metadata about a value in a pivot grouping.",
      "type": "object"
    },
    "FilterCriteria": {
      "description": "Criteria for showing/hiding rows in a filter or filter view.",
      "type": "object",
      "properties": {
        "condition": {
          "$ref": "BooleanCondition",
          "description": "A condition that must be true for values to be shown.\n(This does not override hiddenValues -- if a value is listed there,\n it will still be hidden.)"
        },
        "hiddenValues": {
          "description": "Values that should be hidden.",
          "items": {
            "type": "string"
          },
          "type": "array"
        }
      },
      "id": "FilterCriteria"
    },
    "Editors": {
      "properties": {
        "users": {
          "description": "The email addresses of users with edit access to the protected range.",
          "items": {
            "type": "string"
          },
          "type": "array"
        },
        "domainUsersCanEdit": {
          "description": "True if anyone in the document's domain has edit access to the protected\nrange.  Domain protection is only supported on documents within a domain.",
          "type": "boolean"
        },
        "groups": {
          "description": "The email addresses of groups with edit access to the protected range.",
          "items": {
            "type": "string"
          },
          "type": "array"
        }
      },
      "id": "Editors",
      "description": "The editors of a protected range.",
      "type": "object"
    },
    "UpdateConditionalFormatRuleRequest": {
      "properties": {
        "index": {
          "format": "int32",
          "description": "The zero-based index of the rule that should be replaced or moved.",
          "type": "integer"
        },
        "sheetId": {
          "format": "int32",
          "description": "The sheet of the rule to move.  Required if new_index is set,\nunused otherwise.",
          "type": "integer"
        },
        "newIndex": {
          "format": "int32",
          "description": "The zero-based new index the rule should end up at.",
          "type": "integer"
        },
        "rule": {
          "$ref": "ConditionalFormatRule",
          "description": "The rule that should replace the rule at the given index."
        }
      },
      "id": "UpdateConditionalFormatRuleRequest",
      "description": "Updates a conditional format rule at the given index,\nor moves a conditional format rule to another index.",
      "type": "object"
    },
    "BasicChartDomain": {
      "description": "The domain of a chart.\nFor example, if charting stock prices over time, this would be the date.",
      "type": "object",
      "properties": {
        "domain": {
          "$ref": "ChartData",
          "description": "The data of the domain. For example, if charting stock prices over time,\nthis is the data representing the dates."
        },
        "reversed": {
          "description": "True to reverse the order of the domain values (horizontal axis).",
          "type": "boolean"
        }
      },
      "id": "BasicChartDomain"
    },
    "DataValidationRule": {
      "properties": {
        "strict": {
          "description": "True if invalid data should be rejected.",
          "type": "boolean"
        },
        "inputMessage": {
          "description": "A message to show the user when adding data to the cell.",
          "type": "string"
        },
        "condition": {
          "$ref": "BooleanCondition",
          "description": "The condition that data in the cell must match."
        },
        "showCustomUi": {
          "description": "True if the UI should be customized based on the kind of condition.\nIf true, \"List\" conditions will show a dropdown.",
          "type": "boolean"
        }
      },
      "id": "DataValidationRule",
      "description": "A data validation rule.",
      "type": "object"
    },
    "PasteDataRequest": {
      "description": "Inserts data into the spreadsheet starting at the specified coordinate.",
      "type": "object",
      "properties": {
        "html": {
          "description": "True if the data is HTML.",
          "type": "boolean"
        },
        "coordinate": {
          "$ref": "GridCoordinate",
          "description": "The coordinate at which the data should start being inserted."
        },
        "delimiter": {
          "description": "The delimiter in the data.",
          "type": "string"
        },
        "data": {
          "description": "The data to insert.",
          "type": "string"
        },
        "type": {
          "enumDescriptions": [
            "Paste values, formulas, formats, and merges.",
            "Paste the values ONLY without formats, formulas, or merges.",
            "Paste the format and data validation only.",
            "Like PASTE_NORMAL but without borders.",
            "Paste the formulas only.",
            "Paste the data validation only.",
            "Paste the conditional formatting rules only."
          ],
          "enum": [
            "PASTE_NORMAL",
            "PASTE_VALUES",
            "PASTE_FORMAT",
            "PASTE_NO_BORDERS",
            "PASTE_FORMULA",
            "PASTE_DATA_VALIDATION",
            "PASTE_CONDITIONAL_FORMATTING"
          ],
          "description": "How the data should be pasted.",
          "type": "string"
        }
      },
      "id": "PasteDataRequest"
    },
    "AppendDimensionRequest": {
      "properties": {
        "sheetId": {
          "format": "int32",
          "description": "The sheet to append rows or columns to.",
          "type": "integer"
        },
        "dimension": {
          "enum": [
            "DIMENSION_UNSPECIFIED",
            "ROWS",
            "COLUMNS"
          ],
          "description": "Whether rows or columns should be appended.",
          "type": "string",
          "enumDescriptions": [
            "The default value, do not use.",
            "Operates on the rows of a sheet.",
            "Operates on the columns of a sheet."
          ]
        },
        "length": {
          "format": "int32",
          "description": "The number of rows or columns to append.",
          "type": "integer"
        }
      },
      "id": "AppendDimensionRequest",
      "description": "Appends rows or columns to the end of a sheet.",
      "type": "object"
    },
    "AddNamedRangeRequest": {
      "properties": {
        "namedRange": {
          "$ref": "NamedRange",
          "description": "The named range to add. The namedRangeId\nfield is optional; if one is not set, an id will be randomly generated. (It\nis an error to specify the ID of a range that already exists.)"
        }
      },
      "id": "AddNamedRangeRequest",
      "description": "Adds a named range to the spreadsheet.",
      "type": "object"
    },
    "UpdateEmbeddedObjectPositionRequest": {
      "properties": {
        "fields": {
          "format": "google-fieldmask",
          "description": "The fields of OverlayPosition\nthat should be updated when setting a new position. Used only if\nnewPosition.overlayPosition\nis set, in which case at least one field must\nbe specified.  The root `newPosition.overlayPosition` is implied and\nshould not be specified.\nA single `\"*\"` can be used as short-hand for listing every field.",
          "type": "string"
        },
        "objectId": {
          "format": "int32",
          "description": "The ID of the object to moved.",
          "type": "integer"
        },
        "newPosition": {
          "$ref": "EmbeddedObjectPosition",
          "description": "An explicit position to move the embedded object to.\nIf newPosition.sheetId is set,\na new sheet with that ID will be created.\nIf newPosition.newSheet is set to true,\na new sheet will be created with an ID that will be chosen for you."
        }
      },
      "id": "UpdateEmbeddedObjectPositionRequest",
      "description": "Update an embedded object's position (such as a moving or resizing a\nchart or image).",
      "type": "object"
    },
    "TextRotation": {
      "properties": {
        "angle": {
          "format": "int32",
          "description": "The angle between the standard orientation and the desired orientation.\nMeasured in degrees. Valid values are between -90 and 90. Positive\nangles are angled upwards, negative are angled downwards.\n\nNote: For LTR text direction positive angles are in the counterclockwise\ndirection, whereas for RTL they are in the clockwise direction",
          "type": "integer"
        },
        "vertical": {
          "description": "If true, text reads top to bottom, but the orientation of individual\ncharacters is unchanged.\nFor example:\n\n    | V |\n    | e |\n    | r |\n    | t |\n    | i |\n    | c |\n    | a |\n    | l |",
          "type": "boolean"
        }
      },
      "id": "TextRotation",
      "description": "The rotation applied to text in a cell.",
      "type": "object"
    },
    "PieChartSpec": {
      "description": "A \u003ca href=\"/chart/interactive/docs/gallery/piechart\"\u003epie chart\u003c/a\u003e.",
      "type": "object",
      "properties": {
        "threeDimensional": {
          "description": "True if the pie is three dimensional.",
          "type": "boolean"
        },
        "domain": {
          "description": "The data that covers the domain of the pie chart.",
          "$ref": "ChartData"
        },
        "series": {
          "description": "The data that covers the one and only series of the pie chart.",
          "$ref": "ChartData"
        },
        "pieHole": {
          "format": "double",
          "description": "The size of the hole in the pie chart.",
          "type": "number"
        },
        "legendPosition": {
          "enumDescriptions": [
            "Default value, do not use.",
            "The legend is rendered on the bottom of the chart.",
            "The legend is rendered on the left of the chart.",
            "The legend is rendered on the right of the chart.",
            "The legend is rendered on the top of the chart.",
            "No legend is rendered.",
            "Each pie slice has a label attached to it."
          ],
          "enum": [
            "PIE_CHART_LEGEND_POSITION_UNSPECIFIED",
            "BOTTOM_LEGEND",
            "LEFT_LEGEND",
            "RIGHT_LEGEND",
            "TOP_LEGEND",
            "NO_LEGEND",
            "LABELED_LEGEND"
          ],
          "description": "Where the legend of the pie chart should be drawn.",
          "type": "string"
        }
      },
      "id": "PieChartSpec"
    },
    "UpdateFilterViewRequest": {
      "description": "Updates properties of the filter view.",
      "type": "object",
      "properties": {
        "fields": {
          "format": "google-fieldmask",
          "description": "The fields that should be updated.  At least one field must be specified.\nThe root `filter` is implied and should not be specified.\nA single `\"*\"` can be used as short-hand for listing every field.",
          "type": "string"
        },
        "filter": {
          "$ref": "FilterView",
          "description": "The new properties of the filter view."
        }
      },
      "id": "UpdateFilterViewRequest"
    },
    "ConditionalFormatRule": {
      "properties": {
        "gradientRule": {
          "description": "The formatting will vary based on the gradients in the rule.",
          "$ref": "GradientRule"
        },
        "booleanRule": {
          "$ref": "BooleanRule",
          "description": "The formatting is either \"on\" or \"off\" according to the rule."
        },
        "ranges": {
          "description": "The ranges that will be formatted if the condition is true.\nAll the ranges must be on the same grid.",
          "items": {
            "$ref": "GridRange"
          },
          "type": "array"
        }
      },
      "id": "ConditionalFormatRule",
      "description": "A rule describing a conditional format.",
      "type": "object"
    },
    "CopyPasteRequest": {
      "description": "Copies data from the source to the destination.",
      "type": "object",
      "properties": {
        "destination": {
          "description": "The location to paste to. If the range covers a span that's\na multiple of the source's height or width, then the\ndata will be repeated to fill in the destination range.\nIf the range is smaller than the source range, the entire\nsource data will still be copied (beyond the end of the destination range).",
          "$ref": "GridRange"
        },
        "pasteOrientation": {
          "enumDescriptions": [
            "Paste normally.",
            "Paste transposed, where all rows become columns and vice versa."
          ],
          "enum": [
            "NORMAL",
            "TRANSPOSE"
          ],
          "description": "How that data should be oriented when pasting.",
          "type": "string"
        },
        "pasteType": {
          "enum": [
            "PASTE_NORMAL",
            "PASTE_VALUES",
            "PASTE_FORMAT",
            "PASTE_NO_BORDERS",
            "PASTE_FORMULA",
            "PASTE_DATA_VALIDATION",
            "PASTE_CONDITIONAL_FORMATTING"
          ],
          "description": "What kind of data to paste.",
          "type": "string",
          "enumDescriptions": [
            "Paste values, formulas, formats, and merges.",
            "Paste the values ONLY without formats, formulas, or merges.",
            "Paste the format and data validation only.",
            "Like PASTE_NORMAL but without borders.",
            "Paste the formulas only.",
            "Paste the data validation only.",
            "Paste the conditional formatting rules only."
          ]
        },
        "source": {
          "$ref": "GridRange",
          "description": "The source range to copy."
        }
      },
      "id": "CopyPasteRequest"
    },
    "BooleanCondition": {
      "properties": {
        "values": {
          "description": "The values of the condition. The number of supported values depends\non the condition type.  Some support zero values,\nothers one or two values,\nand ConditionType.ONE_OF_LIST supports an arbitrary number of values.",
          "items": {
            "$ref": "ConditionValue"
          },
          "type": "array"
        },
        "type": {
          "enumDescriptions": [
            "The default value, do not use.",
            "The cell's value must be greater than the condition's value.\nSupported by data validation, conditional formatting and filters.\nRequires a single ConditionValue.",
            "The cell's value must be greater than or equal to the condition's value.\nSupported by data validation, conditional formatting and filters.\nRequires a single ConditionValue.",
            "The cell's value must be less than the condition's value.\nSupported by data validation, conditional formatting and filters.\nRequires a single ConditionValue.",
            "The cell's value must be less than or equal to the condition's value.\nSupported by data validation, conditional formatting and filters.\nRequires a single ConditionValue.",
            "The cell's value must be equal to the condition's value.\nSupported by data validation, conditional formatting and filters.\nRequires a single ConditionValue.",
            "The cell's value must be not equal to the condition's value.\nSupported by data validation, conditional formatting and filters.\nRequires a single ConditionValue.",
            "The cell's value must be between the two condition values.\nSupported by data validation, conditional formatting and filters.\nRequires exactly two ConditionValues.",
            "The cell's value must not be between the two condition values.\nSupported by data validation, conditional formatting and filters.\nRequires exactly two ConditionValues.",
            "The cell's value must contain the condition's value.\nSupported by data validation, conditional formatting and filters.\nRequires a single ConditionValue.",
            "The cell's value must not contain the condition's value.\nSupported by data validation, conditional formatting and filters.\nRequires a single ConditionValue.",
            "The cell's value must start with the condition's value.\nSupported by conditional formatting and filters.\nRequires a single ConditionValue.",
            "The cell's value must end with the condition's value.\nSupported by conditional formatting and filters.\nRequires a single ConditionValue.",
            "The cell's value must be exactly the condition's value.\nSupported by data validation, conditional formatting and filters.\nRequires a single ConditionValue.",
            "The cell's value must be a valid email address.\nSupported by data validation.\nRequires no ConditionValues.",
            "The cell's value must be a valid URL.\nSupported by data validation.\nRequires no ConditionValues.",
            "The cell's value must be the same date as the condition's value.\nSupported by data validation, conditional formatting and filters.\nRequires a single ConditionValue.",
            "The cell's value must be before the date of the condition's value.\nSupported by data validation, conditional formatting and filters.\nRequires a single ConditionValue\nthat may be a relative date.",
            "The cell's value must be after the date of the condition's value.\nSupported by data validation, conditional formatting and filters.\nRequires a single ConditionValue\nthat may be a relative date.",
            "The cell's value must be on or before the date of the condition's value.\nSupported by data validation.\nRequires a single ConditionValue\nthat may be a relative date.",
            "The cell's value must be on or after the date of the condition's value.\nSupported by data validation.\nRequires a single ConditionValue\nthat may be a relative date.",
            "The cell's value must be between the dates of the two condition values.\nSupported by data validation.\nRequires exactly two ConditionValues.",
            "The cell's value must be outside the dates of the two condition values.\nSupported by data validation.\nRequires exactly two ConditionValues.",
            "The cell's value must be a date.\nSupported by data validation.\nRequires no ConditionValues.",
            "The cell's value must be listed in the grid in condition value's range.\nSupported by data validation.\nRequires a single ConditionValue,\nand the value must be a valid range in A1 notation.",
            "The cell's value must in the list of condition values.\nSupported by data validation.\nSupports any number of condition values,\none per item in the list.\nFormulas are not supported in the values.",
            "The cell's value must be empty.\nSupported by conditional formatting and filters.\nRequires no ConditionValues.",
            "The cell's value must not be empty.\nSupported by conditional formatting and filters.\nRequires no ConditionValues.",
            "The condition's formula must evaluate to true.\nSupported by data validation, conditional formatting and filters.\nRequires a single ConditionValue."
          ],
          "enum": [
            "CONDITION_TYPE_UNSPECIFIED",
            "NUMBER_GREATER",
            "NUMBER_GREATER_THAN_EQ",
            "NUMBER_LESS",
            "NUMBER_LESS_THAN_EQ",
            "NUMBER_EQ",
            "NUMBER_NOT_EQ",
            "NUMBER_BETWEEN",
            "NUMBER_NOT_BETWEEN",
            "TEXT_CONTAINS",
            "TEXT_NOT_CONTAINS",
            "TEXT_STARTS_WITH",
            "TEXT_ENDS_WITH",
            "TEXT_EQ",
            "TEXT_IS_EMAIL",
            "TEXT_IS_URL",
            "DATE_EQ",
            "DATE_BEFORE",
            "DATE_AFTER",
            "DATE_ON_OR_BEFORE",
            "DATE_ON_OR_AFTER",
            "DATE_BETWEEN",
            "DATE_NOT_BETWEEN",
            "DATE_IS_VALID",
            "ONE_OF_RANGE",
            "ONE_OF_LIST",
            "BLANK",
            "NOT_BLANK",
            "CUSTOM_FORMULA"
          ],
          "description": "The type of condition.",
          "type": "string"
        }
      },
      "id": "BooleanCondition",
      "description": "A condition that can evaluate to true or false.\nBooleanConditions are used by conditional formatting,\ndata validation, and the criteria in filters.",
      "type": "object"
    },
    "Request": {
      "description": "A single kind of update to apply to a spreadsheet.",
      "type": "object",
      "properties": {
        "repeatCell": {
          "$ref": "RepeatCellRequest",
          "description": "Repeats a single cell across a range."
        },
        "clearBasicFilter": {
          "description": "Clears the basic filter on a sheet.",
          "$ref": "ClearBasicFilterRequest"
        },
        "appendDimension": {
          "description": "Appends dimensions to the end of a sheet.",
          "$ref": "AppendDimensionRequest"
        },
        "updateConditionalFormatRule": {
          "$ref": "UpdateConditionalFormatRuleRequest",
          "description": "Updates an existing conditional format rule."
        },
        "insertRange": {
          "description": "Inserts new cells in a sheet, shifting the existing cells.",
          "$ref": "InsertRangeRequest"
        },
        "moveDimension": {
          "$ref": "MoveDimensionRequest",
          "description": "Moves rows or columns to another location in a sheet."
        },
        "randomizeRange": {
          "description": "Randomizes the order of the rows in a range.",
          "$ref": "RandomizeRangeRequest"
        },
        "updateBanding": {
          "$ref": "UpdateBandingRequest",
          "description": "Updates a banded range"
        },
        "deleteNamedRange": {
          "description": "Deletes a named range.",
          "$ref": "DeleteNamedRangeRequest"
        },
        "addProtectedRange": {
          "description": "Adds a protected range.",
          "$ref": "AddProtectedRangeRequest"
        },
        "duplicateSheet": {
          "$ref": "DuplicateSheetRequest",
          "description": "Duplicates a sheet."
        },
        "unmergeCells": {
          "$ref": "UnmergeCellsRequest",
          "description": "Unmerges merged cells."
        },
        "deleteSheet": {
          "description": "Deletes a sheet.",
          "$ref": "DeleteSheetRequest"
        },
        "updateEmbeddedObjectPosition": {
          "$ref": "UpdateEmbeddedObjectPositionRequest",
          "description": "Updates an embedded object's (e.g. chart, image) position."
        },
        "updateDimensionProperties": {
          "description": "Updates dimensions' properties.",
          "$ref": "UpdateDimensionPropertiesRequest"
        },
        "pasteData": {
          "$ref": "PasteDataRequest",
          "description": "Pastes data (HTML or delimited) into a sheet."
        },
        "setBasicFilter": {
          "$ref": "SetBasicFilterRequest",
          "description": "Sets the basic filter on a sheet."
        },
        "addConditionalFormatRule": {
          "description": "Adds a new conditional format rule.",
          "$ref": "AddConditionalFormatRuleRequest"
        },
        "updateCells": {
          "$ref": "UpdateCellsRequest",
          "description": "Updates many cells at once."
        },
        "addNamedRange": {
          "$ref": "AddNamedRangeRequest",
          "description": "Adds a named range."
        },
        "updateSpreadsheetProperties": {
          "description": "Updates the spreadsheet's properties.",
          "$ref": "UpdateSpreadsheetPropertiesRequest"
        },
        "deleteEmbeddedObject": {
          "$ref": "DeleteEmbeddedObjectRequest",
          "description": "Deletes an embedded object (e.g, chart, image) in a sheet."
        },
        "updateFilterView": {
          "$ref": "UpdateFilterViewRequest",
          "description": "Updates the properties of a filter view."
        },
        "addBanding": {
          "$ref": "AddBandingRequest",
          "description": "Adds a new banded range"
        },
        "autoResizeDimensions": {
          "description": "Automatically resizes one or more dimensions based on the contents\nof the cells in that dimension.",
          "$ref": "AutoResizeDimensionsRequest"
        },
        "appendCells": {
          "$ref": "AppendCellsRequest",
          "description": "Appends cells after the last row with data in a sheet."
        },
        "cutPaste": {
          "$ref": "CutPasteRequest",
          "description": "Cuts data from one area and pastes it to another."
        },
        "mergeCells": {
          "$ref": "MergeCellsRequest",
          "description": "Merges cells together."
        },
        "updateNamedRange": {
          "description": "Updates a named range.",
          "$ref": "UpdateNamedRangeRequest"
        },
        "updateSheetProperties": {
          "$ref": "UpdateSheetPropertiesRequest",
          "description": "Updates a sheet's properties."
        },
        "autoFill": {
          "$ref": "AutoFillRequest",
          "description": "Automatically fills in more data based on existing data."
        },
        "deleteDimension": {
          "description": "Deletes rows or columns in a sheet.",
          "$ref": "DeleteDimensionRequest"
        },
        "sortRange": {
          "description": "Sorts data in a range.",
          "$ref": "SortRangeRequest"
        },
        "deleteProtectedRange": {
          "description": "Deletes a protected range.",
          "$ref": "DeleteProtectedRangeRequest"
        },
        "duplicateFilterView": {
          "description": "Duplicates a filter view.",
          "$ref": "DuplicateFilterViewRequest"
        },
        "addChart": {
          "description": "Adds a chart.",
          "$ref": "AddChartRequest"
        },
        "findReplace": {
          "description": "Finds and replaces occurrences of some text with other text.",
          "$ref": "FindReplaceRequest"
        },
        "updateChartSpec": {
          "description": "Updates a chart's specifications.",
          "$ref": "UpdateChartSpecRequest"
        },
        "textToColumns": {
          "description": "Converts a column of text into many columns of text.",
          "$ref": "TextToColumnsRequest"
        },
        "updateProtectedRange": {
          "description": "Updates a protected range.",
          "$ref": "UpdateProtectedRangeRequest"
        },
        "addSheet": {
          "$ref": "AddSheetRequest",
          "description": "Adds a sheet."
        },
        "copyPaste": {
          "description": "Copies data from one area and pastes it to another.",
          "$ref": "CopyPasteRequest"
        },
        "deleteFilterView": {
          "$ref": "DeleteFilterViewRequest",
          "description": "Deletes a filter view from a sheet."
        },
        "insertDimension": {
          "description": "Inserts new rows or columns in a sheet.",
          "$ref": "InsertDimensionRequest"
        },
        "deleteRange": {
          "description": "Deletes a range of cells from a sheet, shifting the remaining cells.",
          "$ref": "DeleteRangeRequest"
        },
        "deleteBanding": {
          "description": "Removes a banded range",
          "$ref": "DeleteBandingRequest"
        },
        "addFilterView": {
          "description": "Adds a filter view.",
          "$ref": "AddFilterViewRequest"
        },
        "setDataValidation": {
          "description": "Sets data validation for one or more cells.",
          "$ref": "SetDataValidationRequest"
        },
        "updateBorders": {
          "description": "Updates the borders in a range of cells.",
          "$ref": "UpdateBordersRequest"
        },
        "deleteConditionalFormatRule": {
          "$ref": "DeleteConditionalFormatRuleRequest",
          "description": "Deletes an existing conditional format rule."
        }
      },
      "id": "Request"
    },
    "GridRange": {
      "properties": {
        "endColumnIndex": {
          "format": "int32",
          "description": "The end column (exclusive) of the range, or not set if unbounded.",
          "type": "integer"
        },
        "endRowIndex": {
          "format": "int32",
          "description": "The end row (exclusive) of the range, or not set if unbounded.",
          "type": "integer"
        },
        "startRowIndex": {
          "format": "int32",
          "description": "The start row (inclusive) of the range, or not set if unbounded.",
          "type": "integer"
        },
        "startColumnIndex": {
          "format": "int32",
          "description": "The start column (inclusive) of the range, or not set if unbounded.",
          "type": "integer"
        },
        "sheetId": {
          "format": "int32",
          "description": "The sheet this range is on.",
          "type": "integer"
        }
      },
      "id": "GridRange",
      "description": "A range on a sheet.\nAll indexes are zero-based.\nIndexes are half open, e.g the start index is inclusive\nand the end index is exclusive -- [start_index, end_index).\nMissing indexes indicate the range is unbounded on that side.\n\nFor example, if `\"Sheet1\"` is sheet ID 0, then:\n\n  `Sheet1!A1:A1 == sheet_id: 0,\n                  start_row_index: 0, end_row_index: 1,\n                  start_column_index: 0, end_column_index: 1`\n\n  `Sheet1!A3:B4 == sheet_id: 0,\n                  start_row_index: 2, end_row_index: 4,\n                  start_column_index: 0, end_column_index: 2`\n\n  `Sheet1!A:B == sheet_id: 0,\n                start_column_index: 0, end_column_index: 2`\n\n  `Sheet1!A5:B == sheet_id: 0,\n                 start_row_index: 4,\n                 start_column_index: 0, end_column_index: 2`\n\n  `Sheet1 == sheet_id:0`\n\nThe start index must always be less than or equal to the end index.\nIf the start index equals the end index, then the range is empty.\nEmpty ranges are typically not meaningful and are usually rendered in the\nUI as `#REF!`.",
      "type": "object"
    },
    "BasicChartSpec": {
      "description": "The specification for a basic chart.  See BasicChartType for the list\nof charts this supports.",
      "type": "object",
      "properties": {
        "legendPosition": {
          "enumDescriptions": [
            "Default value, do not use.",
            "The legend is rendered on the bottom of the chart.",
            "The legend is rendered on the left of the chart.",
            "The legend is rendered on the right of the chart.",
            "The legend is rendered on the top of the chart.",
            "No legend is rendered."
          ],
          "enum": [
            "BASIC_CHART_LEGEND_POSITION_UNSPECIFIED",
            "BOTTOM_LEGEND",
            "LEFT_LEGEND",
            "RIGHT_LEGEND",
            "TOP_LEGEND",
            "NO_LEGEND"
          ],
          "description": "The position of the chart legend.",
          "type": "string"
        },
        "domains": {
          "description": "The domain of data this is charting.\nOnly a single domain is supported.",
          "items": {
            "$ref": "BasicChartDomain"
          },
          "type": "array"
        },
        "lineSmoothing": {
          "description": "Gets whether all lines should be rendered smooth or straight by default.\nApplies to Line charts.",
          "type": "boolean"
        },
        "headerCount": {
          "format": "int32",
          "description": "The number of rows or columns in the data that are \"headers\".\nIf not set, Google Sheets will guess how many rows are headers based\non the data.\n\n(Note that BasicChartAxis.title may override the axis title\n inferred from the header values.)",
          "type": "integer"
        },
        "stackedType": {
          "enumDescriptions": [
            "Default value, do not use.",
            "Series are not stacked.",
            "Series values are stacked, each value is rendered vertically beginning\nfrom the top of the value below it.",
            "Vertical stacks are stretched to reach the top of the chart, with\nvalues laid out as percentages of each other."
          ],
          "enum": [
            "BASIC_CHART_STACKED_TYPE_UNSPECIFIED",
            "NOT_STACKED",
            "STACKED",
            "PERCENT_STACKED"
          ],
          "description": "The stacked type for charts that support vertical stacking.\nApplies to Area, Bar, Column, and Stepped Area charts.",
          "type": "string"
        },
        "axis": {
          "description": "The axis on the chart.",
          "items": {
            "$ref": "BasicChartAxis"
          },
          "type": "array"
        },
        "threeDimensional": {
          "description": "True to make the chart 3D.\nApplies to Bar and Column charts.",
          "type": "boolean"
        },
        "chartType": {
          "enumDescriptions": [
            "Default value, do not use.",
            "A \u003ca href=\"/chart/interactive/docs/gallery/barchart\"\u003ebar chart\u003c/a\u003e.",
            "A \u003ca href=\"/chart/interactive/docs/gallery/linechart\"\u003eline chart\u003c/a\u003e.",
            "An \u003ca href=\"/chart/interactive/docs/gallery/areachart\"\u003earea chart\u003c/a\u003e.",
            "A \u003ca href=\"/chart/interactive/docs/gallery/columnchart\"\u003ecolumn chart\u003c/a\u003e.",
            "A \u003ca href=\"/chart/interactive/docs/gallery/scatterchart\"\u003escatter chart\u003c/a\u003e.",
            "A \u003ca href=\"/chart/interactive/docs/gallery/combochart\"\u003ecombo chart\u003c/a\u003e.",
            "A \u003ca href=\"/chart/interactive/docs/gallery/steppedareachart\"\u003estepped area chart\u003c/a\u003e."
          ],
          "enum": [
            "BASIC_CHART_TYPE_UNSPECIFIED",
            "BAR",
            "LINE",
            "AREA",
            "COLUMN",
            "SCATTER",
            "COMBO",
            "STEPPED_AREA"
          ],
          "description": "The type of the chart.",
          "type": "string"
        },
        "interpolateNulls": {
          "description": "If some values in a series are missing, gaps may appear in the chart (e.g,\nsegments of lines in a line chart will be missing).  To eliminate these\ngaps set this to true.\nApplies to Line, Area, and Combo charts.",
          "type": "boolean"
        },
        "series": {
          "description": "The data this chart is visualizing.",
          "items": {
            "$ref": "BasicChartSeries"
          },
          "type": "array"
        }
      },
      "id": "BasicChartSpec"
    },
    "SetDataValidationRequest": {
      "description": "Sets a data validation rule to every cell in the range.\nTo clear validation in a range, call this with no rule specified.",
      "type": "object",
      "properties": {
        "rule": {
          "$ref": "DataValidationRule",
          "description": "The data validation rule to set on each cell in the range,\nor empty to clear the data validation in the range."
        },
        "range": {
          "$ref": "GridRange",
          "description": "The range the data validation rule should apply to."
        }
      },
      "id": "SetDataValidationRequest"
    },
    "BubbleChartSpec": {
      "properties": {
        "bubbleMaxRadiusSize": {
          "format": "int32",
          "description": "The max radius size of the bubbles, in pixels.\nIf specified, the field must be a positive value.",
          "type": "integer"
        },
        "series": {
          "description": "The data contianing the bubble y-values.  These values locate the bubbles\nin the chart vertically.",
          "$ref": "ChartData"
        },
        "legendPosition": {
          "enum": [
            "BUBBLE_CHART_LEGEND_POSITION_UNSPECIFIED",
            "BOTTOM_LEGEND",
            "LEFT_LEGEND",
            "RIGHT_LEGEND",
            "TOP_LEGEND",
            "NO_LEGEND",
            "INSIDE_LEGEND"
          ],
          "description": "Where the legend of the chart should be drawn.",
          "type": "string",
          "enumDescriptions": [
            "Default value, do not use.",
            "The legend is rendered on the bottom of the chart.",
            "The legend is rendered on the left of the chart.",
            "The legend is rendered on the right of the chart.",
            "The legend is rendered on the top of the chart.",
            "No legend is rendered.",
            "The legend is rendered inside the chart area."
          ]
        },
        "bubbleOpacity": {
          "format": "float",
          "description": "The opacity of the bubbles between 0 and 1.0.\n0 is fully transparent and 1 is fully opaque.",
          "type": "number"
        },
        "bubbleSizes": {
          "description": "The data contianing the bubble sizes.  Bubble sizes are used to draw\nthe bubbles at different sizes relative to each other.\nIf specified, group_ids must also be specified.  This field is\noptional.",
          "$ref": "ChartData"
        },
        "domain": {
          "description": "The data containing the bubble x-values.  These values locate the bubbles\nin the chart horizontally.",
          "$ref": "ChartData"
        },
        "bubbleTextStyle": {
          "description": "The format of the text inside the bubbles.\nUnderline and Strikethrough are not supported.",
          "$ref": "TextFormat"
        },
        "bubbleBorderColor": {
          "description": "The bubble border color.",
          "$ref": "Color"
        },
        "groupIds": {
          "$ref": "ChartData",
          "description": "The data containing the bubble group IDs. All bubbles with the same group\nID will be drawn in the same color. If bubble_sizes is specified then\nthis field must also be specified but may contain blank values.\nThis field is optional."
        },
        "bubbleLabels": {
          "$ref": "ChartData",
          "description": "The data containing the bubble labels.  These do not need to be unique."
        },
        "bubbleMinRadiusSize": {
          "format": "int32",
          "description": "The minimum radius size of the bubbles, in pixels.\nIf specific, the field must be a positive value.",
          "type": "integer"
        }
      },
      "id": "BubbleChartSpec",
      "description": "A \u003ca href=\"/chart/interactive/docs/gallery/bubblechart\"\u003ebubble chart\u003c/a\u003e.",
      "type": "object"
    },
    "CellData": {
      "properties": {
        "effectiveValue": {
          "description": "The effective value of the cell. For cells with formulas, this will be\nthe calculated value.  For cells with literals, this will be\nthe same as the user_entered_value.\nThis field is read-only.",
          "$ref": "ExtendedValue"
        },
        "textFormatRuns": {
          "description": "Runs of rich text applied to subsections of the cell.  Runs are only valid\non user entered strings, not formulas, bools, or numbers.\nRuns start at specific indexes in the text and continue until the next\nrun. Properties of a run will continue unless explicitly changed\nin a subsequent run (and properties of the first run will continue\nthe properties of the cell unless explicitly changed).\n\nWhen writing, the new runs will overwrite any prior runs.  When writing a\nnew user_entered_value, previous runs will be erased.",
          "items": {
            "$ref": "TextFormatRun"
          },
          "type": "array"
        },
        "formattedValue": {
          "description": "The formatted value of the cell.\nThis is the value as it's shown to the user.\nThis field is read-only.",
          "type": "string"
        },
        "hyperlink": {
          "description": "A hyperlink this cell points to, if any.\nThis field is read-only.  (To set it, use a `=HYPERLINK` formula\nin the userEnteredValue.formulaValue\nfield.)",
          "type": "string"
        },
        "pivotTable": {
          "description": "A pivot table anchored at this cell. The size of pivot table itself\nis computed dynamically based on its data, grouping, filters, values,\netc. Only the top-left cell of the pivot table contains the pivot table\ndefinition. The other cells will contain the calculated values of the\nresults of the pivot in their effective_value fields.",
          "$ref": "PivotTable"
        },
        "userEnteredFormat": {
          "$ref": "CellFormat",
          "description": "The format the user entered for the cell.\n\nWhen writing, the new format will be merged with the existing format."
        },
        "note": {
          "description": "Any note on the cell.",
          "type": "string"
        },
        "effectiveFormat": {
          "description": "The effective format being used by the cell.\nThis includes the results of applying any conditional formatting and,\nif the cell contains a formula, the computed number format.\nIf the effective format is the default format, effective format will\nnot be written.\nThis field is read-only.",
          "$ref": "CellFormat"
        },
        "dataValidation": {
          "description": "A data validation rule on the cell, if any.\n\nWhen writing, the new data validation rule will overwrite any prior rule.",
          "$ref": "DataValidationRule"
        },
        "userEnteredValue": {
          "description": "The value the user entered in the cell. e.g, `1234`, `'Hello'`, or `=NOW()`\nNote: Dates, Times and DateTimes are represented as doubles in\nserial number format.",
          "$ref": "ExtendedValue"
        }
      },
      "id": "CellData",
      "description": "Data about a specific cell.",
      "type": "object"
    },
    "BatchUpdateSpreadsheetRequest": {
      "description": "The request for updating any aspect of a spreadsheet.",
      "type": "object",
      "properties": {
        "responseIncludeGridData": {
          "description": "True if grid data should be returned. Meaningful only if\nif include_spreadsheet_response is 'true'.\nThis parameter is ignored if a field mask was set in the request.",
          "type": "boolean"
        },
        "responseRanges": {
          "description": "Limits the ranges included in the response spreadsheet.\nMeaningful only if include_spreadsheet_response is 'true'.",
          "items": {
            "type": "string"
          },
          "type": "array"
        },
        "includeSpreadsheetInResponse": {
          "description": "Determines if the update response should include the spreadsheet\nresource.",
          "type": "boolean"
        },
        "requests": {
          "description": "A list of updates to apply to the spreadsheet.\nRequests will be applied in the order they are specified.\nIf any request is not valid, no requests will be applied.",
          "items": {
            "$ref": "Request"
          },
          "type": "array"
        }
      },
      "id": "BatchUpdateSpreadsheetRequest"
    },
    "Padding": {
      "properties": {
        "right": {
          "format": "int32",
          "description": "The right padding of the cell.",
          "type": "integer"
        },
        "bottom": {
          "format": "int32",
          "description": "The bottom padding of the cell.",
          "type": "integer"
        },
        "top": {
          "format": "int32",
          "description": "The top padding of the cell.",
          "type": "integer"
        },
        "left": {
          "format": "int32",
          "description": "The left padding of the cell.",
          "type": "integer"
        }
      },
      "id": "Padding",
      "description": "The amount of padding around the cell, in pixels.\nWhen updating padding, every field must be specified.",
      "type": "object"
    },
    "BasicChartAxis": {
      "properties": {
        "format": {
          "$ref": "TextFormat",
          "description": "The format of the title.\nOnly valid if the axis is not associated with the domain."
        },
        "title": {
          "description": "The title of this axis. If set, this overrides any title inferred\nfrom headers of the data.",
          "type": "string"
        },
        "position": {
          "enumDescriptions": [
            "Default value, do not use.",
            "The axis rendered at the bottom of a chart.\nFor most charts, this is the standard major axis.\nFor bar charts, this is a minor axis.",
            "The axis rendered at the left of a chart.\nFor most charts, this is a minor axis.\nFor bar charts, this is the standard major axis.",
            "The axis rendered at the right of a chart.\nFor most charts, this is a minor axis.\nFor bar charts, this is an unusual major axis."
          ],
          "enum": [
            "BASIC_CHART_AXIS_POSITION_UNSPECIFIED",
            "BOTTOM_AXIS",
            "LEFT_AXIS",
            "RIGHT_AXIS"
          ],
          "description": "The position of this axis.",
          "type": "string"
        }
      },
      "id": "BasicChartAxis",
      "description": "An axis of the chart.\nA chart may not have more than one axis per\naxis position.",
      "type": "object"
    },
    "DeleteDimensionRequest": {
      "properties": {
        "range": {
          "description": "The dimensions to delete from the sheet.",
          "$ref": "DimensionRange"
        }
      },
      "id": "DeleteDimensionRequest",
      "description": "Deletes the dimensions from the sheet.",
      "type": "object"
    },
    "UpdateChartSpecRequest": {
      "properties": {
        "chartId": {
          "format": "int32",
          "description": "The ID of the chart to update.",
          "type": "integer"
        },
        "spec": {
          "$ref": "ChartSpec",
          "description": "The specification to apply to the chart."
        }
      },
      "id": "UpdateChartSpecRequest",
      "description": "Updates a chart's specifications.\n(This does not move or resize a chart. To move or resize a chart, use\n UpdateEmbeddedObjectPositionRequest.)",
      "type": "object"
    },
    "DeleteFilterViewRequest": {
      "properties": {
        "filterId": {
          "format": "int32",
          "description": "The ID of the filter to delete.",
          "type": "integer"
        }
      },
      "id": "DeleteFilterViewRequest",
      "description": "Deletes a particular filter view.",
      "type": "object"
    },
    "BatchUpdateValuesResponse": {
      "description": "The response when updating a range of values in a spreadsheet.",
      "type": "object",
      "properties": {
        "totalUpdatedRows": {
          "format": "int32",
          "description": "The total number of rows where at least one cell in the row was updated.",
          "type": "integer"
        },
        "responses": {
          "description": "One UpdateValuesResponse per requested range, in the same order as\nthe requests appeared.",
          "items": {
            "$ref": "UpdateValuesResponse"
          },
          "type": "array"
        },
        "totalUpdatedSheets": {
          "format": "int32",
          "description": "The total number of sheets where at least one cell in the sheet was\nupdated.",
          "type": "integer"
        },
        "totalUpdatedCells": {
          "format": "int32",
          "description": "The total number of cells updated.",
          "type": "integer"
        },
        "totalUpdatedColumns": {
          "format": "int32",
          "description": "The total number of columns where at least one cell in the column was\nupdated.",
          "type": "integer"
        },
        "spreadsheetId": {
          "description": "The spreadsheet the updates were applied to.",
          "type": "string"
        }
      },
      "id": "BatchUpdateValuesResponse"
    },
    "SortRangeRequest": {
      "description": "Sorts data in rows based on a sort order per column.",
      "type": "object",
      "properties": {
        "sortSpecs": {
          "description": "The sort order per column. Later specifications are used when values\nare equal in the earlier specifications.",
          "items": {
            "$ref": "SortSpec"
          },
          "type": "array"
        },
        "range": {
          "$ref": "GridRange",
          "description": "The range to sort."
        }
      },
      "id": "SortRangeRequest"
    },
    "MergeCellsRequest": {
      "properties": {
        "mergeType": {
          "enumDescriptions": [
            "Create a single merge from the range",
            "Create a merge for each column in the range",
            "Create a merge for each row in the range"
          ],
          "enum": [
            "MERGE_ALL",
            "MERGE_COLUMNS",
            "MERGE_ROWS"
          ],
          "description": "How the cells should be merged.",
          "type": "string"
        },
        "range": {
          "description": "The range of cells to merge.",
          "$ref": "GridRange"
        }
      },
      "id": "MergeCellsRequest",
      "description": "Merges all cells in the range.",
      "type": "object"
    },
    "AddProtectedRangeRequest": {
      "properties": {
        "protectedRange": {
          "description": "The protected range to be added. The\nprotectedRangeId field is optional; if\none is not set, an id will be randomly generated. (It is an error to\nspecify the ID of a range that already exists.)",
          "$ref": "ProtectedRange"
        }
      },
      "id": "AddProtectedRangeRequest",
      "description": "Adds a new protected range.",
      "type": "object"
    },
    "BatchClearValuesRequest": {
      "description": "The request for clearing more than one range of values in a spreadsheet.",
      "type": "object",
      "properties": {
        "ranges": {
          "description": "The ranges to clear, in A1 notation.",
          "items": {
            "type": "string"
          },
          "type": "array"
        }
      },
      "id": "BatchClearValuesRequest"
    },
    "DuplicateFilterViewResponse": {
      "description": "The result of a filter view being duplicated.",
      "type": "object",
      "properties": {
        "filter": {
          "description": "The newly created filter.",
          "$ref": "FilterView"
        }
      },
      "id": "DuplicateFilterViewResponse"
    },
    "DuplicateSheetResponse": {
      "description": "The result of duplicating a sheet.",
      "type": "object",
      "properties": {
        "properties": {
          "description": "The properties of the duplicate sheet.",
          "$ref": "SheetProperties"
        }
      },
      "id": "DuplicateSheetResponse"
    },
    "TextToColumnsRequest": {
      "properties": {
        "delimiter": {
          "description": "The delimiter to use. Used only if delimiterType is\nCUSTOM.",
          "type": "string"
        },
        "delimiterType": {
          "enum": [
            "DELIMITER_TYPE_UNSPECIFIED",
            "COMMA",
            "SEMICOLON",
            "PERIOD",
            "SPACE",
            "CUSTOM"
          ],
          "description": "The delimiter type to use.",
          "type": "string",
          "enumDescriptions": [
            "Default value. This value must not be used.",
            "\",\"",
            "\";\"",
            "\".\"",
            "\" \"",
            "A custom value as defined in delimiter."
          ]
        },
        "source": {
          "description": "The source data range.  This must span exactly one column.",
          "$ref": "GridRange"
        }
      },
      "id": "TextToColumnsRequest",
      "description": "Splits a column of text into multiple columns,\nbased on a delimiter in each cell.",
      "type": "object"
    },
    "ClearBasicFilterRequest": {
      "description": "Clears the basic filter, if any exists on the sheet.",
      "type": "object",
      "properties": {
        "sheetId": {
          "format": "int32",
          "description": "The sheet ID on which the basic filter should be cleared.",
          "type": "integer"
        }
      },
      "id": "ClearBasicFilterRequest"
    },
    "DeleteBandingRequest": {
      "properties": {
        "bandedRangeId": {
          "format": "int32",
          "description": "The ID of the banded range to delete.",
          "type": "integer"
        }
      },
      "id": "DeleteBandingRequest",
      "description": "Removes the banded range with the given ID from the spreadsheet.",
      "type": "object"
    },
    "BatchUpdateSpreadsheetResponse": {
      "properties": {
        "updatedSpreadsheet": {
          "$ref": "Spreadsheet",
          "description": "The spreadsheet after updates were applied. This is only set if\n[BatchUpdateSpreadsheetRequest.include_spreadsheet_in_response] is `true`."
        },
        "replies": {
          "description": "The reply of the updates.  This maps 1:1 with the updates, although\nreplies to some requests may be empty.",
          "items": {
            "$ref": "Response"
          },
          "type": "array"
        },
        "spreadsheetId": {
          "description": "The spreadsheet the updates were applied to.",
          "type": "string"
        }
      },
      "id": "BatchUpdateSpreadsheetResponse",
      "description": "The reply for batch updating a spreadsheet.",
      "type": "object"
    },
    "AppendValuesResponse": {
      "properties": {
        "updates": {
          "$ref": "UpdateValuesResponse",
          "description": "Information about the updates that were applied."
        },
        "tableRange": {
          "description": "The range (in A1 notation) of the table that values are being appended to\n(before the values were appended).\nEmpty if no table was found.",
          "type": "string"
        },
        "spreadsheetId": {
          "description": "The spreadsheet the updates were applied to.",
          "type": "string"
        }
      },
      "id": "AppendValuesResponse",
      "description": "The response when updating a range of values in a spreadsheet.",
      "type": "object"
    },
    "AddFilterViewRequest": {
      "properties": {
        "filter": {
          "$ref": "FilterView",
          "description": "The filter to add. The filterViewId\nfield is optional; if one is not set, an id will be randomly generated. (It\nis an error to specify the ID of a filter that already exists.)"
        }
      },
      "id": "AddFilterViewRequest",
      "description": "Adds a filter view.",
      "type": "object"
    },
    "PivotFilterCriteria": {
      "description": "Criteria for showing/hiding rows in a pivot table.",
      "type": "object",
      "properties": {
        "visibleValues": {
          "description": "Values that should be included.  Values not listed here are excluded.",
          "items": {
            "type": "string"
          },
          "type": "array"
        }
      },
      "id": "PivotFilterCriteria"
    },
    "MoveDimensionRequest": {
      "description": "Moves one or more rows or columns.",
      "type": "object",
      "properties": {
        "destinationIndex": {
          "format": "int32",
          "description": "The zero-based start index of where to move the source data to,\nbased on the coordinates *before* the source data is removed\nfrom the grid.  Existing data will be shifted down or right\n(depending on the dimension) to make room for the moved dimensions.\nThe source dimensions are removed from the grid, so the\nthe data may end up in a different index than specified.\n\nFor example, given `A1..A5` of `0, 1, 2, 3, 4` and wanting to move\n`\"1\"` and `\"2\"` to between `\"3\"` and `\"4\"`, the source would be\n`ROWS [1..3)`,and the destination index would be `\"4\"`\n(the zero-based index of row 5).\nThe end result would be `A1..A5` of `0, 3, 1, 2, 4`.",
          "type": "integer"
        },
        "source": {
          "$ref": "DimensionRange",
          "description": "The source dimensions to move."
        }
      },
      "id": "MoveDimensionRequest"
    }
  },
  "icons": {
    "x16": "http://www.google.com/images/icons/product/search-16.gif",
    "x32": "http://www.google.com/images/icons/product/search-32.gif"
  },
  "protocol": "rest",
  "canonicalName": "Sheets",
  "auth": {
    "oauth2": {
      "scopes": {
        "https://www.googleapis.com/auth/drive.file": {
          "description": "View and manage Google Drive files and folders that you have opened or created with this app"
        },
        "https://www.googleapis.com/auth/spreadsheets.readonly": {
          "description": "View your Google Spreadsheets"
        },
        "https://www.googleapis.com/auth/drive.readonly": {
          "description": "View the files in your Google Drive"
        },
        "https://www.googleapis.com/auth/drive": {
          "description": "View and manage the files in your Google Drive"
        },
        "https://www.googleapis.com/auth/spreadsheets": {
          "description": "View and manage your spreadsheets in Google Drive"
        }
      }
    }
  },
  "rootUrl": "https://sheets.googleapis.com/",
  "ownerDomain": "google.com",
  "name": "sheets",
  "batchPath": "batch",
  "title": "Google Sheets API",
  "ownerName": "Google",
  "resources": {
    "spreadsheets": {
      "resources": {
        "sheets": {
          "methods": {
            "copyTo": {
              "description": "Copies a single sheet from a spreadsheet to another spreadsheet.\nReturns the properties of the newly created sheet.",
              "request": {
                "$ref": "CopySheetToAnotherSpreadsheetRequest"
              },
              "httpMethod": "POST",
              "parameterOrder": [
                "spreadsheetId",
                "sheetId"
              ],
              "response": {
                "$ref": "SheetProperties"
              },
              "parameters": {
                "spreadsheetId": {
                  "location": "path",
                  "description": "The ID of the spreadsheet containing the sheet to copy.",
                  "type": "string",
                  "required": true
                },
                "sheetId": {
                  "location": "path",
                  "format": "int32",
                  "description": "The ID of the sheet to copy.",
                  "type": "integer",
                  "required": true
=======
  "ownerName": "Google",
  "resources": {
    "spreadsheets": {
      "methods": {
        "batchUpdate": {
          "httpMethod": "POST",
          "parameterOrder": [
            "spreadsheetId"
          ],
          "response": {
            "$ref": "BatchUpdateSpreadsheetResponse"
          },
          "parameters": {
            "spreadsheetId": {
              "description": "The spreadsheet to apply the updates to.",
              "type": "string",
              "required": true,
              "location": "path"
            }
          },
          "scopes": [
            "https://www.googleapis.com/auth/drive",
            "https://www.googleapis.com/auth/drive.file",
            "https://www.googleapis.com/auth/spreadsheets"
          ],
          "flatPath": "v4/spreadsheets/{spreadsheetId}:batchUpdate",
          "path": "v4/spreadsheets/{spreadsheetId}:batchUpdate",
          "id": "sheets.spreadsheets.batchUpdate",
          "description": "Applies one or more updates to the spreadsheet.\n\nEach request is validated before\nbeing applied. If any request is not valid then the entire request will\nfail and nothing will be applied.\n\nSome requests have replies to\ngive you some information about how\nthey are applied. The replies will mirror the requests.  For example,\nif you applied 4 updates and the 3rd one had a reply, then the\nresponse will have 2 empty replies, the actual reply, and another empty\nreply, in that order.\n\nDue to the collaborative nature of spreadsheets, it is not guaranteed that\nthe spreadsheet will reflect exactly your changes after this completes,\nhowever it is guaranteed that the updates in the request will be\napplied together atomically. Your changes may be altered with respect to\ncollaborator changes. If there are no collaborators, the spreadsheet\nshould reflect your changes.",
          "request": {
            "$ref": "BatchUpdateSpreadsheetRequest"
          }
        },
        "create": {
          "description": "Creates a spreadsheet, returning the newly created spreadsheet.",
          "request": {
            "$ref": "Spreadsheet"
          },
          "httpMethod": "POST",
          "parameterOrder": [],
          "response": {
            "$ref": "Spreadsheet"
          },
          "parameters": {},
          "scopes": [
            "https://www.googleapis.com/auth/drive",
            "https://www.googleapis.com/auth/drive.file",
            "https://www.googleapis.com/auth/spreadsheets"
          ],
          "flatPath": "v4/spreadsheets",
          "path": "v4/spreadsheets",
          "id": "sheets.spreadsheets.create"
        },
        "getByDataFilter": {
          "description": "Returns the spreadsheet at the given ID.\nThe caller must specify the spreadsheet ID.\n\nThis method differs from GetSpreadsheet in that it allows selecting\nwhich subsets of spreadsheet data to return by specifying a\ndataFilters parameter.\nMultiple DataFilters can be specified.  Specifying one or\nmore data filters will return the portions of the spreadsheet that\nintersect ranges matched by any of the filters.\n\nBy default, data within grids will not be returned.\nYou can include grid data one of two ways:\n\n* Specify a field mask listing your desired fields using the `fields` URL\nparameter in HTTP\n\n* Set the includeGridData\nparameter to true.  If a field mask is set, the `includeGridData`\nparameter is ignored\n\nFor large spreadsheets, it is recommended to retrieve only the specific\nfields of the spreadsheet that you want.",
          "request": {
            "$ref": "GetSpreadsheetByDataFilterRequest"
          },
          "response": {
            "$ref": "Spreadsheet"
          },
          "parameterOrder": [
            "spreadsheetId"
          ],
          "httpMethod": "POST",
          "parameters": {
            "spreadsheetId": {
              "location": "path",
              "description": "The spreadsheet to request.",
              "type": "string",
              "required": true
            }
          },
          "scopes": [
            "https://www.googleapis.com/auth/drive",
            "https://www.googleapis.com/auth/drive.file",
            "https://www.googleapis.com/auth/spreadsheets"
          ],
          "flatPath": "v4/spreadsheets/{spreadsheetId}:getByDataFilter",
          "id": "sheets.spreadsheets.getByDataFilter",
          "path": "v4/spreadsheets/{spreadsheetId}:getByDataFilter"
        },
        "get": {
          "httpMethod": "GET",
          "parameterOrder": [
            "spreadsheetId"
          ],
          "response": {
            "$ref": "Spreadsheet"
          },
          "scopes": [
            "https://www.googleapis.com/auth/drive",
            "https://www.googleapis.com/auth/drive.file",
            "https://www.googleapis.com/auth/drive.readonly",
            "https://www.googleapis.com/auth/spreadsheets",
            "https://www.googleapis.com/auth/spreadsheets.readonly"
          ],
          "parameters": {
            "spreadsheetId": {
              "location": "path",
              "description": "The spreadsheet to request.",
              "type": "string",
              "required": true
            },
            "includeGridData": {
              "description": "True if grid data should be returned.\nThis parameter is ignored if a field mask was set in the request.",
              "type": "boolean",
              "location": "query"
            },
            "ranges": {
              "repeated": true,
              "location": "query",
              "description": "The ranges to retrieve from the spreadsheet.",
              "type": "string"
            }
          },
          "flatPath": "v4/spreadsheets/{spreadsheetId}",
          "path": "v4/spreadsheets/{spreadsheetId}",
          "id": "sheets.spreadsheets.get",
          "description": "Returns the spreadsheet at the given ID.\nThe caller must specify the spreadsheet ID.\n\nBy default, data within grids will not be returned.\nYou can include grid data one of two ways:\n\n* Specify a field mask listing your desired fields using the `fields` URL\nparameter in HTTP\n\n* Set the includeGridData\nURL parameter to true.  If a field mask is set, the `includeGridData`\nparameter is ignored\n\nFor large spreadsheets, it is recommended to retrieve only the specific\nfields of the spreadsheet that you want.\n\nTo retrieve only subsets of the spreadsheet, use the\nranges URL parameter.\nMultiple ranges can be specified.  Limiting the range will\nreturn only the portions of the spreadsheet that intersect the requested\nranges. Ranges are specified using A1 notation."
        }
      },
      "resources": {
        "developerMetadata": {
          "methods": {
            "search": {
              "id": "sheets.spreadsheets.developerMetadata.search",
              "path": "v4/spreadsheets/{spreadsheetId}/developerMetadata:search",
              "request": {
                "$ref": "SearchDeveloperMetadataRequest"
              },
              "description": "Returns all developer metadata matching the specified DataFilter.\nIf the provided DataFilter represents a DeveloperMetadataLookup object,\nthis will return all DeveloperMetadata entries selected by it. If the\nDataFilter represents a location in a spreadsheet, this will return all\ndeveloper metadata associated with locations intersecting that region.",
              "response": {
                "$ref": "SearchDeveloperMetadataResponse"
              },
              "parameterOrder": [
                "spreadsheetId"
              ],
              "httpMethod": "POST",
              "scopes": [
                "https://www.googleapis.com/auth/drive",
                "https://www.googleapis.com/auth/drive.file",
                "https://www.googleapis.com/auth/spreadsheets"
              ],
              "parameters": {
                "spreadsheetId": {
                  "location": "path",
                  "description": "The ID of the spreadsheet to retrieve metadata from.",
                  "type": "string",
                  "required": true
                }
              },
              "flatPath": "v4/spreadsheets/{spreadsheetId}/developerMetadata:search"
            },
            "get": {
              "httpMethod": "GET",
              "parameterOrder": [
                "spreadsheetId",
                "metadataId"
              ],
              "response": {
                "$ref": "DeveloperMetadata"
              },
              "parameters": {
                "spreadsheetId": {
                  "description": "The ID of the spreadsheet to retrieve metadata from.",
                  "type": "string",
                  "required": true,
                  "location": "path"
                },
                "metadataId": {
                  "format": "int32",
                  "description": "The ID of the developer metadata to retrieve.",
                  "type": "integer",
                  "required": true,
                  "location": "path"
>>>>>>> b412c745
                }
              },
              "scopes": [
                "https://www.googleapis.com/auth/drive",
                "https://www.googleapis.com/auth/drive.file",
                "https://www.googleapis.com/auth/spreadsheets"
              ],
<<<<<<< HEAD
              "flatPath": "v4/spreadsheets/{spreadsheetId}/sheets/{sheetId}:copyTo",
              "path": "v4/spreadsheets/{spreadsheetId}/sheets/{sheetId}:copyTo",
              "id": "sheets.spreadsheets.sheets.copyTo"
=======
              "flatPath": "v4/spreadsheets/{spreadsheetId}/developerMetadata/{metadataId}",
              "path": "v4/spreadsheets/{spreadsheetId}/developerMetadata/{metadataId}",
              "id": "sheets.spreadsheets.developerMetadata.get",
              "description": "Returns the developer metadata with the specified id.\nThe caller must specify the spreadsheet ID and the developer metadata's\nunique metadataId."
>>>>>>> b412c745
            }
          }
        },
        "values": {
          "methods": {
<<<<<<< HEAD
            "batchClear": {
              "response": {
                "$ref": "BatchClearValuesResponse"
              },
              "parameterOrder": [
                "spreadsheetId"
              ],
              "httpMethod": "POST",
              "scopes": [
                "https://www.googleapis.com/auth/drive",
                "https://www.googleapis.com/auth/drive.file",
                "https://www.googleapis.com/auth/spreadsheets"
              ],
              "parameters": {
                "spreadsheetId": {
                  "location": "path",
                  "description": "The ID of the spreadsheet to update.",
                  "type": "string",
                  "required": true
                }
              },
              "flatPath": "v4/spreadsheets/{spreadsheetId}/values:batchClear",
              "id": "sheets.spreadsheets.values.batchClear",
              "path": "v4/spreadsheets/{spreadsheetId}/values:batchClear",
              "request": {
                "$ref": "BatchClearValuesRequest"
              },
              "description": "Clears one or more ranges of values from a spreadsheet.\nThe caller must specify the spreadsheet ID and one or more ranges.\nOnly values are cleared -- all other properties of the cell (such as\nformatting, data validation, etc..) are kept."
            },
            "get": {
              "httpMethod": "GET",
=======
            "get": {
              "flatPath": "v4/spreadsheets/{spreadsheetId}/values/{range}",
              "id": "sheets.spreadsheets.values.get",
              "path": "v4/spreadsheets/{spreadsheetId}/values/{range}",
              "description": "Returns a range of values from a spreadsheet.\nThe caller must specify the spreadsheet ID and a range.",
>>>>>>> b412c745
              "response": {
                "$ref": "ValueRange"
              },
              "parameterOrder": [
                "spreadsheetId",
                "range"
              ],
<<<<<<< HEAD
=======
              "httpMethod": "GET",
>>>>>>> b412c745
              "scopes": [
                "https://www.googleapis.com/auth/drive",
                "https://www.googleapis.com/auth/drive.file",
                "https://www.googleapis.com/auth/drive.readonly",
                "https://www.googleapis.com/auth/spreadsheets",
                "https://www.googleapis.com/auth/spreadsheets.readonly"
              ],
<<<<<<< HEAD
              "parameters": {
                "dateTimeRenderOption": {
=======
              "parameters": {
                "range": {
                  "description": "The A1 notation of the values to retrieve.",
                  "type": "string",
                  "required": true,
                  "location": "path"
                },
                "dateTimeRenderOption": {
                  "location": "query",
                  "enum": [
                    "SERIAL_NUMBER",
                    "FORMATTED_STRING"
                  ],
                  "description": "How dates, times, and durations should be represented in the output.\nThis is ignored if value_render_option is\nFORMATTED_VALUE.\nThe default dateTime render option is [DateTimeRenderOption.SERIAL_NUMBER].",
                  "type": "string"
                },
                "valueRenderOption": {
                  "enum": [
                    "FORMATTED_VALUE",
                    "UNFORMATTED_VALUE",
                    "FORMULA"
                  ],
                  "description": "How values should be represented in the output.\nThe default render option is ValueRenderOption.FORMATTED_VALUE.",
                  "type": "string",
                  "location": "query"
                },
                "majorDimension": {
                  "enum": [
                    "DIMENSION_UNSPECIFIED",
                    "ROWS",
                    "COLUMNS"
                  ],
                  "description": "The major dimension that results should use.\n\nFor example, if the spreadsheet data is: `A1=1,B1=2,A2=3,B2=4`,\nthen requesting `range=A1:B2,majorDimension=ROWS` will return\n`[[1,2],[3,4]]`,\nwhereas requesting `range=A1:B2,majorDimension=COLUMNS` will return\n`[[1,3],[2,4]]`.",
                  "type": "string",
                  "location": "query"
                },
                "spreadsheetId": {
                  "location": "path",
                  "description": "The ID of the spreadsheet to retrieve data from.",
                  "type": "string",
                  "required": true
                }
              }
            },
            "update": {
              "id": "sheets.spreadsheets.values.update",
              "path": "v4/spreadsheets/{spreadsheetId}/values/{range}",
              "description": "Sets values in a range of a spreadsheet.\nThe caller must specify the spreadsheet ID, range, and\na valueInputOption.",
              "request": {
                "$ref": "ValueRange"
              },
              "response": {
                "$ref": "UpdateValuesResponse"
              },
              "parameterOrder": [
                "spreadsheetId",
                "range"
              ],
              "httpMethod": "PUT",
              "parameters": {
                "spreadsheetId": {
                  "description": "The ID of the spreadsheet to update.",
                  "type": "string",
                  "required": true,
                  "location": "path"
                },
                "responseValueRenderOption": {
                  "description": "Determines how values in the response should be rendered.\nThe default render option is ValueRenderOption.FORMATTED_VALUE.",
                  "type": "string",
                  "location": "query",
                  "enum": [
                    "FORMATTED_VALUE",
                    "UNFORMATTED_VALUE",
                    "FORMULA"
                  ]
                },
                "valueInputOption": {
>>>>>>> b412c745
                  "location": "query",
                  "enum": [
                    "SERIAL_NUMBER",
                    "FORMATTED_STRING"
                  ],
                  "description": "How dates, times, and durations should be represented in the output.\nThis is ignored if value_render_option is\nFORMATTED_VALUE.\nThe default dateTime render option is [DateTimeRenderOption.SERIAL_NUMBER].",
                  "type": "string"
                },
                "valueRenderOption": {
                  "location": "query",
                  "enum": [
                    "FORMATTED_VALUE",
                    "UNFORMATTED_VALUE",
                    "FORMULA"
                  ],
                  "description": "How values should be represented in the output.\nThe default render option is ValueRenderOption.FORMATTED_VALUE.",
                  "type": "string"
                },
<<<<<<< HEAD
                "majorDimension": {
                  "location": "query",
                  "enum": [
                    "DIMENSION_UNSPECIFIED",
                    "ROWS",
                    "COLUMNS"
                  ],
                  "description": "The major dimension that results should use.\n\nFor example, if the spreadsheet data is: `A1=1,B1=2,A2=3,B2=4`,\nthen requesting `range=A1:B2,majorDimension=ROWS` will return\n`[[1,2],[3,4]]`,\nwhereas requesting `range=A1:B2,majorDimension=COLUMNS` will return\n`[[1,3],[2,4]]`.",
                  "type": "string"
                },
                "spreadsheetId": {
                  "description": "The ID of the spreadsheet to retrieve data from.",
                  "type": "string",
                  "required": true,
                  "location": "path"
                },
                "range": {
                  "location": "path",
                  "description": "The A1 notation of the values to retrieve.",
                  "type": "string",
                  "required": true
                }
              },
              "flatPath": "v4/spreadsheets/{spreadsheetId}/values/{range}",
              "path": "v4/spreadsheets/{spreadsheetId}/values/{range}",
              "id": "sheets.spreadsheets.values.get",
              "description": "Returns a range of values from a spreadsheet.\nThe caller must specify the spreadsheet ID and a range."
            },
            "update": {
              "response": {
                "$ref": "UpdateValuesResponse"
              },
              "parameterOrder": [
                "spreadsheetId",
                "range"
              ],
              "httpMethod": "PUT",
              "scopes": [
                "https://www.googleapis.com/auth/drive",
                "https://www.googleapis.com/auth/drive.file",
                "https://www.googleapis.com/auth/spreadsheets"
              ],
              "parameters": {
=======
>>>>>>> b412c745
                "includeValuesInResponse": {
                  "description": "Determines if the update response should include the values\nof the cells that were updated. By default, responses\ndo not include the updated values.\nIf the range to write was larger than than the range actually written,\nthe response will include all values in the requested range (excluding\ntrailing empty rows and columns).",
                  "type": "boolean",
                  "location": "query"
                },
                "range": {
                  "location": "path",
                  "description": "The A1 notation of the values to update.",
<<<<<<< HEAD
                  "type": "string",
                  "required": true
                },
                "spreadsheetId": {
                  "location": "path",
                  "description": "The ID of the spreadsheet to update.",
                  "type": "string",
                  "required": true
                },
                "responseValueRenderOption": {
                  "enum": [
                    "FORMATTED_VALUE",
                    "UNFORMATTED_VALUE",
                    "FORMULA"
                  ],
                  "description": "Determines how values in the response should be rendered.\nThe default render option is ValueRenderOption.FORMATTED_VALUE.",
                  "type": "string",
                  "location": "query"
                },
                "valueInputOption": {
                  "enum": [
                    "INPUT_VALUE_OPTION_UNSPECIFIED",
                    "RAW",
                    "USER_ENTERED"
                  ],
                  "description": "How the input data should be interpreted.",
                  "type": "string",
                  "location": "query"
                },
                "responseDateTimeRenderOption": {
                  "location": "query",
                  "enum": [
                    "SERIAL_NUMBER",
                    "FORMATTED_STRING"
                  ],
                  "description": "Determines how dates, times, and durations in the response should be\nrendered. This is ignored if response_value_render_option is\nFORMATTED_VALUE.\nThe default dateTime render option is [DateTimeRenderOption.SERIAL_NUMBER].",
                  "type": "string"
                }
              },
              "flatPath": "v4/spreadsheets/{spreadsheetId}/values/{range}",
              "id": "sheets.spreadsheets.values.update",
              "path": "v4/spreadsheets/{spreadsheetId}/values/{range}",
              "request": {
                "$ref": "ValueRange"
              },
              "description": "Sets values in a range of a spreadsheet.\nThe caller must specify the spreadsheet ID, range, and\na valueInputOption."
            },
            "batchUpdate": {
=======
                  "type": "string",
                  "required": true
                }
              },
              "scopes": [
                "https://www.googleapis.com/auth/drive",
                "https://www.googleapis.com/auth/drive.file",
                "https://www.googleapis.com/auth/spreadsheets"
              ],
              "flatPath": "v4/spreadsheets/{spreadsheetId}/values/{range}"
            },
            "batchUpdateByDataFilter": {
              "flatPath": "v4/spreadsheets/{spreadsheetId}/values:batchUpdateByDataFilter",
              "id": "sheets.spreadsheets.values.batchUpdateByDataFilter",
              "path": "v4/spreadsheets/{spreadsheetId}/values:batchUpdateByDataFilter",
>>>>>>> b412c745
              "request": {
                "$ref": "BatchUpdateValuesByDataFilterRequest"
              },
              "description": "Sets values in one or more ranges of a spreadsheet.\nThe caller must specify the spreadsheet ID,\na valueInputOption, and one or more\nDataFilterValueRanges.",
              "response": {
                "$ref": "BatchUpdateValuesByDataFilterResponse"
              },
<<<<<<< HEAD
              "description": "Sets values in one or more ranges of a spreadsheet.\nThe caller must specify the spreadsheet ID,\na valueInputOption, and one or more\nValueRanges.",
              "response": {
                "$ref": "BatchUpdateValuesResponse"
              },
=======
>>>>>>> b412c745
              "parameterOrder": [
                "spreadsheetId"
              ],
              "httpMethod": "POST",
              "scopes": [
                "https://www.googleapis.com/auth/drive",
                "https://www.googleapis.com/auth/drive.file",
                "https://www.googleapis.com/auth/spreadsheets"
              ],
              "parameters": {
                "spreadsheetId": {
                  "location": "path",
                  "description": "The ID of the spreadsheet to update.",
                  "type": "string",
                  "required": true
                }
<<<<<<< HEAD
              },
              "flatPath": "v4/spreadsheets/{spreadsheetId}/values:batchUpdate",
              "id": "sheets.spreadsheets.values.batchUpdate",
              "path": "v4/spreadsheets/{spreadsheetId}/values:batchUpdate"
            },
            "clear": {
              "id": "sheets.spreadsheets.values.clear",
              "path": "v4/spreadsheets/{spreadsheetId}/values/{range}:clear",
              "description": "Clears values from a spreadsheet.\nThe caller must specify the spreadsheet ID and range.\nOnly values are cleared -- all other properties of the cell (such as\nformatting, data validation, etc..) are kept.",
              "request": {
                "$ref": "ClearValuesRequest"
              },
=======
              }
            },
            "batchUpdate": {
>>>>>>> b412c745
              "response": {
                "$ref": "BatchUpdateValuesResponse"
              },
              "parameterOrder": [
                "spreadsheetId"
              ],
              "httpMethod": "POST",
              "parameters": {
                "spreadsheetId": {
                  "location": "path",
                  "description": "The ID of the spreadsheet to update.",
                  "type": "string",
                  "required": true
<<<<<<< HEAD
                },
                "range": {
                  "description": "The A1 notation of the values to clear.",
                  "type": "string",
                  "required": true,
                  "location": "path"
=======
>>>>>>> b412c745
                }
              },
              "scopes": [
                "https://www.googleapis.com/auth/drive",
                "https://www.googleapis.com/auth/drive.file",
                "https://www.googleapis.com/auth/spreadsheets"
              ],
<<<<<<< HEAD
              "flatPath": "v4/spreadsheets/{spreadsheetId}/values/{range}:clear"
=======
              "flatPath": "v4/spreadsheets/{spreadsheetId}/values:batchUpdate",
              "id": "sheets.spreadsheets.values.batchUpdate",
              "path": "v4/spreadsheets/{spreadsheetId}/values:batchUpdate",
              "description": "Sets values in one or more ranges of a spreadsheet.\nThe caller must specify the spreadsheet ID,\na valueInputOption, and one or more\nValueRanges.",
              "request": {
                "$ref": "BatchUpdateValuesRequest"
              }
>>>>>>> b412c745
            },
            "batchGet": {
              "description": "Returns one or more ranges of values from a spreadsheet.\nThe caller must specify the spreadsheet ID and one or more ranges.",
              "httpMethod": "GET",
              "response": {
                "$ref": "BatchGetValuesResponse"
              },
              "parameterOrder": [
                "spreadsheetId"
              ],
              "parameters": {
<<<<<<< HEAD
=======
                "majorDimension": {
                  "location": "query",
                  "enum": [
                    "DIMENSION_UNSPECIFIED",
                    "ROWS",
                    "COLUMNS"
                  ],
                  "description": "The major dimension that results should use.\n\nFor example, if the spreadsheet data is: `A1=1,B1=2,A2=3,B2=4`,\nthen requesting `range=A1:B2,majorDimension=ROWS` will return\n`[[1,2],[3,4]]`,\nwhereas requesting `range=A1:B2,majorDimension=COLUMNS` will return\n`[[1,3],[2,4]]`.",
                  "type": "string"
                },
                "ranges": {
                  "description": "The A1 notation of the values to retrieve.",
                  "type": "string",
                  "repeated": true,
                  "location": "query"
                },
                "spreadsheetId": {
                  "location": "path",
                  "description": "The ID of the spreadsheet to retrieve data from.",
                  "type": "string",
                  "required": true
                },
>>>>>>> b412c745
                "dateTimeRenderOption": {
                  "enum": [
                    "SERIAL_NUMBER",
                    "FORMATTED_STRING"
                  ],
                  "description": "How dates, times, and durations should be represented in the output.\nThis is ignored if value_render_option is\nFORMATTED_VALUE.\nThe default dateTime render option is [DateTimeRenderOption.SERIAL_NUMBER].",
                  "type": "string",
                  "location": "query"
                },
                "valueRenderOption": {
                  "enum": [
                    "FORMATTED_VALUE",
                    "UNFORMATTED_VALUE",
                    "FORMULA"
<<<<<<< HEAD
                  ],
                  "description": "How values should be represented in the output.\nThe default render option is ValueRenderOption.FORMATTED_VALUE.",
=======
                  ]
                }
              },
              "flatPath": "v4/spreadsheets/{spreadsheetId}/values:batchGet",
              "path": "v4/spreadsheets/{spreadsheetId}/values:batchGet",
              "id": "sheets.spreadsheets.values.batchGet"
            },
            "clear": {
              "flatPath": "v4/spreadsheets/{spreadsheetId}/values/{range}:clear",
              "id": "sheets.spreadsheets.values.clear",
              "path": "v4/spreadsheets/{spreadsheetId}/values/{range}:clear",
              "request": {
                "$ref": "ClearValuesRequest"
              },
              "description": "Clears values from a spreadsheet.\nThe caller must specify the spreadsheet ID and range.\nOnly values are cleared -- all other properties of the cell (such as\nformatting, data validation, etc..) are kept.",
              "response": {
                "$ref": "ClearValuesResponse"
              },
              "parameterOrder": [
                "spreadsheetId",
                "range"
              ],
              "httpMethod": "POST",
              "scopes": [
                "https://www.googleapis.com/auth/drive",
                "https://www.googleapis.com/auth/drive.file",
                "https://www.googleapis.com/auth/spreadsheets"
              ],
              "parameters": {
                "spreadsheetId": {
                  "location": "path",
                  "description": "The ID of the spreadsheet to update.",
                  "type": "string",
                  "required": true
                },
                "range": {
                  "location": "path",
                  "description": "The A1 notation of the values to clear.",
                  "type": "string",
                  "required": true
                }
              }
            },
            "batchClearByDataFilter": {
              "httpMethod": "POST",
              "parameterOrder": [
                "spreadsheetId"
              ],
              "response": {
                "$ref": "BatchClearValuesByDataFilterResponse"
              },
              "scopes": [
                "https://www.googleapis.com/auth/drive",
                "https://www.googleapis.com/auth/drive.file",
                "https://www.googleapis.com/auth/spreadsheets"
              ],
              "parameters": {
                "spreadsheetId": {
                  "description": "The ID of the spreadsheet to update.",
                  "type": "string",
                  "required": true,
                  "location": "path"
                }
              },
              "flatPath": "v4/spreadsheets/{spreadsheetId}/values:batchClearByDataFilter",
              "path": "v4/spreadsheets/{spreadsheetId}/values:batchClearByDataFilter",
              "id": "sheets.spreadsheets.values.batchClearByDataFilter",
              "request": {
                "$ref": "BatchClearValuesByDataFilterRequest"
              },
              "description": "Clears one or more ranges of values from a spreadsheet.\nThe caller must specify the spreadsheet ID and one or more\nDataFilters. Ranges matching any of the specified data\nfilters will be cleared.  Only values are cleared -- all other properties\nof the cell (such as formatting, data validation, etc..) are kept."
            },
            "append": {
              "flatPath": "v4/spreadsheets/{spreadsheetId}/values/{range}:append",
              "path": "v4/spreadsheets/{spreadsheetId}/values/{range}:append",
              "id": "sheets.spreadsheets.values.append",
              "description": "Appends values to a spreadsheet. The input range is used to search for\nexisting data and find a \"table\" within that range. Values will be\nappended to the next row of the table, starting with the first column of\nthe table. See the\n[guide](/sheets/api/guides/values#appending_values)\nand\n[sample code](/sheets/api/samples/writing#append_values)\nfor specific details of how tables are detected and data is appended.\n\nThe caller must specify the spreadsheet ID, range, and\na valueInputOption.  The `valueInputOption` only\ncontrols how the input data will be added to the sheet (column-wise or\nrow-wise), it does not influence what cell the data starts being written\nto.",
              "request": {
                "$ref": "ValueRange"
              },
              "httpMethod": "POST",
              "parameterOrder": [
                "spreadsheetId",
                "range"
              ],
              "response": {
                "$ref": "AppendValuesResponse"
              },
              "parameters": {
                "spreadsheetId": {
                  "location": "path",
                  "description": "The ID of the spreadsheet to update.",
                  "type": "string",
                  "required": true
                },
                "responseValueRenderOption": {
                  "description": "Determines how values in the response should be rendered.\nThe default render option is ValueRenderOption.FORMATTED_VALUE.",
>>>>>>> b412c745
                  "type": "string",
                  "location": "query"
                },
<<<<<<< HEAD
                "majorDimension": {
                  "location": "query",
                  "enum": [
                    "DIMENSION_UNSPECIFIED",
                    "ROWS",
                    "COLUMNS"
                  ],
                  "description": "The major dimension that results should use.\n\nFor example, if the spreadsheet data is: `A1=1,B1=2,A2=3,B2=4`,\nthen requesting `range=A1:B2,majorDimension=ROWS` will return\n`[[1,2],[3,4]]`,\nwhereas requesting `range=A1:B2,majorDimension=COLUMNS` will return\n`[[1,3],[2,4]]`.",
                  "type": "string"
                },
                "ranges": {
                  "repeated": true,
=======
                "insertDataOption": {
                  "description": "How the input data should be inserted.",
                  "type": "string",
                  "location": "query",
                  "enum": [
                    "OVERWRITE",
                    "INSERT_ROWS"
                  ]
                },
                "valueInputOption": {
                  "location": "query",
                  "enum": [
                    "INPUT_VALUE_OPTION_UNSPECIFIED",
                    "RAW",
                    "USER_ENTERED"
                  ],
                  "description": "How the input data should be interpreted.",
                  "type": "string"
                },
                "responseDateTimeRenderOption": {
>>>>>>> b412c745
                  "location": "query",
                  "description": "The A1 notation of the values to retrieve.",
                  "type": "string"
                },
<<<<<<< HEAD
                "spreadsheetId": {
                  "location": "path",
                  "description": "The ID of the spreadsheet to retrieve data from.",
                  "type": "string",
                  "required": true
=======
                "includeValuesInResponse": {
                  "description": "Determines if the update response should include the values\nof the cells that were appended. By default, responses\ndo not include the updated values.",
                  "type": "boolean",
                  "location": "query"
                },
                "range": {
                  "location": "path",
                  "description": "The A1 notation of a range to search for a logical table of data.\nValues will be appended after the last row of the table.",
                  "type": "string",
                  "required": true
                }
              },
              "scopes": [
                "https://www.googleapis.com/auth/drive",
                "https://www.googleapis.com/auth/drive.file",
                "https://www.googleapis.com/auth/spreadsheets"
              ]
            },
            "batchGetByDataFilter": {
              "httpMethod": "POST",
              "parameterOrder": [
                "spreadsheetId"
              ],
              "response": {
                "$ref": "BatchGetValuesByDataFilterResponse"
              },
              "parameters": {
                "spreadsheetId": {
                  "description": "The ID of the spreadsheet to retrieve data from.",
                  "type": "string",
                  "required": true,
                  "location": "path"
>>>>>>> b412c745
                }
              },
              "scopes": [
                "https://www.googleapis.com/auth/drive",
                "https://www.googleapis.com/auth/drive.file",
                "https://www.googleapis.com/auth/drive.readonly",
                "https://www.googleapis.com/auth/spreadsheets",
                "https://www.googleapis.com/auth/spreadsheets.readonly"
              ],
<<<<<<< HEAD
              "flatPath": "v4/spreadsheets/{spreadsheetId}/values:batchGet",
              "path": "v4/spreadsheets/{spreadsheetId}/values:batchGet",
              "id": "sheets.spreadsheets.values.batchGet",
              "description": "Returns one or more ranges of values from a spreadsheet.\nThe caller must specify the spreadsheet ID and one or more ranges."
            },
            "append": {
              "response": {
                "$ref": "AppendValuesResponse"
              },
              "parameterOrder": [
                "spreadsheetId",
                "range"
              ],
              "httpMethod": "POST",
              "parameters": {
                "includeValuesInResponse": {
                  "description": "Determines if the update response should include the values\nof the cells that were appended. By default, responses\ndo not include the updated values.",
                  "type": "boolean",
                  "location": "query"
                },
                "range": {
                  "description": "The A1 notation of a range to search for a logical table of data.\nValues will be appended after the last row of the table.",
                  "type": "string",
                  "required": true,
                  "location": "path"
                },
                "spreadsheetId": {
                  "location": "path",
                  "description": "The ID of the spreadsheet to update.",
                  "type": "string",
                  "required": true
                },
                "responseValueRenderOption": {
                  "enum": [
                    "FORMATTED_VALUE",
                    "UNFORMATTED_VALUE",
                    "FORMULA"
                  ],
                  "description": "Determines how values in the response should be rendered.\nThe default render option is ValueRenderOption.FORMATTED_VALUE.",
                  "type": "string",
                  "location": "query"
                },
                "insertDataOption": {
                  "enum": [
                    "OVERWRITE",
                    "INSERT_ROWS"
                  ],
                  "description": "How the input data should be inserted.",
                  "type": "string",
                  "location": "query"
                },
                "valueInputOption": {
                  "location": "query",
                  "enum": [
                    "INPUT_VALUE_OPTION_UNSPECIFIED",
                    "RAW",
                    "USER_ENTERED"
                  ],
                  "description": "How the input data should be interpreted.",
                  "type": "string"
                },
                "responseDateTimeRenderOption": {
                  "enum": [
                    "SERIAL_NUMBER",
                    "FORMATTED_STRING"
                  ],
                  "description": "Determines how dates, times, and durations in the response should be\nrendered. This is ignored if response_value_render_option is\nFORMATTED_VALUE.\nThe default dateTime render option is [DateTimeRenderOption.SERIAL_NUMBER].",
                  "type": "string",
                  "location": "query"
                }
              },
=======
              "flatPath": "v4/spreadsheets/{spreadsheetId}/values:batchGetByDataFilter",
              "path": "v4/spreadsheets/{spreadsheetId}/values:batchGetByDataFilter",
              "id": "sheets.spreadsheets.values.batchGetByDataFilter",
              "description": "Returns one or more ranges of values from a spreadsheet that match the\nspecified data filters.  The caller must specify the spreadsheet ID and\none or more DataFilters.  Ranges that match any of the data\nfilters in the request will be returned.",
              "request": {
                "$ref": "BatchGetValuesByDataFilterRequest"
              }
            },
            "batchClear": {
              "response": {
                "$ref": "BatchClearValuesResponse"
              },
              "parameterOrder": [
                "spreadsheetId"
              ],
              "httpMethod": "POST",
              "scopes": [
                "https://www.googleapis.com/auth/drive",
                "https://www.googleapis.com/auth/drive.file",
                "https://www.googleapis.com/auth/spreadsheets"
              ],
              "parameters": {
                "spreadsheetId": {
                  "description": "The ID of the spreadsheet to update.",
                  "type": "string",
                  "required": true,
                  "location": "path"
                }
              },
              "flatPath": "v4/spreadsheets/{spreadsheetId}/values:batchClear",
              "id": "sheets.spreadsheets.values.batchClear",
              "path": "v4/spreadsheets/{spreadsheetId}/values:batchClear",
              "request": {
                "$ref": "BatchClearValuesRequest"
              },
              "description": "Clears one or more ranges of values from a spreadsheet.\nThe caller must specify the spreadsheet ID and one or more ranges.\nOnly values are cleared -- all other properties of the cell (such as\nformatting, data validation, etc..) are kept."
            }
          }
        },
        "sheets": {
          "methods": {
            "copyTo": {
              "description": "Copies a single sheet from a spreadsheet to another spreadsheet.\nReturns the properties of the newly created sheet.",
              "request": {
                "$ref": "CopySheetToAnotherSpreadsheetRequest"
              },
              "response": {
                "$ref": "SheetProperties"
              },
              "parameterOrder": [
                "spreadsheetId",
                "sheetId"
              ],
              "httpMethod": "POST",
              "parameters": {
                "spreadsheetId": {
                  "description": "The ID of the spreadsheet containing the sheet to copy.",
                  "type": "string",
                  "required": true,
                  "location": "path"
                },
                "sheetId": {
                  "location": "path",
                  "format": "int32",
                  "description": "The ID of the sheet to copy.",
                  "type": "integer",
                  "required": true
                }
              },
>>>>>>> b412c745
              "scopes": [
                "https://www.googleapis.com/auth/drive",
                "https://www.googleapis.com/auth/drive.file",
                "https://www.googleapis.com/auth/spreadsheets"
              ],
<<<<<<< HEAD
              "flatPath": "v4/spreadsheets/{spreadsheetId}/values/{range}:append",
              "id": "sheets.spreadsheets.values.append",
              "path": "v4/spreadsheets/{spreadsheetId}/values/{range}:append",
              "description": "Appends values to a spreadsheet. The input range is used to search for\nexisting data and find a \"table\" within that range. Values will be\nappended to the next row of the table, starting with the first column of\nthe table. See the\n[guide](/sheets/api/guides/values#appending_values)\nand\n[sample code](/sheets/api/samples/writing#append_values)\nfor specific details of how tables are detected and data is appended.\n\nThe caller must specify the spreadsheet ID, range, and\na valueInputOption.  The `valueInputOption` only\ncontrols how the input data will be added to the sheet (column-wise or\nrow-wise), it does not influence what cell the data starts being written\nto.",
              "request": {
                "$ref": "ValueRange"
              }
            }
          }
        }
      },
      "methods": {
        "get": {
          "description": "Returns the spreadsheet at the given ID.\nThe caller must specify the spreadsheet ID.\n\nBy default, data within grids will not be returned.\nYou can include grid data one of two ways:\n\n* Specify a field mask listing your desired fields using the `fields` URL\nparameter in HTTP\n\n* Set the includeGridData\nURL parameter to true.  If a field mask is set, the `includeGridData`\nparameter is ignored\n\nFor large spreadsheets, it is recommended to retrieve only the specific\nfields of the spreadsheet that you want.\n\nTo retrieve only subsets of the spreadsheet, use the\nranges URL parameter.\nMultiple ranges can be specified.  Limiting the range will\nreturn only the portions of the spreadsheet that intersect the requested\nranges. Ranges are specified using A1 notation.",
          "httpMethod": "GET",
          "response": {
            "$ref": "Spreadsheet"
          },
          "parameterOrder": [
            "spreadsheetId"
          ],
          "parameters": {
            "spreadsheetId": {
              "location": "path",
              "description": "The spreadsheet to request.",
              "type": "string",
              "required": true
            },
            "includeGridData": {
              "location": "query",
              "description": "True if grid data should be returned.\nThis parameter is ignored if a field mask was set in the request.",
              "type": "boolean"
            },
            "ranges": {
              "description": "The ranges to retrieve from the spreadsheet.",
              "type": "string",
              "repeated": true,
              "location": "query"
            }
          },
          "scopes": [
            "https://www.googleapis.com/auth/drive",
            "https://www.googleapis.com/auth/drive.file",
            "https://www.googleapis.com/auth/drive.readonly",
            "https://www.googleapis.com/auth/spreadsheets",
            "https://www.googleapis.com/auth/spreadsheets.readonly"
          ],
          "flatPath": "v4/spreadsheets/{spreadsheetId}",
          "path": "v4/spreadsheets/{spreadsheetId}",
          "id": "sheets.spreadsheets.get"
        },
        "batchUpdate": {
          "response": {
            "$ref": "BatchUpdateSpreadsheetResponse"
          },
          "parameterOrder": [
            "spreadsheetId"
          ],
          "httpMethod": "POST",
          "scopes": [
            "https://www.googleapis.com/auth/drive",
            "https://www.googleapis.com/auth/drive.file",
            "https://www.googleapis.com/auth/spreadsheets"
          ],
          "parameters": {
            "spreadsheetId": {
              "description": "The spreadsheet to apply the updates to.",
              "type": "string",
              "required": true,
              "location": "path"
            }
          },
          "flatPath": "v4/spreadsheets/{spreadsheetId}:batchUpdate",
          "id": "sheets.spreadsheets.batchUpdate",
          "path": "v4/spreadsheets/{spreadsheetId}:batchUpdate",
          "request": {
            "$ref": "BatchUpdateSpreadsheetRequest"
          },
          "description": "Applies one or more updates to the spreadsheet.\n\nEach request is validated before\nbeing applied. If any request is not valid then the entire request will\nfail and nothing will be applied.\n\nSome requests have replies to\ngive you some information about how\nthey are applied. The replies will mirror the requests.  For example,\nif you applied 4 updates and the 3rd one had a reply, then the\nresponse will have 2 empty replies, the actual reply, and another empty\nreply, in that order.\n\nDue to the collaborative nature of spreadsheets, it is not guaranteed that\nthe spreadsheet will reflect exactly your changes after this completes,\nhowever it is guaranteed that the updates in the request will be\napplied together atomically. Your changes may be altered with respect to\ncollaborator changes. If there are no collaborators, the spreadsheet\nshould reflect your changes."
        },
        "create": {
          "httpMethod": "POST",
          "parameterOrder": [],
          "response": {
            "$ref": "Spreadsheet"
          },
          "parameters": {},
          "scopes": [
            "https://www.googleapis.com/auth/drive",
            "https://www.googleapis.com/auth/drive.file",
            "https://www.googleapis.com/auth/spreadsheets"
          ],
          "flatPath": "v4/spreadsheets",
          "path": "v4/spreadsheets",
          "id": "sheets.spreadsheets.create",
          "description": "Creates a spreadsheet, returning the newly created spreadsheet.",
          "request": {
            "$ref": "Spreadsheet"
          }
        }
      }
    }
  },
  "parameters": {
    "upload_protocol": {
      "location": "query",
      "description": "Upload protocol for media (e.g. \"raw\", \"multipart\").",
      "type": "string"
    },
    "prettyPrint": {
      "description": "Returns response with indentations and line breaks.",
      "default": "true",
      "type": "boolean",
      "location": "query"
    },
    "uploadType": {
      "location": "query",
      "description": "Legacy upload protocol for media (e.g. \"media\", \"multipart\").",
      "type": "string"
    },
    "fields": {
      "location": "query",
      "description": "Selector specifying which fields to include in a partial response.",
      "type": "string"
    },
    "callback": {
      "location": "query",
      "description": "JSONP",
      "type": "string"
    },
    "$.xgafv": {
      "enum": [
        "1",
        "2"
      ],
      "description": "V1 error format.",
      "type": "string",
      "enumDescriptions": [
        "v1 error format",
        "v2 error format"
      ],
      "location": "query"
    },
    "alt": {
      "description": "Data format for response.",
      "default": "json",
      "enum": [
        "json",
        "media",
        "proto"
      ],
      "type": "string",
      "enumDescriptions": [
        "Responses with Content-Type of application/json",
        "Media download with context-dependent Content-Type",
        "Responses with Content-Type of application/x-protobuf"
      ],
      "location": "query"
    },
    "access_token": {
      "location": "query",
      "description": "OAuth access token.",
      "type": "string"
=======
              "flatPath": "v4/spreadsheets/{spreadsheetId}/sheets/{sheetId}:copyTo",
              "id": "sheets.spreadsheets.sheets.copyTo",
              "path": "v4/spreadsheets/{spreadsheetId}/sheets/{sheetId}:copyTo"
            }
          }
        }
      }
    }
  },
  "parameters": {
    "upload_protocol": {
      "description": "Upload protocol for media (e.g. \"raw\", \"multipart\").",
      "type": "string",
      "location": "query"
    },
    "prettyPrint": {
      "location": "query",
      "description": "Returns response with indentations and line breaks.",
      "default": "true",
      "type": "boolean"
    },
    "fields": {
      "location": "query",
      "description": "Selector specifying which fields to include in a partial response.",
      "type": "string"
    },
    "uploadType": {
      "location": "query",
      "description": "Legacy upload protocol for media (e.g. \"media\", \"multipart\").",
      "type": "string"
    },
    "$.xgafv": {
      "enumDescriptions": [
        "v1 error format",
        "v2 error format"
      ],
      "location": "query",
      "enum": [
        "1",
        "2"
      ],
      "description": "V1 error format.",
      "type": "string"
    },
    "callback": {
      "location": "query",
      "description": "JSONP",
      "type": "string"
    },
    "alt": {
      "enum": [
        "json",
        "media",
        "proto"
      ],
      "type": "string",
      "enumDescriptions": [
        "Responses with Content-Type of application/json",
        "Media download with context-dependent Content-Type",
        "Responses with Content-Type of application/x-protobuf"
      ],
      "location": "query",
      "description": "Data format for response.",
      "default": "json"
    },
    "key": {
      "location": "query",
      "description": "API key. Your API key identifies your project and provides you with API access, quota, and reports. Required unless you provide an OAuth 2.0 token.",
      "type": "string"
    },
    "access_token": {
      "description": "OAuth access token.",
      "type": "string",
      "location": "query"
    },
    "quotaUser": {
      "description": "Available to use for quota purposes for server-side applications. Can be any arbitrary string assigned to a user, but should not exceed 40 characters.",
      "type": "string",
      "location": "query"
    },
    "pp": {
      "description": "Pretty-print response.",
      "default": "true",
      "type": "boolean",
      "location": "query"
    },
    "bearer_token": {
      "location": "query",
      "description": "OAuth bearer token.",
      "type": "string"
    },
    "oauth_token": {
      "description": "OAuth 2.0 token for the current user.",
      "type": "string",
      "location": "query"
    }
  },
  "version": "v4",
  "baseUrl": "https://sheets.googleapis.com/",
  "servicePath": "",
  "kind": "discovery#restDescription",
  "description": "Reads and writes Google Sheets.",
  "basePath": "",
  "revision": "20170922",
  "documentationLink": "https://developers.google.com/sheets/",
  "id": "sheets:v4",
  "discoveryVersion": "v1",
  "version_module": true,
  "schemas": {
    "BasicChartSeries": {
      "description": "A single series of data in a chart.\nFor example, if charting stock prices over time, multiple series may exist,\none for the \"Open Price\", \"High Price\", \"Low Price\" and \"Close Price\".",
      "type": "object",
      "properties": {
        "type": {
          "enumDescriptions": [
            "Default value, do not use.",
            "A \u003ca href=\"/chart/interactive/docs/gallery/barchart\"\u003ebar chart\u003c/a\u003e.",
            "A \u003ca href=\"/chart/interactive/docs/gallery/linechart\"\u003eline chart\u003c/a\u003e.",
            "An \u003ca href=\"/chart/interactive/docs/gallery/areachart\"\u003earea chart\u003c/a\u003e.",
            "A \u003ca href=\"/chart/interactive/docs/gallery/columnchart\"\u003ecolumn chart\u003c/a\u003e.",
            "A \u003ca href=\"/chart/interactive/docs/gallery/scatterchart\"\u003escatter chart\u003c/a\u003e.",
            "A \u003ca href=\"/chart/interactive/docs/gallery/combochart\"\u003ecombo chart\u003c/a\u003e.",
            "A \u003ca href=\"/chart/interactive/docs/gallery/steppedareachart\"\u003estepped area chart\u003c/a\u003e."
          ],
          "enum": [
            "BASIC_CHART_TYPE_UNSPECIFIED",
            "BAR",
            "LINE",
            "AREA",
            "COLUMN",
            "SCATTER",
            "COMBO",
            "STEPPED_AREA"
          ],
          "description": "The type of this series. Valid only if the\nchartType is\nCOMBO.\nDifferent types will change the way the series is visualized.\nOnly LINE, AREA,\nand COLUMN are supported.",
          "type": "string"
        },
        "series": {
          "$ref": "ChartData",
          "description": "The data being visualized in this chart series."
        },
        "targetAxis": {
          "enumDescriptions": [
            "Default value, do not use.",
            "The axis rendered at the bottom of a chart.\nFor most charts, this is the standard major axis.\nFor bar charts, this is a minor axis.",
            "The axis rendered at the left of a chart.\nFor most charts, this is a minor axis.\nFor bar charts, this is the standard major axis.",
            "The axis rendered at the right of a chart.\nFor most charts, this is a minor axis.\nFor bar charts, this is an unusual major axis."
          ],
          "enum": [
            "BASIC_CHART_AXIS_POSITION_UNSPECIFIED",
            "BOTTOM_AXIS",
            "LEFT_AXIS",
            "RIGHT_AXIS"
          ],
          "description": "The minor axis that will specify the range of values for this series.\nFor example, if charting stocks over time, the \"Volume\" series\nmay want to be pinned to the right with the prices pinned to the left,\nbecause the scale of trading volume is different than the scale of\nprices.\nIt is an error to specify an axis that isn't a valid minor axis\nfor the chart's type.",
          "type": "string"
        }
      },
      "id": "BasicChartSeries"
    },
    "Borders": {
      "description": "The borders of the cell.",
      "type": "object",
      "properties": {
        "right": {
          "$ref": "Border",
          "description": "The right border of the cell."
        },
        "bottom": {
          "$ref": "Border",
          "description": "The bottom border of the cell."
        },
        "top": {
          "$ref": "Border",
          "description": "The top border of the cell."
        },
        "left": {
          "description": "The left border of the cell.",
          "$ref": "Border"
        }
      },
      "id": "Borders"
    },
    "AutoResizeDimensionsRequest": {
      "description": "Automatically resizes one or more dimensions based on the contents\nof the cells in that dimension.",
      "type": "object",
      "properties": {
        "dimensions": {
          "$ref": "DimensionRange",
          "description": "The dimensions to automatically resize."
        }
      },
      "id": "AutoResizeDimensionsRequest"
    },
    "UpdateBordersRequest": {
      "description": "Updates the borders of a range.\nIf a field is not set in the request, that means the border remains as-is.\nFor example, with two subsequent UpdateBordersRequest:\n\n 1. range: A1:A5 `{ top: RED, bottom: WHITE }`\n 2. range: A1:A5 `{ left: BLUE }`\n\nThat would result in A1:A5 having a borders of\n`{ top: RED, bottom: WHITE, left: BLUE }`.\nIf you want to clear a border, explicitly set the style to\nNONE.",
      "type": "object",
      "properties": {
        "bottom": {
          "$ref": "Border",
          "description": "The border to put at the bottom of the range."
        },
        "innerVertical": {
          "description": "The vertical border to put within the range.",
          "$ref": "Border"
        },
        "right": {
          "$ref": "Border",
          "description": "The border to put at the right of the range."
        },
        "range": {
          "$ref": "GridRange",
          "description": "The range whose borders should be updated."
        },
        "innerHorizontal": {
          "description": "The horizontal border to put within the range.",
          "$ref": "Border"
        },
        "top": {
          "$ref": "Border",
          "description": "The border to put at the top of the range."
        },
        "left": {
          "$ref": "Border",
          "description": "The border to put at the left of the range."
        }
      },
      "id": "UpdateBordersRequest"
    },
    "CellFormat": {
      "description": "The format of a cell.",
      "type": "object",
      "properties": {
        "hyperlinkDisplayType": {
          "enumDescriptions": [
            "The default value: the hyperlink is rendered. Do not use this.",
            "A hyperlink should be explicitly rendered.",
            "A hyperlink should not be rendered."
          ],
          "enum": [
            "HYPERLINK_DISPLAY_TYPE_UNSPECIFIED",
            "LINKED",
            "PLAIN_TEXT"
          ],
          "description": "How a hyperlink, if it exists, should be displayed in the cell.",
          "type": "string"
        },
        "horizontalAlignment": {
          "enumDescriptions": [
            "The horizontal alignment is not specified. Do not use this.",
            "The text is explicitly aligned to the left of the cell.",
            "The text is explicitly aligned to the center of the cell.",
            "The text is explicitly aligned to the right of the cell."
          ],
          "enum": [
            "HORIZONTAL_ALIGN_UNSPECIFIED",
            "LEFT",
            "CENTER",
            "RIGHT"
          ],
          "description": "The horizontal alignment of the value in the cell.",
          "type": "string"
        },
        "textFormat": {
          "$ref": "TextFormat",
          "description": "The format of the text in the cell (unless overridden by a format run)."
        },
        "backgroundColor": {
          "$ref": "Color",
          "description": "The background color of the cell."
        },
        "verticalAlignment": {
          "enumDescriptions": [
            "The vertical alignment is not specified.  Do not use this.",
            "The text is explicitly aligned to the top of the cell.",
            "The text is explicitly aligned to the middle of the cell.",
            "The text is explicitly aligned to the bottom of the cell."
          ],
          "enum": [
            "VERTICAL_ALIGN_UNSPECIFIED",
            "TOP",
            "MIDDLE",
            "BOTTOM"
          ],
          "description": "The vertical alignment of the value in the cell.",
          "type": "string"
        },
        "padding": {
          "description": "The padding of the cell.",
          "$ref": "Padding"
        },
        "textDirection": {
          "description": "The direction of the text in the cell.",
          "type": "string",
          "enumDescriptions": [
            "The text direction is not specified. Do not use this.",
            "The text direction of left-to-right was set by the user.",
            "The text direction of right-to-left was set by the user."
          ],
          "enum": [
            "TEXT_DIRECTION_UNSPECIFIED",
            "LEFT_TO_RIGHT",
            "RIGHT_TO_LEFT"
          ]
        },
        "borders": {
          "description": "The borders of the cell.",
          "$ref": "Borders"
        },
        "textRotation": {
          "description": "The rotation applied to text in a cell",
          "$ref": "TextRotation"
        },
        "wrapStrategy": {
          "description": "The wrap strategy for the value in the cell.",
          "type": "string",
          "enumDescriptions": [
            "The default value, do not use.",
            "Lines that are longer than the cell width will be written in the next\ncell over, so long as that cell is empty. If the next cell over is\nnon-empty, this behaves the same as CLIP. The text will never wrap\nto the next line unless the user manually inserts a new line.\nExample:\n\n    | First sentence. |\n    | Manual newline that is very long. \u003c- Text continues into next cell\n    | Next newline.   |",
            "This wrap strategy represents the old Google Sheets wrap strategy where\nwords that are longer than a line are clipped rather than broken. This\nstrategy is not supported on all platforms and is being phased out.\nExample:\n\n    | Cell has a |\n    | loooooooooo| \u003c- Word is clipped.\n    | word.      |",
            "Lines that are longer than the cell width will be clipped.\nThe text will never wrap to the next line unless the user manually\ninserts a new line.\nExample:\n\n    | First sentence. |\n    | Manual newline t| \u003c- Text is clipped\n    | Next newline.   |",
            "Words that are longer than a line are wrapped at the character level\nrather than clipped.\nExample:\n\n    | Cell has a |\n    | loooooooooo| \u003c- Word is broken.\n    | ong word.  |"
          ],
          "enum": [
            "WRAP_STRATEGY_UNSPECIFIED",
            "OVERFLOW_CELL",
            "LEGACY_WRAP",
            "CLIP",
            "WRAP"
          ]
        },
        "numberFormat": {
          "description": "A format describing how number values should be represented to the user.",
          "$ref": "NumberFormat"
        }
      },
      "id": "CellFormat"
    },
    "ClearValuesResponse": {
      "properties": {
        "spreadsheetId": {
          "description": "The spreadsheet the updates were applied to.",
          "type": "string"
        },
        "clearedRange": {
          "description": "The range (in A1 notation) that was cleared.\n(If the request was for an unbounded range or a ranger larger\n than the bounds of the sheet, this will be the actual range\n that was cleared, bounded to the sheet's limits.)",
          "type": "string"
        }
      },
      "id": "ClearValuesResponse",
      "description": "The response when clearing a range of values in a spreadsheet.",
      "type": "object"
    },
    "DeleteConditionalFormatRuleRequest": {
      "description": "Deletes a conditional format rule at the given index.\nAll subsequent rules' indexes are decremented.",
      "type": "object",
      "properties": {
        "index": {
          "format": "int32",
          "description": "The zero-based index of the rule to be deleted.",
          "type": "integer"
        },
        "sheetId": {
          "format": "int32",
          "description": "The sheet the rule is being deleted from.",
          "type": "integer"
        }
      },
      "id": "DeleteConditionalFormatRuleRequest"
    },
    "DeleteNamedRangeRequest": {
      "description": "Removes the named range with the given ID from the spreadsheet.",
      "type": "object",
      "properties": {
        "namedRangeId": {
          "description": "The ID of the named range to delete.",
          "type": "string"
        }
      },
      "id": "DeleteNamedRangeRequest"
    },
    "AddBandingResponse": {
      "description": "The result of adding a banded range.",
      "type": "object",
      "properties": {
        "bandedRange": {
          "description": "The banded range that was added.",
          "$ref": "BandedRange"
        }
      },
      "id": "AddBandingResponse"
    },
    "ChartData": {
      "description": "The data included in a domain or series.",
      "type": "object",
      "properties": {
        "sourceRange": {
          "description": "The source ranges of the data.",
          "$ref": "ChartSourceRange"
        }
      },
      "id": "ChartData"
    },
    "BatchGetValuesResponse": {
      "properties": {
        "valueRanges": {
          "description": "The requested values. The order of the ValueRanges is the same as the\norder of the requested ranges.",
          "items": {
            "$ref": "ValueRange"
          },
          "type": "array"
        },
        "spreadsheetId": {
          "description": "The ID of the spreadsheet the data was retrieved from.",
          "type": "string"
        }
      },
      "id": "BatchGetValuesResponse",
      "description": "The response when retrieving more than one range of values in a spreadsheet.",
      "type": "object"
    },
    "UpdateBandingRequest": {
      "properties": {
        "fields": {
          "format": "google-fieldmask",
          "description": "The fields that should be updated.  At least one field must be specified.\nThe root `bandedRange` is implied and should not be specified.\nA single `\"*\"` can be used as short-hand for listing every field.",
          "type": "string"
        },
        "bandedRange": {
          "$ref": "BandedRange",
          "description": "The banded range to update with the new properties."
        }
      },
      "id": "UpdateBandingRequest",
      "description": "Updates properties of the supplied banded range.",
      "type": "object"
    },
    "Color": {
      "description": "Represents a color in the RGBA color space. This representation is designed\nfor simplicity of conversion to/from color representations in various\nlanguages over compactness; for example, the fields of this representation\ncan be trivially provided to the constructor of \"java.awt.Color\" in Java; it\ncan also be trivially provided to UIColor's \"+colorWithRed:green:blue:alpha\"\nmethod in iOS; and, with just a little work, it can be easily formatted into\na CSS \"rgba()\" string in JavaScript, as well. Here are some examples:\n\nExample (Java):\n\n     import com.google.type.Color;\n\n     // ...\n     public static java.awt.Color fromProto(Color protocolor) {\n       float alpha = protocolor.hasAlpha()\n           ? protocolor.getAlpha().getValue()\n           : 1.0;\n\n       return new java.awt.Color(\n           protocolor.getRed(),\n           protocolor.getGreen(),\n           protocolor.getBlue(),\n           alpha);\n     }\n\n     public static Color toProto(java.awt.Color color) {\n       float red = (float) color.getRed();\n       float green = (float) color.getGreen();\n       float blue = (float) color.getBlue();\n       float denominator = 255.0;\n       Color.Builder resultBuilder =\n           Color\n               .newBuilder()\n               .setRed(red / denominator)\n               .setGreen(green / denominator)\n               .setBlue(blue / denominator);\n       int alpha = color.getAlpha();\n       if (alpha != 255) {\n         result.setAlpha(\n             FloatValue\n                 .newBuilder()\n                 .setValue(((float) alpha) / denominator)\n                 .build());\n       }\n       return resultBuilder.build();\n     }\n     // ...\n\nExample (iOS / Obj-C):\n\n     // ...\n     static UIColor* fromProto(Color* protocolor) {\n        float red = [protocolor red];\n        float green = [protocolor green];\n        float blue = [protocolor blue];\n        FloatValue* alpha_wrapper = [protocolor alpha];\n        float alpha = 1.0;\n        if (alpha_wrapper != nil) {\n          alpha = [alpha_wrapper value];\n        }\n        return [UIColor colorWithRed:red green:green blue:blue alpha:alpha];\n     }\n\n     static Color* toProto(UIColor* color) {\n         CGFloat red, green, blue, alpha;\n         if (![color getRed:&red green:&green blue:&blue alpha:&alpha]) {\n           return nil;\n         }\n         Color* result = [Color alloc] init];\n         [result setRed:red];\n         [result setGreen:green];\n         [result setBlue:blue];\n         if (alpha \u003c= 0.9999) {\n           [result setAlpha:floatWrapperWithValue(alpha)];\n         }\n         [result autorelease];\n         return result;\n    }\n    // ...\n\n Example (JavaScript):\n\n    // ...\n\n    var protoToCssColor = function(rgb_color) {\n       var redFrac = rgb_color.red || 0.0;\n       var greenFrac = rgb_color.green || 0.0;\n       var blueFrac = rgb_color.blue || 0.0;\n       var red = Math.floor(redFrac * 255);\n       var green = Math.floor(greenFrac * 255);\n       var blue = Math.floor(blueFrac * 255);\n\n       if (!('alpha' in rgb_color)) {\n          return rgbToCssColor_(red, green, blue);\n       }\n\n       var alphaFrac = rgb_color.alpha.value || 0.0;\n       var rgbParams = [red, green, blue].join(',');\n       return ['rgba(', rgbParams, ',', alphaFrac, ')'].join('');\n    };\n\n    var rgbToCssColor_ = function(red, green, blue) {\n      var rgbNumber = new Number((red \u003c\u003c 16) | (green \u003c\u003c 8) | blue);\n      var hexString = rgbNumber.toString(16);\n      var missingZeros = 6 - hexString.length;\n      var resultBuilder = ['#'];\n      for (var i = 0; i \u003c missingZeros; i++) {\n         resultBuilder.push('0');\n      }\n      resultBuilder.push(hexString);\n      return resultBuilder.join('');\n    };\n\n    // ...",
      "type": "object",
      "properties": {
        "red": {
          "format": "float",
          "description": "The amount of red in the color as a value in the interval [0, 1].",
          "type": "number"
        },
        "alpha": {
          "format": "float",
          "description": "The fraction of this color that should be applied to the pixel. That is,\nthe final pixel color is defined by the equation:\n\n  pixel color = alpha * (this color) + (1.0 - alpha) * (background color)\n\nThis means that a value of 1.0 corresponds to a solid color, whereas\na value of 0.0 corresponds to a completely transparent color. This\nuses a wrapper message rather than a simple float scalar so that it is\npossible to distinguish between a default value and the value being unset.\nIf omitted, this color object is to be rendered as a solid color\n(as if the alpha value had been explicitly given with a value of 1.0).",
          "type": "number"
        },
        "blue": {
          "format": "float",
          "description": "The amount of blue in the color as a value in the interval [0, 1].",
          "type": "number"
        },
        "green": {
          "format": "float",
          "description": "The amount of green in the color as a value in the interval [0, 1].",
          "type": "number"
        }
      },
      "id": "Color"
    },
    "PivotGroup": {
      "description": "A single grouping (either row or column) in a pivot table.",
      "type": "object",
      "properties": {
        "valueBucket": {
          "description": "The bucket of the opposite pivot group to sort by.\nIf not specified, sorting is alphabetical by this group's values.",
          "$ref": "PivotGroupSortValueBucket"
        },
        "valueMetadata": {
          "description": "Metadata about values in the grouping.",
          "items": {
            "$ref": "PivotGroupValueMetadata"
          },
          "type": "array"
        },
        "showTotals": {
          "description": "True if the pivot table should include the totals for this grouping.",
          "type": "boolean"
        },
        "sourceColumnOffset": {
          "format": "int32",
          "description": "The column offset of the source range that this grouping is based on.\n\nFor example, if the source was `C10:E15`, a `sourceColumnOffset` of `0`\nmeans this group refers to column `C`, whereas the offset `1` would refer\nto column `D`.",
          "type": "integer"
        },
        "sortOrder": {
          "enumDescriptions": [
            "Default value, do not use this.",
            "Sort ascending.",
            "Sort descending."
          ],
          "enum": [
            "SORT_ORDER_UNSPECIFIED",
            "ASCENDING",
            "DESCENDING"
          ],
          "description": "The order the values in this group should be sorted.",
          "type": "string"
        }
      },
      "id": "PivotGroup"
    },
    "PivotTable": {
      "description": "A pivot table.",
      "type": "object",
      "properties": {
        "rows": {
          "description": "Each row grouping in the pivot table.",
          "items": {
            "$ref": "PivotGroup"
          },
          "type": "array"
        },
        "valueLayout": {
          "enum": [
            "HORIZONTAL",
            "VERTICAL"
          ],
          "description": "Whether values should be listed horizontally (as columns)\nor vertically (as rows).",
          "type": "string",
          "enumDescriptions": [
            "Values are laid out horizontally (as columns).",
            "Values are laid out vertically (as rows)."
          ]
        },
        "values": {
          "description": "A list of values to include in the pivot table.",
          "items": {
            "$ref": "PivotValue"
          },
          "type": "array"
        },
        "source": {
          "$ref": "GridRange",
          "description": "The range the pivot table is reading data from."
        },
        "columns": {
          "description": "Each column grouping in the pivot table.",
          "items": {
            "$ref": "PivotGroup"
          },
          "type": "array"
        },
        "criteria": {
          "description": "An optional mapping of filters per source column offset.\n\nThe filters will be applied before aggregating data into the pivot table.\nThe map's key is the column offset of the source range that you want to\nfilter, and the value is the criteria for that column.\n\nFor example, if the source was `C10:E15`, a key of `0` will have the filter\nfor column `C`, whereas the key `1` is for column `D`.",
          "type": "object",
          "additionalProperties": {
            "$ref": "PivotFilterCriteria"
          }
        }
      },
      "id": "PivotTable"
    },
    "ChartSourceRange": {
      "description": "Source ranges for a chart.",
      "type": "object",
      "properties": {
        "sources": {
          "description": "The ranges of data for a series or domain.\nExactly one dimension must have a length of 1,\nand all sources in the list must have the same dimension\nwith length 1.\nThe domain (if it exists) & all series must have the same number\nof source ranges. If using more than one source range, then the source\nrange at a given offset must be contiguous across the domain and series.\n\nFor example, these are valid configurations:\n\n    domain sources: A1:A5\n    series1 sources: B1:B5\n    series2 sources: D6:D10\n\n    domain sources: A1:A5, C10:C12\n    series1 sources: B1:B5, D10:D12\n    series2 sources: C1:C5, E10:E12",
          "items": {
            "$ref": "GridRange"
          },
          "type": "array"
        }
      },
      "id": "ChartSourceRange"
    },
    "SearchDeveloperMetadataResponse": {
      "description": "A reply to a developer metadata search request.",
      "type": "object",
      "properties": {
        "matchedDeveloperMetadata": {
          "description": "The metadata matching the criteria of the search request.",
          "items": {
            "$ref": "MatchedDeveloperMetadata"
          },
          "type": "array"
        }
      },
      "id": "SearchDeveloperMetadataResponse"
    },
    "ValueRange": {
      "description": "Data within a range of the spreadsheet.",
      "type": "object",
      "properties": {
        "range": {
          "description": "The range the values cover, in A1 notation.\nFor output, this range indicates the entire requested range,\neven though the values will exclude trailing rows and columns.\nWhen appending values, this field represents the range to search for a\ntable, after which values will be appended.",
          "type": "string"
        },
        "values": {
          "description": "The data that was read or to be written.  This is an array of arrays,\nthe outer array representing all the data and each inner array\nrepresenting a major dimension. Each item in the inner array\ncorresponds with one cell.\n\nFor output, empty trailing rows and columns will not be included.\n\nFor input, supported value types are: bool, string, and double.\nNull values will be skipped.\nTo set a cell to an empty value, set the string value to an empty string.",
          "items": {
            "items": {
              "type": "any"
            },
            "type": "array"
          },
          "type": "array"
        },
        "majorDimension": {
          "description": "The major dimension of the values.\n\nFor output, if the spreadsheet data is: `A1=1,B1=2,A2=3,B2=4`,\nthen requesting `range=A1:B2,majorDimension=ROWS` will return\n`[[1,2],[3,4]]`,\nwhereas requesting `range=A1:B2,majorDimension=COLUMNS` will return\n`[[1,3],[2,4]]`.\n\nFor input, with `range=A1:B2,majorDimension=ROWS` then `[[1,2],[3,4]]`\nwill set `A1=1,B1=2,A2=3,B2=4`. With `range=A1:B2,majorDimension=COLUMNS`\nthen `[[1,2],[3,4]]` will set `A1=1,B1=3,A2=2,B2=4`.\n\nWhen writing, if this field is not set, it defaults to ROWS.",
          "type": "string",
          "enumDescriptions": [
            "The default value, do not use.",
            "Operates on the rows of a sheet.",
            "Operates on the columns of a sheet."
          ],
          "enum": [
            "DIMENSION_UNSPECIFIED",
            "ROWS",
            "COLUMNS"
          ]
        }
      },
      "id": "ValueRange"
    },
    "AppendCellsRequest": {
      "description": "Adds new cells after the last row with data in a sheet,\ninserting new rows into the sheet if necessary.",
      "type": "object",
      "properties": {
        "fields": {
          "format": "google-fieldmask",
          "description": "The fields of CellData that should be updated.\nAt least one field must be specified.\nThe root is the CellData; 'row.values.' should not be specified.\nA single `\"*\"` can be used as short-hand for listing every field.",
          "type": "string"
        },
        "rows": {
          "description": "The data to append.",
          "items": {
            "$ref": "RowData"
          },
          "type": "array"
        },
        "sheetId": {
          "format": "int32",
          "description": "The sheet ID to append the data to.",
          "type": "integer"
        }
      },
      "id": "AppendCellsRequest"
    },
    "AddBandingRequest": {
      "description": "Adds a new banded range to the spreadsheet.",
      "type": "object",
      "properties": {
        "bandedRange": {
          "description": "The banded range to add. The bandedRangeId\nfield is optional; if one is not set, an id will be randomly generated. (It\nis an error to specify the ID of a range that already exists.)",
          "$ref": "BandedRange"
        }
      },
      "id": "AddBandingRequest"
    },
    "Response": {
      "description": "A single response from an update.",
      "type": "object",
      "properties": {
        "addProtectedRange": {
          "description": "A reply from adding a protected range.",
          "$ref": "AddProtectedRangeResponse"
        },
        "duplicateSheet": {
          "$ref": "DuplicateSheetResponse",
          "description": "A reply from duplicating a sheet."
        },
        "updateEmbeddedObjectPosition": {
          "$ref": "UpdateEmbeddedObjectPositionResponse",
          "description": "A reply from updating an embedded object's position."
        },
        "deleteConditionalFormatRule": {
          "$ref": "DeleteConditionalFormatRuleResponse",
          "description": "A reply from deleting a conditional format rule."
        },
        "duplicateFilterView": {
          "description": "A reply from duplicating a filter view.",
          "$ref": "DuplicateFilterViewResponse"
        },
        "addChart": {
          "$ref": "AddChartResponse",
          "description": "A reply from adding a chart."
        },
        "updateDeveloperMetadata": {
          "description": "A reply from updating a developer metadata entry.",
          "$ref": "UpdateDeveloperMetadataResponse"
        },
        "findReplace": {
          "$ref": "FindReplaceResponse",
          "description": "A reply from doing a find/replace."
        },
        "addSheet": {
          "$ref": "AddSheetResponse",
          "description": "A reply from adding a sheet."
        },
        "createDeveloperMetadata": {
          "description": "A reply from creating a developer metadata entry.",
          "$ref": "CreateDeveloperMetadataResponse"
        },
        "updateConditionalFormatRule": {
          "$ref": "UpdateConditionalFormatRuleResponse",
          "description": "A reply from updating a conditional format rule."
        },
        "addNamedRange": {
          "description": "A reply from adding a named range.",
          "$ref": "AddNamedRangeResponse"
        },
        "deleteDeveloperMetadata": {
          "$ref": "DeleteDeveloperMetadataResponse",
          "description": "A reply from deleting a developer metadata entry."
        },
        "addFilterView": {
          "$ref": "AddFilterViewResponse",
          "description": "A reply from adding a filter view."
        },
        "addBanding": {
          "$ref": "AddBandingResponse",
          "description": "A reply from adding a banded range."
        }
      },
      "id": "Response"
    },
    "EmbeddedChart": {
      "description": "A chart embedded in a sheet.",
      "type": "object",
      "properties": {
        "spec": {
          "description": "The specification of the chart.",
          "$ref": "ChartSpec"
        },
        "chartId": {
          "format": "int32",
          "description": "The ID of the chart.",
          "type": "integer"
        },
        "position": {
          "$ref": "EmbeddedObjectPosition",
          "description": "The position of the chart."
        }
      },
      "id": "EmbeddedChart"
    },
    "TextFormatRun": {
      "description": "A run of a text format. The format of this run continues until the start\nindex of the next run.\nWhen updating, all fields must be set.",
      "type": "object",
      "properties": {
        "startIndex": {
          "format": "int32",
          "description": "The character index where this run starts.",
          "type": "integer"
        },
        "format": {
          "description": "The format of this run.  Absent values inherit the cell's format.",
          "$ref": "TextFormat"
        }
      },
      "id": "TextFormatRun"
    },
    "InsertRangeRequest": {
      "description": "Inserts cells into a range, shifting the existing cells over or down.",
      "type": "object",
      "properties": {
        "shiftDimension": {
          "description": "The dimension which will be shifted when inserting cells.\nIf ROWS, existing cells will be shifted down.\nIf COLUMNS, existing cells will be shifted right.",
          "type": "string",
          "enumDescriptions": [
            "The default value, do not use.",
            "Operates on the rows of a sheet.",
            "Operates on the columns of a sheet."
          ],
          "enum": [
            "DIMENSION_UNSPECIFIED",
            "ROWS",
            "COLUMNS"
          ]
        },
        "range": {
          "$ref": "GridRange",
          "description": "The range to insert new cells into."
        }
      },
      "id": "InsertRangeRequest"
    },
    "AddNamedRangeResponse": {
      "description": "The result of adding a named range.",
      "type": "object",
      "properties": {
        "namedRange": {
          "$ref": "NamedRange",
          "description": "The named range to add."
        }
      },
      "id": "AddNamedRangeResponse"
    },
    "BatchUpdateValuesByDataFilterResponse": {
      "description": "The response when updating a range of values in a spreadsheet.",
      "type": "object",
      "properties": {
        "totalUpdatedCells": {
          "format": "int32",
          "description": "The total number of cells updated.",
          "type": "integer"
        },
        "totalUpdatedColumns": {
          "format": "int32",
          "description": "The total number of columns where at least one cell in the column was\nupdated.",
          "type": "integer"
        },
        "spreadsheetId": {
          "description": "The spreadsheet the updates were applied to.",
          "type": "string"
        },
        "totalUpdatedRows": {
          "format": "int32",
          "description": "The total number of rows where at least one cell in the row was updated.",
          "type": "integer"
        },
        "responses": {
          "description": "The response for each range updated.",
          "items": {
            "$ref": "UpdateValuesByDataFilterResponse"
          },
          "type": "array"
        },
        "totalUpdatedSheets": {
          "format": "int32",
          "description": "The total number of sheets where at least one cell in the sheet was\nupdated.",
          "type": "integer"
        }
      },
      "id": "BatchUpdateValuesByDataFilterResponse"
    },
    "RowData": {
      "description": "Data about each cell in a row.",
      "type": "object",
      "properties": {
        "values": {
          "description": "The values in the row, one per column.",
          "items": {
            "$ref": "CellData"
          },
          "type": "array"
        }
      },
      "id": "RowData"
    },
    "Border": {
      "description": "A border along a cell.",
      "type": "object",
      "properties": {
        "width": {
          "format": "int32",
          "description": "The width of the border, in pixels.\nDeprecated; the width is determined by the \"style\" field.",
          "type": "integer"
        },
        "style": {
          "enumDescriptions": [
            "The style is not specified. Do not use this.",
            "The border is dotted.",
            "The border is dashed.",
            "The border is a thin solid line.",
            "The border is a medium solid line.",
            "The border is a thick solid line.",
            "No border.\nUsed only when updating a border in order to erase it.",
            "The border is two solid lines."
          ],
          "enum": [
            "STYLE_UNSPECIFIED",
            "DOTTED",
            "DASHED",
            "SOLID",
            "SOLID_MEDIUM",
            "SOLID_THICK",
            "NONE",
            "DOUBLE"
          ],
          "description": "The style of the border.",
          "type": "string"
        },
        "color": {
          "$ref": "Color",
          "description": "The color of the border."
        }
      },
      "id": "Border"
    },
    "GridData": {
      "properties": {
        "startRow": {
          "format": "int32",
          "description": "The first row this GridData refers to, zero-based.",
          "type": "integer"
        },
        "columnMetadata": {
          "description": "Metadata about the requested columns in the grid, starting with the column\nin start_column.",
          "items": {
            "$ref": "DimensionProperties"
          },
          "type": "array"
        },
        "startColumn": {
          "format": "int32",
          "description": "The first column this GridData refers to, zero-based.",
          "type": "integer"
        },
        "rowMetadata": {
          "description": "Metadata about the requested rows in the grid, starting with the row\nin start_row.",
          "items": {
            "$ref": "DimensionProperties"
          },
          "type": "array"
        },
        "rowData": {
          "description": "The data in the grid, one entry per row,\nstarting with the row in startRow.\nThe values in RowData will correspond to columns starting\nat start_column.",
          "items": {
            "$ref": "RowData"
          },
          "type": "array"
        }
      },
      "id": "GridData",
      "description": "Data in the grid, as well as metadata about the dimensions.",
      "type": "object"
    },
    "UpdateNamedRangeRequest": {
      "properties": {
        "namedRange": {
          "description": "The named range to update with the new properties.",
          "$ref": "NamedRange"
        },
        "fields": {
          "format": "google-fieldmask",
          "description": "The fields that should be updated.  At least one field must be specified.\nThe root `namedRange` is implied and should not be specified.\nA single `\"*\"` can be used as short-hand for listing every field.",
          "type": "string"
        }
      },
      "id": "UpdateNamedRangeRequest",
      "description": "Updates properties of the named range with the specified\nnamedRangeId.",
      "type": "object"
    },
    "FindReplaceRequest": {
      "description": "Finds and replaces data in cells over a range, sheet, or all sheets.",
      "type": "object",
      "properties": {
        "replacement": {
          "description": "The value to use as the replacement.",
          "type": "string"
        },
        "range": {
          "description": "The range to find/replace over.",
          "$ref": "GridRange"
        },
        "sheetId": {
          "format": "int32",
          "description": "The sheet to find/replace over.",
          "type": "integer"
        },
        "allSheets": {
          "description": "True to find/replace over all sheets.",
          "type": "boolean"
        },
        "matchCase": {
          "description": "True if the search is case sensitive.",
          "type": "boolean"
        },
        "includeFormulas": {
          "description": "True if the search should include cells with formulas.\nFalse to skip cells with formulas.",
          "type": "boolean"
        },
        "matchEntireCell": {
          "description": "True if the find value should match the entire cell.",
          "type": "boolean"
        },
        "find": {
          "description": "The value to search.",
          "type": "string"
        },
        "searchByRegex": {
          "description": "True if the find value is a regex.\nThe regular expression and replacement should follow Java regex rules\nat https://docs.oracle.com/javase/8/docs/api/java/util/regex/Pattern.html.\nThe replacement string is allowed to refer to capturing groups.\nFor example, if one cell has the contents `\"Google Sheets\"` and another\nhas `\"Google Docs\"`, then searching for `\"o.* (.*)\"` with a replacement of\n`\"$1 Rocks\"` would change the contents of the cells to\n`\"GSheets Rocks\"` and `\"GDocs Rocks\"` respectively.",
          "type": "boolean"
        }
      },
      "id": "FindReplaceRequest"
    },
    "AddSheetRequest": {
      "description": "Adds a new sheet.\nWhen a sheet is added at a given index,\nall subsequent sheets' indexes are incremented.\nTo add an object sheet, use AddChartRequest instead and specify\nEmbeddedObjectPosition.sheetId or\nEmbeddedObjectPosition.newSheet.",
      "type": "object",
      "properties": {
        "properties": {
          "$ref": "SheetProperties",
          "description": "The properties the new sheet should have.\nAll properties are optional.\nThe sheetId field is optional; if one is not\nset, an id will be randomly generated. (It is an error to specify the ID\nof a sheet that already exists.)"
        }
      },
      "id": "AddSheetRequest"
    },
    "UpdateCellsRequest": {
      "description": "Updates all cells in a range with new data.",
      "type": "object",
      "properties": {
        "fields": {
          "format": "google-fieldmask",
          "description": "The fields of CellData that should be updated.\nAt least one field must be specified.\nThe root is the CellData; 'row.values.' should not be specified.\nA single `\"*\"` can be used as short-hand for listing every field.",
          "type": "string"
        },
        "rows": {
          "description": "The data to write.",
          "items": {
            "$ref": "RowData"
          },
          "type": "array"
        },
        "start": {
          "description": "The coordinate to start writing data at.\nAny number of rows and columns (including a different number of\ncolumns per row) may be written.",
          "$ref": "GridCoordinate"
        },
        "range": {
          "$ref": "GridRange",
          "description": "The range to write data to.\n\nIf the data in rows does not cover the entire requested range,\nthe fields matching those set in fields will be cleared."
        }
      },
      "id": "UpdateCellsRequest"
    },
    "RandomizeRangeRequest": {
      "properties": {
        "range": {
          "$ref": "GridRange",
          "description": "The range to randomize."
        }
      },
      "id": "RandomizeRangeRequest",
      "description": "Randomizes the order of the rows in a range.",
      "type": "object"
    },
    "DeleteConditionalFormatRuleResponse": {
      "properties": {
        "rule": {
          "description": "The rule that was deleted.",
          "$ref": "ConditionalFormatRule"
        }
      },
      "id": "DeleteConditionalFormatRuleResponse",
      "description": "The result of deleting a conditional format rule.",
      "type": "object"
    },
    "DeleteRangeRequest": {
      "description": "Deletes a range of cells, shifting other cells into the deleted area.",
      "type": "object",
      "properties": {
        "shiftDimension": {
          "description": "The dimension from which deleted cells will be replaced with.\nIf ROWS, existing cells will be shifted upward to\nreplace the deleted cells. If COLUMNS, existing cells\nwill be shifted left to replace the deleted cells.",
          "type": "string",
          "enumDescriptions": [
            "The default value, do not use.",
            "Operates on the rows of a sheet.",
            "Operates on the columns of a sheet."
          ],
          "enum": [
            "DIMENSION_UNSPECIFIED",
            "ROWS",
            "COLUMNS"
          ]
        },
        "range": {
          "description": "The range of cells to delete.",
          "$ref": "GridRange"
        }
      },
      "id": "DeleteRangeRequest"
    },
    "GridCoordinate": {
      "description": "A coordinate in a sheet.\nAll indexes are zero-based.",
      "type": "object",
      "properties": {
        "columnIndex": {
          "format": "int32",
          "description": "The column index of the coordinate.",
          "type": "integer"
        },
        "rowIndex": {
          "format": "int32",
          "description": "The row index of the coordinate.",
          "type": "integer"
        },
        "sheetId": {
          "format": "int32",
          "description": "The sheet this coordinate is on.",
          "type": "integer"
        }
      },
      "id": "GridCoordinate"
    },
    "UpdateSheetPropertiesRequest": {
      "description": "Updates properties of the sheet with the specified\nsheetId.",
      "type": "object",
      "properties": {
        "properties": {
          "$ref": "SheetProperties",
          "description": "The properties to update."
        },
        "fields": {
          "format": "google-fieldmask",
          "description": "The fields that should be updated.  At least one field must be specified.\nThe root `properties` is implied and should not be specified.\nA single `\"*\"` can be used as short-hand for listing every field.",
          "type": "string"
        }
      },
      "id": "UpdateSheetPropertiesRequest"
    },
    "UnmergeCellsRequest": {
      "description": "Unmerges cells in the given range.",
      "type": "object",
      "properties": {
        "range": {
          "$ref": "GridRange",
          "description": "The range within which all cells should be unmerged.\nIf the range spans multiple merges, all will be unmerged.\nThe range must not partially span any merge."
        }
      },
      "id": "UnmergeCellsRequest"
    },
    "GridProperties": {
      "description": "Properties of a grid.",
      "type": "object",
      "properties": {
        "rowCount": {
          "format": "int32",
          "description": "The number of rows in the grid.",
          "type": "integer"
        },
        "hideGridlines": {
          "description": "True if the grid isn't showing gridlines in the UI.",
          "type": "boolean"
        },
        "frozenRowCount": {
          "format": "int32",
          "description": "The number of rows that are frozen in the grid.",
          "type": "integer"
        },
        "frozenColumnCount": {
          "format": "int32",
          "description": "The number of columns that are frozen in the grid.",
          "type": "integer"
        },
        "columnCount": {
          "format": "int32",
          "description": "The number of columns in the grid.",
          "type": "integer"
        }
      },
      "id": "GridProperties"
    },
    "UpdateEmbeddedObjectPositionResponse": {
      "description": "The result of updating an embedded object's position.",
      "type": "object",
      "properties": {
        "position": {
          "description": "The new position of the embedded object.",
          "$ref": "EmbeddedObjectPosition"
        }
      },
      "id": "UpdateEmbeddedObjectPositionResponse"
    },
    "Sheet": {
      "properties": {
        "merges": {
          "description": "The ranges that are merged together.",
          "items": {
            "$ref": "GridRange"
          },
          "type": "array"
        },
        "data": {
          "description": "Data in the grid, if this is a grid sheet.\nThe number of GridData objects returned is dependent on the number of\nranges requested on this sheet. For example, if this is representing\n`Sheet1`, and the spreadsheet was requested with ranges\n`Sheet1!A1:C10` and `Sheet1!D15:E20`, then the first GridData will have a\nstartRow/startColumn of `0`,\nwhile the second one will have `startRow 14` (zero-based row 15),\nand `startColumn 3` (zero-based column D).",
          "items": {
            "$ref": "GridData"
          },
          "type": "array"
        },
        "bandedRanges": {
          "description": "The banded (i.e. alternating colors) ranges on this sheet.",
          "items": {
            "$ref": "BandedRange"
          },
          "type": "array"
        },
        "charts": {
          "description": "The specifications of every chart on this sheet.",
          "items": {
            "$ref": "EmbeddedChart"
          },
          "type": "array"
        },
        "properties": {
          "description": "The properties of the sheet.",
          "$ref": "SheetProperties"
        },
        "filterViews": {
          "description": "The filter views in this sheet.",
          "items": {
            "$ref": "FilterView"
          },
          "type": "array"
        },
        "developerMetadata": {
          "description": "The developer metadata associated with a sheet.",
          "items": {
            "$ref": "DeveloperMetadata"
          },
          "type": "array"
        },
        "protectedRanges": {
          "description": "The protected ranges in this sheet.",
          "items": {
            "$ref": "ProtectedRange"
          },
          "type": "array"
        },
        "conditionalFormats": {
          "description": "The conditional format rules in this sheet.",
          "items": {
            "$ref": "ConditionalFormatRule"
          },
          "type": "array"
        },
        "basicFilter": {
          "$ref": "BasicFilter",
          "description": "The filter on this sheet, if any."
        }
      },
      "id": "Sheet",
      "description": "A sheet in a spreadsheet.",
      "type": "object"
    },
    "SortSpec": {
      "description": "A sort order associated with a specific column or row.",
      "type": "object",
      "properties": {
        "dimensionIndex": {
          "format": "int32",
          "description": "The dimension the sort should be applied to.",
          "type": "integer"
        },
        "sortOrder": {
          "enumDescriptions": [
            "Default value, do not use this.",
            "Sort ascending.",
            "Sort descending."
          ],
          "enum": [
            "SORT_ORDER_UNSPECIFIED",
            "ASCENDING",
            "DESCENDING"
          ],
          "description": "The order data should be sorted.",
          "type": "string"
        }
      },
      "id": "SortSpec"
    },
    "BooleanRule": {
      "description": "A rule that may or may not match, depending on the condition.",
      "type": "object",
      "properties": {
        "format": {
          "$ref": "CellFormat",
          "description": "The format to apply.\nConditional formatting can only apply a subset of formatting:\nbold, italic,\nstrikethrough,\nforeground color &\nbackground color."
        },
        "condition": {
          "description": "The condition of the rule. If the condition evaluates to true,\nthe format will be applied.",
          "$ref": "BooleanCondition"
        }
      },
      "id": "BooleanRule"
    },
    "PivotGroupValueMetadata": {
      "properties": {
        "collapsed": {
          "description": "True if the data corresponding to the value is collapsed.",
          "type": "boolean"
        },
        "value": {
          "$ref": "ExtendedValue",
          "description": "The calculated value the metadata corresponds to.\n(Note that formulaValue is not valid,\n because the values will be calculated.)"
        }
      },
      "id": "PivotGroupValueMetadata",
      "description": "Metadata about a value in a pivot grouping.",
      "type": "object"
    },
    "FilterCriteria": {
      "properties": {
        "condition": {
          "description": "A condition that must be true for values to be shown.\n(This does not override hiddenValues -- if a value is listed there,\n it will still be hidden.)",
          "$ref": "BooleanCondition"
        },
        "hiddenValues": {
          "description": "Values that should be hidden.",
          "items": {
            "type": "string"
          },
          "type": "array"
        }
      },
      "id": "FilterCriteria",
      "description": "Criteria for showing/hiding rows in a filter or filter view.",
      "type": "object"
    },
    "Editors": {
      "properties": {
        "users": {
          "description": "The email addresses of users with edit access to the protected range.",
          "items": {
            "type": "string"
          },
          "type": "array"
        },
        "domainUsersCanEdit": {
          "description": "True if anyone in the document's domain has edit access to the protected\nrange.  Domain protection is only supported on documents within a domain.",
          "type": "boolean"
        },
        "groups": {
          "description": "The email addresses of groups with edit access to the protected range.",
          "items": {
            "type": "string"
          },
          "type": "array"
        }
      },
      "id": "Editors",
      "description": "The editors of a protected range.",
      "type": "object"
    },
    "UpdateConditionalFormatRuleRequest": {
      "description": "Updates a conditional format rule at the given index,\nor moves a conditional format rule to another index.",
      "type": "object",
      "properties": {
        "rule": {
          "description": "The rule that should replace the rule at the given index.",
          "$ref": "ConditionalFormatRule"
        },
        "index": {
          "format": "int32",
          "description": "The zero-based index of the rule that should be replaced or moved.",
          "type": "integer"
        },
        "sheetId": {
          "format": "int32",
          "description": "The sheet of the rule to move.  Required if new_index is set,\nunused otherwise.",
          "type": "integer"
        },
        "newIndex": {
          "format": "int32",
          "description": "The zero-based new index the rule should end up at.",
          "type": "integer"
        }
      },
      "id": "UpdateConditionalFormatRuleRequest"
    },
    "DataValidationRule": {
      "properties": {
        "condition": {
          "$ref": "BooleanCondition",
          "description": "The condition that data in the cell must match."
        },
        "showCustomUi": {
          "description": "True if the UI should be customized based on the kind of condition.\nIf true, \"List\" conditions will show a dropdown.",
          "type": "boolean"
        },
        "strict": {
          "description": "True if invalid data should be rejected.",
          "type": "boolean"
        },
        "inputMessage": {
          "description": "A message to show the user when adding data to the cell.",
          "type": "string"
        }
      },
      "id": "DataValidationRule",
      "description": "A data validation rule.",
      "type": "object"
    },
    "BasicChartDomain": {
      "properties": {
        "reversed": {
          "description": "True to reverse the order of the domain values (horizontal axis).",
          "type": "boolean"
        },
        "domain": {
          "$ref": "ChartData",
          "description": "The data of the domain. For example, if charting stock prices over time,\nthis is the data representing the dates."
        }
      },
      "id": "BasicChartDomain",
      "description": "The domain of a chart.\nFor example, if charting stock prices over time, this would be the date.",
      "type": "object"
    },
    "PasteDataRequest": {
      "description": "Inserts data into the spreadsheet starting at the specified coordinate.",
      "type": "object",
      "properties": {
        "coordinate": {
          "$ref": "GridCoordinate",
          "description": "The coordinate at which the data should start being inserted."
        },
        "delimiter": {
          "description": "The delimiter in the data.",
          "type": "string"
        },
        "data": {
          "description": "The data to insert.",
          "type": "string"
        },
        "type": {
          "enumDescriptions": [
            "Paste values, formulas, formats, and merges.",
            "Paste the values ONLY without formats, formulas, or merges.",
            "Paste the format and data validation only.",
            "Like PASTE_NORMAL but without borders.",
            "Paste the formulas only.",
            "Paste the data validation only.",
            "Paste the conditional formatting rules only."
          ],
          "enum": [
            "PASTE_NORMAL",
            "PASTE_VALUES",
            "PASTE_FORMAT",
            "PASTE_NO_BORDERS",
            "PASTE_FORMULA",
            "PASTE_DATA_VALIDATION",
            "PASTE_CONDITIONAL_FORMATTING"
          ],
          "description": "How the data should be pasted.",
          "type": "string"
        },
        "html": {
          "description": "True if the data is HTML.",
          "type": "boolean"
        }
      },
      "id": "PasteDataRequest"
    },
    "UpdateDeveloperMetadataResponse": {
      "description": "The response from updating developer metadata.",
      "type": "object",
      "properties": {
        "developerMetadata": {
          "description": "The updated developer metadata.",
          "items": {
            "$ref": "DeveloperMetadata"
          },
          "type": "array"
        }
      },
      "id": "UpdateDeveloperMetadataResponse"
    },
    "AppendDimensionRequest": {
      "description": "Appends rows or columns to the end of a sheet.",
      "type": "object",
      "properties": {
        "sheetId": {
          "format": "int32",
          "description": "The sheet to append rows or columns to.",
          "type": "integer"
        },
        "dimension": {
          "enum": [
            "DIMENSION_UNSPECIFIED",
            "ROWS",
            "COLUMNS"
          ],
          "description": "Whether rows or columns should be appended.",
          "type": "string",
          "enumDescriptions": [
            "The default value, do not use.",
            "Operates on the rows of a sheet.",
            "Operates on the columns of a sheet."
          ]
        },
        "length": {
          "format": "int32",
          "description": "The number of rows or columns to append.",
          "type": "integer"
        }
      },
      "id": "AppendDimensionRequest"
    },
    "AddNamedRangeRequest": {
      "properties": {
        "namedRange": {
          "description": "The named range to add. The namedRangeId\nfield is optional; if one is not set, an id will be randomly generated. (It\nis an error to specify the ID of a range that already exists.)",
          "$ref": "NamedRange"
        }
      },
      "id": "AddNamedRangeRequest",
      "description": "Adds a named range to the spreadsheet.",
      "type": "object"
    },
    "CreateDeveloperMetadataResponse": {
      "properties": {
        "developerMetadata": {
          "description": "The developer metadata that was created.",
          "$ref": "DeveloperMetadata"
        }
      },
      "id": "CreateDeveloperMetadataResponse",
      "description": "The response from creating developer metadata.",
      "type": "object"
    },
    "UpdateEmbeddedObjectPositionRequest": {
      "description": "Update an embedded object's position (such as a moving or resizing a\nchart or image).",
      "type": "object",
      "properties": {
        "newPosition": {
          "$ref": "EmbeddedObjectPosition",
          "description": "An explicit position to move the embedded object to.\nIf newPosition.sheetId is set,\na new sheet with that ID will be created.\nIf newPosition.newSheet is set to true,\na new sheet will be created with an ID that will be chosen for you."
        },
        "fields": {
          "format": "google-fieldmask",
          "description": "The fields of OverlayPosition\nthat should be updated when setting a new position. Used only if\nnewPosition.overlayPosition\nis set, in which case at least one field must\nbe specified.  The root `newPosition.overlayPosition` is implied and\nshould not be specified.\nA single `\"*\"` can be used as short-hand for listing every field.",
          "type": "string"
        },
        "objectId": {
          "format": "int32",
          "description": "The ID of the object to moved.",
          "type": "integer"
        }
      },
      "id": "UpdateEmbeddedObjectPositionRequest"
    },
    "TextRotation": {
      "description": "The rotation applied to text in a cell.",
      "type": "object",
      "properties": {
        "angle": {
          "format": "int32",
          "description": "The angle between the standard orientation and the desired orientation.\nMeasured in degrees. Valid values are between -90 and 90. Positive\nangles are angled upwards, negative are angled downwards.\n\nNote: For LTR text direction positive angles are in the counterclockwise\ndirection, whereas for RTL they are in the clockwise direction",
          "type": "integer"
        },
        "vertical": {
          "description": "If true, text reads top to bottom, but the orientation of individual\ncharacters is unchanged.\nFor example:\n\n    | V |\n    | e |\n    | r |\n    | t |\n    | i |\n    | c |\n    | a |\n    | l |",
          "type": "boolean"
        }
      },
      "id": "TextRotation"
    },
    "PieChartSpec": {
      "properties": {
        "series": {
          "$ref": "ChartData",
          "description": "The data that covers the one and only series of the pie chart."
        },
        "pieHole": {
          "format": "double",
          "description": "The size of the hole in the pie chart.",
          "type": "number"
        },
        "legendPosition": {
          "enumDescriptions": [
            "Default value, do not use.",
            "The legend is rendered on the bottom of the chart.",
            "The legend is rendered on the left of the chart.",
            "The legend is rendered on the right of the chart.",
            "The legend is rendered on the top of the chart.",
            "No legend is rendered.",
            "Each pie slice has a label attached to it."
          ],
          "enum": [
            "PIE_CHART_LEGEND_POSITION_UNSPECIFIED",
            "BOTTOM_LEGEND",
            "LEFT_LEGEND",
            "RIGHT_LEGEND",
            "TOP_LEGEND",
            "NO_LEGEND",
            "LABELED_LEGEND"
          ],
          "description": "Where the legend of the pie chart should be drawn.",
          "type": "string"
        },
        "threeDimensional": {
          "description": "True if the pie is three dimensional.",
          "type": "boolean"
        },
        "domain": {
          "$ref": "ChartData",
          "description": "The data that covers the domain of the pie chart."
        }
      },
      "id": "PieChartSpec",
      "description": "A \u003ca href=\"/chart/interactive/docs/gallery/piechart\"\u003epie chart\u003c/a\u003e.",
      "type": "object"
    },
    "UpdateDeveloperMetadataRequest": {
      "properties": {
        "dataFilters": {
          "description": "The filters matching the developer metadata entries to update.",
          "items": {
            "$ref": "DataFilter"
          },
          "type": "array"
        },
        "fields": {
          "format": "google-fieldmask",
          "description": "The fields that should be updated.  At least one field must be specified.\nThe root `developerMetadata` is implied and should not be specified.\nA single `\"*\"` can be used as short-hand for listing every field.",
          "type": "string"
        },
        "developerMetadata": {
          "$ref": "DeveloperMetadata",
          "description": "The value that all metadata matched by the data filters will be updated to."
        }
      },
      "id": "UpdateDeveloperMetadataRequest",
      "description": "A request to update properties of developer metadata.\nUpdates the properties of the developer metadata selected by the filters to\nthe values provided in the DeveloperMetadata resource.  Callers must\nspecify the properties they wish to update in the fields parameter, as well\nas specify at least one DataFilter matching the metadata they wish to\nupdate.",
      "type": "object"
    },
    "UpdateFilterViewRequest": {
      "description": "Updates properties of the filter view.",
      "type": "object",
      "properties": {
        "filter": {
          "$ref": "FilterView",
          "description": "The new properties of the filter view."
        },
        "fields": {
          "format": "google-fieldmask",
          "description": "The fields that should be updated.  At least one field must be specified.\nThe root `filter` is implied and should not be specified.\nA single `\"*\"` can be used as short-hand for listing every field.",
          "type": "string"
        }
      },
      "id": "UpdateFilterViewRequest"
    },
    "ConditionalFormatRule": {
      "description": "A rule describing a conditional format.",
      "type": "object",
      "properties": {
        "gradientRule": {
          "$ref": "GradientRule",
          "description": "The formatting will vary based on the gradients in the rule."
        },
        "booleanRule": {
          "$ref": "BooleanRule",
          "description": "The formatting is either \"on\" or \"off\" according to the rule."
        },
        "ranges": {
          "description": "The ranges that will be formatted if the condition is true.\nAll the ranges must be on the same grid.",
          "items": {
            "$ref": "GridRange"
          },
          "type": "array"
        }
      },
      "id": "ConditionalFormatRule"
    },
    "CopyPasteRequest": {
      "description": "Copies data from the source to the destination.",
      "type": "object",
      "properties": {
        "pasteType": {
          "enumDescriptions": [
            "Paste values, formulas, formats, and merges.",
            "Paste the values ONLY without formats, formulas, or merges.",
            "Paste the format and data validation only.",
            "Like PASTE_NORMAL but without borders.",
            "Paste the formulas only.",
            "Paste the data validation only.",
            "Paste the conditional formatting rules only."
          ],
          "enum": [
            "PASTE_NORMAL",
            "PASTE_VALUES",
            "PASTE_FORMAT",
            "PASTE_NO_BORDERS",
            "PASTE_FORMULA",
            "PASTE_DATA_VALIDATION",
            "PASTE_CONDITIONAL_FORMATTING"
          ],
          "description": "What kind of data to paste.",
          "type": "string"
        },
        "source": {
          "description": "The source range to copy.",
          "$ref": "GridRange"
        },
        "destination": {
          "$ref": "GridRange",
          "description": "The location to paste to. If the range covers a span that's\na multiple of the source's height or width, then the\ndata will be repeated to fill in the destination range.\nIf the range is smaller than the source range, the entire\nsource data will still be copied (beyond the end of the destination range)."
        },
        "pasteOrientation": {
          "enum": [
            "NORMAL",
            "TRANSPOSE"
          ],
          "description": "How that data should be oriented when pasting.",
          "type": "string",
          "enumDescriptions": [
            "Paste normally.",
            "Paste transposed, where all rows become columns and vice versa."
          ]
        }
      },
      "id": "CopyPasteRequest"
    },
    "BooleanCondition": {
      "description": "A condition that can evaluate to true or false.\nBooleanConditions are used by conditional formatting,\ndata validation, and the criteria in filters.",
      "type": "object",
      "properties": {
        "values": {
          "description": "The values of the condition. The number of supported values depends\non the condition type.  Some support zero values,\nothers one or two values,\nand ConditionType.ONE_OF_LIST supports an arbitrary number of values.",
          "items": {
            "$ref": "ConditionValue"
          },
          "type": "array"
        },
        "type": {
          "enumDescriptions": [
            "The default value, do not use.",
            "The cell's value must be greater than the condition's value.\nSupported by data validation, conditional formatting and filters.\nRequires a single ConditionValue.",
            "The cell's value must be greater than or equal to the condition's value.\nSupported by data validation, conditional formatting and filters.\nRequires a single ConditionValue.",
            "The cell's value must be less than the condition's value.\nSupported by data validation, conditional formatting and filters.\nRequires a single ConditionValue.",
            "The cell's value must be less than or equal to the condition's value.\nSupported by data validation, conditional formatting and filters.\nRequires a single ConditionValue.",
            "The cell's value must be equal to the condition's value.\nSupported by data validation, conditional formatting and filters.\nRequires a single ConditionValue.",
            "The cell's value must be not equal to the condition's value.\nSupported by data validation, conditional formatting and filters.\nRequires a single ConditionValue.",
            "The cell's value must be between the two condition values.\nSupported by data validation, conditional formatting and filters.\nRequires exactly two ConditionValues.",
            "The cell's value must not be between the two condition values.\nSupported by data validation, conditional formatting and filters.\nRequires exactly two ConditionValues.",
            "The cell's value must contain the condition's value.\nSupported by data validation, conditional formatting and filters.\nRequires a single ConditionValue.",
            "The cell's value must not contain the condition's value.\nSupported by data validation, conditional formatting and filters.\nRequires a single ConditionValue.",
            "The cell's value must start with the condition's value.\nSupported by conditional formatting and filters.\nRequires a single ConditionValue.",
            "The cell's value must end with the condition's value.\nSupported by conditional formatting and filters.\nRequires a single ConditionValue.",
            "The cell's value must be exactly the condition's value.\nSupported by data validation, conditional formatting and filters.\nRequires a single ConditionValue.",
            "The cell's value must be a valid email address.\nSupported by data validation.\nRequires no ConditionValues.",
            "The cell's value must be a valid URL.\nSupported by data validation.\nRequires no ConditionValues.",
            "The cell's value must be the same date as the condition's value.\nSupported by data validation, conditional formatting and filters.\nRequires a single ConditionValue.",
            "The cell's value must be before the date of the condition's value.\nSupported by data validation, conditional formatting and filters.\nRequires a single ConditionValue\nthat may be a relative date.",
            "The cell's value must be after the date of the condition's value.\nSupported by data validation, conditional formatting and filters.\nRequires a single ConditionValue\nthat may be a relative date.",
            "The cell's value must be on or before the date of the condition's value.\nSupported by data validation.\nRequires a single ConditionValue\nthat may be a relative date.",
            "The cell's value must be on or after the date of the condition's value.\nSupported by data validation.\nRequires a single ConditionValue\nthat may be a relative date.",
            "The cell's value must be between the dates of the two condition values.\nSupported by data validation.\nRequires exactly two ConditionValues.",
            "The cell's value must be outside the dates of the two condition values.\nSupported by data validation.\nRequires exactly two ConditionValues.",
            "The cell's value must be a date.\nSupported by data validation.\nRequires no ConditionValues.",
            "The cell's value must be listed in the grid in condition value's range.\nSupported by data validation.\nRequires a single ConditionValue,\nand the value must be a valid range in A1 notation.",
            "The cell's value must in the list of condition values.\nSupported by data validation.\nSupports any number of condition values,\none per item in the list.\nFormulas are not supported in the values.",
            "The cell's value must be empty.\nSupported by conditional formatting and filters.\nRequires no ConditionValues.",
            "The cell's value must not be empty.\nSupported by conditional formatting and filters.\nRequires no ConditionValues.",
            "The condition's formula must evaluate to true.\nSupported by data validation, conditional formatting and filters.\nRequires a single ConditionValue."
          ],
          "enum": [
            "CONDITION_TYPE_UNSPECIFIED",
            "NUMBER_GREATER",
            "NUMBER_GREATER_THAN_EQ",
            "NUMBER_LESS",
            "NUMBER_LESS_THAN_EQ",
            "NUMBER_EQ",
            "NUMBER_NOT_EQ",
            "NUMBER_BETWEEN",
            "NUMBER_NOT_BETWEEN",
            "TEXT_CONTAINS",
            "TEXT_NOT_CONTAINS",
            "TEXT_STARTS_WITH",
            "TEXT_ENDS_WITH",
            "TEXT_EQ",
            "TEXT_IS_EMAIL",
            "TEXT_IS_URL",
            "DATE_EQ",
            "DATE_BEFORE",
            "DATE_AFTER",
            "DATE_ON_OR_BEFORE",
            "DATE_ON_OR_AFTER",
            "DATE_BETWEEN",
            "DATE_NOT_BETWEEN",
            "DATE_IS_VALID",
            "ONE_OF_RANGE",
            "ONE_OF_LIST",
            "BLANK",
            "NOT_BLANK",
            "CUSTOM_FORMULA"
          ],
          "description": "The type of condition.",
          "type": "string"
        }
      },
      "id": "BooleanCondition"
    },
    "Request": {
      "description": "A single kind of update to apply to a spreadsheet.",
      "type": "object",
      "properties": {
        "updateBanding": {
          "$ref": "UpdateBandingRequest",
          "description": "Updates a banded range"
        },
        "addProtectedRange": {
          "description": "Adds a protected range.",
          "$ref": "AddProtectedRangeRequest"
        },
        "deleteNamedRange": {
          "$ref": "DeleteNamedRangeRequest",
          "description": "Deletes a named range."
        },
        "duplicateSheet": {
          "$ref": "DuplicateSheetRequest",
          "description": "Duplicates a sheet."
        },
        "deleteSheet": {
          "description": "Deletes a sheet.",
          "$ref": "DeleteSheetRequest"
        },
        "unmergeCells": {
          "$ref": "UnmergeCellsRequest",
          "description": "Unmerges merged cells."
        },
        "updateEmbeddedObjectPosition": {
          "$ref": "UpdateEmbeddedObjectPositionRequest",
          "description": "Updates an embedded object's (e.g. chart, image) position."
        },
        "updateDimensionProperties": {
          "description": "Updates dimensions' properties.",
          "$ref": "UpdateDimensionPropertiesRequest"
        },
        "updateDeveloperMetadata": {
          "$ref": "UpdateDeveloperMetadataRequest",
          "description": "Updates an existing developer metadata entry"
        },
        "pasteData": {
          "$ref": "PasteDataRequest",
          "description": "Pastes data (HTML or delimited) into a sheet."
        },
        "setBasicFilter": {
          "$ref": "SetBasicFilterRequest",
          "description": "Sets the basic filter on a sheet."
        },
        "addConditionalFormatRule": {
          "$ref": "AddConditionalFormatRuleRequest",
          "description": "Adds a new conditional format rule."
        },
        "addNamedRange": {
          "$ref": "AddNamedRangeRequest",
          "description": "Adds a named range."
        },
        "updateCells": {
          "$ref": "UpdateCellsRequest",
          "description": "Updates many cells at once."
        },
        "updateSpreadsheetProperties": {
          "$ref": "UpdateSpreadsheetPropertiesRequest",
          "description": "Updates the spreadsheet's properties."
        },
        "deleteEmbeddedObject": {
          "$ref": "DeleteEmbeddedObjectRequest",
          "description": "Deletes an embedded object (e.g, chart, image) in a sheet."
        },
        "updateFilterView": {
          "$ref": "UpdateFilterViewRequest",
          "description": "Updates the properties of a filter view."
        },
        "addBanding": {
          "$ref": "AddBandingRequest",
          "description": "Adds a new banded range"
        },
        "autoResizeDimensions": {
          "$ref": "AutoResizeDimensionsRequest",
          "description": "Automatically resizes one or more dimensions based on the contents\nof the cells in that dimension."
        },
        "appendCells": {
          "$ref": "AppendCellsRequest",
          "description": "Appends cells after the last row with data in a sheet."
        },
        "cutPaste": {
          "description": "Cuts data from one area and pastes it to another.",
          "$ref": "CutPasteRequest"
        },
        "mergeCells": {
          "description": "Merges cells together.",
          "$ref": "MergeCellsRequest"
        },
        "updateNamedRange": {
          "description": "Updates a named range.",
          "$ref": "UpdateNamedRangeRequest"
        },
        "updateSheetProperties": {
          "description": "Updates a sheet's properties.",
          "$ref": "UpdateSheetPropertiesRequest"
        },
        "deleteDimension": {
          "description": "Deletes rows or columns in a sheet.",
          "$ref": "DeleteDimensionRequest"
        },
        "autoFill": {
          "description": "Automatically fills in more data based on existing data.",
          "$ref": "AutoFillRequest"
        },
        "sortRange": {
          "$ref": "SortRangeRequest",
          "description": "Sorts data in a range."
        },
        "deleteProtectedRange": {
          "description": "Deletes a protected range.",
          "$ref": "DeleteProtectedRangeRequest"
        },
        "duplicateFilterView": {
          "$ref": "DuplicateFilterViewRequest",
          "description": "Duplicates a filter view."
        },
        "addChart": {
          "description": "Adds a chart.",
          "$ref": "AddChartRequest"
        },
        "findReplace": {
          "$ref": "FindReplaceRequest",
          "description": "Finds and replaces occurrences of some text with other text."
        },
        "updateChartSpec": {
          "$ref": "UpdateChartSpecRequest",
          "description": "Updates a chart's specifications."
        },
        "textToColumns": {
          "description": "Converts a column of text into many columns of text.",
          "$ref": "TextToColumnsRequest"
        },
        "addSheet": {
          "description": "Adds a sheet.",
          "$ref": "AddSheetRequest"
        },
        "updateProtectedRange": {
          "description": "Updates a protected range.",
          "$ref": "UpdateProtectedRangeRequest"
        },
        "deleteFilterView": {
          "description": "Deletes a filter view from a sheet.",
          "$ref": "DeleteFilterViewRequest"
        },
        "copyPaste": {
          "$ref": "CopyPasteRequest",
          "description": "Copies data from one area and pastes it to another."
        },
        "insertDimension": {
          "$ref": "InsertDimensionRequest",
          "description": "Inserts new rows or columns in a sheet."
        },
        "deleteRange": {
          "$ref": "DeleteRangeRequest",
          "description": "Deletes a range of cells from a sheet, shifting the remaining cells."
        },
        "deleteBanding": {
          "description": "Removes a banded range",
          "$ref": "DeleteBandingRequest"
        },
        "addFilterView": {
          "description": "Adds a filter view.",
          "$ref": "AddFilterViewRequest"
        },
        "setDataValidation": {
          "$ref": "SetDataValidationRequest",
          "description": "Sets data validation for one or more cells."
        },
        "updateBorders": {
          "$ref": "UpdateBordersRequest",
          "description": "Updates the borders in a range of cells."
        },
        "deleteConditionalFormatRule": {
          "$ref": "DeleteConditionalFormatRuleRequest",
          "description": "Deletes an existing conditional format rule."
        },
        "clearBasicFilter": {
          "description": "Clears the basic filter on a sheet.",
          "$ref": "ClearBasicFilterRequest"
        },
        "repeatCell": {
          "description": "Repeats a single cell across a range.",
          "$ref": "RepeatCellRequest"
        },
        "appendDimension": {
          "description": "Appends dimensions to the end of a sheet.",
          "$ref": "AppendDimensionRequest"
        },
        "createDeveloperMetadata": {
          "$ref": "CreateDeveloperMetadataRequest",
          "description": "Creates new developer metadata"
        },
        "updateConditionalFormatRule": {
          "$ref": "UpdateConditionalFormatRuleRequest",
          "description": "Updates an existing conditional format rule."
        },
        "insertRange": {
          "description": "Inserts new cells in a sheet, shifting the existing cells.",
          "$ref": "InsertRangeRequest"
        },
        "moveDimension": {
          "$ref": "MoveDimensionRequest",
          "description": "Moves rows or columns to another location in a sheet."
        },
        "deleteDeveloperMetadata": {
          "description": "Deletes developer metadata",
          "$ref": "DeleteDeveloperMetadataRequest"
        },
        "randomizeRange": {
          "description": "Randomizes the order of the rows in a range.",
          "$ref": "RandomizeRangeRequest"
        }
      },
      "id": "Request"
    },
    "GridRange": {
      "description": "A range on a sheet.\nAll indexes are zero-based.\nIndexes are half open, e.g the start index is inclusive\nand the end index is exclusive -- [start_index, end_index).\nMissing indexes indicate the range is unbounded on that side.\n\nFor example, if `\"Sheet1\"` is sheet ID 0, then:\n\n  `Sheet1!A1:A1 == sheet_id: 0,\n                  start_row_index: 0, end_row_index: 1,\n                  start_column_index: 0, end_column_index: 1`\n\n  `Sheet1!A3:B4 == sheet_id: 0,\n                  start_row_index: 2, end_row_index: 4,\n                  start_column_index: 0, end_column_index: 2`\n\n  `Sheet1!A:B == sheet_id: 0,\n                start_column_index: 0, end_column_index: 2`\n\n  `Sheet1!A5:B == sheet_id: 0,\n                 start_row_index: 4,\n                 start_column_index: 0, end_column_index: 2`\n\n  `Sheet1 == sheet_id:0`\n\nThe start index must always be less than or equal to the end index.\nIf the start index equals the end index, then the range is empty.\nEmpty ranges are typically not meaningful and are usually rendered in the\nUI as `#REF!`.",
      "type": "object",
      "properties": {
        "startColumnIndex": {
          "format": "int32",
          "description": "The start column (inclusive) of the range, or not set if unbounded.",
          "type": "integer"
        },
        "sheetId": {
          "format": "int32",
          "description": "The sheet this range is on.",
          "type": "integer"
        },
        "endColumnIndex": {
          "format": "int32",
          "description": "The end column (exclusive) of the range, or not set if unbounded.",
          "type": "integer"
        },
        "endRowIndex": {
          "format": "int32",
          "description": "The end row (exclusive) of the range, or not set if unbounded.",
          "type": "integer"
        },
        "startRowIndex": {
          "format": "int32",
          "description": "The start row (inclusive) of the range, or not set if unbounded.",
          "type": "integer"
        }
      },
      "id": "GridRange"
    },
    "BasicChartSpec": {
      "description": "The specification for a basic chart.  See BasicChartType for the list\nof charts this supports.",
      "type": "object",
      "properties": {
        "lineSmoothing": {
          "description": "Gets whether all lines should be rendered smooth or straight by default.\nApplies to Line charts.",
          "type": "boolean"
        },
        "headerCount": {
          "format": "int32",
          "description": "The number of rows or columns in the data that are \"headers\".\nIf not set, Google Sheets will guess how many rows are headers based\non the data.\n\n(Note that BasicChartAxis.title may override the axis title\n inferred from the header values.)",
          "type": "integer"
        },
        "stackedType": {
          "description": "The stacked type for charts that support vertical stacking.\nApplies to Area, Bar, Column, and Stepped Area charts.",
          "type": "string",
          "enumDescriptions": [
            "Default value, do not use.",
            "Series are not stacked.",
            "Series values are stacked, each value is rendered vertically beginning\nfrom the top of the value below it.",
            "Vertical stacks are stretched to reach the top of the chart, with\nvalues laid out as percentages of each other."
          ],
          "enum": [
            "BASIC_CHART_STACKED_TYPE_UNSPECIFIED",
            "NOT_STACKED",
            "STACKED",
            "PERCENT_STACKED"
          ]
        },
        "axis": {
          "description": "The axis on the chart.",
          "items": {
            "$ref": "BasicChartAxis"
          },
          "type": "array"
        },
        "threeDimensional": {
          "description": "True to make the chart 3D.\nApplies to Bar and Column charts.",
          "type": "boolean"
        },
        "chartType": {
          "description": "The type of the chart.",
          "type": "string",
          "enumDescriptions": [
            "Default value, do not use.",
            "A \u003ca href=\"/chart/interactive/docs/gallery/barchart\"\u003ebar chart\u003c/a\u003e.",
            "A \u003ca href=\"/chart/interactive/docs/gallery/linechart\"\u003eline chart\u003c/a\u003e.",
            "An \u003ca href=\"/chart/interactive/docs/gallery/areachart\"\u003earea chart\u003c/a\u003e.",
            "A \u003ca href=\"/chart/interactive/docs/gallery/columnchart\"\u003ecolumn chart\u003c/a\u003e.",
            "A \u003ca href=\"/chart/interactive/docs/gallery/scatterchart\"\u003escatter chart\u003c/a\u003e.",
            "A \u003ca href=\"/chart/interactive/docs/gallery/combochart\"\u003ecombo chart\u003c/a\u003e.",
            "A \u003ca href=\"/chart/interactive/docs/gallery/steppedareachart\"\u003estepped area chart\u003c/a\u003e."
          ],
          "enum": [
            "BASIC_CHART_TYPE_UNSPECIFIED",
            "BAR",
            "LINE",
            "AREA",
            "COLUMN",
            "SCATTER",
            "COMBO",
            "STEPPED_AREA"
          ]
        },
        "interpolateNulls": {
          "description": "If some values in a series are missing, gaps may appear in the chart (e.g,\nsegments of lines in a line chart will be missing).  To eliminate these\ngaps set this to true.\nApplies to Line, Area, and Combo charts.",
          "type": "boolean"
        },
        "series": {
          "description": "The data this chart is visualizing.",
          "items": {
            "$ref": "BasicChartSeries"
          },
          "type": "array"
        },
        "legendPosition": {
          "enumDescriptions": [
            "Default value, do not use.",
            "The legend is rendered on the bottom of the chart.",
            "The legend is rendered on the left of the chart.",
            "The legend is rendered on the right of the chart.",
            "The legend is rendered on the top of the chart.",
            "No legend is rendered."
          ],
          "enum": [
            "BASIC_CHART_LEGEND_POSITION_UNSPECIFIED",
            "BOTTOM_LEGEND",
            "LEFT_LEGEND",
            "RIGHT_LEGEND",
            "TOP_LEGEND",
            "NO_LEGEND"
          ],
          "description": "The position of the chart legend.",
          "type": "string"
        },
        "domains": {
          "description": "The domain of data this is charting.\nOnly a single domain is supported.",
          "items": {
            "$ref": "BasicChartDomain"
          },
          "type": "array"
        }
      },
      "id": "BasicChartSpec"
    },
    "SetDataValidationRequest": {
      "description": "Sets a data validation rule to every cell in the range.\nTo clear validation in a range, call this with no rule specified.",
      "type": "object",
      "properties": {
        "rule": {
          "description": "The data validation rule to set on each cell in the range,\nor empty to clear the data validation in the range.",
          "$ref": "DataValidationRule"
        },
        "range": {
          "description": "The range the data validation rule should apply to.",
          "$ref": "GridRange"
        }
      },
      "id": "SetDataValidationRequest"
    },
    "BubbleChartSpec": {
      "properties": {
        "bubbleMaxRadiusSize": {
          "format": "int32",
          "description": "The max radius size of the bubbles, in pixels.\nIf specified, the field must be a positive value.",
          "type": "integer"
        },
        "series": {
          "description": "The data contianing the bubble y-values.  These values locate the bubbles\nin the chart vertically.",
          "$ref": "ChartData"
        },
        "legendPosition": {
          "enum": [
            "BUBBLE_CHART_LEGEND_POSITION_UNSPECIFIED",
            "BOTTOM_LEGEND",
            "LEFT_LEGEND",
            "RIGHT_LEGEND",
            "TOP_LEGEND",
            "NO_LEGEND",
            "INSIDE_LEGEND"
          ],
          "description": "Where the legend of the chart should be drawn.",
          "type": "string",
          "enumDescriptions": [
            "Default value, do not use.",
            "The legend is rendered on the bottom of the chart.",
            "The legend is rendered on the left of the chart.",
            "The legend is rendered on the right of the chart.",
            "The legend is rendered on the top of the chart.",
            "No legend is rendered.",
            "The legend is rendered inside the chart area."
          ]
        },
        "bubbleOpacity": {
          "format": "float",
          "description": "The opacity of the bubbles between 0 and 1.0.\n0 is fully transparent and 1 is fully opaque.",
          "type": "number"
        },
        "domain": {
          "description": "The data containing the bubble x-values.  These values locate the bubbles\nin the chart horizontally.",
          "$ref": "ChartData"
        },
        "bubbleSizes": {
          "description": "The data contianing the bubble sizes.  Bubble sizes are used to draw\nthe bubbles at different sizes relative to each other.\nIf specified, group_ids must also be specified.  This field is\noptional.",
          "$ref": "ChartData"
        },
        "bubbleTextStyle": {
          "$ref": "TextFormat",
          "description": "The format of the text inside the bubbles.\nUnderline and Strikethrough are not supported."
        },
        "bubbleBorderColor": {
          "$ref": "Color",
          "description": "The bubble border color."
        },
        "groupIds": {
          "$ref": "ChartData",
          "description": "The data containing the bubble group IDs. All bubbles with the same group\nID will be drawn in the same color. If bubble_sizes is specified then\nthis field must also be specified but may contain blank values.\nThis field is optional."
        },
        "bubbleLabels": {
          "$ref": "ChartData",
          "description": "The data containing the bubble labels.  These do not need to be unique."
        },
        "bubbleMinRadiusSize": {
          "format": "int32",
          "description": "The minimum radius size of the bubbles, in pixels.\nIf specific, the field must be a positive value.",
          "type": "integer"
        }
      },
      "id": "BubbleChartSpec",
      "description": "A \u003ca href=\"/chart/interactive/docs/gallery/bubblechart\"\u003ebubble chart\u003c/a\u003e.",
      "type": "object"
    },
    "CellData": {
      "properties": {
        "dataValidation": {
          "$ref": "DataValidationRule",
          "description": "A data validation rule on the cell, if any.\n\nWhen writing, the new data validation rule will overwrite any prior rule."
        },
        "userEnteredValue": {
          "$ref": "ExtendedValue",
          "description": "The value the user entered in the cell. e.g, `1234`, `'Hello'`, or `=NOW()`\nNote: Dates, Times and DateTimes are represented as doubles in\nserial number format."
        },
        "effectiveValue": {
          "description": "The effective value of the cell. For cells with formulas, this will be\nthe calculated value.  For cells with literals, this will be\nthe same as the user_entered_value.\nThis field is read-only.",
          "$ref": "ExtendedValue"
        },
        "textFormatRuns": {
          "description": "Runs of rich text applied to subsections of the cell.  Runs are only valid\non user entered strings, not formulas, bools, or numbers.\nRuns start at specific indexes in the text and continue until the next\nrun. Properties of a run will continue unless explicitly changed\nin a subsequent run (and properties of the first run will continue\nthe properties of the cell unless explicitly changed).\n\nWhen writing, the new runs will overwrite any prior runs.  When writing a\nnew user_entered_value, previous runs will be erased.",
          "items": {
            "$ref": "TextFormatRun"
          },
          "type": "array"
        },
        "formattedValue": {
          "description": "The formatted value of the cell.\nThis is the value as it's shown to the user.\nThis field is read-only.",
          "type": "string"
        },
        "hyperlink": {
          "description": "A hyperlink this cell points to, if any.\nThis field is read-only.  (To set it, use a `=HYPERLINK` formula\nin the userEnteredValue.formulaValue\nfield.)",
          "type": "string"
        },
        "pivotTable": {
          "$ref": "PivotTable",
          "description": "A pivot table anchored at this cell. The size of pivot table itself\nis computed dynamically based on its data, grouping, filters, values,\netc. Only the top-left cell of the pivot table contains the pivot table\ndefinition. The other cells will contain the calculated values of the\nresults of the pivot in their effective_value fields."
        },
        "userEnteredFormat": {
          "description": "The format the user entered for the cell.\n\nWhen writing, the new format will be merged with the existing format.",
          "$ref": "CellFormat"
        },
        "note": {
          "description": "Any note on the cell.",
          "type": "string"
        },
        "effectiveFormat": {
          "description": "The effective format being used by the cell.\nThis includes the results of applying any conditional formatting and,\nif the cell contains a formula, the computed number format.\nIf the effective format is the default format, effective format will\nnot be written.\nThis field is read-only.",
          "$ref": "CellFormat"
        }
      },
      "id": "CellData",
      "description": "Data about a specific cell.",
      "type": "object"
    },
    "BatchUpdateValuesByDataFilterRequest": {
      "description": "The request for updating more than one range of values in a spreadsheet.",
      "type": "object",
      "properties": {
        "responseValueRenderOption": {
          "description": "Determines how values in the response should be rendered.\nThe default render option is ValueRenderOption.FORMATTED_VALUE.",
          "type": "string",
          "enumDescriptions": [
            "Values will be calculated & formatted in the reply according to the\ncell's formatting.  Formatting is based on the spreadsheet's locale,\nnot the requesting user's locale.\nFor example, if `A1` is `1.23` and `A2` is `=A1` and formatted as currency,\nthen `A2` would return `\"$1.23\"`.",
            "Values will be calculated, but not formatted in the reply.\nFor example, if `A1` is `1.23` and `A2` is `=A1` and formatted as currency,\nthen `A2` would return the number `1.23`.",
            "Values will not be calculated.  The reply will include the formulas.\nFor example, if `A1` is `1.23` and `A2` is `=A1` and formatted as currency,\nthen A2 would return `\"=A1\"`."
          ],
          "enum": [
            "FORMATTED_VALUE",
            "UNFORMATTED_VALUE",
            "FORMULA"
          ]
        },
        "includeValuesInResponse": {
          "description": "Determines if the update response should include the values\nof the cells that were updated. By default, responses\ndo not include the updated values. The `updatedData` field within\neach of the BatchUpdateValuesResponse.responses will contain\nthe updated values. If the range to write was larger than than the range\nactually written, the response will include all values in the requested\nrange (excluding trailing empty rows and columns).",
          "type": "boolean"
        },
        "data": {
          "description": "The new values to apply to the spreadsheet.  If more than one range is\nmatched by the specified DataFilter the specified values will be\napplied to all of of those ranges.",
          "items": {
            "$ref": "DataFilterValueRange"
          },
          "type": "array"
        },
        "valueInputOption": {
          "enumDescriptions": [
            "Default input value. This value must not be used.",
            "The values the user has entered will not be parsed and will be stored\nas-is.",
            "The values will be parsed as if the user typed them into the UI.\nNumbers will stay as numbers, but strings may be converted to numbers,\ndates, etc. following the same rules that are applied when entering\ntext into a cell via the Google Sheets UI."
          ],
          "enum": [
            "INPUT_VALUE_OPTION_UNSPECIFIED",
            "RAW",
            "USER_ENTERED"
          ],
          "description": "How the input data should be interpreted.",
          "type": "string"
        },
        "responseDateTimeRenderOption": {
          "description": "Determines how dates, times, and durations in the response should be\nrendered. This is ignored if response_value_render_option is\nFORMATTED_VALUE.\nThe default dateTime render option is\nDateTimeRenderOption.SERIAL_NUMBER.",
          "type": "string",
          "enumDescriptions": [
            "Instructs date, time, datetime, and duration fields to be output\nas doubles in \"serial number\" format, as popularized by Lotus 1-2-3.\nThe whole number portion of the value (left of the decimal) counts\nthe days since December 30th 1899. The fractional portion (right of\nthe decimal) counts the time as a fraction of the day. For example,\nJanuary 1st 1900 at noon would be 2.5, 2 because it's 2 days after\nDecember 30st 1899, and .5 because noon is half a day.  February 1st\n1900 at 3pm would be 33.625. This correctly treats the year 1900 as\nnot a leap year.",
            "Instructs date, time, datetime, and duration fields to be output\nas strings in their given number format (which is dependent\non the spreadsheet locale)."
          ],
          "enum": [
            "SERIAL_NUMBER",
            "FORMATTED_STRING"
          ]
        }
      },
      "id": "BatchUpdateValuesByDataFilterRequest"
    },
    "BatchUpdateSpreadsheetRequest": {
      "properties": {
        "responseIncludeGridData": {
          "description": "True if grid data should be returned. Meaningful only if\nif include_spreadsheet_response is 'true'.\nThis parameter is ignored if a field mask was set in the request.",
          "type": "boolean"
        },
        "responseRanges": {
          "description": "Limits the ranges included in the response spreadsheet.\nMeaningful only if include_spreadsheet_response is 'true'.",
          "items": {
            "type": "string"
          },
          "type": "array"
        },
        "includeSpreadsheetInResponse": {
          "description": "Determines if the update response should include the spreadsheet\nresource.",
          "type": "boolean"
        },
        "requests": {
          "description": "A list of updates to apply to the spreadsheet.\nRequests will be applied in the order they are specified.\nIf any request is not valid, no requests will be applied.",
          "items": {
            "$ref": "Request"
          },
          "type": "array"
        }
      },
      "id": "BatchUpdateSpreadsheetRequest",
      "description": "The request for updating any aspect of a spreadsheet.",
      "type": "object"
    },
    "BasicChartAxis": {
      "description": "An axis of the chart.\nA chart may not have more than one axis per\naxis position.",
      "type": "object",
      "properties": {
        "title": {
          "description": "The title of this axis. If set, this overrides any title inferred\nfrom headers of the data.",
          "type": "string"
        },
        "position": {
          "enum": [
            "BASIC_CHART_AXIS_POSITION_UNSPECIFIED",
            "BOTTOM_AXIS",
            "LEFT_AXIS",
            "RIGHT_AXIS"
          ],
          "description": "The position of this axis.",
          "type": "string",
          "enumDescriptions": [
            "Default value, do not use.",
            "The axis rendered at the bottom of a chart.\nFor most charts, this is the standard major axis.\nFor bar charts, this is a minor axis.",
            "The axis rendered at the left of a chart.\nFor most charts, this is a minor axis.\nFor bar charts, this is the standard major axis.",
            "The axis rendered at the right of a chart.\nFor most charts, this is a minor axis.\nFor bar charts, this is an unusual major axis."
          ]
        },
        "format": {
          "description": "The format of the title.\nOnly valid if the axis is not associated with the domain.",
          "$ref": "TextFormat"
        }
      },
      "id": "BasicChartAxis"
    },
    "Padding": {
      "description": "The amount of padding around the cell, in pixels.\nWhen updating padding, every field must be specified.",
      "type": "object",
      "properties": {
        "right": {
          "format": "int32",
          "description": "The right padding of the cell.",
          "type": "integer"
        },
        "bottom": {
          "format": "int32",
          "description": "The bottom padding of the cell.",
          "type": "integer"
        },
        "top": {
          "format": "int32",
          "description": "The top padding of the cell.",
          "type": "integer"
        },
        "left": {
          "format": "int32",
          "description": "The left padding of the cell.",
          "type": "integer"
        }
      },
      "id": "Padding"
    },
    "DeleteDimensionRequest": {
      "description": "Deletes the dimensions from the sheet.",
      "type": "object",
      "properties": {
        "range": {
          "description": "The dimensions to delete from the sheet.",
          "$ref": "DimensionRange"
        }
      },
      "id": "DeleteDimensionRequest"
    },
    "UpdateChartSpecRequest": {
      "description": "Updates a chart's specifications.\n(This does not move or resize a chart. To move or resize a chart, use\n UpdateEmbeddedObjectPositionRequest.)",
      "type": "object",
      "properties": {
        "chartId": {
          "format": "int32",
          "description": "The ID of the chart to update.",
          "type": "integer"
        },
        "spec": {
          "$ref": "ChartSpec",
          "description": "The specification to apply to the chart."
        }
      },
      "id": "UpdateChartSpecRequest"
    },
    "DeleteFilterViewRequest": {
      "description": "Deletes a particular filter view.",
      "type": "object",
      "properties": {
        "filterId": {
          "format": "int32",
          "description": "The ID of the filter to delete.",
          "type": "integer"
        }
      },
      "id": "DeleteFilterViewRequest"
    },
    "BatchGetValuesByDataFilterRequest": {
      "description": "The request for retrieving a range of values in a spreadsheet selected by a\nset of DataFilters.",
      "type": "object",
      "properties": {
        "dataFilters": {
          "description": "The data filters used to match the ranges of values to retrieve.  Ranges\nthat match any of the specified data filters will be included in the\nresponse.",
          "items": {
            "$ref": "DataFilter"
          },
          "type": "array"
        },
        "dateTimeRenderOption": {
          "enumDescriptions": [
            "Instructs date, time, datetime, and duration fields to be output\nas doubles in \"serial number\" format, as popularized by Lotus 1-2-3.\nThe whole number portion of the value (left of the decimal) counts\nthe days since December 30th 1899. The fractional portion (right of\nthe decimal) counts the time as a fraction of the day. For example,\nJanuary 1st 1900 at noon would be 2.5, 2 because it's 2 days after\nDecember 30st 1899, and .5 because noon is half a day.  February 1st\n1900 at 3pm would be 33.625. This correctly treats the year 1900 as\nnot a leap year.",
            "Instructs date, time, datetime, and duration fields to be output\nas strings in their given number format (which is dependent\non the spreadsheet locale)."
          ],
          "enum": [
            "SERIAL_NUMBER",
            "FORMATTED_STRING"
          ],
          "description": "How dates, times, and durations should be represented in the output.\nThis is ignored if value_render_option is\nFORMATTED_VALUE.\nThe default dateTime render option is [DateTimeRenderOption.SERIAL_NUMBER].",
          "type": "string"
        },
        "valueRenderOption": {
          "enumDescriptions": [
            "Values will be calculated & formatted in the reply according to the\ncell's formatting.  Formatting is based on the spreadsheet's locale,\nnot the requesting user's locale.\nFor example, if `A1` is `1.23` and `A2` is `=A1` and formatted as currency,\nthen `A2` would return `\"$1.23\"`.",
            "Values will be calculated, but not formatted in the reply.\nFor example, if `A1` is `1.23` and `A2` is `=A1` and formatted as currency,\nthen `A2` would return the number `1.23`.",
            "Values will not be calculated.  The reply will include the formulas.\nFor example, if `A1` is `1.23` and `A2` is `=A1` and formatted as currency,\nthen A2 would return `\"=A1\"`."
          ],
          "enum": [
            "FORMATTED_VALUE",
            "UNFORMATTED_VALUE",
            "FORMULA"
          ],
          "description": "How values should be represented in the output.\nThe default render option is ValueRenderOption.FORMATTED_VALUE.",
          "type": "string"
        },
        "majorDimension": {
          "description": "The major dimension that results should use.\n\nFor example, if the spreadsheet data is: `A1=1,B1=2,A2=3,B2=4`,\nthen a request that selects that range and sets `majorDimension=ROWS` will\nreturn `[[1,2],[3,4]]`,\nwhereas a request that sets `majorDimension=COLUMNS` will return\n`[[1,3],[2,4]]`.",
          "type": "string",
          "enumDescriptions": [
            "The default value, do not use.",
            "Operates on the rows of a sheet.",
            "Operates on the columns of a sheet."
          ],
          "enum": [
            "DIMENSION_UNSPECIFIED",
            "ROWS",
            "COLUMNS"
          ]
        }
      },
      "id": "BatchGetValuesByDataFilterRequest"
    },
    "DeleteDeveloperMetadataResponse": {
      "properties": {
        "deletedDeveloperMetadata": {
          "description": "The metadata that was deleted.",
          "items": {
            "$ref": "DeveloperMetadata"
          },
          "type": "array"
        }
      },
      "id": "DeleteDeveloperMetadataResponse",
      "description": "The response from deleting developer metadata.",
      "type": "object"
    },
    "BatchUpdateValuesResponse": {
      "properties": {
        "responses": {
          "description": "One UpdateValuesResponse per requested range, in the same order as\nthe requests appeared.",
          "items": {
            "$ref": "UpdateValuesResponse"
          },
          "type": "array"
        },
        "totalUpdatedSheets": {
          "format": "int32",
          "description": "The total number of sheets where at least one cell in the sheet was\nupdated.",
          "type": "integer"
        },
        "totalUpdatedCells": {
          "format": "int32",
          "description": "The total number of cells updated.",
          "type": "integer"
        },
        "totalUpdatedColumns": {
          "format": "int32",
          "description": "The total number of columns where at least one cell in the column was\nupdated.",
          "type": "integer"
        },
        "spreadsheetId": {
          "description": "The spreadsheet the updates were applied to.",
          "type": "string"
        },
        "totalUpdatedRows": {
          "format": "int32",
          "description": "The total number of rows where at least one cell in the row was updated.",
          "type": "integer"
        }
      },
      "id": "BatchUpdateValuesResponse",
      "description": "The response when updating a range of values in a spreadsheet.",
      "type": "object"
    },
    "SortRangeRequest": {
      "description": "Sorts data in rows based on a sort order per column.",
      "type": "object",
      "properties": {
        "range": {
          "description": "The range to sort.",
          "$ref": "GridRange"
        },
        "sortSpecs": {
          "description": "The sort order per column. Later specifications are used when values\nare equal in the earlier specifications.",
          "items": {
            "$ref": "SortSpec"
          },
          "type": "array"
        }
      },
      "id": "SortRangeRequest"
    },
    "MergeCellsRequest": {
      "properties": {
        "mergeType": {
          "enumDescriptions": [
            "Create a single merge from the range",
            "Create a merge for each column in the range",
            "Create a merge for each row in the range"
          ],
          "enum": [
            "MERGE_ALL",
            "MERGE_COLUMNS",
            "MERGE_ROWS"
          ],
          "description": "How the cells should be merged.",
          "type": "string"
        },
        "range": {
          "$ref": "GridRange",
          "description": "The range of cells to merge."
        }
      },
      "id": "MergeCellsRequest",
      "description": "Merges all cells in the range.",
      "type": "object"
    },
    "MatchedDeveloperMetadata": {
      "description": "A developer metadata entry and the data filters specified in the original\nrequest that matched it.",
      "type": "object",
      "properties": {
        "dataFilters": {
          "description": "All filters matching the returned developer metadata.",
          "items": {
            "$ref": "DataFilter"
          },
          "type": "array"
        },
        "developerMetadata": {
          "description": "The developer metadata matching the specified filters.",
          "$ref": "DeveloperMetadata"
        }
      },
      "id": "MatchedDeveloperMetadata"
    },
    "AddProtectedRangeRequest": {
      "description": "Adds a new protected range.",
      "type": "object",
      "properties": {
        "protectedRange": {
          "$ref": "ProtectedRange",
          "description": "The protected range to be added. The\nprotectedRangeId field is optional; if\none is not set, an id will be randomly generated. (It is an error to\nspecify the ID of a range that already exists.)"
        }
      },
      "id": "AddProtectedRangeRequest"
    },
    "BatchClearValuesRequest": {
      "properties": {
        "ranges": {
          "description": "The ranges to clear, in A1 notation.",
          "items": {
            "type": "string"
          },
          "type": "array"
        }
      },
      "id": "BatchClearValuesRequest",
      "description": "The request for clearing more than one range of values in a spreadsheet.",
      "type": "object"
    },
    "DuplicateFilterViewResponse": {
      "properties": {
        "filter": {
          "$ref": "FilterView",
          "description": "The newly created filter."
        }
      },
      "id": "DuplicateFilterViewResponse",
      "description": "The result of a filter view being duplicated.",
      "type": "object"
    },
    "DeveloperMetadata": {
      "properties": {
        "metadataKey": {
          "description": "The metadata key. There may be multiple metadata in a spreadsheet with the\nsame key.  Developer metadata must always have a key specified.",
          "type": "string"
        },
        "visibility": {
          "enumDescriptions": [
            "Default value.",
            "Document-visible metadata is accessible from any developer project with\naccess to the document.",
            "Project-visible metadata is only visible to and accessible by the developer\nproject that created the metadata."
          ],
          "enum": [
            "DEVELOPER_METADATA_VISIBILITY_UNSPECIFIED",
            "DOCUMENT",
            "PROJECT"
          ],
          "description": "The metadata visibility.  Developer metadata must always have a visibility\nspecified.",
          "type": "string"
        },
        "location": {
          "$ref": "DeveloperMetadataLocation",
          "description": "The location where the metadata is associated."
        },
        "metadataId": {
          "format": "int32",
          "description": "The spreadsheet-scoped unique ID that identifies the metadata. IDs may be\nspecified when metadata is created, otherwise one will be randomly\ngenerated and assigned. Must be positive.",
          "type": "integer"
        },
        "metadataValue": {
          "description": "Data associated with the metadata's key.",
          "type": "string"
        }
      },
      "id": "DeveloperMetadata",
      "description": "Developer metadata associated with a location or object in a spreadsheet.\nDeveloper metadata may be used to associate arbitrary data with various\nparts of a spreadsheet and will remain associated at those locations as they\nmove around and the spreadsheet is edited.  For example, if developer\nmetadata is associated with row 5 and another row is then subsequently\ninserted above row 5, that original metadata will still be associated with\nthe row it was first associated with (what is now row 6). If the associated\nobject is deleted its metadata will be deleted too.",
      "type": "object"
    },
    "DuplicateSheetResponse": {
      "description": "The result of duplicating a sheet.",
      "type": "object",
      "properties": {
        "properties": {
          "$ref": "SheetProperties",
          "description": "The properties of the duplicate sheet."
        }
      },
      "id": "DuplicateSheetResponse"
    },
    "TextToColumnsRequest": {
      "description": "Splits a column of text into multiple columns,\nbased on a delimiter in each cell.",
      "type": "object",
      "properties": {
        "delimiter": {
          "description": "The delimiter to use. Used only if delimiterType is\nCUSTOM.",
          "type": "string"
        },
        "delimiterType": {
          "description": "The delimiter type to use.",
          "type": "string",
          "enumDescriptions": [
            "Default value. This value must not be used.",
            "\",\"",
            "\";\"",
            "\".\"",
            "\" \"",
            "A custom value as defined in delimiter."
          ],
          "enum": [
            "DELIMITER_TYPE_UNSPECIFIED",
            "COMMA",
            "SEMICOLON",
            "PERIOD",
            "SPACE",
            "CUSTOM"
          ]
        },
        "source": {
          "description": "The source data range.  This must span exactly one column.",
          "$ref": "GridRange"
        }
      },
      "id": "TextToColumnsRequest"
    },
    "ClearBasicFilterRequest": {
      "description": "Clears the basic filter, if any exists on the sheet.",
      "type": "object",
      "properties": {
        "sheetId": {
          "format": "int32",
          "description": "The sheet ID on which the basic filter should be cleared.",
          "type": "integer"
        }
      },
      "id": "ClearBasicFilterRequest"
    },
    "BatchUpdateSpreadsheetResponse": {
      "description": "The reply for batch updating a spreadsheet.",
      "type": "object",
      "properties": {
        "updatedSpreadsheet": {
          "$ref": "Spreadsheet",
          "description": "The spreadsheet after updates were applied. This is only set if\n[BatchUpdateSpreadsheetRequest.include_spreadsheet_in_response] is `true`."
        },
        "replies": {
          "description": "The reply of the updates.  This maps 1:1 with the updates, although\nreplies to some requests may be empty.",
          "items": {
            "$ref": "Response"
          },
          "type": "array"
        },
        "spreadsheetId": {
          "description": "The spreadsheet the updates were applied to.",
          "type": "string"
        }
      },
      "id": "BatchUpdateSpreadsheetResponse"
    },
    "DeleteBandingRequest": {
      "properties": {
        "bandedRangeId": {
          "format": "int32",
          "description": "The ID of the banded range to delete.",
          "type": "integer"
        }
      },
      "id": "DeleteBandingRequest",
      "description": "Removes the banded range with the given ID from the spreadsheet.",
      "type": "object"
    },
    "AppendValuesResponse": {
      "description": "The response when updating a range of values in a spreadsheet.",
      "type": "object",
      "properties": {
        "updates": {
          "description": "Information about the updates that were applied.",
          "$ref": "UpdateValuesResponse"
        },
        "tableRange": {
          "description": "The range (in A1 notation) of the table that values are being appended to\n(before the values were appended).\nEmpty if no table was found.",
          "type": "string"
        },
        "spreadsheetId": {
          "description": "The spreadsheet the updates were applied to.",
          "type": "string"
        }
      },
      "id": "AppendValuesResponse"
    },
    "MoveDimensionRequest": {
      "description": "Moves one or more rows or columns.",
      "type": "object",
      "properties": {
        "destinationIndex": {
          "format": "int32",
          "description": "The zero-based start index of where to move the source data to,\nbased on the coordinates *before* the source data is removed\nfrom the grid.  Existing data will be shifted down or right\n(depending on the dimension) to make room for the moved dimensions.\nThe source dimensions are removed from the grid, so the\nthe data may end up in a different index than specified.\n\nFor example, given `A1..A5` of `0, 1, 2, 3, 4` and wanting to move\n`\"1\"` and `\"2\"` to between `\"3\"` and `\"4\"`, the source would be\n`ROWS [1..3)`,and the destination index would be `\"4\"`\n(the zero-based index of row 5).\nThe end result would be `A1..A5` of `0, 3, 1, 2, 4`.",
          "type": "integer"
        },
        "source": {
          "$ref": "DimensionRange",
          "description": "The source dimensions to move."
        }
      },
      "id": "MoveDimensionRequest"
    },
    "AddFilterViewRequest": {
      "description": "Adds a filter view.",
      "type": "object",
      "properties": {
        "filter": {
          "description": "The filter to add. The filterViewId\nfield is optional; if one is not set, an id will be randomly generated. (It\nis an error to specify the ID of a filter that already exists.)",
          "$ref": "FilterView"
        }
      },
      "id": "AddFilterViewRequest"
    },
    "PivotFilterCriteria": {
      "properties": {
        "visibleValues": {
          "description": "Values that should be included.  Values not listed here are excluded.",
          "items": {
            "type": "string"
          },
          "type": "array"
        }
      },
      "id": "PivotFilterCriteria",
      "description": "Criteria for showing/hiding rows in a pivot table.",
      "type": "object"
    },
    "AddConditionalFormatRuleRequest": {
      "description": "Adds a new conditional format rule at the given index.\nAll subsequent rules' indexes are incremented.",
      "type": "object",
      "properties": {
        "rule": {
          "$ref": "ConditionalFormatRule",
          "description": "The rule to add."
        },
        "index": {
          "format": "int32",
          "description": "The zero-based index where the rule should be inserted.",
          "type": "integer"
        }
      },
      "id": "AddConditionalFormatRuleRequest"
    },
    "CreateDeveloperMetadataRequest": {
      "description": "A request to create developer metadata.",
      "type": "object",
      "properties": {
        "developerMetadata": {
          "$ref": "DeveloperMetadata",
          "description": "The developer metadata to create."
        }
      },
      "id": "CreateDeveloperMetadataRequest"
    },
    "ChartSpec": {
      "description": "The specifications of a chart.",
      "type": "object",
      "properties": {
        "altText": {
          "description": "The alternative text that describes the chart.  This is often used\nfor accessibility.",
          "type": "string"
        },
        "histogramChart": {
          "$ref": "HistogramChartSpec",
          "description": "A histogram chart specification."
        },
        "candlestickChart": {
          "$ref": "CandlestickChartSpec",
          "description": "A candlestick chart specification."
        },
        "bubbleChart": {
          "$ref": "BubbleChartSpec",
          "description": "A bubble chart specification."
        },
        "fontName": {
          "description": "The name of the font to use by default for all chart text (e.g. title,\naxis labels, legend).  If a font is specified for a specific part of the\nchart it will override this font name.",
          "type": "string"
        },
        "maximized": {
          "description": "True to make a chart fill the entire space in which it's rendered with\nminimum padding.  False to use the default padding.\n(Not applicable to Geo and Org charts.)",
          "type": "boolean"
        },
        "hiddenDimensionStrategy": {
          "enum": [
            "CHART_HIDDEN_DIMENSION_STRATEGY_UNSPECIFIED",
            "SKIP_HIDDEN_ROWS_AND_COLUMNS",
            "SKIP_HIDDEN_ROWS",
            "SKIP_HIDDEN_COLUMNS",
            "SHOW_ALL"
          ],
          "description": "Determines how the charts will use hidden rows or columns.",
          "type": "string",
          "enumDescriptions": [
            "Default value, do not use.",
            "Charts will skip hidden rows and columns.",
            "Charts will skip hidden rows only.",
            "Charts will skip hidden columns only.",
            "Charts will not skip any hidden rows or columns."
          ]
        },
        "backgroundColor": {
          "description": "The background color of the entire chart.\nNot applicable to Org charts.",
          "$ref": "Color"
        },
        "basicChart": {
          "description": "A basic chart specification, can be one of many kinds of charts.\nSee BasicChartType for the list of all\ncharts this supports.",
          "$ref": "BasicChartSpec"
        },
        "orgChart": {
          "$ref": "OrgChartSpec",
          "description": "An org chart specification."
        },
        "pieChart": {
          "description": "A pie chart specification.",
          "$ref": "PieChartSpec"
        },
        "titleTextFormat": {
          "$ref": "TextFormat",
          "description": "The title text format.\nStrikethrough and underline are not supported."
        },
        "title": {
          "description": "The title of the chart.",
          "type": "string"
        }
      },
      "id": "ChartSpec"
    },
    "BatchGetValuesByDataFilterResponse": {
      "description": "The response when retrieving more than one range of values in a spreadsheet\nselected by DataFilters.",
      "type": "object",
      "properties": {
        "valueRanges": {
          "description": "The requested values with the list of data filters that matched them.",
          "items": {
            "$ref": "MatchedValueRange"
          },
          "type": "array"
        },
        "spreadsheetId": {
          "description": "The ID of the spreadsheet the data was retrieved from.",
          "type": "string"
        }
      },
      "id": "BatchGetValuesByDataFilterResponse"
    },
    "NumberFormat": {
      "properties": {
        "type": {
          "enumDescriptions": [
            "The number format is not specified\nand is based on the contents of the cell.\nDo not explicitly use this.",
            "Text formatting, e.g `1000.12`",
            "Number formatting, e.g, `1,000.12`",
            "Percent formatting, e.g `10.12%`",
            "Currency formatting, e.g `$1,000.12`",
            "Date formatting, e.g `9/26/2008`",
            "Time formatting, e.g `3:59:00 PM`",
            "Date+Time formatting, e.g `9/26/08 15:59:00`",
            "Scientific number formatting, e.g `1.01E+03`"
          ],
          "enum": [
            "NUMBER_FORMAT_TYPE_UNSPECIFIED",
            "TEXT",
            "NUMBER",
            "PERCENT",
            "CURRENCY",
            "DATE",
            "TIME",
            "DATE_TIME",
            "SCIENTIFIC"
          ],
          "description": "The type of the number format.\nWhen writing, this field must be set.",
          "type": "string"
        },
        "pattern": {
          "description": "Pattern string used for formatting.  If not set, a default pattern based on\nthe user's locale will be used if necessary for the given type.\nSee the [Date and Number Formats guide](/sheets/api/guides/formats) for more\ninformation about the supported patterns.",
          "type": "string"
        }
      },
      "id": "NumberFormat",
      "description": "The number format of a cell.",
      "type": "object"
    },
    "DataFilterValueRange": {
      "description": "A range of values whose location is specified by a DataFilter.",
      "type": "object",
      "properties": {
        "dataFilter": {
          "$ref": "DataFilter",
          "description": "The data filter describing the location of the values in the spreadsheet."
        },
        "values": {
          "description": "The data to be written.  If the provided values exceed any of the ranges\nmatched by the data filter then the request will fail.  If the provided\nvalues are less than the matched ranges only the specified values will be\nwritten, existing values in the matched ranges will remain unaffected.",
          "items": {
            "items": {
              "type": "any"
            },
            "type": "array"
          },
          "type": "array"
        },
        "majorDimension": {
          "enumDescriptions": [
            "The default value, do not use.",
            "Operates on the rows of a sheet.",
            "Operates on the columns of a sheet."
          ],
          "enum": [
            "DIMENSION_UNSPECIFIED",
            "ROWS",
            "COLUMNS"
          ],
          "description": "The major dimension of the values.",
          "type": "string"
        }
      },
      "id": "DataFilterValueRange"
    },
    "CandlestickDomain": {
      "description": "The domain of a CandlestickChart.",
      "type": "object",
      "properties": {
        "data": {
          "$ref": "ChartData",
          "description": "The data of the CandlestickDomain."
        },
        "reversed": {
          "description": "True to reverse the order of the domain values (horizontal axis).",
          "type": "boolean"
        }
      },
      "id": "CandlestickDomain"
    },
    "SheetProperties": {
      "properties": {
        "title": {
          "description": "The name of the sheet.",
          "type": "string"
        },
        "tabColor": {
          "description": "The color of the tab in the UI.",
          "$ref": "Color"
        },
        "index": {
          "format": "int32",
          "description": "The index of the sheet within the spreadsheet.\nWhen adding or updating sheet properties, if this field\nis excluded then the sheet will be added or moved to the end\nof the sheet list. When updating sheet indices or inserting\nsheets, movement is considered in \"before the move\" indexes.\nFor example, if there were 3 sheets (S1, S2, S3) in order to\nmove S1 ahead of S2 the index would have to be set to 2. A sheet\nindex update request will be ignored if the requested index is\nidentical to the sheets current index or if the requested new\nindex is equal to the current sheet index + 1.",
          "type": "integer"
        },
        "sheetId": {
          "format": "int32",
          "description": "The ID of the sheet. Must be non-negative.\nThis field cannot be changed once set.",
          "type": "integer"
        },
        "rightToLeft": {
          "description": "True if the sheet is an RTL sheet instead of an LTR sheet.",
          "type": "boolean"
        },
        "hidden": {
          "description": "True if the sheet is hidden in the UI, false if it's visible.",
          "type": "boolean"
        },
        "gridProperties": {
          "description": "Additional properties of the sheet if this sheet is a grid.\n(If the sheet is an object sheet, containing a chart or image, then\nthis field will be absent.)\nWhen writing it is an error to set any grid properties on non-grid sheets.",
          "$ref": "GridProperties"
        },
        "sheetType": {
          "enumDescriptions": [
            "Default value, do not use.",
            "The sheet is a grid.",
            "The sheet has no grid and instead has an object like a chart or image."
          ],
          "enum": [
            "SHEET_TYPE_UNSPECIFIED",
            "GRID",
            "OBJECT"
          ],
          "description": "The type of sheet. Defaults to GRID.\nThis field cannot be changed once set.",
          "type": "string"
        }
      },
      "id": "SheetProperties",
      "description": "Properties of a sheet.",
      "type": "object"
    },
    "UpdateDimensionPropertiesRequest": {
      "description": "Updates properties of dimensions within the specified range.",
      "type": "object",
      "properties": {
        "properties": {
          "$ref": "DimensionProperties",
          "description": "Properties to update."
        },
        "range": {
          "$ref": "DimensionRange",
          "description": "The rows or columns to update."
        },
        "fields": {
          "format": "google-fieldmask",
          "description": "The fields that should be updated.  At least one field must be specified.\nThe root `properties` is implied and should not be specified.\nA single `\"*\"` can be used as short-hand for listing every field.",
          "type": "string"
        }
      },
      "id": "UpdateDimensionPropertiesRequest"
    },
    "SourceAndDestination": {
      "description": "A combination of a source range and how to extend that source.",
      "type": "object",
      "properties": {
        "fillLength": {
          "format": "int32",
          "description": "The number of rows or columns that data should be filled into.\nPositive numbers expand beyond the last row or last column\nof the source.  Negative numbers expand before the first row\nor first column of the source.",
          "type": "integer"
        },
        "source": {
          "description": "The location of the data to use as the source of the autofill.",
          "$ref": "GridRange"
        },
        "dimension": {
          "enumDescriptions": [
            "The default value, do not use.",
            "Operates on the rows of a sheet.",
            "Operates on the columns of a sheet."
          ],
          "enum": [
            "DIMENSION_UNSPECIFIED",
            "ROWS",
            "COLUMNS"
          ],
          "description": "The dimension that data should be filled into.",
          "type": "string"
        }
      },
      "id": "SourceAndDestination"
    },
    "OrgChartSpec": {
      "description": "An \u003ca href=\"/chart/interactive/docs/gallery/orgchart\"\u003eorg chart\u003c/a\u003e.\nOrg charts require a unique set of labels in labels and may\noptionally include parent_labels and tooltips.\nparent_labels contain, for each node, the label identifying the parent\nnode.  tooltips contain, for each node, an optional tooltip.\n\nFor example, to describe an OrgChart with Alice as the CEO, Bob as the\nPresident (reporting to Alice) and Cathy as VP of Sales (also reporting to\nAlice), have labels contain \"Alice\", \"Bob\", \"Cathy\",\nparent_labels contain \"\", \"Alice\", \"Alice\" and tooltips contain\n\"CEO\", \"President\", \"VP Sales\".",
      "type": "object",
      "properties": {
        "parentLabels": {
          "$ref": "ChartData",
          "description": "The data containing the label of the parent for the corresponding node.\nA blank value indicates that the node has no parent and is a top-level\nnode.\nThis field is optional."
        },
        "nodeSize": {
          "enum": [
            "ORG_CHART_LABEL_SIZE_UNSPECIFIED",
            "SMALL",
            "MEDIUM",
            "LARGE"
          ],
          "description": "The size of the org chart nodes.",
          "type": "string",
          "enumDescriptions": [
            "Default value, do not use.",
            "The small org chart node size.",
            "The medium org chart node size.",
            "The large org chart node size."
          ]
        },
        "labels": {
          "$ref": "ChartData",
          "description": "The data containing the labels for all the nodes in the chart.  Labels\nmust be unique."
        },
        "nodeColor": {
          "description": "The color of the org chart nodes.",
          "$ref": "Color"
        },
        "tooltips": {
          "description": "The data containing the tooltip for the corresponding node.  A blank value\nresults in no tooltip being displayed for the node.\nThis field is optional.",
          "$ref": "ChartData"
        },
        "selectedNodeColor": {
          "description": "The color of the selected org chart nodes.",
          "$ref": "Color"
        }
      },
      "id": "OrgChartSpec"
    },
    "FilterView": {
      "description": "A filter view.",
      "type": "object",
      "properties": {
        "namedRangeId": {
          "description": "The named range this filter view is backed by, if any.\n\nWhen writing, only one of range or named_range_id\nmay be set.",
          "type": "string"
        },
        "filterViewId": {
          "format": "int32",
          "description": "The ID of the filter view.",
          "type": "integer"
        },
        "criteria": {
          "additionalProperties": {
            "$ref": "FilterCriteria"
          },
          "description": "The criteria for showing/hiding values per column.\nThe map's key is the column index, and the value is the criteria for\nthat column.",
          "type": "object"
        },
        "title": {
          "description": "The name of the filter view.",
          "type": "string"
        },
        "range": {
          "$ref": "GridRange",
          "description": "The range this filter view covers.\n\nWhen writing, only one of range or named_range_id\nmay be set."
        },
        "sortSpecs": {
          "description": "The sort order per column. Later specifications are used when values\nare equal in the earlier specifications.",
          "items": {
            "$ref": "SortSpec"
          },
          "type": "array"
        }
      },
      "id": "FilterView"
    },
    "SearchDeveloperMetadataRequest": {
      "description": "A request to retrieve all developer metadata matching the set of specified\ncriteria.",
      "type": "object",
      "properties": {
        "dataFilters": {
          "description": "The data filters describing the criteria used to determine which\nDeveloperMetadata entries to return.  DeveloperMetadata matching any of the\nspecified filters will be included in the response.",
          "items": {
            "$ref": "DataFilter"
          },
          "type": "array"
        }
      },
      "id": "SearchDeveloperMetadataRequest"
    },
    "BandingProperties": {
      "description": "Properties referring a single dimension (either row or column). If both\nBandedRange.row_properties and BandedRange.column_properties are\nset, the fill colors are applied to cells according to the following rules:\n\n* header_color and footer_color take priority over band colors.\n* first_band_color takes priority over second_band_color.\n* row_properties takes priority over column_properties.\n\nFor example, the first row color takes priority over the first column\ncolor, but the first column color takes priority over the second row color.\nSimilarly, the row header takes priority over the column header in the\ntop left cell, but the column header takes priority over the first row\ncolor if the row header is not set.",
      "type": "object",
      "properties": {
        "secondBandColor": {
          "description": "The second color that is alternating. (Required)",
          "$ref": "Color"
        },
        "footerColor": {
          "description": "The color of the last row or column. If this field is not set, the last\nrow or column will be filled with either first_band_color or\nsecond_band_color, depending on the color of the previous row or\ncolumn.",
          "$ref": "Color"
        },
        "headerColor": {
          "description": "The color of the first row or column. If this field is set, the first\nrow or column will be filled with this color and the colors will\nalternate between first_band_color and second_band_color starting\nfrom the second row or column. Otherwise, the first row or column will be\nfilled with first_band_color and the colors will proceed to alternate\nas they normally would.",
          "$ref": "Color"
        },
        "firstBandColor": {
          "$ref": "Color",
          "description": "The first color that is alternating. (Required)"
        }
      },
      "id": "BandingProperties"
    },
    "AddProtectedRangeResponse": {
      "description": "The result of adding a new protected range.",
      "type": "object",
      "properties": {
        "protectedRange": {
          "$ref": "ProtectedRange",
          "description": "The newly added protected range."
        }
      },
      "id": "AddProtectedRangeResponse"
    },
    "BasicFilter": {
      "properties": {
        "criteria": {
          "additionalProperties": {
            "$ref": "FilterCriteria"
          },
          "description": "The criteria for showing/hiding values per column.\nThe map's key is the column index, and the value is the criteria for\nthat column.",
          "type": "object"
        },
        "range": {
          "description": "The range the filter covers.",
          "$ref": "GridRange"
        },
        "sortSpecs": {
          "description": "The sort order per column. Later specifications are used when values\nare equal in the earlier specifications.",
          "items": {
            "$ref": "SortSpec"
          },
          "type": "array"
        }
      },
      "id": "BasicFilter",
      "description": "The default filter associated with a sheet.",
      "type": "object"
    },
    "CandlestickSeries": {
      "description": "The series of a CandlestickData.",
      "type": "object",
      "properties": {
        "data": {
          "$ref": "ChartData",
          "description": "The data of the CandlestickSeries."
        }
      },
      "id": "CandlestickSeries"
    },
    "HistogramChartSpec": {
      "description": "A \u003ca href=\"/chart/interactive/docs/gallery/histogram\"\u003ehistogram chart\u003c/a\u003e.\nA histogram chart groups data items into bins, displaying each bin as a\ncolumn of stacked items.  Histograms are used to display the distribution\nof a dataset.  Each column of items represents a range into which those\nitems fall.  The number of bins can be chosen automatically or specified\nexplicitly.",
      "type": "object",
      "properties": {
        "outlierPercentile": {
          "format": "double",
          "description": "The outlier percentile is used to ensure that outliers do not adversely\naffect the calculation of bucket sizes.  For example, setting an outlier\npercentile of 0.05 indicates that the top and bottom 5% of values when\ncalculating buckets.  The values are still included in the chart, they will\nbe added to the first or last buckets instead of their own buckets.\nMust be between 0.0 and 0.5.",
          "type": "number"
        },
        "showItemDividers": {
          "description": "Whether horizontal divider lines should be displayed between items in each\ncolumn.",
          "type": "boolean"
        },
        "series": {
          "description": "The series for a histogram may be either a single series of values to be\nbucketed or multiple series, each of the same length, containing the name\nof the series followed by the values to be bucketed for that series.",
          "items": {
            "$ref": "HistogramSeries"
          },
          "type": "array"
        },
        "legendPosition": {
          "enumDescriptions": [
            "Default value, do not use.",
            "The legend is rendered on the bottom of the chart.",
            "The legend is rendered on the left of the chart.",
            "The legend is rendered on the right of the chart.",
            "The legend is rendered on the top of the chart.",
            "No legend is rendered.",
            "The legend is rendered inside the chart area."
          ],
          "enum": [
            "HISTOGRAM_CHART_LEGEND_POSITION_UNSPECIFIED",
            "BOTTOM_LEGEND",
            "LEFT_LEGEND",
            "RIGHT_LEGEND",
            "TOP_LEGEND",
            "NO_LEGEND",
            "INSIDE_LEGEND"
          ],
          "description": "The position of the chart legend.",
          "type": "string"
        },
        "bucketSize": {
          "format": "double",
          "description": "By default the bucket size (the range of values stacked in a single\ncolumn) is chosen automatically, but it may be overridden here.\nE.g., A bucket size of 1.5 results in buckets from 0 - 1.5, 1.5 - 3.0, etc.\nCannot be negative.\nThis field is optional.",
          "type": "number"
        }
      },
      "id": "HistogramChartSpec"
    },
    "UpdateValuesResponse": {
      "description": "The response when updating a range of values in a spreadsheet.",
      "type": "object",
      "properties": {
        "updatedRange": {
          "description": "The range (in A1 notation) that updates were applied to.",
          "type": "string"
        },
        "updatedCells": {
          "format": "int32",
          "description": "The number of cells updated.",
          "type": "integer"
        },
        "updatedData": {
          "description": "The values of the cells after updates were applied.\nThis is only included if the request's `includeValuesInResponse` field\nwas `true`.",
          "$ref": "ValueRange"
        },
        "updatedRows": {
          "format": "int32",
          "description": "The number of rows where at least one cell in the row was updated.",
          "type": "integer"
        },
        "updatedColumns": {
          "format": "int32",
          "description": "The number of columns where at least one cell in the column was updated.",
          "type": "integer"
        },
        "spreadsheetId": {
          "description": "The spreadsheet the updates were applied to.",
          "type": "string"
        }
      },
      "id": "UpdateValuesResponse"
    },
    "PivotValue": {
      "properties": {
        "formula": {
          "description": "A custom formula to calculate the value.  The formula must start\nwith an `=` character.",
          "type": "string"
        },
        "summarizeFunction": {
          "enumDescriptions": [
            "The default, do not use.",
            "Corresponds to the `SUM` function.",
            "Corresponds to the `COUNTA` function.",
            "Corresponds to the `COUNT` function.",
            "Corresponds to the `COUNTUNIQUE` function.",
            "Corresponds to the `AVERAGE` function.",
            "Corresponds to the `MAX` function.",
            "Corresponds to the `MIN` function.",
            "Corresponds to the `MEDIAN` function.",
            "Corresponds to the `PRODUCT` function.",
            "Corresponds to the `STDEV` function.",
            "Corresponds to the `STDEVP` function.",
            "Corresponds to the `VAR` function.",
            "Corresponds to the `VARP` function.",
            "Indicates the formula should be used as-is.\nOnly valid if PivotValue.formula was set."
          ],
          "enum": [
            "PIVOT_STANDARD_VALUE_FUNCTION_UNSPECIFIED",
            "SUM",
            "COUNTA",
            "COUNT",
            "COUNTUNIQUE",
            "AVERAGE",
            "MAX",
            "MIN",
            "MEDIAN",
            "PRODUCT",
            "STDEV",
            "STDEVP",
            "VAR",
            "VARP",
            "CUSTOM"
          ],
          "description": "A function to summarize the value.\nIf formula is set, the only supported values are\nSUM and\nCUSTOM.\nIf sourceColumnOffset is set, then `CUSTOM`\nis not supported.",
          "type": "string"
        },
        "sourceColumnOffset": {
          "format": "int32",
          "description": "The column offset of the source range that this value reads from.\n\nFor example, if the source was `C10:E15`, a `sourceColumnOffset` of `0`\nmeans this value refers to column `C`, whereas the offset `1` would\nrefer to column `D`.",
          "type": "integer"
        },
        "name": {
          "description": "A name to use for the value. This is only used if formula was set.\nOtherwise, the column name is used.",
          "type": "string"
        }
      },
      "id": "PivotValue",
      "description": "The definition of how a value in a pivot table should be calculated.",
      "type": "object"
    },
    "ErrorValue": {
      "description": "An error in a cell.",
      "type": "object",
      "properties": {
        "message": {
          "description": "A message with more information about the error\n(in the spreadsheet's locale).",
          "type": "string"
        },
        "type": {
          "enumDescriptions": [
            "The default error type, do not use this.",
            "Corresponds to the `#ERROR!` error.",
            "Corresponds to the `#NULL!` error.",
            "Corresponds to the `#DIV/0` error.",
            "Corresponds to the `#VALUE!` error.",
            "Corresponds to the `#REF!` error.",
            "Corresponds to the `#NAME?` error.",
            "Corresponds to the `#NUM`! error.",
            "Corresponds to the `#N/A` error.",
            "Corresponds to the `Loading...` state."
          ],
          "enum": [
            "ERROR_TYPE_UNSPECIFIED",
            "ERROR",
            "NULL_VALUE",
            "DIVIDE_BY_ZERO",
            "VALUE",
            "REF",
            "NAME",
            "NUM",
            "N_A",
            "LOADING"
          ],
          "description": "The type of error.",
          "type": "string"
        }
      },
      "id": "ErrorValue"
    },
    "CopySheetToAnotherSpreadsheetRequest": {
      "description": "The request to copy a sheet across spreadsheets.",
      "type": "object",
      "properties": {
        "destinationSpreadsheetId": {
          "description": "The ID of the spreadsheet to copy the sheet to.",
          "type": "string"
        }
      },
      "id": "CopySheetToAnotherSpreadsheetRequest"
    },
    "PivotGroupSortValueBucket": {
      "properties": {
        "valuesIndex": {
          "format": "int32",
          "description": "The offset in the PivotTable.values list which the values in this\ngrouping should be sorted by.",
          "type": "integer"
        },
        "buckets": {
          "description": "Determines the bucket from which values are chosen to sort.\n\nFor example, in a pivot table with one row group & two column groups,\nthe row group can list up to two values. The first value corresponds\nto a value within the first column group, and the second value\ncorresponds to a value in the second column group.  If no values\nare listed, this would indicate that the row should be sorted according\nto the \"Grand Total\" over the column groups. If a single value is listed,\nthis would correspond to using the \"Total\" of that bucket.",
          "items": {
            "$ref": "ExtendedValue"
          },
          "type": "array"
        }
      },
      "id": "PivotGroupSortValueBucket",
      "description": "Information about which values in a pivot group should be used for sorting.",
      "type": "object"
    },
    "DeleteDeveloperMetadataRequest": {
      "description": "A request to delete developer metadata.",
      "type": "object",
      "properties": {
        "dataFilter": {
          "description": "The data filter describing the criteria used to select which developer\nmetadata entry to delete.",
          "$ref": "DataFilter"
        }
      },
      "id": "DeleteDeveloperMetadataRequest"
    },
    "CandlestickChartSpec": {
      "description": "A \u003ca href=\"/chart/interactive/docs/gallery/candlestickchart\"\u003ecandlestick chart\u003c/a\u003e.",
      "type": "object",
      "properties": {
        "data": {
          "description": "The Candlestick chart data.\nOnly one CandlestickData is supported.",
          "items": {
            "$ref": "CandlestickData"
          },
          "type": "array"
        },
        "domain": {
          "$ref": "CandlestickDomain",
          "description": "The domain data (horizontal axis) for the candlestick chart.  String data\nwill be treated as discrete labels, other data will be treated as\ncontinuous values."
        }
      },
      "id": "CandlestickChartSpec"
    },
    "BatchClearValuesByDataFilterResponse": {
      "description": "The response when clearing a range of values selected with\nDataFilters in a spreadsheet.",
      "type": "object",
      "properties": {
        "clearedRanges": {
          "description": "The ranges that were cleared, in A1 notation.\n(If the requests were for an unbounded range or a ranger larger\n than the bounds of the sheet, this will be the actual ranges\n that were cleared, bounded to the sheet's limits.)",
          "items": {
            "type": "string"
          },
          "type": "array"
        },
        "spreadsheetId": {
          "description": "The spreadsheet the updates were applied to.",
          "type": "string"
        }
      },
      "id": "BatchClearValuesByDataFilterResponse"
    },
    "CandlestickData": {
      "properties": {
        "highSeries": {
          "description": "The range data (vertical axis) for the high/maximum value for each\ncandle. This is the top of the candle's center line.",
          "$ref": "CandlestickSeries"
        },
        "closeSeries": {
          "$ref": "CandlestickSeries",
          "description": "The range data (vertical axis) for the close/final value for each candle.\nThis is the top of the candle body.  If greater than the open value the\ncandle will be filled.  Otherwise the candle will be hollow."
        },
        "lowSeries": {
          "$ref": "CandlestickSeries",
          "description": "The range data (vertical axis) for the low/minimum value for each candle.\nThis is the bottom of the candle's center line."
        },
        "openSeries": {
          "description": "The range data (vertical axis) for the open/initial value for each\ncandle. This is the bottom of the candle body.  If less than the close\nvalue the candle will be filled.  Otherwise the candle will be hollow.",
          "$ref": "CandlestickSeries"
        }
      },
      "id": "CandlestickData",
      "description": "The Candlestick chart data, each containing the low, open, close, and high\nvalues for a series.",
      "type": "object"
    },
    "EmbeddedObjectPosition": {
      "properties": {
        "newSheet": {
          "description": "If true, the embedded object will be put on a new sheet whose ID\nis chosen for you. Used only when writing.",
          "type": "boolean"
        },
        "overlayPosition": {
          "$ref": "OverlayPosition",
          "description": "The position at which the object is overlaid on top of a grid."
        },
        "sheetId": {
          "format": "int32",
          "description": "The sheet this is on. Set only if the embedded object\nis on its own sheet. Must be non-negative.",
          "type": "integer"
        }
      },
      "id": "EmbeddedObjectPosition",
      "description": "The position of an embedded object such as a chart.",
      "type": "object"
    },
    "DeleteProtectedRangeRequest": {
      "description": "Deletes the protected range with the given ID.",
      "type": "object",
      "properties": {
        "protectedRangeId": {
          "format": "int32",
          "description": "The ID of the protected range to delete.",
          "type": "integer"
        }
      },
      "id": "DeleteProtectedRangeRequest"
    },
    "DeveloperMetadataLookup": {
      "description": "Selects DeveloperMetadata that matches all of the specified fields.  For\nexample, if only a metadata ID is specified this will consider the\nDeveloperMetadata with that particular unique ID. If a metadata key is\nspecified, all developer metadata with that key will be considered.  If a\nkey, visibility, and location type are all specified, then all\ndeveloper metadata with that key, visibility, and associated with a\nlocation of that type will be considered.  In general, this\nselects all DeveloperMetadata that matches the intersection of all the\nspecified fields; any field or combination of fields may be specified.",
      "type": "object",
      "properties": {
        "locationMatchingStrategy": {
          "description": "Determines how this lookup matches the location.  If this field is\nspecified as EXACT, only developer metadata associated on the exact\nlocation specified will be matched.  If this field is specified to INTERSECTING,\ndeveloper metadata associated on intersecting locations will also be\nmatched.  If left unspecified, this field will assume a default value of\nINTERSECTING.\nIf this field is specified, a metadataLocation\nmust also be specified.",
          "type": "string",
          "enumDescriptions": [
            "Default value. This value must not be used.",
            "Indicates that a specified location should be matched exactly.  For\nexample, if row three were specified as a location this matching strategy\nwould only match developer metadata also associated on row three.  Metadata\nassociated on other locations would not be considered.",
            "Indicates that a specified location should match that exact location as\nwell as any intersecting locations.  For example, if row three were\nspecified as a location this matching strategy would match developer\nmetadata associated on row three as well as metadata associated on\nlocations that intersect row three.  If, for instance, there was developer\nmetadata associated on column B, this matching strategy would also match\nthat location because column B intersects row three."
          ],
          "enum": [
            "DEVELOPER_METADATA_LOCATION_MATCHING_STRATEGY_UNSPECIFIED",
            "EXACT_LOCATION",
            "INTERSECTING_LOCATION"
          ]
        },
        "metadataLocation": {
          "description": "Limits the selected developer metadata to those entries associated with\nthe specified location.  This field either matches exact locations or all\nintersecting locations according the specified\nlocationMatchingStrategy.",
          "$ref": "DeveloperMetadataLocation"
        },
        "locationType": {
          "enumDescriptions": [
            "Default value.",
            "Developer metadata associated on an entire row dimension.",
            "Developer metadata associated on an entire column dimension.",
            "Developer metadata associated on an entire sheet.",
            "Developer metadata associated on the entire spreadsheet."
          ],
          "enum": [
            "DEVELOPER_METADATA_LOCATION_TYPE_UNSPECIFIED",
            "ROW",
            "COLUMN",
            "SHEET",
            "SPREADSHEET"
          ],
          "description": "Limits the selected developer metadata to those entries which are\nassociated with locations of the specified type.  For example, specifying\nthis as ROW will only consider\ndeveloper metadata associated on rows.  If left unspecified, all location\ntypes will be considered.  This field cannot be specified as\nSPREADSHEET when the\nlocationMatchingStrategy is\nspecified as INTERSECTING or when the\nmetadataLocation is specified as a\nnon-spreadsheet location: spreadsheet metadata cannot intersect any other\ndeveloper metadata location.  This field also must be left unspecified when the\nlocationMatchingStrategy is\nspecified as EXACT.",
          "type": "string"
        },
        "metadataKey": {
          "description": "Limits the selected developer metadata to that which has a matching\nDeveloperMetadata.metadata_key.",
          "type": "string"
        },
        "metadataId": {
          "format": "int32",
          "description": "Limits the selected developer metadata to that which has a matching\nDeveloperMetadata.metadata_id.",
          "type": "integer"
        },
        "visibility": {
          "enumDescriptions": [
            "Default value.",
            "Document-visible metadata is accessible from any developer project with\naccess to the document.",
            "Project-visible metadata is only visible to and accessible by the developer\nproject that created the metadata."
          ],
          "enum": [
            "DEVELOPER_METADATA_VISIBILITY_UNSPECIFIED",
            "DOCUMENT",
            "PROJECT"
          ],
          "description": "Limits the selected developer metadata to that which has a matching\nDeveloperMetadata.visibility.  If left unspecified, all developer\nmetadata visibile to the requesting project will be considered.",
          "type": "string"
        },
        "metadataValue": {
          "description": "Limits the selected developer metadata to that which has a matching\nDeveloperMetadata.metadata_value.",
          "type": "string"
        }
      },
      "id": "DeveloperMetadataLookup"
    },
    "AutoFillRequest": {
      "description": "Fills in more data based on existing data.",
      "type": "object",
      "properties": {
        "useAlternateSeries": {
          "description": "True if we should generate data with the \"alternate\" series.\nThis differs based on the type and amount of source data.",
          "type": "boolean"
        },
        "sourceAndDestination": {
          "$ref": "SourceAndDestination",
          "description": "The source and destination areas to autofill.\nThis explicitly lists the source of the autofill and where to\nextend that data."
        },
        "range": {
          "$ref": "GridRange",
          "description": "The range to autofill. This will examine the range and detect\nthe location that has data and automatically fill that data\nin to the rest of the range."
        }
      },
      "id": "AutoFillRequest"
    },
    "GradientRule": {
      "properties": {
        "midpoint": {
          "$ref": "InterpolationPoint",
          "description": "An optional midway interpolation point."
        },
        "maxpoint": {
          "description": "The final interpolation point.",
          "$ref": "InterpolationPoint"
        },
        "minpoint": {
          "$ref": "InterpolationPoint",
          "description": "The starting interpolation point."
        }
      },
      "id": "GradientRule",
      "description": "A rule that applies a gradient color scale format, based on\nthe interpolation points listed. The format of a cell will vary\nbased on its contents as compared to the values of the interpolation\npoints.",
      "type": "object"
    },
    "SetBasicFilterRequest": {
      "description": "Sets the basic filter associated with a sheet.",
      "type": "object",
      "properties": {
        "filter": {
          "$ref": "BasicFilter",
          "description": "The filter to set."
        }
      },
      "id": "SetBasicFilterRequest"
    },
    "ClearValuesRequest": {
      "description": "The request for clearing a range of values in a spreadsheet.",
      "type": "object",
      "properties": {},
      "id": "ClearValuesRequest"
    },
    "BatchClearValuesByDataFilterRequest": {
      "description": "The request for clearing more than one range selected by a\nDataFilter in a spreadsheet.",
      "type": "object",
      "properties": {
        "dataFilters": {
          "description": "The DataFilters used to determine which ranges to clear.",
          "items": {
            "$ref": "DataFilter"
          },
          "type": "array"
        }
      },
      "id": "BatchClearValuesByDataFilterRequest"
    },
    "InterpolationPoint": {
      "description": "A single interpolation point on a gradient conditional format.\nThese pin the gradient color scale according to the color,\ntype and value chosen.",
      "type": "object",
      "properties": {
        "color": {
          "$ref": "Color",
          "description": "The color this interpolation point should use."
        },
        "type": {
          "enum": [
            "INTERPOLATION_POINT_TYPE_UNSPECIFIED",
            "MIN",
            "MAX",
            "NUMBER",
            "PERCENT",
            "PERCENTILE"
          ],
          "description": "How the value should be interpreted.",
          "type": "string",
          "enumDescriptions": [
            "The default value, do not use.",
            "The interpolation point will use the minimum value in the\ncells over the range of the conditional format.",
            "The interpolation point will use the maximum value in the\ncells over the range of the conditional format.",
            "The interpolation point will use exactly the value in\nInterpolationPoint.value.",
            "The interpolation point will be the given percentage over\nall the cells in the range of the conditional format.\nThis is equivalent to NUMBER if the value was:\n`=(MAX(FLATTEN(range)) * (value / 100))\n  + (MIN(FLATTEN(range)) * (1 - (value / 100)))`\n(where errors in the range are ignored when flattening).",
            "The interpolation point will be the given percentile\nover all the cells in the range of the conditional format.\nThis is equivalent to NUMBER if the value was:\n`=PERCENTILE(FLATTEN(range), value / 100)`\n(where errors in the range are ignored when flattening)."
          ]
        },
        "value": {
          "description": "The value this interpolation point uses.  May be a formula.\nUnused if type is MIN or\nMAX.",
          "type": "string"
        }
      },
      "id": "InterpolationPoint"
    },
    "GetSpreadsheetByDataFilterRequest": {
      "description": "The request for retrieving a Spreadsheet.",
      "type": "object",
      "properties": {
        "includeGridData": {
          "description": "True if grid data should be returned.\nThis parameter is ignored if a field mask was set in the request.",
          "type": "boolean"
        },
        "dataFilters": {
          "description": "The DataFilters used to select which ranges to retrieve from\nthe spreadsheet.",
          "items": {
            "$ref": "DataFilter"
          },
          "type": "array"
        }
      },
      "id": "GetSpreadsheetByDataFilterRequest"
    },
    "DeleteEmbeddedObjectRequest": {
      "description": "Deletes the embedded object with the given ID.",
      "type": "object",
      "properties": {
        "objectId": {
          "format": "int32",
          "description": "The ID of the embedded object to delete.",
          "type": "integer"
        }
      },
      "id": "DeleteEmbeddedObjectRequest"
    },
    "FindReplaceResponse": {
      "description": "The result of the find/replace.",
      "type": "object",
      "properties": {
        "sheetsChanged": {
          "format": "int32",
          "description": "The number of sheets changed.",
          "type": "integer"
        },
        "formulasChanged": {
          "format": "int32",
          "description": "The number of formula cells changed.",
          "type": "integer"
        },
        "valuesChanged": {
          "format": "int32",
          "description": "The number of non-formula cells changed.",
          "type": "integer"
        },
        "occurrencesChanged": {
          "format": "int32",
          "description": "The number of occurrences (possibly multiple within a cell) changed.\nFor example, if replacing `\"e\"` with `\"o\"` in `\"Google Sheets\"`, this would\nbe `\"3\"` because `\"Google Sheets\"` -\u003e `\"Googlo Shoots\"`.",
          "type": "integer"
        },
        "rowsChanged": {
          "format": "int32",
          "description": "The number of rows changed.",
          "type": "integer"
        }
      },
      "id": "FindReplaceResponse"
    },
    "UpdateValuesByDataFilterResponse": {
      "properties": {
        "updatedRange": {
          "description": "The range (in A1 notation) that updates were applied to.",
          "type": "string"
        },
        "updatedCells": {
          "format": "int32",
          "description": "The number of cells updated.",
          "type": "integer"
        },
        "dataFilter": {
          "$ref": "DataFilter",
          "description": "The data filter that selected the range that was updated."
        },
        "updatedData": {
          "$ref": "ValueRange",
          "description": "The values of the cells in the range matched by the dataFilter after all\nupdates were applied. This is only included if the request's\n`includeValuesInResponse` field was `true`."
        },
        "updatedRows": {
          "format": "int32",
          "description": "The number of rows where at least one cell in the row was updated.",
          "type": "integer"
        },
        "updatedColumns": {
          "format": "int32",
          "description": "The number of columns where at least one cell in the column was updated.",
          "type": "integer"
        }
      },
      "id": "UpdateValuesByDataFilterResponse",
      "description": "The response when updating a range of values by a data filter in a\nspreadsheet.",
      "type": "object"
    },
    "DeleteSheetRequest": {
      "description": "Deletes the requested sheet.",
      "type": "object",
      "properties": {
        "sheetId": {
          "format": "int32",
          "description": "The ID of the sheet to delete.",
          "type": "integer"
        }
      },
      "id": "DeleteSheetRequest"
    },
    "DuplicateFilterViewRequest": {
      "description": "Duplicates a particular filter view.",
      "type": "object",
      "properties": {
        "filterId": {
          "format": "int32",
          "description": "The ID of the filter being duplicated.",
          "type": "integer"
        }
      },
      "id": "DuplicateFilterViewRequest"
    },
    "MatchedValueRange": {
      "description": "A value range that was matched by one or more data filers.",
      "type": "object",
      "properties": {
        "valueRange": {
          "$ref": "ValueRange",
          "description": "The values matched by the DataFilter."
        },
        "dataFilters": {
          "description": "The DataFilters from the request that matched the range of\nvalues.",
          "items": {
            "$ref": "DataFilter"
          },
          "type": "array"
        }
      },
      "id": "MatchedValueRange"
    },
    "DeveloperMetadataLocation": {
      "description": "A location where metadata may be associated in a spreadsheet.",
      "type": "object",
      "properties": {
        "dimensionRange": {
          "description": "Represents the row or column when metadata is associated with\na dimension. The specified DimensionRange must represent a single row\nor column; it cannot be unbounded or span multiple rows or columns.",
          "$ref": "DimensionRange"
        },
        "sheetId": {
          "format": "int32",
          "description": "The ID of the sheet when metadata is associated with an entire sheet.",
          "type": "integer"
        },
        "spreadsheet": {
          "description": "True when metadata is associated with an entire spreadsheet.",
          "type": "boolean"
        },
        "locationType": {
          "description": "The type of location this object represents.  This field is read-only.",
          "type": "string",
          "enumDescriptions": [
            "Default value.",
            "Developer metadata associated on an entire row dimension.",
            "Developer metadata associated on an entire column dimension.",
            "Developer metadata associated on an entire sheet.",
            "Developer metadata associated on the entire spreadsheet."
          ],
          "enum": [
            "DEVELOPER_METADATA_LOCATION_TYPE_UNSPECIFIED",
            "ROW",
            "COLUMN",
            "SHEET",
            "SPREADSHEET"
          ]
        }
      },
      "id": "DeveloperMetadataLocation"
    },
    "UpdateConditionalFormatRuleResponse": {
      "description": "The result of updating a conditional format rule.",
      "type": "object",
      "properties": {
        "newIndex": {
          "format": "int32",
          "description": "The index of the new rule.",
          "type": "integer"
        },
        "newRule": {
          "$ref": "ConditionalFormatRule",
          "description": "The new rule that replaced the old rule (if replacing),\nor the rule that was moved (if moved)"
        },
        "oldIndex": {
          "format": "int32",
          "description": "The old index of the rule. Not set if a rule was replaced\n(because it is the same as new_index).",
          "type": "integer"
        },
        "oldRule": {
          "description": "The old (deleted) rule. Not set if a rule was moved\n(because it is the same as new_rule).",
          "$ref": "ConditionalFormatRule"
        }
      },
      "id": "UpdateConditionalFormatRuleResponse"
    },
    "ConditionValue": {
      "description": "The value of the condition.",
      "type": "object",
      "properties": {
        "userEnteredValue": {
          "description": "A value the condition is based on.\nThe value will be parsed as if the user typed into a cell.\nFormulas are supported (and must begin with an `=`).",
          "type": "string"
        },
        "relativeDate": {
          "enum": [
            "RELATIVE_DATE_UNSPECIFIED",
            "PAST_YEAR",
            "PAST_MONTH",
            "PAST_WEEK",
            "YESTERDAY",
            "TODAY",
            "TOMORROW"
          ],
          "description": "A relative date (based on the current date).\nValid only if the type is\nDATE_BEFORE,\nDATE_AFTER,\nDATE_ON_OR_BEFORE or\nDATE_ON_OR_AFTER.\n\nRelative dates are not supported in data validation.\nThey are supported only in conditional formatting and\nconditional filters.",
          "type": "string",
          "enumDescriptions": [
            "Default value, do not use.",
            "The value is one year before today.",
            "The value is one month before today.",
            "The value is one week before today.",
            "The value is yesterday.",
            "The value is today.",
            "The value is tomorrow."
          ]
        }
      },
      "id": "ConditionValue"
    },
    "DuplicateSheetRequest": {
      "description": "Duplicates the contents of a sheet.",
      "type": "object",
      "properties": {
        "newSheetId": {
          "format": "int32",
          "description": "If set, the ID of the new sheet. If not set, an ID is chosen.\nIf set, the ID must not conflict with any existing sheet ID.\nIf set, it must be non-negative.",
          "type": "integer"
        },
        "insertSheetIndex": {
          "format": "int32",
          "description": "The zero-based index where the new sheet should be inserted.\nThe index of all sheets after this are incremented.",
          "type": "integer"
        },
        "newSheetName": {
          "description": "The name of the new sheet.  If empty, a new name is chosen for you.",
          "type": "string"
        },
        "sourceSheetId": {
          "format": "int32",
          "description": "The sheet to duplicate.",
          "type": "integer"
        }
      },
      "id": "DuplicateSheetRequest"
    },
    "ExtendedValue": {
      "description": "The kinds of value that a cell in a spreadsheet can have.",
      "type": "object",
      "properties": {
        "formulaValue": {
          "description": "Represents a formula.",
          "type": "string"
        },
        "boolValue": {
          "description": "Represents a boolean value.",
          "type": "boolean"
        },
        "stringValue": {
          "description": "Represents a string value.\nLeading single quotes are not included. For example, if the user typed\n`'123` into the UI, this would be represented as a `stringValue` of\n`\"123\"`.",
          "type": "string"
        },
        "numberValue": {
          "format": "double",
          "description": "Represents a double value.\nNote: Dates, Times and DateTimes are represented as doubles in\n\"serial number\" format.",
          "type": "number"
        },
        "errorValue": {
          "description": "Represents an error.\nThis field is read-only.",
          "$ref": "ErrorValue"
        }
      },
      "id": "ExtendedValue"
    },
    "BandedRange": {
      "description": "A banded (alternating colors) range in a sheet.",
      "type": "object",
      "properties": {
        "range": {
          "description": "The range over which these properties are applied.",
          "$ref": "GridRange"
        },
        "bandedRangeId": {
          "format": "int32",
          "description": "The id of the banded range.",
          "type": "integer"
        },
        "columnProperties": {
          "$ref": "BandingProperties",
          "description": "Properties for column bands. These properties will be applied on a column-\nby-column basis throughout all the columns in the range. At least one of\nrow_properties or column_properties must be specified."
        },
        "rowProperties": {
          "$ref": "BandingProperties",
          "description": "Properties for row bands. These properties will be applied on a row-by-row\nbasis throughout all the rows in the range. At least one of\nrow_properties or column_properties must be specified."
        }
      },
      "id": "BandedRange"
    },
    "HistogramSeries": {
      "description": "A histogram series containing the series color and data.",
      "type": "object",
      "properties": {
        "barColor": {
          "description": "The color of the column representing this series in each bucket.\nThis field is optional.",
          "$ref": "Color"
        },
        "data": {
          "description": "The data for this histogram series.",
          "$ref": "ChartData"
        }
      },
      "id": "HistogramSeries"
    },
    "BatchClearValuesResponse": {
      "description": "The response when clearing a range of values in a spreadsheet.",
      "type": "object",
      "properties": {
        "spreadsheetId": {
          "description": "The spreadsheet the updates were applied to.",
          "type": "string"
        },
        "clearedRanges": {
          "description": "The ranges that were cleared, in A1 notation.\n(If the requests were for an unbounded range or a ranger larger\n than the bounds of the sheet, this will be the actual ranges\n that were cleared, bounded to the sheet's limits.)",
          "items": {
            "type": "string"
          },
          "type": "array"
        }
      },
      "id": "BatchClearValuesResponse"
    },
    "Spreadsheet": {
      "description": "Resource that represents a spreadsheet.",
      "type": "object",
      "properties": {
        "properties": {
          "$ref": "SpreadsheetProperties",
          "description": "Overall properties of a spreadsheet."
        },
        "namedRanges": {
          "description": "The named ranges defined in a spreadsheet.",
          "items": {
            "$ref": "NamedRange"
          },
          "type": "array"
        },
        "spreadsheetId": {
          "description": "The ID of the spreadsheet.\nThis field is read-only.",
          "type": "string"
        },
        "developerMetadata": {
          "description": "The developer metadata associated with a spreadsheet.",
          "items": {
            "$ref": "DeveloperMetadata"
          },
          "type": "array"
        },
        "sheets": {
          "description": "The sheets that are part of a spreadsheet.",
          "items": {
            "$ref": "Sheet"
          },
          "type": "array"
        },
        "spreadsheetUrl": {
          "description": "The url of the spreadsheet.\nThis field is read-only.",
          "type": "string"
        }
      },
      "id": "Spreadsheet"
    },
    "AddChartRequest": {
      "description": "Adds a chart to a sheet in the spreadsheet.",
      "type": "object",
      "properties": {
        "chart": {
          "description": "The chart that should be added to the spreadsheet, including the position\nwhere it should be placed. The chartId\nfield is optional; if one is not set, an id will be randomly generated. (It\nis an error to specify the ID of a chart that already exists.)",
          "$ref": "EmbeddedChart"
        }
      },
      "id": "AddChartRequest"
    },
    "UpdateProtectedRangeRequest": {
      "description": "Updates an existing protected range with the specified\nprotectedRangeId.",
      "type": "object",
      "properties": {
        "fields": {
          "format": "google-fieldmask",
          "description": "The fields that should be updated.  At least one field must be specified.\nThe root `protectedRange` is implied and should not be specified.\nA single `\"*\"` can be used as short-hand for listing every field.",
          "type": "string"
        },
        "protectedRange": {
          "description": "The protected range to update with the new properties.",
          "$ref": "ProtectedRange"
        }
      },
      "id": "UpdateProtectedRangeRequest"
    },
    "DataFilter": {
      "properties": {
        "a1Range": {
          "description": "Selects data that matches the specified A1 range.",
          "type": "string"
        },
        "gridRange": {
          "description": "Selects data that matches the range described by the GridRange.",
          "$ref": "GridRange"
        },
        "developerMetadataLookup": {
          "$ref": "DeveloperMetadataLookup",
          "description": "Selects data associated with the developer metadata matching the criteria\ndescribed by this DeveloperMetadataLookup."
        }
      },
      "id": "DataFilter",
      "description": "Filter that describes what data should be selected or returned from a\nrequest.",
      "type": "object"
    },
    "TextFormat": {
      "description": "The format of a run of text in a cell.\nAbsent values indicate that the field isn't specified.",
      "type": "object",
      "properties": {
        "underline": {
          "description": "True if the text is underlined.",
          "type": "boolean"
        },
        "bold": {
          "description": "True if the text is bold.",
          "type": "boolean"
        },
        "foregroundColor": {
          "description": "The foreground color of the text.",
          "$ref": "Color"
        },
        "fontFamily": {
          "description": "The font family.",
          "type": "string"
        },
        "italic": {
          "description": "True if the text is italicized.",
          "type": "boolean"
        },
        "strikethrough": {
          "description": "True if the text has a strikethrough.",
          "type": "boolean"
        },
        "fontSize": {
          "format": "int32",
          "description": "The size of the font.",
          "type": "integer"
        }
      },
      "id": "TextFormat"
    },
    "AddSheetResponse": {
      "description": "The result of adding a sheet.",
      "type": "object",
      "properties": {
        "properties": {
          "description": "The properties of the newly added sheet.",
          "$ref": "SheetProperties"
        }
      },
      "id": "AddSheetResponse"
    },
    "AddFilterViewResponse": {
      "description": "The result of adding a filter view.",
      "type": "object",
      "properties": {
        "filter": {
          "$ref": "FilterView",
          "description": "The newly added filter view."
        }
      },
      "id": "AddFilterViewResponse"
    },
    "IterativeCalculationSettings": {
      "description": "Settings to control how circular dependencies are resolved with iterative\ncalculation.",
      "type": "object",
      "properties": {
        "convergenceThreshold": {
          "format": "double",
          "description": "When iterative calculation is enabled and successive results differ by\nless than this threshold value, the calculation rounds stop.",
          "type": "number"
        },
        "maxIterations": {
          "format": "int32",
          "description": "When iterative calculation is enabled, the maximum number of calculation\nrounds to perform.",
          "type": "integer"
        }
      },
      "id": "IterativeCalculationSettings"
    },
    "SpreadsheetProperties": {
      "properties": {
        "iterativeCalculationSettings": {
          "$ref": "IterativeCalculationSettings",
          "description": "Determines whether and how circular references are resolved with iterative\ncalculation.  Absence of this field means that circular references will\nresult in calculation errors."
        },
        "autoRecalc": {
          "enumDescriptions": [
            "Default value. This value must not be used.",
            "Volatile functions are updated on every change.",
            "Volatile functions are updated on every change and every minute.",
            "Volatile functions are updated on every change and hourly."
          ],
          "enum": [
            "RECALCULATION_INTERVAL_UNSPECIFIED",
            "ON_CHANGE",
            "MINUTE",
            "HOUR"
          ],
          "description": "The amount of time to wait before volatile functions are recalculated.",
          "type": "string"
        },
        "defaultFormat": {
          "$ref": "CellFormat",
          "description": "The default format of all cells in the spreadsheet.\nCellData.effectiveFormat will not be set if the\ncell's format is equal to this default format.\nThis field is read-only."
        },
        "title": {
          "description": "The title of the spreadsheet.",
          "type": "string"
        },
        "timeZone": {
          "description": "The time zone of the spreadsheet, in CLDR format such as\n`America/New_York`. If the time zone isn't recognized, this may\nbe a custom time zone such as `GMT-07:00`.",
          "type": "string"
        },
        "locale": {
          "description": "The locale of the spreadsheet in one of the following formats:\n\n* an ISO 639-1 language code such as `en`\n\n* an ISO 639-2 language code such as `fil`, if no 639-1 code exists\n\n* a combination of the ISO language code and country code, such as `en_US`\n\nNote: when updating this field, not all locales/languages are supported.",
          "type": "string"
        }
      },
      "id": "SpreadsheetProperties",
      "description": "Properties of a spreadsheet.",
      "type": "object"
    },
    "OverlayPosition": {
      "description": "The location an object is overlaid on top of a grid.",
      "type": "object",
      "properties": {
        "widthPixels": {
          "format": "int32",
          "description": "The width of the object, in pixels. Defaults to 600.",
          "type": "integer"
        },
        "offsetXPixels": {
          "format": "int32",
          "description": "The horizontal offset, in pixels, that the object is offset\nfrom the anchor cell.",
          "type": "integer"
        },
        "anchorCell": {
          "description": "The cell the object is anchored to.",
          "$ref": "GridCoordinate"
        },
        "heightPixels": {
          "format": "int32",
          "description": "The height of the object, in pixels. Defaults to 371.",
          "type": "integer"
        },
        "offsetYPixels": {
          "format": "int32",
          "description": "The vertical offset, in pixels, that the object is offset\nfrom the anchor cell.",
          "type": "integer"
        }
      },
      "id": "OverlayPosition"
    },
    "RepeatCellRequest": {
      "description": "Updates all cells in the range to the values in the given Cell object.\nOnly the fields listed in the fields field are updated; others are\nunchanged.\n\nIf writing a cell with a formula, the formula's ranges will automatically\nincrement for each field in the range.\nFor example, if writing a cell with formula `=A1` into range B2:C4,\nB2 would be `=A1`, B3 would be `=A2`, B4 would be `=A3`,\nC2 would be `=B1`, C3 would be `=B2`, C4 would be `=B3`.\n\nTo keep the formula's ranges static, use the `$` indicator.\nFor example, use the formula `=$A$1` to prevent both the row and the\ncolumn from incrementing.",
      "type": "object",
      "properties": {
        "range": {
          "description": "The range to repeat the cell in.",
          "$ref": "GridRange"
        },
        "fields": {
          "format": "google-fieldmask",
          "description": "The fields that should be updated.  At least one field must be specified.\nThe root `cell` is implied and should not be specified.\nA single `\"*\"` can be used as short-hand for listing every field.",
          "type": "string"
        },
        "cell": {
          "$ref": "CellData",
          "description": "The data to write."
        }
      },
      "id": "RepeatCellRequest"
    },
    "AddChartResponse": {
      "description": "The result of adding a chart to a spreadsheet.",
      "type": "object",
      "properties": {
        "chart": {
          "description": "The newly added chart.",
          "$ref": "EmbeddedChart"
        }
      },
      "id": "AddChartResponse"
    },
    "InsertDimensionRequest": {
      "properties": {
        "inheritFromBefore": {
          "description": "Whether dimension properties should be extended from the dimensions\nbefore or after the newly inserted dimensions.\nTrue to inherit from the dimensions before (in which case the start\nindex must be greater than 0), and false to inherit from the dimensions\nafter.\n\nFor example, if row index 0 has red background and row index 1\nhas a green background, then inserting 2 rows at index 1 can inherit\neither the green or red background.  If `inheritFromBefore` is true,\nthe two new rows will be red (because the row before the insertion point\nwas red), whereas if `inheritFromBefore` is false, the two new rows will\nbe green (because the row after the insertion point was green).",
          "type": "boolean"
        },
        "range": {
          "$ref": "DimensionRange",
          "description": "The dimensions to insert.  Both the start and end indexes must be bounded."
        }
      },
      "id": "InsertDimensionRequest",
      "description": "Inserts rows or columns in a sheet at a particular index.",
      "type": "object"
    },
    "UpdateSpreadsheetPropertiesRequest": {
      "description": "Updates properties of a spreadsheet.",
      "type": "object",
      "properties": {
        "fields": {
          "format": "google-fieldmask",
          "description": "The fields that should be updated.  At least one field must be specified.\nThe root 'properties' is implied and should not be specified.\nA single `\"*\"` can be used as short-hand for listing every field.",
          "type": "string"
        },
        "properties": {
          "description": "The properties to update.",
          "$ref": "SpreadsheetProperties"
        }
      },
      "id": "UpdateSpreadsheetPropertiesRequest"
    },
    "ProtectedRange": {
      "description": "A protected range.",
      "type": "object",
      "properties": {
        "description": {
          "description": "The description of this protected range.",
          "type": "string"
        },
        "unprotectedRanges": {
          "description": "The list of unprotected ranges within a protected sheet.\nUnprotected ranges are only supported on protected sheets.",
          "items": {
            "$ref": "GridRange"
          },
          "type": "array"
        },
        "namedRangeId": {
          "description": "The named range this protected range is backed by, if any.\n\nWhen writing, only one of range or named_range_id\nmay be set.",
          "type": "string"
        },
        "protectedRangeId": {
          "format": "int32",
          "description": "The ID of the protected range.\nThis field is read-only.",
          "type": "integer"
        },
        "warningOnly": {
          "description": "True if this protected range will show a warning when editing.\nWarning-based protection means that every user can edit data in the\nprotected range, except editing will prompt a warning asking the user\nto confirm the edit.\n\nWhen writing: if this field is true, then editors is ignored.\nAdditionally, if this field is changed from true to false and the\n`editors` field is not set (nor included in the field mask), then\nthe editors will be set to all the editors in the document.",
          "type": "boolean"
        },
        "requestingUserCanEdit": {
          "description": "True if the user who requested this protected range can edit the\nprotected area.\nThis field is read-only.",
          "type": "boolean"
        },
        "range": {
          "description": "The range that is being protected.\nThe range may be fully unbounded, in which case this is considered\na protected sheet.\n\nWhen writing, only one of range or named_range_id\nmay be set.",
          "$ref": "GridRange"
        },
        "editors": {
          "$ref": "Editors",
          "description": "The users and groups with edit access to the protected range.\nThis field is only visible to users with edit access to the protected\nrange and the document.\nEditors are not supported with warning_only protection."
        }
      },
      "id": "ProtectedRange"
    },
    "BatchUpdateValuesRequest": {
      "description": "The request for updating more than one range of values in a spreadsheet.",
      "type": "object",
      "properties": {
        "responseValueRenderOption": {
          "description": "Determines how values in the response should be rendered.\nThe default render option is ValueRenderOption.FORMATTED_VALUE.",
          "type": "string",
          "enumDescriptions": [
            "Values will be calculated & formatted in the reply according to the\ncell's formatting.  Formatting is based on the spreadsheet's locale,\nnot the requesting user's locale.\nFor example, if `A1` is `1.23` and `A2` is `=A1` and formatted as currency,\nthen `A2` would return `\"$1.23\"`.",
            "Values will be calculated, but not formatted in the reply.\nFor example, if `A1` is `1.23` and `A2` is `=A1` and formatted as currency,\nthen `A2` would return the number `1.23`.",
            "Values will not be calculated.  The reply will include the formulas.\nFor example, if `A1` is `1.23` and `A2` is `=A1` and formatted as currency,\nthen A2 would return `\"=A1\"`."
          ],
          "enum": [
            "FORMATTED_VALUE",
            "UNFORMATTED_VALUE",
            "FORMULA"
          ]
        },
        "includeValuesInResponse": {
          "description": "Determines if the update response should include the values\nof the cells that were updated. By default, responses\ndo not include the updated values. The `updatedData` field within\neach of the BatchUpdateValuesResponse.responses will contain\nthe updated values. If the range to write was larger than than the range\nactually written, the response will include all values in the requested\nrange (excluding trailing empty rows and columns).",
          "type": "boolean"
        },
        "data": {
          "description": "The new values to apply to the spreadsheet.",
          "items": {
            "$ref": "ValueRange"
          },
          "type": "array"
        },
        "valueInputOption": {
          "enumDescriptions": [
            "Default input value. This value must not be used.",
            "The values the user has entered will not be parsed and will be stored\nas-is.",
            "The values will be parsed as if the user typed them into the UI.\nNumbers will stay as numbers, but strings may be converted to numbers,\ndates, etc. following the same rules that are applied when entering\ntext into a cell via the Google Sheets UI."
          ],
          "enum": [
            "INPUT_VALUE_OPTION_UNSPECIFIED",
            "RAW",
            "USER_ENTERED"
          ],
          "description": "How the input data should be interpreted.",
          "type": "string"
        },
        "responseDateTimeRenderOption": {
          "enum": [
            "SERIAL_NUMBER",
            "FORMATTED_STRING"
          ],
          "description": "Determines how dates, times, and durations in the response should be\nrendered. This is ignored if response_value_render_option is\nFORMATTED_VALUE.\nThe default dateTime render option is\nDateTimeRenderOption.SERIAL_NUMBER.",
          "type": "string",
          "enumDescriptions": [
            "Instructs date, time, datetime, and duration fields to be output\nas doubles in \"serial number\" format, as popularized by Lotus 1-2-3.\nThe whole number portion of the value (left of the decimal) counts\nthe days since December 30th 1899. The fractional portion (right of\nthe decimal) counts the time as a fraction of the day. For example,\nJanuary 1st 1900 at noon would be 2.5, 2 because it's 2 days after\nDecember 30st 1899, and .5 because noon is half a day.  February 1st\n1900 at 3pm would be 33.625. This correctly treats the year 1900 as\nnot a leap year.",
            "Instructs date, time, datetime, and duration fields to be output\nas strings in their given number format (which is dependent\non the spreadsheet locale)."
          ]
        }
      },
      "id": "BatchUpdateValuesRequest"
    },
    "DimensionProperties": {
      "description": "Properties about a dimension.",
      "type": "object",
      "properties": {
        "pixelSize": {
          "format": "int32",
          "description": "The height (if a row) or width (if a column) of the dimension in pixels.",
          "type": "integer"
        },
        "hiddenByUser": {
          "description": "True if this dimension is explicitly hidden.",
          "type": "boolean"
        },
        "hiddenByFilter": {
          "description": "True if this dimension is being filtered.\nThis field is read-only.",
          "type": "boolean"
        },
        "developerMetadata": {
          "description": "The developer metadata associated with a single row or column.",
          "items": {
            "$ref": "DeveloperMetadata"
          },
          "type": "array"
        }
      },
      "id": "DimensionProperties"
>>>>>>> b412c745
    },
    "NamedRange": {
      "description": "A named range.",
      "type": "object",
      "properties": {
        "name": {
          "description": "The name of the named range.",
          "type": "string"
        },
        "namedRangeId": {
          "description": "The ID of the named range.",
          "type": "string"
        },
        "range": {
          "$ref": "GridRange",
          "description": "The range this represents."
        }
      },
      "id": "NamedRange"
    },
<<<<<<< HEAD
    "quotaUser": {
      "location": "query",
      "description": "Available to use for quota purposes for server-side applications. Can be any arbitrary string assigned to a user, but should not exceed 40 characters.",
      "type": "string"
    },
    "pp": {
      "description": "Pretty-print response.",
      "default": "true",
      "type": "boolean",
      "location": "query"
    },
    "oauth_token": {
      "location": "query",
      "description": "OAuth 2.0 token for the current user.",
      "type": "string"
    },
    "bearer_token": {
      "description": "OAuth bearer token.",
      "type": "string",
      "location": "query"
    }
  },
  "version": "v4",
  "baseUrl": "https://sheets.googleapis.com/",
  "servicePath": "",
  "description": "Reads and writes Google Sheets.",
  "kind": "discovery#restDescription",
  "basePath": "",
  "id": "sheets:v4",
  "documentationLink": "https://developers.google.com/sheets/",
  "revision": "20170822"
=======
    "DimensionRange": {
      "description": "A range along a single dimension on a sheet.\nAll indexes are zero-based.\nIndexes are half open: the start index is inclusive\nand the end index is exclusive.\nMissing indexes indicate the range is unbounded on that side.",
      "type": "object",
      "properties": {
        "endIndex": {
          "format": "int32",
          "description": "The end (exclusive) of the span, or not set if unbounded.",
          "type": "integer"
        },
        "startIndex": {
          "format": "int32",
          "description": "The start (inclusive) of the span, or not set if unbounded.",
          "type": "integer"
        },
        "sheetId": {
          "format": "int32",
          "description": "The sheet this span is on.",
          "type": "integer"
        },
        "dimension": {
          "enum": [
            "DIMENSION_UNSPECIFIED",
            "ROWS",
            "COLUMNS"
          ],
          "description": "The dimension of the span.",
          "type": "string",
          "enumDescriptions": [
            "The default value, do not use.",
            "Operates on the rows of a sheet.",
            "Operates on the columns of a sheet."
          ]
        }
      },
      "id": "DimensionRange"
    },
    "CutPasteRequest": {
      "properties": {
        "destination": {
          "$ref": "GridCoordinate",
          "description": "The top-left coordinate where the data should be pasted."
        },
        "pasteType": {
          "description": "What kind of data to paste.  All the source data will be cut, regardless\nof what is pasted.",
          "type": "string",
          "enumDescriptions": [
            "Paste values, formulas, formats, and merges.",
            "Paste the values ONLY without formats, formulas, or merges.",
            "Paste the format and data validation only.",
            "Like PASTE_NORMAL but without borders.",
            "Paste the formulas only.",
            "Paste the data validation only.",
            "Paste the conditional formatting rules only."
          ],
          "enum": [
            "PASTE_NORMAL",
            "PASTE_VALUES",
            "PASTE_FORMAT",
            "PASTE_NO_BORDERS",
            "PASTE_FORMULA",
            "PASTE_DATA_VALIDATION",
            "PASTE_CONDITIONAL_FORMATTING"
          ]
        },
        "source": {
          "$ref": "GridRange",
          "description": "The source data to cut."
        }
      },
      "id": "CutPasteRequest",
      "description": "Moves data from the source to the destination.",
      "type": "object"
    }
  },
  "icons": {
    "x32": "http://www.google.com/images/icons/product/search-32.gif",
    "x16": "http://www.google.com/images/icons/product/search-16.gif"
  },
  "protocol": "rest",
  "canonicalName": "Sheets",
  "auth": {
    "oauth2": {
      "scopes": {
        "https://www.googleapis.com/auth/drive.file": {
          "description": "View and manage Google Drive files and folders that you have opened or created with this app"
        },
        "https://www.googleapis.com/auth/spreadsheets.readonly": {
          "description": "View your Google Spreadsheets"
        },
        "https://www.googleapis.com/auth/drive.readonly": {
          "description": "View the files in your Google Drive"
        },
        "https://www.googleapis.com/auth/drive": {
          "description": "View and manage the files in your Google Drive"
        },
        "https://www.googleapis.com/auth/spreadsheets": {
          "description": "View and manage your spreadsheets in Google Drive"
        }
      }
    }
  },
  "rootUrl": "https://sheets.googleapis.com/",
  "ownerDomain": "google.com",
  "name": "sheets",
  "batchPath": "batch",
  "title": "Google Sheets API"
>>>>>>> b412c745
}<|MERGE_RESOLUTION|>--- conflicted
+++ resolved
@@ -1,3988 +1,4 @@
 {
-<<<<<<< HEAD
-  "discoveryVersion": "v1",
-  "version_module": true,
-  "schemas": {
-    "AddConditionalFormatRuleRequest": {
-      "properties": {
-        "rule": {
-          "description": "The rule to add.",
-          "$ref": "ConditionalFormatRule"
-        },
-        "index": {
-          "format": "int32",
-          "description": "The zero-based index where the rule should be inserted.",
-          "type": "integer"
-        }
-      },
-      "id": "AddConditionalFormatRuleRequest",
-      "description": "Adds a new conditional format rule at the given index.\nAll subsequent rules' indexes are incremented.",
-      "type": "object"
-    },
-    "ChartSpec": {
-      "properties": {
-        "basicChart": {
-          "$ref": "BasicChartSpec",
-          "description": "A basic chart specification, can be one of many kinds of charts.\nSee BasicChartType for the list of all\ncharts this supports."
-        },
-        "orgChart": {
-          "description": "An org chart specification.",
-          "$ref": "OrgChartSpec"
-        },
-        "pieChart": {
-          "description": "A pie chart specification.",
-          "$ref": "PieChartSpec"
-        },
-        "titleTextFormat": {
-          "$ref": "TextFormat",
-          "description": "The title text format.\nStrikethrough and underline are not supported."
-        },
-        "title": {
-          "description": "The title of the chart.",
-          "type": "string"
-        },
-        "altText": {
-          "description": "The alternative text that describes the chart.  This is often used\nfor accessibility.",
-          "type": "string"
-        },
-        "histogramChart": {
-          "$ref": "HistogramChartSpec",
-          "description": "A histogram chart specification."
-        },
-        "candlestickChart": {
-          "description": "A candlestick chart specification.",
-          "$ref": "CandlestickChartSpec"
-        },
-        "bubbleChart": {
-          "description": "A bubble chart specification.",
-          "$ref": "BubbleChartSpec"
-        },
-        "fontName": {
-          "description": "The name of the font to use by default for all chart text (e.g. title,\naxis labels, legend).  If a font is specified for a specific part of the\nchart it will override this font name.",
-          "type": "string"
-        },
-        "maximized": {
-          "description": "True to make a chart fill the entire space in which it's rendered with\nminimum padding.  False to use the default padding.\n(Not applicable to Geo and Org charts.)",
-          "type": "boolean"
-        },
-        "hiddenDimensionStrategy": {
-          "enumDescriptions": [
-            "Default value, do not use.",
-            "Charts will skip hidden rows and columns.",
-            "Charts will skip hidden rows only.",
-            "Charts will skip hidden columns only.",
-            "Charts will not skip any hidden rows or columns."
-          ],
-          "enum": [
-            "CHART_HIDDEN_DIMENSION_STRATEGY_UNSPECIFIED",
-            "SKIP_HIDDEN_ROWS_AND_COLUMNS",
-            "SKIP_HIDDEN_ROWS",
-            "SKIP_HIDDEN_COLUMNS",
-            "SHOW_ALL"
-          ],
-          "description": "Determines how the charts will use hidden rows or columns.",
-          "type": "string"
-        },
-        "backgroundColor": {
-          "description": "The background color of the entire chart.\nNot applicable to Org charts.",
-          "$ref": "Color"
-        }
-      },
-      "id": "ChartSpec",
-      "description": "The specifications of a chart.",
-      "type": "object"
-    },
-    "NumberFormat": {
-      "description": "The number format of a cell.",
-      "type": "object",
-      "properties": {
-        "pattern": {
-          "description": "Pattern string used for formatting.  If not set, a default pattern based on\nthe user's locale will be used if necessary for the given type.\nSee the [Date and Number Formats guide](/sheets/api/guides/formats) for more\ninformation about the supported patterns.",
-          "type": "string"
-        },
-        "type": {
-          "enum": [
-            "NUMBER_FORMAT_TYPE_UNSPECIFIED",
-            "TEXT",
-            "NUMBER",
-            "PERCENT",
-            "CURRENCY",
-            "DATE",
-            "TIME",
-            "DATE_TIME",
-            "SCIENTIFIC"
-          ],
-          "description": "The type of the number format.\nWhen writing, this field must be set.",
-          "type": "string",
-          "enumDescriptions": [
-            "The number format is not specified\nand is based on the contents of the cell.\nDo not explicitly use this.",
-            "Text formatting, e.g `1000.12`",
-            "Number formatting, e.g, `1,000.12`",
-            "Percent formatting, e.g `10.12%`",
-            "Currency formatting, e.g `$1,000.12`",
-            "Date formatting, e.g `9/26/2008`",
-            "Time formatting, e.g `3:59:00 PM`",
-            "Date+Time formatting, e.g `9/26/08 15:59:00`",
-            "Scientific number formatting, e.g `1.01E+03`"
-          ]
-        }
-      },
-      "id": "NumberFormat"
-    },
-    "CandlestickDomain": {
-      "description": "The domain of a CandlestickChart.",
-      "type": "object",
-      "properties": {
-        "data": {
-          "$ref": "ChartData",
-          "description": "The data of the CandlestickDomain."
-        },
-        "reversed": {
-          "description": "True to reverse the order of the domain values (horizontal axis).",
-          "type": "boolean"
-        }
-      },
-      "id": "CandlestickDomain"
-    },
-    "SheetProperties": {
-      "properties": {
-        "tabColor": {
-          "description": "The color of the tab in the UI.",
-          "$ref": "Color"
-        },
-        "index": {
-          "format": "int32",
-          "description": "The index of the sheet within the spreadsheet.\nWhen adding or updating sheet properties, if this field\nis excluded then the sheet will be added or moved to the end\nof the sheet list. When updating sheet indices or inserting\nsheets, movement is considered in \"before the move\" indexes.\nFor example, if there were 3 sheets (S1, S2, S3) in order to\nmove S1 ahead of S2 the index would have to be set to 2. A sheet\nindex update request will be ignored if the requested index is\nidentical to the sheets current index or if the requested new\nindex is equal to the current sheet index + 1.",
-          "type": "integer"
-        },
-        "sheetId": {
-          "format": "int32",
-          "description": "The ID of the sheet. Must be non-negative.\nThis field cannot be changed once set.",
-          "type": "integer"
-        },
-        "rightToLeft": {
-          "description": "True if the sheet is an RTL sheet instead of an LTR sheet.",
-          "type": "boolean"
-        },
-        "hidden": {
-          "description": "True if the sheet is hidden in the UI, false if it's visible.",
-          "type": "boolean"
-        },
-        "sheetType": {
-          "enumDescriptions": [
-            "Default value, do not use.",
-            "The sheet is a grid.",
-            "The sheet has no grid and instead has an object like a chart or image."
-          ],
-          "enum": [
-            "SHEET_TYPE_UNSPECIFIED",
-            "GRID",
-            "OBJECT"
-          ],
-          "description": "The type of sheet. Defaults to GRID.\nThis field cannot be changed once set.",
-          "type": "string"
-        },
-        "gridProperties": {
-          "description": "Additional properties of the sheet if this sheet is a grid.\n(If the sheet is an object sheet, containing a chart or image, then\nthis field will be absent.)\nWhen writing it is an error to set any grid properties on non-grid sheets.",
-          "$ref": "GridProperties"
-        },
-        "title": {
-          "description": "The name of the sheet.",
-          "type": "string"
-        }
-      },
-      "id": "SheetProperties",
-      "description": "Properties of a sheet.",
-      "type": "object"
-    },
-    "UpdateDimensionPropertiesRequest": {
-      "description": "Updates properties of dimensions within the specified range.",
-      "type": "object",
-      "properties": {
-        "fields": {
-          "format": "google-fieldmask",
-          "description": "The fields that should be updated.  At least one field must be specified.\nThe root `properties` is implied and should not be specified.\nA single `\"*\"` can be used as short-hand for listing every field.",
-          "type": "string"
-        },
-        "properties": {
-          "$ref": "DimensionProperties",
-          "description": "Properties to update."
-        },
-        "range": {
-          "description": "The rows or columns to update.",
-          "$ref": "DimensionRange"
-        }
-      },
-      "id": "UpdateDimensionPropertiesRequest"
-    },
-    "SourceAndDestination": {
-      "description": "A combination of a source range and how to extend that source.",
-      "type": "object",
-      "properties": {
-        "dimension": {
-          "enum": [
-            "DIMENSION_UNSPECIFIED",
-            "ROWS",
-            "COLUMNS"
-          ],
-          "description": "The dimension that data should be filled into.",
-          "type": "string",
-          "enumDescriptions": [
-            "The default value, do not use.",
-            "Operates on the rows of a sheet.",
-            "Operates on the columns of a sheet."
-          ]
-        },
-        "fillLength": {
-          "format": "int32",
-          "description": "The number of rows or columns that data should be filled into.\nPositive numbers expand beyond the last row or last column\nof the source.  Negative numbers expand before the first row\nor first column of the source.",
-          "type": "integer"
-        },
-        "source": {
-          "description": "The location of the data to use as the source of the autofill.",
-          "$ref": "GridRange"
-        }
-      },
-      "id": "SourceAndDestination"
-    },
-    "FilterView": {
-      "description": "A filter view.",
-      "type": "object",
-      "properties": {
-        "sortSpecs": {
-          "description": "The sort order per column. Later specifications are used when values\nare equal in the earlier specifications.",
-          "items": {
-            "$ref": "SortSpec"
-          },
-          "type": "array"
-        },
-        "namedRangeId": {
-          "description": "The named range this filter view is backed by, if any.\n\nWhen writing, only one of range or named_range_id\nmay be set.",
-          "type": "string"
-        },
-        "filterViewId": {
-          "format": "int32",
-          "description": "The ID of the filter view.",
-          "type": "integer"
-        },
-        "range": {
-          "description": "The range this filter view covers.\n\nWhen writing, only one of range or named_range_id\nmay be set.",
-          "$ref": "GridRange"
-        },
-        "criteria": {
-          "additionalProperties": {
-            "$ref": "FilterCriteria"
-          },
-          "description": "The criteria for showing/hiding values per column.\nThe map's key is the column index, and the value is the criteria for\nthat column.",
-          "type": "object"
-        },
-        "title": {
-          "description": "The name of the filter view.",
-          "type": "string"
-        }
-      },
-      "id": "FilterView"
-    },
-    "OrgChartSpec": {
-      "description": "An \u003ca href=\"/chart/interactive/docs/gallery/orgchart\"\u003eorg chart\u003c/a\u003e.\nOrg charts require a unique set of labels in labels and may\noptionally include parent_labels and tooltips.\nparent_labels contain, for each node, the label identifying the parent\nnode.  tooltips contain, for each node, an optional tooltip.\n\nFor example, to describe an OrgChart with Alice as the CEO, Bob as the\nPresident (reporting to Alice) and Cathy as VP of Sales (also reporting to\nAlice), have labels contain \"Alice\", \"Bob\", \"Cathy\",\nparent_labels contain \"\", \"Alice\", \"Alice\" and tooltips contain\n\"CEO\", \"President\", \"VP Sales\".",
-      "type": "object",
-      "properties": {
-        "tooltips": {
-          "$ref": "ChartData",
-          "description": "The data containing the tooltip for the corresponding node.  A blank value\nresults in no tooltip being displayed for the node.\nThis field is optional."
-        },
-        "selectedNodeColor": {
-          "description": "The color of the selected org chart nodes.",
-          "$ref": "Color"
-        },
-        "parentLabels": {
-          "description": "The data containing the label of the parent for the corresponding node.\nA blank value indicates that the node has no parent and is a top-level\nnode.\nThis field is optional.",
-          "$ref": "ChartData"
-        },
-        "nodeSize": {
-          "enumDescriptions": [
-            "Default value, do not use.",
-            "The small org chart node size.",
-            "The medium org chart node size.",
-            "The large org chart node size."
-          ],
-          "enum": [
-            "ORG_CHART_LABEL_SIZE_UNSPECIFIED",
-            "SMALL",
-            "MEDIUM",
-            "LARGE"
-          ],
-          "description": "The size of the org chart nodes.",
-          "type": "string"
-        },
-        "labels": {
-          "description": "The data containing the labels for all the nodes in the chart.  Labels\nmust be unique.",
-          "$ref": "ChartData"
-        },
-        "nodeColor": {
-          "$ref": "Color",
-          "description": "The color of the org chart nodes."
-        }
-      },
-      "id": "OrgChartSpec"
-    },
-    "BandingProperties": {
-      "description": "Properties referring a single dimension (either row or column). If both\nBandedRange.row_properties and BandedRange.column_properties are\nset, the fill colors are applied to cells according to the following rules:\n\n* header_color and footer_color take priority over band colors.\n* first_band_color takes priority over second_band_color.\n* row_properties takes priority over column_properties.\n\nFor example, the first row color takes priority over the first column\ncolor, but the first column color takes priority over the second row color.\nSimilarly, the row header takes priority over the column header in the\ntop left cell, but the column header takes priority over the first row\ncolor if the row header is not set.",
-      "type": "object",
-      "properties": {
-        "footerColor": {
-          "description": "The color of the last row or column. If this field is not set, the last\nrow or column will be filled with either first_band_color or\nsecond_band_color, depending on the color of the previous row or\ncolumn.",
-          "$ref": "Color"
-        },
-        "headerColor": {
-          "description": "The color of the first row or column. If this field is set, the first\nrow or column will be filled with this color and the colors will\nalternate between first_band_color and second_band_color starting\nfrom the second row or column. Otherwise, the first row or column will be\nfilled with first_band_color and the colors will proceed to alternate\nas they normally would.",
-          "$ref": "Color"
-        },
-        "firstBandColor": {
-          "description": "The first color that is alternating. (Required)",
-          "$ref": "Color"
-        },
-        "secondBandColor": {
-          "description": "The second color that is alternating. (Required)",
-          "$ref": "Color"
-        }
-      },
-      "id": "BandingProperties"
-    },
-    "CandlestickSeries": {
-      "properties": {
-        "data": {
-          "description": "The data of the CandlestickSeries.",
-          "$ref": "ChartData"
-        }
-      },
-      "id": "CandlestickSeries",
-      "description": "The series of a CandlestickData.",
-      "type": "object"
-    },
-    "BasicFilter": {
-      "properties": {
-        "criteria": {
-          "additionalProperties": {
-            "$ref": "FilterCriteria"
-          },
-          "description": "The criteria for showing/hiding values per column.\nThe map's key is the column index, and the value is the criteria for\nthat column.",
-          "type": "object"
-        },
-        "range": {
-          "description": "The range the filter covers.",
-          "$ref": "GridRange"
-        },
-        "sortSpecs": {
-          "description": "The sort order per column. Later specifications are used when values\nare equal in the earlier specifications.",
-          "items": {
-            "$ref": "SortSpec"
-          },
-          "type": "array"
-        }
-      },
-      "id": "BasicFilter",
-      "description": "The default filter associated with a sheet.",
-      "type": "object"
-    },
-    "AddProtectedRangeResponse": {
-      "properties": {
-        "protectedRange": {
-          "$ref": "ProtectedRange",
-          "description": "The newly added protected range."
-        }
-      },
-      "id": "AddProtectedRangeResponse",
-      "description": "The result of adding a new protected range.",
-      "type": "object"
-    },
-    "HistogramChartSpec": {
-      "properties": {
-        "legendPosition": {
-          "enumDescriptions": [
-            "Default value, do not use.",
-            "The legend is rendered on the bottom of the chart.",
-            "The legend is rendered on the left of the chart.",
-            "The legend is rendered on the right of the chart.",
-            "The legend is rendered on the top of the chart.",
-            "No legend is rendered.",
-            "The legend is rendered inside the chart area."
-          ],
-          "enum": [
-            "HISTOGRAM_CHART_LEGEND_POSITION_UNSPECIFIED",
-            "BOTTOM_LEGEND",
-            "LEFT_LEGEND",
-            "RIGHT_LEGEND",
-            "TOP_LEGEND",
-            "NO_LEGEND",
-            "INSIDE_LEGEND"
-          ],
-          "description": "The position of the chart legend.",
-          "type": "string"
-        },
-        "bucketSize": {
-          "format": "double",
-          "description": "By default the bucket size (the range of values stacked in a single\ncolumn) is chosen automatically, but it may be overridden here.\nE.g., A bucket size of 1.5 results in buckets from 0 - 1.5, 1.5 - 3.0, etc.\nCannot be negative.\nThis field is optional.",
-          "type": "number"
-        },
-        "outlierPercentile": {
-          "format": "double",
-          "description": "The outlier percentile is used to ensure that outliers do not adversely\naffect the calculation of bucket sizes.  For example, setting an outlier\npercentile of 0.05 indicates that the top and bottom 5% of values when\ncalculating buckets.  The values are still included in the chart, they will\nbe added to the first or last buckets instead of their own buckets.\nMust be between 0.0 and 0.5.",
-          "type": "number"
-        },
-        "showItemDividers": {
-          "description": "Whether horizontal divider lines should be displayed between items in each\ncolumn.",
-          "type": "boolean"
-        },
-        "series": {
-          "description": "The series for a histogram may be either a single series of values to be\nbucketed or multiple series, each of the same length, containing the name\nof the series followed by the values to be bucketed for that series.",
-          "items": {
-            "$ref": "HistogramSeries"
-          },
-          "type": "array"
-        }
-      },
-      "id": "HistogramChartSpec",
-      "description": "A \u003ca href=\"/chart/interactive/docs/gallery/histogram\"\u003ehistogram chart\u003c/a\u003e.\nA histogram chart groups data items into bins, displaying each bin as a\ncolumn of stacked items.  Histograms are used to display the distribution\nof a dataset.  Each column of items represents a range into which those\nitems fall.  The number of bins can be chosen automatically or specified\nexplicitly.",
-      "type": "object"
-    },
-    "UpdateValuesResponse": {
-      "properties": {
-        "updatedData": {
-          "$ref": "ValueRange",
-          "description": "The values of the cells after updates were applied.\nThis is only included if the request's `includeValuesInResponse` field\nwas `true`."
-        },
-        "updatedRows": {
-          "format": "int32",
-          "description": "The number of rows where at least one cell in the row was updated.",
-          "type": "integer"
-        },
-        "updatedColumns": {
-          "format": "int32",
-          "description": "The number of columns where at least one cell in the column was updated.",
-          "type": "integer"
-        },
-        "spreadsheetId": {
-          "description": "The spreadsheet the updates were applied to.",
-          "type": "string"
-        },
-        "updatedRange": {
-          "description": "The range (in A1 notation) that updates were applied to.",
-          "type": "string"
-        },
-        "updatedCells": {
-          "format": "int32",
-          "description": "The number of cells updated.",
-          "type": "integer"
-        }
-      },
-      "id": "UpdateValuesResponse",
-      "description": "The response when updating a range of values in a spreadsheet.",
-      "type": "object"
-    },
-    "PivotValue": {
-      "properties": {
-        "sourceColumnOffset": {
-          "format": "int32",
-          "description": "The column offset of the source range that this value reads from.\n\nFor example, if the source was `C10:E15`, a `sourceColumnOffset` of `0`\nmeans this value refers to column `C`, whereas the offset `1` would\nrefer to column `D`.",
-          "type": "integer"
-        },
-        "name": {
-          "description": "A name to use for the value. This is only used if formula was set.\nOtherwise, the column name is used.",
-          "type": "string"
-        },
-        "formula": {
-          "description": "A custom formula to calculate the value.  The formula must start\nwith an `=` character.",
-          "type": "string"
-        },
-        "summarizeFunction": {
-          "enumDescriptions": [
-            "The default, do not use.",
-            "Corresponds to the `SUM` function.",
-            "Corresponds to the `COUNTA` function.",
-            "Corresponds to the `COUNT` function.",
-            "Corresponds to the `COUNTUNIQUE` function.",
-            "Corresponds to the `AVERAGE` function.",
-            "Corresponds to the `MAX` function.",
-            "Corresponds to the `MIN` function.",
-            "Corresponds to the `MEDIAN` function.",
-            "Corresponds to the `PRODUCT` function.",
-            "Corresponds to the `STDEV` function.",
-            "Corresponds to the `STDEVP` function.",
-            "Corresponds to the `VAR` function.",
-            "Corresponds to the `VARP` function.",
-            "Indicates the formula should be used as-is.\nOnly valid if PivotValue.formula was set."
-          ],
-          "enum": [
-            "PIVOT_STANDARD_VALUE_FUNCTION_UNSPECIFIED",
-            "SUM",
-            "COUNTA",
-            "COUNT",
-            "COUNTUNIQUE",
-            "AVERAGE",
-            "MAX",
-            "MIN",
-            "MEDIAN",
-            "PRODUCT",
-            "STDEV",
-            "STDEVP",
-            "VAR",
-            "VARP",
-            "CUSTOM"
-          ],
-          "description": "A function to summarize the value.\nIf formula is set, the only supported values are\nSUM and\nCUSTOM.\nIf sourceColumnOffset is set, then `CUSTOM`\nis not supported.",
-          "type": "string"
-        }
-      },
-      "id": "PivotValue",
-      "description": "The definition of how a value in a pivot table should be calculated.",
-      "type": "object"
-    },
-    "ErrorValue": {
-      "description": "An error in a cell.",
-      "type": "object",
-      "properties": {
-        "message": {
-          "description": "A message with more information about the error\n(in the spreadsheet's locale).",
-          "type": "string"
-        },
-        "type": {
-          "enum": [
-            "ERROR_TYPE_UNSPECIFIED",
-            "ERROR",
-            "NULL_VALUE",
-            "DIVIDE_BY_ZERO",
-            "VALUE",
-            "REF",
-            "NAME",
-            "NUM",
-            "N_A",
-            "LOADING"
-          ],
-          "description": "The type of error.",
-          "type": "string",
-          "enumDescriptions": [
-            "The default error type, do not use this.",
-            "Corresponds to the `#ERROR!` error.",
-            "Corresponds to the `#NULL!` error.",
-            "Corresponds to the `#DIV/0` error.",
-            "Corresponds to the `#VALUE!` error.",
-            "Corresponds to the `#REF!` error.",
-            "Corresponds to the `#NAME?` error.",
-            "Corresponds to the `#NUM`! error.",
-            "Corresponds to the `#N/A` error.",
-            "Corresponds to the `Loading...` state."
-          ]
-        }
-      },
-      "id": "ErrorValue"
-    },
-    "CopySheetToAnotherSpreadsheetRequest": {
-      "properties": {
-        "destinationSpreadsheetId": {
-          "description": "The ID of the spreadsheet to copy the sheet to.",
-          "type": "string"
-        }
-      },
-      "id": "CopySheetToAnotherSpreadsheetRequest",
-      "description": "The request to copy a sheet across spreadsheets.",
-      "type": "object"
-    },
-    "PivotGroupSortValueBucket": {
-      "description": "Information about which values in a pivot group should be used for sorting.",
-      "type": "object",
-      "properties": {
-        "buckets": {
-          "description": "Determines the bucket from which values are chosen to sort.\n\nFor example, in a pivot table with one row group & two column groups,\nthe row group can list up to two values. The first value corresponds\nto a value within the first column group, and the second value\ncorresponds to a value in the second column group.  If no values\nare listed, this would indicate that the row should be sorted according\nto the \"Grand Total\" over the column groups. If a single value is listed,\nthis would correspond to using the \"Total\" of that bucket.",
-          "items": {
-            "$ref": "ExtendedValue"
-          },
-          "type": "array"
-        },
-        "valuesIndex": {
-          "format": "int32",
-          "description": "The offset in the PivotTable.values list which the values in this\ngrouping should be sorted by.",
-          "type": "integer"
-        }
-      },
-      "id": "PivotGroupSortValueBucket"
-    },
-    "CandlestickChartSpec": {
-      "properties": {
-        "data": {
-          "description": "The Candlestick chart data.\nOnly one CandlestickData is supported.",
-          "items": {
-            "$ref": "CandlestickData"
-          },
-          "type": "array"
-        },
-        "domain": {
-          "$ref": "CandlestickDomain",
-          "description": "The domain data (horizontal axis) for the candlestick chart.  String data\nwill be treated as discrete labels, other data will be treated as\ncontinuous values."
-        }
-      },
-      "id": "CandlestickChartSpec",
-      "description": "A \u003ca href=\"/chart/interactive/docs/gallery/candlestickchart\"\u003ecandlestick chart\u003c/a\u003e.",
-      "type": "object"
-    },
-    "CandlestickData": {
-      "properties": {
-        "openSeries": {
-          "$ref": "CandlestickSeries",
-          "description": "The range data (vertical axis) for the open/initial value for each\ncandle. This is the bottom of the candle body.  If less than the close\nvalue the candle will be filled.  Otherwise the candle will be hollow."
-        },
-        "highSeries": {
-          "description": "The range data (vertical axis) for the high/maximum value for each\ncandle. This is the top of the candle's center line.",
-          "$ref": "CandlestickSeries"
-        },
-        "closeSeries": {
-          "$ref": "CandlestickSeries",
-          "description": "The range data (vertical axis) for the close/final value for each candle.\nThis is the top of the candle body.  If greater than the open value the\ncandle will be filled.  Otherwise the candle will be hollow."
-        },
-        "lowSeries": {
-          "description": "The range data (vertical axis) for the low/minimum value for each candle.\nThis is the bottom of the candle's center line.",
-          "$ref": "CandlestickSeries"
-        }
-      },
-      "id": "CandlestickData",
-      "description": "The Candlestick chart data, each containing the low, open, close, and high\nvalues for a series.",
-      "type": "object"
-    },
-    "EmbeddedObjectPosition": {
-      "properties": {
-        "newSheet": {
-          "description": "If true, the embedded object will be put on a new sheet whose ID\nis chosen for you. Used only when writing.",
-          "type": "boolean"
-        },
-        "overlayPosition": {
-          "$ref": "OverlayPosition",
-          "description": "The position at which the object is overlaid on top of a grid."
-        },
-        "sheetId": {
-          "format": "int32",
-          "description": "The sheet this is on. Set only if the embedded object\nis on its own sheet. Must be non-negative.",
-          "type": "integer"
-        }
-      },
-      "id": "EmbeddedObjectPosition",
-      "description": "The position of an embedded object such as a chart.",
-      "type": "object"
-    },
-    "DeleteProtectedRangeRequest": {
-      "description": "Deletes the protected range with the given ID.",
-      "type": "object",
-      "properties": {
-        "protectedRangeId": {
-          "format": "int32",
-          "description": "The ID of the protected range to delete.",
-          "type": "integer"
-        }
-      },
-      "id": "DeleteProtectedRangeRequest"
-    },
-    "AutoFillRequest": {
-      "properties": {
-        "useAlternateSeries": {
-          "description": "True if we should generate data with the \"alternate\" series.\nThis differs based on the type and amount of source data.",
-          "type": "boolean"
-        },
-        "sourceAndDestination": {
-          "$ref": "SourceAndDestination",
-          "description": "The source and destination areas to autofill.\nThis explicitly lists the source of the autofill and where to\nextend that data."
-        },
-        "range": {
-          "description": "The range to autofill. This will examine the range and detect\nthe location that has data and automatically fill that data\nin to the rest of the range.",
-          "$ref": "GridRange"
-        }
-      },
-      "id": "AutoFillRequest",
-      "description": "Fills in more data based on existing data.",
-      "type": "object"
-    },
-    "GradientRule": {
-      "description": "A rule that applies a gradient color scale format, based on\nthe interpolation points listed. The format of a cell will vary\nbased on its contents as compared to the values of the interpolation\npoints.",
-      "type": "object",
-      "properties": {
-        "maxpoint": {
-          "$ref": "InterpolationPoint",
-          "description": "The final interpolation point."
-        },
-        "minpoint": {
-          "$ref": "InterpolationPoint",
-          "description": "The starting interpolation point."
-        },
-        "midpoint": {
-          "description": "An optional midway interpolation point.",
-          "$ref": "InterpolationPoint"
-        }
-      },
-      "id": "GradientRule"
-    },
-    "SetBasicFilterRequest": {
-      "properties": {
-        "filter": {
-          "description": "The filter to set.",
-          "$ref": "BasicFilter"
-        }
-      },
-      "id": "SetBasicFilterRequest",
-      "description": "Sets the basic filter associated with a sheet.",
-      "type": "object"
-    },
-    "ClearValuesRequest": {
-      "properties": {},
-      "id": "ClearValuesRequest",
-      "description": "The request for clearing a range of values in a spreadsheet.",
-      "type": "object"
-    },
-    "InterpolationPoint": {
-      "properties": {
-        "color": {
-          "description": "The color this interpolation point should use.",
-          "$ref": "Color"
-        },
-        "type": {
-          "enum": [
-            "INTERPOLATION_POINT_TYPE_UNSPECIFIED",
-            "MIN",
-            "MAX",
-            "NUMBER",
-            "PERCENT",
-            "PERCENTILE"
-          ],
-          "description": "How the value should be interpreted.",
-          "type": "string",
-          "enumDescriptions": [
-            "The default value, do not use.",
-            "The interpolation point will use the minimum value in the\ncells over the range of the conditional format.",
-            "The interpolation point will use the maximum value in the\ncells over the range of the conditional format.",
-            "The interpolation point will use exactly the value in\nInterpolationPoint.value.",
-            "The interpolation point will be the given percentage over\nall the cells in the range of the conditional format.\nThis is equivalent to NUMBER if the value was:\n`=(MAX(FLATTEN(range)) * (value / 100))\n  + (MIN(FLATTEN(range)) * (1 - (value / 100)))`\n(where errors in the range are ignored when flattening).",
-            "The interpolation point will be the given percentile\nover all the cells in the range of the conditional format.\nThis is equivalent to NUMBER if the value was:\n`=PERCENTILE(FLATTEN(range), value / 100)`\n(where errors in the range are ignored when flattening)."
-          ]
-        },
-        "value": {
-          "description": "The value this interpolation point uses.  May be a formula.\nUnused if type is MIN or\nMAX.",
-          "type": "string"
-        }
-      },
-      "id": "InterpolationPoint",
-      "description": "A single interpolation point on a gradient conditional format.\nThese pin the gradient color scale according to the color,\ntype and value chosen.",
-      "type": "object"
-    },
-    "DeleteEmbeddedObjectRequest": {
-      "properties": {
-        "objectId": {
-          "format": "int32",
-          "description": "The ID of the embedded object to delete.",
-          "type": "integer"
-        }
-      },
-      "id": "DeleteEmbeddedObjectRequest",
-      "description": "Deletes the embedded object with the given ID.",
-      "type": "object"
-    },
-    "FindReplaceResponse": {
-      "properties": {
-        "sheetsChanged": {
-          "format": "int32",
-          "description": "The number of sheets changed.",
-          "type": "integer"
-        },
-        "formulasChanged": {
-          "format": "int32",
-          "description": "The number of formula cells changed.",
-          "type": "integer"
-        },
-        "valuesChanged": {
-          "format": "int32",
-          "description": "The number of non-formula cells changed.",
-          "type": "integer"
-        },
-        "occurrencesChanged": {
-          "format": "int32",
-          "description": "The number of occurrences (possibly multiple within a cell) changed.\nFor example, if replacing `\"e\"` with `\"o\"` in `\"Google Sheets\"`, this would\nbe `\"3\"` because `\"Google Sheets\"` -\u003e `\"Googlo Shoots\"`.",
-          "type": "integer"
-        },
-        "rowsChanged": {
-          "format": "int32",
-          "description": "The number of rows changed.",
-          "type": "integer"
-        }
-      },
-      "id": "FindReplaceResponse",
-      "description": "The result of the find/replace.",
-      "type": "object"
-    },
-    "DeleteSheetRequest": {
-      "properties": {
-        "sheetId": {
-          "format": "int32",
-          "description": "The ID of the sheet to delete.",
-          "type": "integer"
-        }
-      },
-      "id": "DeleteSheetRequest",
-      "description": "Deletes the requested sheet.",
-      "type": "object"
-    },
-    "DuplicateFilterViewRequest": {
-      "description": "Duplicates a particular filter view.",
-      "type": "object",
-      "properties": {
-        "filterId": {
-          "format": "int32",
-          "description": "The ID of the filter being duplicated.",
-          "type": "integer"
-        }
-      },
-      "id": "DuplicateFilterViewRequest"
-    },
-    "UpdateConditionalFormatRuleResponse": {
-      "properties": {
-        "newIndex": {
-          "format": "int32",
-          "description": "The index of the new rule.",
-          "type": "integer"
-        },
-        "newRule": {
-          "$ref": "ConditionalFormatRule",
-          "description": "The new rule that replaced the old rule (if replacing),\nor the rule that was moved (if moved)"
-        },
-        "oldIndex": {
-          "format": "int32",
-          "description": "The old index of the rule. Not set if a rule was replaced\n(because it is the same as new_index).",
-          "type": "integer"
-        },
-        "oldRule": {
-          "$ref": "ConditionalFormatRule",
-          "description": "The old (deleted) rule. Not set if a rule was moved\n(because it is the same as new_rule)."
-        }
-      },
-      "id": "UpdateConditionalFormatRuleResponse",
-      "description": "The result of updating a conditional format rule.",
-      "type": "object"
-    },
-    "ConditionValue": {
-      "description": "The value of the condition.",
-      "type": "object",
-      "properties": {
-        "userEnteredValue": {
-          "description": "A value the condition is based on.\nThe value will be parsed as if the user typed into a cell.\nFormulas are supported (and must begin with an `=`).",
-          "type": "string"
-        },
-        "relativeDate": {
-          "enum": [
-            "RELATIVE_DATE_UNSPECIFIED",
-            "PAST_YEAR",
-            "PAST_MONTH",
-            "PAST_WEEK",
-            "YESTERDAY",
-            "TODAY",
-            "TOMORROW"
-          ],
-          "description": "A relative date (based on the current date).\nValid only if the type is\nDATE_BEFORE,\nDATE_AFTER,\nDATE_ON_OR_BEFORE or\nDATE_ON_OR_AFTER.\n\nRelative dates are not supported in data validation.\nThey are supported only in conditional formatting and\nconditional filters.",
-          "type": "string",
-          "enumDescriptions": [
-            "Default value, do not use.",
-            "The value is one year before today.",
-            "The value is one month before today.",
-            "The value is one week before today.",
-            "The value is yesterday.",
-            "The value is today.",
-            "The value is tomorrow."
-          ]
-        }
-      },
-      "id": "ConditionValue"
-    },
-    "DuplicateSheetRequest": {
-      "description": "Duplicates the contents of a sheet.",
-      "type": "object",
-      "properties": {
-        "newSheetId": {
-          "format": "int32",
-          "description": "If set, the ID of the new sheet. If not set, an ID is chosen.\nIf set, the ID must not conflict with any existing sheet ID.\nIf set, it must be non-negative.",
-          "type": "integer"
-        },
-        "insertSheetIndex": {
-          "format": "int32",
-          "description": "The zero-based index where the new sheet should be inserted.\nThe index of all sheets after this are incremented.",
-          "type": "integer"
-        },
-        "newSheetName": {
-          "description": "The name of the new sheet.  If empty, a new name is chosen for you.",
-          "type": "string"
-        },
-        "sourceSheetId": {
-          "format": "int32",
-          "description": "The sheet to duplicate.",
-          "type": "integer"
-        }
-      },
-      "id": "DuplicateSheetRequest"
-    },
-    "ExtendedValue": {
-      "properties": {
-        "numberValue": {
-          "format": "double",
-          "description": "Represents a double value.\nNote: Dates, Times and DateTimes are represented as doubles in\n\"serial number\" format.",
-          "type": "number"
-        },
-        "errorValue": {
-          "description": "Represents an error.\nThis field is read-only.",
-          "$ref": "ErrorValue"
-        },
-        "formulaValue": {
-          "description": "Represents a formula.",
-          "type": "string"
-        },
-        "boolValue": {
-          "description": "Represents a boolean value.",
-          "type": "boolean"
-        },
-        "stringValue": {
-          "description": "Represents a string value.\nLeading single quotes are not included. For example, if the user typed\n`'123` into the UI, this would be represented as a `stringValue` of\n`\"123\"`.",
-          "type": "string"
-        }
-      },
-      "id": "ExtendedValue",
-      "description": "The kinds of value that a cell in a spreadsheet can have.",
-      "type": "object"
-    },
-    "BandedRange": {
-      "properties": {
-        "range": {
-          "description": "The range over which these properties are applied.",
-          "$ref": "GridRange"
-        },
-        "bandedRangeId": {
-          "format": "int32",
-          "description": "The id of the banded range.",
-          "type": "integer"
-        },
-        "columnProperties": {
-          "description": "Properties for column bands. These properties will be applied on a column-\nby-column basis throughout all the columns in the range. At least one of\nrow_properties or column_properties must be specified.",
-          "$ref": "BandingProperties"
-        },
-        "rowProperties": {
-          "$ref": "BandingProperties",
-          "description": "Properties for row bands. These properties will be applied on a row-by-row\nbasis throughout all the rows in the range. At least one of\nrow_properties or column_properties must be specified."
-        }
-      },
-      "id": "BandedRange",
-      "description": "A banded (alternating colors) range in a sheet.",
-      "type": "object"
-    },
-    "HistogramSeries": {
-      "properties": {
-        "data": {
-          "description": "The data for this histogram series.",
-          "$ref": "ChartData"
-        },
-        "barColor": {
-          "description": "The color of the column representing this series in each bucket.\nThis field is optional.",
-          "$ref": "Color"
-        }
-      },
-      "id": "HistogramSeries",
-      "description": "A histogram series containing the series color and data.",
-      "type": "object"
-    },
-    "BatchClearValuesResponse": {
-      "description": "The response when clearing a range of values in a spreadsheet.",
-      "type": "object",
-      "properties": {
-        "spreadsheetId": {
-          "description": "The spreadsheet the updates were applied to.",
-          "type": "string"
-        },
-        "clearedRanges": {
-          "description": "The ranges that were cleared, in A1 notation.\n(If the requests were for an unbounded range or a ranger larger\n than the bounds of the sheet, this will be the actual ranges\n that were cleared, bounded to the sheet's limits.)",
-          "items": {
-            "type": "string"
-          },
-          "type": "array"
-        }
-      },
-      "id": "BatchClearValuesResponse"
-    },
-    "Spreadsheet": {
-      "description": "Resource that represents a spreadsheet.",
-      "type": "object",
-      "properties": {
-        "properties": {
-          "$ref": "SpreadsheetProperties",
-          "description": "Overall properties of a spreadsheet."
-        },
-        "namedRanges": {
-          "description": "The named ranges defined in a spreadsheet.",
-          "items": {
-            "$ref": "NamedRange"
-          },
-          "type": "array"
-        },
-        "sheets": {
-          "description": "The sheets that are part of a spreadsheet.",
-          "items": {
-            "$ref": "Sheet"
-          },
-          "type": "array"
-        },
-        "spreadsheetId": {
-          "description": "The ID of the spreadsheet.\nThis field is read-only.",
-          "type": "string"
-        },
-        "spreadsheetUrl": {
-          "description": "The url of the spreadsheet.\nThis field is read-only.",
-          "type": "string"
-        }
-      },
-      "id": "Spreadsheet"
-    },
-    "AddChartRequest": {
-      "description": "Adds a chart to a sheet in the spreadsheet.",
-      "type": "object",
-      "properties": {
-        "chart": {
-          "description": "The chart that should be added to the spreadsheet, including the position\nwhere it should be placed. The chartId\nfield is optional; if one is not set, an id will be randomly generated. (It\nis an error to specify the ID of a chart that already exists.)",
-          "$ref": "EmbeddedChart"
-        }
-      },
-      "id": "AddChartRequest"
-    },
-    "UpdateProtectedRangeRequest": {
-      "description": "Updates an existing protected range with the specified\nprotectedRangeId.",
-      "type": "object",
-      "properties": {
-        "fields": {
-          "format": "google-fieldmask",
-          "description": "The fields that should be updated.  At least one field must be specified.\nThe root `protectedRange` is implied and should not be specified.\nA single `\"*\"` can be used as short-hand for listing every field.",
-          "type": "string"
-        },
-        "protectedRange": {
-          "$ref": "ProtectedRange",
-          "description": "The protected range to update with the new properties."
-        }
-      },
-      "id": "UpdateProtectedRangeRequest"
-    },
-    "TextFormat": {
-      "properties": {
-        "underline": {
-          "description": "True if the text is underlined.",
-          "type": "boolean"
-        },
-        "foregroundColor": {
-          "$ref": "Color",
-          "description": "The foreground color of the text."
-        },
-        "bold": {
-          "description": "True if the text is bold.",
-          "type": "boolean"
-        },
-        "fontFamily": {
-          "description": "The font family.",
-          "type": "string"
-        },
-        "strikethrough": {
-          "description": "True if the text has a strikethrough.",
-          "type": "boolean"
-        },
-        "italic": {
-          "description": "True if the text is italicized.",
-          "type": "boolean"
-        },
-        "fontSize": {
-          "format": "int32",
-          "description": "The size of the font.",
-          "type": "integer"
-        }
-      },
-      "id": "TextFormat",
-      "description": "The format of a run of text in a cell.\nAbsent values indicate that the field isn't specified.",
-      "type": "object"
-    },
-    "AddSheetResponse": {
-      "description": "The result of adding a sheet.",
-      "type": "object",
-      "properties": {
-        "properties": {
-          "description": "The properties of the newly added sheet.",
-          "$ref": "SheetProperties"
-        }
-      },
-      "id": "AddSheetResponse"
-    },
-    "AddFilterViewResponse": {
-      "properties": {
-        "filter": {
-          "description": "The newly added filter view.",
-          "$ref": "FilterView"
-        }
-      },
-      "id": "AddFilterViewResponse",
-      "description": "The result of adding a filter view.",
-      "type": "object"
-    },
-    "IterativeCalculationSettings": {
-      "properties": {
-        "convergenceThreshold": {
-          "format": "double",
-          "description": "When iterative calculation is enabled and successive results differ by\nless than this threshold value, the calculation rounds stop.",
-          "type": "number"
-        },
-        "maxIterations": {
-          "format": "int32",
-          "description": "When iterative calculation is enabled, the maximum number of calculation\nrounds to perform.",
-          "type": "integer"
-        }
-      },
-      "id": "IterativeCalculationSettings",
-      "description": "Settings to control how circular dependencies are resolved with iterative\ncalculation.",
-      "type": "object"
-    },
-    "SpreadsheetProperties": {
-      "description": "Properties of a spreadsheet.",
-      "type": "object",
-      "properties": {
-        "autoRecalc": {
-          "enum": [
-            "RECALCULATION_INTERVAL_UNSPECIFIED",
-            "ON_CHANGE",
-            "MINUTE",
-            "HOUR"
-          ],
-          "description": "The amount of time to wait before volatile functions are recalculated.",
-          "type": "string",
-          "enumDescriptions": [
-            "Default value. This value must not be used.",
-            "Volatile functions are updated on every change.",
-            "Volatile functions are updated on every change and every minute.",
-            "Volatile functions are updated on every change and hourly."
-          ]
-        },
-        "defaultFormat": {
-          "description": "The default format of all cells in the spreadsheet.\nCellData.effectiveFormat will not be set if the\ncell's format is equal to this default format.\nThis field is read-only.",
-          "$ref": "CellFormat"
-        },
-        "title": {
-          "description": "The title of the spreadsheet.",
-          "type": "string"
-        },
-        "timeZone": {
-          "description": "The time zone of the spreadsheet, in CLDR format such as\n`America/New_York`. If the time zone isn't recognized, this may\nbe a custom time zone such as `GMT-07:00`.",
-          "type": "string"
-        },
-        "locale": {
-          "description": "The locale of the spreadsheet in one of the following formats:\n\n* an ISO 639-1 language code such as `en`\n\n* an ISO 639-2 language code such as `fil`, if no 639-1 code exists\n\n* a combination of the ISO language code and country code, such as `en_US`\n\nNote: when updating this field, not all locales/languages are supported.",
-          "type": "string"
-        },
-        "iterativeCalculationSettings": {
-          "$ref": "IterativeCalculationSettings",
-          "description": "Determines whether and how circular references are resolved with iterative\ncalculation.  Absence of this field means that circular references will\nresult in calculation errors."
-        }
-      },
-      "id": "SpreadsheetProperties"
-    },
-    "OverlayPosition": {
-      "properties": {
-        "offsetXPixels": {
-          "format": "int32",
-          "description": "The horizontal offset, in pixels, that the object is offset\nfrom the anchor cell.",
-          "type": "integer"
-        },
-        "anchorCell": {
-          "$ref": "GridCoordinate",
-          "description": "The cell the object is anchored to."
-        },
-        "heightPixels": {
-          "format": "int32",
-          "description": "The height of the object, in pixels. Defaults to 371.",
-          "type": "integer"
-        },
-        "offsetYPixels": {
-          "format": "int32",
-          "description": "The vertical offset, in pixels, that the object is offset\nfrom the anchor cell.",
-          "type": "integer"
-        },
-        "widthPixels": {
-          "format": "int32",
-          "description": "The width of the object, in pixels. Defaults to 600.",
-          "type": "integer"
-        }
-      },
-      "id": "OverlayPosition",
-      "description": "The location an object is overlaid on top of a grid.",
-      "type": "object"
-    },
-    "RepeatCellRequest": {
-      "properties": {
-        "fields": {
-          "format": "google-fieldmask",
-          "description": "The fields that should be updated.  At least one field must be specified.\nThe root `cell` is implied and should not be specified.\nA single `\"*\"` can be used as short-hand for listing every field.",
-          "type": "string"
-        },
-        "cell": {
-          "description": "The data to write.",
-          "$ref": "CellData"
-        },
-        "range": {
-          "description": "The range to repeat the cell in.",
-          "$ref": "GridRange"
-        }
-      },
-      "id": "RepeatCellRequest",
-      "description": "Updates all cells in the range to the values in the given Cell object.\nOnly the fields listed in the fields field are updated; others are\nunchanged.\n\nIf writing a cell with a formula, the formula's ranges will automatically\nincrement for each field in the range.\nFor example, if writing a cell with formula `=A1` into range B2:C4,\nB2 would be `=A1`, B3 would be `=A2`, B4 would be `=A3`,\nC2 would be `=B1`, C3 would be `=B2`, C4 would be `=B3`.\n\nTo keep the formula's ranges static, use the `$` indicator.\nFor example, use the formula `=$A$1` to prevent both the row and the\ncolumn from incrementing.",
-      "type": "object"
-    },
-    "AddChartResponse": {
-      "description": "The result of adding a chart to a spreadsheet.",
-      "type": "object",
-      "properties": {
-        "chart": {
-          "$ref": "EmbeddedChart",
-          "description": "The newly added chart."
-        }
-      },
-      "id": "AddChartResponse"
-    },
-    "InsertDimensionRequest": {
-      "description": "Inserts rows or columns in a sheet at a particular index.",
-      "type": "object",
-      "properties": {
-        "inheritFromBefore": {
-          "description": "Whether dimension properties should be extended from the dimensions\nbefore or after the newly inserted dimensions.\nTrue to inherit from the dimensions before (in which case the start\nindex must be greater than 0), and false to inherit from the dimensions\nafter.\n\nFor example, if row index 0 has red background and row index 1\nhas a green background, then inserting 2 rows at index 1 can inherit\neither the green or red background.  If `inheritFromBefore` is true,\nthe two new rows will be red (because the row before the insertion point\nwas red), whereas if `inheritFromBefore` is false, the two new rows will\nbe green (because the row after the insertion point was green).",
-          "type": "boolean"
-        },
-        "range": {
-          "description": "The dimensions to insert.  Both the start and end indexes must be bounded.",
-          "$ref": "DimensionRange"
-        }
-      },
-      "id": "InsertDimensionRequest"
-    },
-    "UpdateSpreadsheetPropertiesRequest": {
-      "description": "Updates properties of a spreadsheet.",
-      "type": "object",
-      "properties": {
-        "fields": {
-          "format": "google-fieldmask",
-          "description": "The fields that should be updated.  At least one field must be specified.\nThe root 'properties' is implied and should not be specified.\nA single `\"*\"` can be used as short-hand for listing every field.",
-          "type": "string"
-        },
-        "properties": {
-          "description": "The properties to update.",
-          "$ref": "SpreadsheetProperties"
-        }
-      },
-      "id": "UpdateSpreadsheetPropertiesRequest"
-    },
-    "ProtectedRange": {
-      "properties": {
-        "requestingUserCanEdit": {
-          "description": "True if the user who requested this protected range can edit the\nprotected area.\nThis field is read-only.",
-          "type": "boolean"
-        },
-        "editors": {
-          "$ref": "Editors",
-          "description": "The users and groups with edit access to the protected range.\nThis field is only visible to users with edit access to the protected\nrange and the document.\nEditors are not supported with warning_only protection."
-        },
-        "range": {
-          "description": "The range that is being protected.\nThe range may be fully unbounded, in which case this is considered\na protected sheet.\n\nWhen writing, only one of range or named_range_id\nmay be set.",
-          "$ref": "GridRange"
-        },
-        "description": {
-          "description": "The description of this protected range.",
-          "type": "string"
-        },
-        "unprotectedRanges": {
-          "description": "The list of unprotected ranges within a protected sheet.\nUnprotected ranges are only supported on protected sheets.",
-          "items": {
-            "$ref": "GridRange"
-          },
-          "type": "array"
-        },
-        "namedRangeId": {
-          "description": "The named range this protected range is backed by, if any.\n\nWhen writing, only one of range or named_range_id\nmay be set.",
-          "type": "string"
-        },
-        "protectedRangeId": {
-          "format": "int32",
-          "description": "The ID of the protected range.\nThis field is read-only.",
-          "type": "integer"
-        },
-        "warningOnly": {
-          "description": "True if this protected range will show a warning when editing.\nWarning-based protection means that every user can edit data in the\nprotected range, except editing will prompt a warning asking the user\nto confirm the edit.\n\nWhen writing: if this field is true, then editors is ignored.\nAdditionally, if this field is changed from true to false and the\n`editors` field is not set (nor included in the field mask), then\nthe editors will be set to all the editors in the document.",
-          "type": "boolean"
-        }
-      },
-      "id": "ProtectedRange",
-      "description": "A protected range.",
-      "type": "object"
-    },
-    "BatchUpdateValuesRequest": {
-      "description": "The request for updating more than one range of values in a spreadsheet.",
-      "type": "object",
-      "properties": {
-        "responseValueRenderOption": {
-          "enum": [
-            "FORMATTED_VALUE",
-            "UNFORMATTED_VALUE",
-            "FORMULA"
-          ],
-          "description": "Determines how values in the response should be rendered.\nThe default render option is ValueRenderOption.FORMATTED_VALUE.",
-          "type": "string",
-          "enumDescriptions": [
-            "Values will be calculated & formatted in the reply according to the\ncell's formatting.  Formatting is based on the spreadsheet's locale,\nnot the requesting user's locale.\nFor example, if `A1` is `1.23` and `A2` is `=A1` and formatted as currency,\nthen `A2` would return `\"$1.23\"`.",
-            "Values will be calculated, but not formatted in the reply.\nFor example, if `A1` is `1.23` and `A2` is `=A1` and formatted as currency,\nthen `A2` would return the number `1.23`.",
-            "Values will not be calculated.  The reply will include the formulas.\nFor example, if `A1` is `1.23` and `A2` is `=A1` and formatted as currency,\nthen A2 would return `\"=A1\"`."
-          ]
-        },
-        "includeValuesInResponse": {
-          "description": "Determines if the update response should include the values\nof the cells that were updated. By default, responses\ndo not include the updated values. The `updatedData` field within\neach of the BatchUpdateValuesResponse.responses will contain\nthe updated values. If the range to write was larger than than the range\nactually written, the response will include all values in the requested\nrange (excluding trailing empty rows and columns).",
-          "type": "boolean"
-        },
-        "data": {
-          "description": "The new values to apply to the spreadsheet.",
-          "items": {
-            "$ref": "ValueRange"
-          },
-          "type": "array"
-        },
-        "valueInputOption": {
-          "enumDescriptions": [
-            "Default input value. This value must not be used.",
-            "The values the user has entered will not be parsed and will be stored\nas-is.",
-            "The values will be parsed as if the user typed them into the UI.\nNumbers will stay as numbers, but strings may be converted to numbers,\ndates, etc. following the same rules that are applied when entering\ntext into a cell via the Google Sheets UI."
-          ],
-          "enum": [
-            "INPUT_VALUE_OPTION_UNSPECIFIED",
-            "RAW",
-            "USER_ENTERED"
-          ],
-          "description": "How the input data should be interpreted.",
-          "type": "string"
-        },
-        "responseDateTimeRenderOption": {
-          "enum": [
-            "SERIAL_NUMBER",
-            "FORMATTED_STRING"
-          ],
-          "description": "Determines how dates, times, and durations in the response should be\nrendered. This is ignored if response_value_render_option is\nFORMATTED_VALUE.\nThe default dateTime render option is\nDateTimeRenderOption.SERIAL_NUMBER.",
-          "type": "string",
-          "enumDescriptions": [
-            "Instructs date, time, datetime, and duration fields to be output\nas doubles in \"serial number\" format, as popularized by Lotus 1-2-3.\nThe whole number portion of the value (left of the decimal) counts\nthe days since December 30th 1899. The fractional portion (right of\nthe decimal) counts the time as a fraction of the day. For example,\nJanuary 1st 1900 at noon would be 2.5, 2 because it's 2 days after\nDecember 30st 1899, and .5 because noon is half a day.  February 1st\n1900 at 3pm would be 33.625. This correctly treats the year 1900 as\nnot a leap year.",
-            "Instructs date, time, datetime, and duration fields to be output\nas strings in their given number format (which is dependent\non the spreadsheet locale)."
-          ]
-        }
-      },
-      "id": "BatchUpdateValuesRequest"
-    },
-    "DimensionProperties": {
-      "properties": {
-        "pixelSize": {
-          "format": "int32",
-          "description": "The height (if a row) or width (if a column) of the dimension in pixels.",
-          "type": "integer"
-        },
-        "hiddenByUser": {
-          "description": "True if this dimension is explicitly hidden.",
-          "type": "boolean"
-        },
-        "hiddenByFilter": {
-          "description": "True if this dimension is being filtered.\nThis field is read-only.",
-          "type": "boolean"
-        }
-      },
-      "id": "DimensionProperties",
-      "description": "Properties about a dimension.",
-      "type": "object"
-    },
-    "DimensionRange": {
-      "properties": {
-        "sheetId": {
-          "format": "int32",
-          "description": "The sheet this span is on.",
-          "type": "integer"
-        },
-        "dimension": {
-          "enumDescriptions": [
-            "The default value, do not use.",
-            "Operates on the rows of a sheet.",
-            "Operates on the columns of a sheet."
-          ],
-          "enum": [
-            "DIMENSION_UNSPECIFIED",
-            "ROWS",
-            "COLUMNS"
-          ],
-          "description": "The dimension of the span.",
-          "type": "string"
-        },
-        "endIndex": {
-          "format": "int32",
-          "description": "The end (exclusive) of the span, or not set if unbounded.",
-          "type": "integer"
-        },
-        "startIndex": {
-          "format": "int32",
-          "description": "The start (inclusive) of the span, or not set if unbounded.",
-          "type": "integer"
-        }
-      },
-      "id": "DimensionRange",
-      "description": "A range along a single dimension on a sheet.\nAll indexes are zero-based.\nIndexes are half open: the start index is inclusive\nand the end index is exclusive.\nMissing indexes indicate the range is unbounded on that side.",
-      "type": "object"
-    },
-    "NamedRange": {
-      "description": "A named range.",
-      "type": "object",
-      "properties": {
-        "namedRangeId": {
-          "description": "The ID of the named range.",
-          "type": "string"
-        },
-        "range": {
-          "description": "The range this represents.",
-          "$ref": "GridRange"
-        },
-        "name": {
-          "description": "The name of the named range.",
-          "type": "string"
-        }
-      },
-      "id": "NamedRange"
-    },
-    "CutPasteRequest": {
-      "properties": {
-        "destination": {
-          "$ref": "GridCoordinate",
-          "description": "The top-left coordinate where the data should be pasted."
-        },
-        "pasteType": {
-          "enum": [
-            "PASTE_NORMAL",
-            "PASTE_VALUES",
-            "PASTE_FORMAT",
-            "PASTE_NO_BORDERS",
-            "PASTE_FORMULA",
-            "PASTE_DATA_VALIDATION",
-            "PASTE_CONDITIONAL_FORMATTING"
-          ],
-          "description": "What kind of data to paste.  All the source data will be cut, regardless\nof what is pasted.",
-          "type": "string",
-          "enumDescriptions": [
-            "Paste values, formulas, formats, and merges.",
-            "Paste the values ONLY without formats, formulas, or merges.",
-            "Paste the format and data validation only.",
-            "Like PASTE_NORMAL but without borders.",
-            "Paste the formulas only.",
-            "Paste the data validation only.",
-            "Paste the conditional formatting rules only."
-          ]
-        },
-        "source": {
-          "$ref": "GridRange",
-          "description": "The source data to cut."
-        }
-      },
-      "id": "CutPasteRequest",
-      "description": "Moves data from the source to the destination.",
-      "type": "object"
-    },
-    "BasicChartSeries": {
-      "description": "A single series of data in a chart.\nFor example, if charting stock prices over time, multiple series may exist,\none for the \"Open Price\", \"High Price\", \"Low Price\" and \"Close Price\".",
-      "type": "object",
-      "properties": {
-        "type": {
-          "enum": [
-            "BASIC_CHART_TYPE_UNSPECIFIED",
-            "BAR",
-            "LINE",
-            "AREA",
-            "COLUMN",
-            "SCATTER",
-            "COMBO",
-            "STEPPED_AREA"
-          ],
-          "description": "The type of this series. Valid only if the\nchartType is\nCOMBO.\nDifferent types will change the way the series is visualized.\nOnly LINE, AREA,\nand COLUMN are supported.",
-          "type": "string",
-          "enumDescriptions": [
-            "Default value, do not use.",
-            "A \u003ca href=\"/chart/interactive/docs/gallery/barchart\"\u003ebar chart\u003c/a\u003e.",
-            "A \u003ca href=\"/chart/interactive/docs/gallery/linechart\"\u003eline chart\u003c/a\u003e.",
-            "An \u003ca href=\"/chart/interactive/docs/gallery/areachart\"\u003earea chart\u003c/a\u003e.",
-            "A \u003ca href=\"/chart/interactive/docs/gallery/columnchart\"\u003ecolumn chart\u003c/a\u003e.",
-            "A \u003ca href=\"/chart/interactive/docs/gallery/scatterchart\"\u003escatter chart\u003c/a\u003e.",
-            "A \u003ca href=\"/chart/interactive/docs/gallery/combochart\"\u003ecombo chart\u003c/a\u003e.",
-            "A \u003ca href=\"/chart/interactive/docs/gallery/steppedareachart\"\u003estepped area chart\u003c/a\u003e."
-          ]
-        },
-        "series": {
-          "$ref": "ChartData",
-          "description": "The data being visualized in this chart series."
-        },
-        "targetAxis": {
-          "enum": [
-            "BASIC_CHART_AXIS_POSITION_UNSPECIFIED",
-            "BOTTOM_AXIS",
-            "LEFT_AXIS",
-            "RIGHT_AXIS"
-          ],
-          "description": "The minor axis that will specify the range of values for this series.\nFor example, if charting stocks over time, the \"Volume\" series\nmay want to be pinned to the right with the prices pinned to the left,\nbecause the scale of trading volume is different than the scale of\nprices.\nIt is an error to specify an axis that isn't a valid minor axis\nfor the chart's type.",
-          "type": "string",
-          "enumDescriptions": [
-            "Default value, do not use.",
-            "The axis rendered at the bottom of a chart.\nFor most charts, this is the standard major axis.\nFor bar charts, this is a minor axis.",
-            "The axis rendered at the left of a chart.\nFor most charts, this is a minor axis.\nFor bar charts, this is the standard major axis.",
-            "The axis rendered at the right of a chart.\nFor most charts, this is a minor axis.\nFor bar charts, this is an unusual major axis."
-          ]
-        }
-      },
-      "id": "BasicChartSeries"
-    },
-    "Borders": {
-      "properties": {
-        "bottom": {
-          "description": "The bottom border of the cell.",
-          "$ref": "Border"
-        },
-        "top": {
-          "$ref": "Border",
-          "description": "The top border of the cell."
-        },
-        "left": {
-          "description": "The left border of the cell.",
-          "$ref": "Border"
-        },
-        "right": {
-          "description": "The right border of the cell.",
-          "$ref": "Border"
-        }
-      },
-      "id": "Borders",
-      "description": "The borders of the cell.",
-      "type": "object"
-    },
-    "AutoResizeDimensionsRequest": {
-      "description": "Automatically resizes one or more dimensions based on the contents\nof the cells in that dimension.",
-      "type": "object",
-      "properties": {
-        "dimensions": {
-          "description": "The dimensions to automatically resize.",
-          "$ref": "DimensionRange"
-        }
-      },
-      "id": "AutoResizeDimensionsRequest"
-    },
-    "UpdateBordersRequest": {
-      "properties": {
-        "bottom": {
-          "$ref": "Border",
-          "description": "The border to put at the bottom of the range."
-        },
-        "innerVertical": {
-          "$ref": "Border",
-          "description": "The vertical border to put within the range."
-        },
-        "right": {
-          "description": "The border to put at the right of the range.",
-          "$ref": "Border"
-        },
-        "range": {
-          "$ref": "GridRange",
-          "description": "The range whose borders should be updated."
-        },
-        "innerHorizontal": {
-          "description": "The horizontal border to put within the range.",
-          "$ref": "Border"
-        },
-        "top": {
-          "description": "The border to put at the top of the range.",
-          "$ref": "Border"
-        },
-        "left": {
-          "$ref": "Border",
-          "description": "The border to put at the left of the range."
-        }
-      },
-      "id": "UpdateBordersRequest",
-      "description": "Updates the borders of a range.\nIf a field is not set in the request, that means the border remains as-is.\nFor example, with two subsequent UpdateBordersRequest:\n\n 1. range: A1:A5 `{ top: RED, bottom: WHITE }`\n 2. range: A1:A5 `{ left: BLUE }`\n\nThat would result in A1:A5 having a borders of\n`{ top: RED, bottom: WHITE, left: BLUE }`.\nIf you want to clear a border, explicitly set the style to\nNONE.",
-      "type": "object"
-    },
-    "CellFormat": {
-      "properties": {
-        "hyperlinkDisplayType": {
-          "enumDescriptions": [
-            "The default value: the hyperlink is rendered. Do not use this.",
-            "A hyperlink should be explicitly rendered.",
-            "A hyperlink should not be rendered."
-          ],
-          "enum": [
-            "HYPERLINK_DISPLAY_TYPE_UNSPECIFIED",
-            "LINKED",
-            "PLAIN_TEXT"
-          ],
-          "description": "How a hyperlink, if it exists, should be displayed in the cell.",
-          "type": "string"
-        },
-        "horizontalAlignment": {
-          "enumDescriptions": [
-            "The horizontal alignment is not specified. Do not use this.",
-            "The text is explicitly aligned to the left of the cell.",
-            "The text is explicitly aligned to the center of the cell.",
-            "The text is explicitly aligned to the right of the cell."
-          ],
-          "enum": [
-            "HORIZONTAL_ALIGN_UNSPECIFIED",
-            "LEFT",
-            "CENTER",
-            "RIGHT"
-          ],
-          "description": "The horizontal alignment of the value in the cell.",
-          "type": "string"
-        },
-        "textFormat": {
-          "description": "The format of the text in the cell (unless overridden by a format run).",
-          "$ref": "TextFormat"
-        },
-        "backgroundColor": {
-          "$ref": "Color",
-          "description": "The background color of the cell."
-        },
-        "verticalAlignment": {
-          "enum": [
-            "VERTICAL_ALIGN_UNSPECIFIED",
-            "TOP",
-            "MIDDLE",
-            "BOTTOM"
-          ],
-          "description": "The vertical alignment of the value in the cell.",
-          "type": "string",
-          "enumDescriptions": [
-            "The vertical alignment is not specified.  Do not use this.",
-            "The text is explicitly aligned to the top of the cell.",
-            "The text is explicitly aligned to the middle of the cell.",
-            "The text is explicitly aligned to the bottom of the cell."
-          ]
-        },
-        "padding": {
-          "$ref": "Padding",
-          "description": "The padding of the cell."
-        },
-        "textDirection": {
-          "enumDescriptions": [
-            "The text direction is not specified. Do not use this.",
-            "The text direction of left-to-right was set by the user.",
-            "The text direction of right-to-left was set by the user."
-          ],
-          "enum": [
-            "TEXT_DIRECTION_UNSPECIFIED",
-            "LEFT_TO_RIGHT",
-            "RIGHT_TO_LEFT"
-          ],
-          "description": "The direction of the text in the cell.",
-          "type": "string"
-        },
-        "borders": {
-          "$ref": "Borders",
-          "description": "The borders of the cell."
-        },
-        "textRotation": {
-          "$ref": "TextRotation",
-          "description": "The rotation applied to text in a cell"
-        },
-        "wrapStrategy": {
-          "enum": [
-            "WRAP_STRATEGY_UNSPECIFIED",
-            "OVERFLOW_CELL",
-            "LEGACY_WRAP",
-            "CLIP",
-            "WRAP"
-          ],
-          "description": "The wrap strategy for the value in the cell.",
-          "type": "string",
-          "enumDescriptions": [
-            "The default value, do not use.",
-            "Lines that are longer than the cell width will be written in the next\ncell over, so long as that cell is empty. If the next cell over is\nnon-empty, this behaves the same as CLIP. The text will never wrap\nto the next line unless the user manually inserts a new line.\nExample:\n\n    | First sentence. |\n    | Manual newline that is very long. \u003c- Text continues into next cell\n    | Next newline.   |",
-            "This wrap strategy represents the old Google Sheets wrap strategy where\nwords that are longer than a line are clipped rather than broken. This\nstrategy is not supported on all platforms and is being phased out.\nExample:\n\n    | Cell has a |\n    | loooooooooo| \u003c- Word is clipped.\n    | word.      |",
-            "Lines that are longer than the cell width will be clipped.\nThe text will never wrap to the next line unless the user manually\ninserts a new line.\nExample:\n\n    | First sentence. |\n    | Manual newline t| \u003c- Text is clipped\n    | Next newline.   |",
-            "Words that are longer than a line are wrapped at the character level\nrather than clipped.\nExample:\n\n    | Cell has a |\n    | loooooooooo| \u003c- Word is broken.\n    | ong word.  |"
-          ]
-        },
-        "numberFormat": {
-          "$ref": "NumberFormat",
-          "description": "A format describing how number values should be represented to the user."
-        }
-      },
-      "id": "CellFormat",
-      "description": "The format of a cell.",
-      "type": "object"
-    },
-    "ClearValuesResponse": {
-      "properties": {
-        "spreadsheetId": {
-          "description": "The spreadsheet the updates were applied to.",
-          "type": "string"
-        },
-        "clearedRange": {
-          "description": "The range (in A1 notation) that was cleared.\n(If the request was for an unbounded range or a ranger larger\n than the bounds of the sheet, this will be the actual range\n that was cleared, bounded to the sheet's limits.)",
-          "type": "string"
-        }
-      },
-      "id": "ClearValuesResponse",
-      "description": "The response when clearing a range of values in a spreadsheet.",
-      "type": "object"
-    },
-    "DeleteConditionalFormatRuleRequest": {
-      "properties": {
-        "index": {
-          "format": "int32",
-          "description": "The zero-based index of the rule to be deleted.",
-          "type": "integer"
-        },
-        "sheetId": {
-          "format": "int32",
-          "description": "The sheet the rule is being deleted from.",
-          "type": "integer"
-        }
-      },
-      "id": "DeleteConditionalFormatRuleRequest",
-      "description": "Deletes a conditional format rule at the given index.\nAll subsequent rules' indexes are decremented.",
-      "type": "object"
-    },
-    "DeleteNamedRangeRequest": {
-      "description": "Removes the named range with the given ID from the spreadsheet.",
-      "type": "object",
-      "properties": {
-        "namedRangeId": {
-          "description": "The ID of the named range to delete.",
-          "type": "string"
-        }
-      },
-      "id": "DeleteNamedRangeRequest"
-    },
-    "AddBandingResponse": {
-      "properties": {
-        "bandedRange": {
-          "description": "The banded range that was added.",
-          "$ref": "BandedRange"
-        }
-      },
-      "id": "AddBandingResponse",
-      "description": "The result of adding a banded range.",
-      "type": "object"
-    },
-    "ChartData": {
-      "description": "The data included in a domain or series.",
-      "type": "object",
-      "properties": {
-        "sourceRange": {
-          "description": "The source ranges of the data.",
-          "$ref": "ChartSourceRange"
-        }
-      },
-      "id": "ChartData"
-    },
-    "BatchGetValuesResponse": {
-      "properties": {
-        "spreadsheetId": {
-          "description": "The ID of the spreadsheet the data was retrieved from.",
-          "type": "string"
-        },
-        "valueRanges": {
-          "description": "The requested values. The order of the ValueRanges is the same as the\norder of the requested ranges.",
-          "items": {
-            "$ref": "ValueRange"
-          },
-          "type": "array"
-        }
-      },
-      "id": "BatchGetValuesResponse",
-      "description": "The response when retrieving more than one range of values in a spreadsheet.",
-      "type": "object"
-    },
-    "UpdateBandingRequest": {
-      "description": "Updates properties of the supplied banded range.",
-      "type": "object",
-      "properties": {
-        "fields": {
-          "format": "google-fieldmask",
-          "description": "The fields that should be updated.  At least one field must be specified.\nThe root `bandedRange` is implied and should not be specified.\nA single `\"*\"` can be used as short-hand for listing every field.",
-          "type": "string"
-        },
-        "bandedRange": {
-          "description": "The banded range to update with the new properties.",
-          "$ref": "BandedRange"
-        }
-      },
-      "id": "UpdateBandingRequest"
-    },
-    "Color": {
-      "properties": {
-        "red": {
-          "format": "float",
-          "description": "The amount of red in the color as a value in the interval [0, 1].",
-          "type": "number"
-        },
-        "alpha": {
-          "format": "float",
-          "description": "The fraction of this color that should be applied to the pixel. That is,\nthe final pixel color is defined by the equation:\n\n  pixel color = alpha * (this color) + (1.0 - alpha) * (background color)\n\nThis means that a value of 1.0 corresponds to a solid color, whereas\na value of 0.0 corresponds to a completely transparent color. This\nuses a wrapper message rather than a simple float scalar so that it is\npossible to distinguish between a default value and the value being unset.\nIf omitted, this color object is to be rendered as a solid color\n(as if the alpha value had been explicitly given with a value of 1.0).",
-          "type": "number"
-        },
-        "blue": {
-          "format": "float",
-          "description": "The amount of blue in the color as a value in the interval [0, 1].",
-          "type": "number"
-        },
-        "green": {
-          "format": "float",
-          "description": "The amount of green in the color as a value in the interval [0, 1].",
-          "type": "number"
-        }
-      },
-      "id": "Color",
-      "description": "Represents a color in the RGBA color space. This representation is designed\nfor simplicity of conversion to/from color representations in various\nlanguages over compactness; for example, the fields of this representation\ncan be trivially provided to the constructor of \"java.awt.Color\" in Java; it\ncan also be trivially provided to UIColor's \"+colorWithRed:green:blue:alpha\"\nmethod in iOS; and, with just a little work, it can be easily formatted into\na CSS \"rgba()\" string in JavaScript, as well. Here are some examples:\n\nExample (Java):\n\n     import com.google.type.Color;\n\n     // ...\n     public static java.awt.Color fromProto(Color protocolor) {\n       float alpha = protocolor.hasAlpha()\n           ? protocolor.getAlpha().getValue()\n           : 1.0;\n\n       return new java.awt.Color(\n           protocolor.getRed(),\n           protocolor.getGreen(),\n           protocolor.getBlue(),\n           alpha);\n     }\n\n     public static Color toProto(java.awt.Color color) {\n       float red = (float) color.getRed();\n       float green = (float) color.getGreen();\n       float blue = (float) color.getBlue();\n       float denominator = 255.0;\n       Color.Builder resultBuilder =\n           Color\n               .newBuilder()\n               .setRed(red / denominator)\n               .setGreen(green / denominator)\n               .setBlue(blue / denominator);\n       int alpha = color.getAlpha();\n       if (alpha != 255) {\n         result.setAlpha(\n             FloatValue\n                 .newBuilder()\n                 .setValue(((float) alpha) / denominator)\n                 .build());\n       }\n       return resultBuilder.build();\n     }\n     // ...\n\nExample (iOS / Obj-C):\n\n     // ...\n     static UIColor* fromProto(Color* protocolor) {\n        float red = [protocolor red];\n        float green = [protocolor green];\n        float blue = [protocolor blue];\n        FloatValue* alpha_wrapper = [protocolor alpha];\n        float alpha = 1.0;\n        if (alpha_wrapper != nil) {\n          alpha = [alpha_wrapper value];\n        }\n        return [UIColor colorWithRed:red green:green blue:blue alpha:alpha];\n     }\n\n     static Color* toProto(UIColor* color) {\n         CGFloat red, green, blue, alpha;\n         if (![color getRed:&red green:&green blue:&blue alpha:&alpha]) {\n           return nil;\n         }\n         Color* result = [Color alloc] init];\n         [result setRed:red];\n         [result setGreen:green];\n         [result setBlue:blue];\n         if (alpha \u003c= 0.9999) {\n           [result setAlpha:floatWrapperWithValue(alpha)];\n         }\n         [result autorelease];\n         return result;\n    }\n    // ...\n\n Example (JavaScript):\n\n    // ...\n\n    var protoToCssColor = function(rgb_color) {\n       var redFrac = rgb_color.red || 0.0;\n       var greenFrac = rgb_color.green || 0.0;\n       var blueFrac = rgb_color.blue || 0.0;\n       var red = Math.floor(redFrac * 255);\n       var green = Math.floor(greenFrac * 255);\n       var blue = Math.floor(blueFrac * 255);\n\n       if (!('alpha' in rgb_color)) {\n          return rgbToCssColor_(red, green, blue);\n       }\n\n       var alphaFrac = rgb_color.alpha.value || 0.0;\n       var rgbParams = [red, green, blue].join(',');\n       return ['rgba(', rgbParams, ',', alphaFrac, ')'].join('');\n    };\n\n    var rgbToCssColor_ = function(red, green, blue) {\n      var rgbNumber = new Number((red \u003c\u003c 16) | (green \u003c\u003c 8) | blue);\n      var hexString = rgbNumber.toString(16);\n      var missingZeros = 6 - hexString.length;\n      var resultBuilder = ['#'];\n      for (var i = 0; i \u003c missingZeros; i++) {\n         resultBuilder.push('0');\n      }\n      resultBuilder.push(hexString);\n      return resultBuilder.join('');\n    };\n\n    // ...",
-      "type": "object"
-    },
-    "PivotGroup": {
-      "description": "A single grouping (either row or column) in a pivot table.",
-      "type": "object",
-      "properties": {
-        "sortOrder": {
-          "enumDescriptions": [
-            "Default value, do not use this.",
-            "Sort ascending.",
-            "Sort descending."
-          ],
-          "enum": [
-            "SORT_ORDER_UNSPECIFIED",
-            "ASCENDING",
-            "DESCENDING"
-          ],
-          "description": "The order the values in this group should be sorted.",
-          "type": "string"
-        },
-        "valueBucket": {
-          "$ref": "PivotGroupSortValueBucket",
-          "description": "The bucket of the opposite pivot group to sort by.\nIf not specified, sorting is alphabetical by this group's values."
-        },
-        "valueMetadata": {
-          "description": "Metadata about values in the grouping.",
-          "items": {
-            "$ref": "PivotGroupValueMetadata"
-          },
-          "type": "array"
-        },
-        "showTotals": {
-          "description": "True if the pivot table should include the totals for this grouping.",
-          "type": "boolean"
-        },
-        "sourceColumnOffset": {
-          "format": "int32",
-          "description": "The column offset of the source range that this grouping is based on.\n\nFor example, if the source was `C10:E15`, a `sourceColumnOffset` of `0`\nmeans this group refers to column `C`, whereas the offset `1` would refer\nto column `D`.",
-          "type": "integer"
-        }
-      },
-      "id": "PivotGroup"
-    },
-    "PivotTable": {
-      "description": "A pivot table.",
-      "type": "object",
-      "properties": {
-        "criteria": {
-          "additionalProperties": {
-            "$ref": "PivotFilterCriteria"
-          },
-          "description": "An optional mapping of filters per source column offset.\n\nThe filters will be applied before aggregating data into the pivot table.\nThe map's key is the column offset of the source range that you want to\nfilter, and the value is the criteria for that column.\n\nFor example, if the source was `C10:E15`, a key of `0` will have the filter\nfor column `C`, whereas the key `1` is for column `D`.",
-          "type": "object"
-        },
-        "rows": {
-          "description": "Each row grouping in the pivot table.",
-          "items": {
-            "$ref": "PivotGroup"
-          },
-          "type": "array"
-        },
-        "valueLayout": {
-          "enumDescriptions": [
-            "Values are laid out horizontally (as columns).",
-            "Values are laid out vertically (as rows)."
-          ],
-          "enum": [
-            "HORIZONTAL",
-            "VERTICAL"
-          ],
-          "description": "Whether values should be listed horizontally (as columns)\nor vertically (as rows).",
-          "type": "string"
-        },
-        "source": {
-          "description": "The range the pivot table is reading data from.",
-          "$ref": "GridRange"
-        },
-        "columns": {
-          "description": "Each column grouping in the pivot table.",
-          "items": {
-            "$ref": "PivotGroup"
-          },
-          "type": "array"
-        },
-        "values": {
-          "description": "A list of values to include in the pivot table.",
-          "items": {
-            "$ref": "PivotValue"
-          },
-          "type": "array"
-        }
-      },
-      "id": "PivotTable"
-    },
-    "ChartSourceRange": {
-      "description": "Source ranges for a chart.",
-      "type": "object",
-      "properties": {
-        "sources": {
-          "description": "The ranges of data for a series or domain.\nExactly one dimension must have a length of 1,\nand all sources in the list must have the same dimension\nwith length 1.\nThe domain (if it exists) & all series must have the same number\nof source ranges. If using more than one source range, then the source\nrange at a given offset must be contiguous across the domain and series.\n\nFor example, these are valid configurations:\n\n    domain sources: A1:A5\n    series1 sources: B1:B5\n    series2 sources: D6:D10\n\n    domain sources: A1:A5, C10:C12\n    series1 sources: B1:B5, D10:D12\n    series2 sources: C1:C5, E10:E12",
-          "items": {
-            "$ref": "GridRange"
-          },
-          "type": "array"
-        }
-      },
-      "id": "ChartSourceRange"
-    },
-    "ValueRange": {
-      "properties": {
-        "values": {
-          "description": "The data that was read or to be written.  This is an array of arrays,\nthe outer array representing all the data and each inner array\nrepresenting a major dimension. Each item in the inner array\ncorresponds with one cell.\n\nFor output, empty trailing rows and columns will not be included.\n\nFor input, supported value types are: bool, string, and double.\nNull values will be skipped.\nTo set a cell to an empty value, set the string value to an empty string.",
-          "items": {
-            "items": {
-              "type": "any"
-            },
-            "type": "array"
-          },
-          "type": "array"
-        },
-        "majorDimension": {
-          "enumDescriptions": [
-            "The default value, do not use.",
-            "Operates on the rows of a sheet.",
-            "Operates on the columns of a sheet."
-          ],
-          "enum": [
-            "DIMENSION_UNSPECIFIED",
-            "ROWS",
-            "COLUMNS"
-          ],
-          "description": "The major dimension of the values.\n\nFor output, if the spreadsheet data is: `A1=1,B1=2,A2=3,B2=4`,\nthen requesting `range=A1:B2,majorDimension=ROWS` will return\n`[[1,2],[3,4]]`,\nwhereas requesting `range=A1:B2,majorDimension=COLUMNS` will return\n`[[1,3],[2,4]]`.\n\nFor input, with `range=A1:B2,majorDimension=ROWS` then `[[1,2],[3,4]]`\nwill set `A1=1,B1=2,A2=3,B2=4`. With `range=A1:B2,majorDimension=COLUMNS`\nthen `[[1,2],[3,4]]` will set `A1=1,B1=3,A2=2,B2=4`.\n\nWhen writing, if this field is not set, it defaults to ROWS.",
-          "type": "string"
-        },
-        "range": {
-          "description": "The range the values cover, in A1 notation.\nFor output, this range indicates the entire requested range,\neven though the values will exclude trailing rows and columns.\nWhen appending values, this field represents the range to search for a\ntable, after which values will be appended.",
-          "type": "string"
-        }
-      },
-      "id": "ValueRange",
-      "description": "Data within a range of the spreadsheet.",
-      "type": "object"
-    },
-    "AppendCellsRequest": {
-      "description": "Adds new cells after the last row with data in a sheet,\ninserting new rows into the sheet if necessary.",
-      "type": "object",
-      "properties": {
-        "fields": {
-          "format": "google-fieldmask",
-          "description": "The fields of CellData that should be updated.\nAt least one field must be specified.\nThe root is the CellData; 'row.values.' should not be specified.\nA single `\"*\"` can be used as short-hand for listing every field.",
-          "type": "string"
-        },
-        "rows": {
-          "description": "The data to append.",
-          "items": {
-            "$ref": "RowData"
-          },
-          "type": "array"
-        },
-        "sheetId": {
-          "format": "int32",
-          "description": "The sheet ID to append the data to.",
-          "type": "integer"
-        }
-      },
-      "id": "AppendCellsRequest"
-    },
-    "AddBandingRequest": {
-      "description": "Adds a new banded range to the spreadsheet.",
-      "type": "object",
-      "properties": {
-        "bandedRange": {
-          "$ref": "BandedRange",
-          "description": "The banded range to add. The bandedRangeId\nfield is optional; if one is not set, an id will be randomly generated. (It\nis an error to specify the ID of a range that already exists.)"
-        }
-      },
-      "id": "AddBandingRequest"
-    },
-    "Response": {
-      "properties": {
-        "addFilterView": {
-          "description": "A reply from adding a filter view.",
-          "$ref": "AddFilterViewResponse"
-        },
-        "addBanding": {
-          "description": "A reply from adding a banded range.",
-          "$ref": "AddBandingResponse"
-        },
-        "addProtectedRange": {
-          "$ref": "AddProtectedRangeResponse",
-          "description": "A reply from adding a protected range."
-        },
-        "duplicateSheet": {
-          "description": "A reply from duplicating a sheet.",
-          "$ref": "DuplicateSheetResponse"
-        },
-        "deleteConditionalFormatRule": {
-          "$ref": "DeleteConditionalFormatRuleResponse",
-          "description": "A reply from deleting a conditional format rule."
-        },
-        "updateEmbeddedObjectPosition": {
-          "description": "A reply from updating an embedded object's position.",
-          "$ref": "UpdateEmbeddedObjectPositionResponse"
-        },
-        "duplicateFilterView": {
-          "$ref": "DuplicateFilterViewResponse",
-          "description": "A reply from duplicating a filter view."
-        },
-        "addChart": {
-          "$ref": "AddChartResponse",
-          "description": "A reply from adding a chart."
-        },
-        "findReplace": {
-          "$ref": "FindReplaceResponse",
-          "description": "A reply from doing a find/replace."
-        },
-        "addSheet": {
-          "$ref": "AddSheetResponse",
-          "description": "A reply from adding a sheet."
-        },
-        "updateConditionalFormatRule": {
-          "$ref": "UpdateConditionalFormatRuleResponse",
-          "description": "A reply from updating a conditional format rule."
-        },
-        "addNamedRange": {
-          "description": "A reply from adding a named range.",
-          "$ref": "AddNamedRangeResponse"
-        }
-      },
-      "id": "Response",
-      "description": "A single response from an update.",
-      "type": "object"
-    },
-    "EmbeddedChart": {
-      "properties": {
-        "spec": {
-          "description": "The specification of the chart.",
-          "$ref": "ChartSpec"
-        },
-        "chartId": {
-          "format": "int32",
-          "description": "The ID of the chart.",
-          "type": "integer"
-        },
-        "position": {
-          "description": "The position of the chart.",
-          "$ref": "EmbeddedObjectPosition"
-        }
-      },
-      "id": "EmbeddedChart",
-      "description": "A chart embedded in a sheet.",
-      "type": "object"
-    },
-    "TextFormatRun": {
-      "properties": {
-        "format": {
-          "description": "The format of this run.  Absent values inherit the cell's format.",
-          "$ref": "TextFormat"
-        },
-        "startIndex": {
-          "format": "int32",
-          "description": "The character index where this run starts.",
-          "type": "integer"
-        }
-      },
-      "id": "TextFormatRun",
-      "description": "A run of a text format. The format of this run continues until the start\nindex of the next run.\nWhen updating, all fields must be set.",
-      "type": "object"
-    },
-    "InsertRangeRequest": {
-      "properties": {
-        "shiftDimension": {
-          "enumDescriptions": [
-            "The default value, do not use.",
-            "Operates on the rows of a sheet.",
-            "Operates on the columns of a sheet."
-          ],
-          "enum": [
-            "DIMENSION_UNSPECIFIED",
-            "ROWS",
-            "COLUMNS"
-          ],
-          "description": "The dimension which will be shifted when inserting cells.\nIf ROWS, existing cells will be shifted down.\nIf COLUMNS, existing cells will be shifted right.",
-          "type": "string"
-        },
-        "range": {
-          "description": "The range to insert new cells into.",
-          "$ref": "GridRange"
-        }
-      },
-      "id": "InsertRangeRequest",
-      "description": "Inserts cells into a range, shifting the existing cells over or down.",
-      "type": "object"
-    },
-    "AddNamedRangeResponse": {
-      "properties": {
-        "namedRange": {
-          "description": "The named range to add.",
-          "$ref": "NamedRange"
-        }
-      },
-      "id": "AddNamedRangeResponse",
-      "description": "The result of adding a named range.",
-      "type": "object"
-    },
-    "RowData": {
-      "description": "Data about each cell in a row.",
-      "type": "object",
-      "properties": {
-        "values": {
-          "description": "The values in the row, one per column.",
-          "items": {
-            "$ref": "CellData"
-          },
-          "type": "array"
-        }
-      },
-      "id": "RowData"
-    },
-    "Border": {
-      "description": "A border along a cell.",
-      "type": "object",
-      "properties": {
-        "color": {
-          "$ref": "Color",
-          "description": "The color of the border."
-        },
-        "width": {
-          "format": "int32",
-          "description": "The width of the border, in pixels.\nDeprecated; the width is determined by the \"style\" field.",
-          "type": "integer"
-        },
-        "style": {
-          "enum": [
-            "STYLE_UNSPECIFIED",
-            "DOTTED",
-            "DASHED",
-            "SOLID",
-            "SOLID_MEDIUM",
-            "SOLID_THICK",
-            "NONE",
-            "DOUBLE"
-          ],
-          "description": "The style of the border.",
-          "type": "string",
-          "enumDescriptions": [
-            "The style is not specified. Do not use this.",
-            "The border is dotted.",
-            "The border is dashed.",
-            "The border is a thin solid line.",
-            "The border is a medium solid line.",
-            "The border is a thick solid line.",
-            "No border.\nUsed only when updating a border in order to erase it.",
-            "The border is two solid lines."
-          ]
-        }
-      },
-      "id": "Border"
-    },
-    "GridData": {
-      "description": "Data in the grid, as well as metadata about the dimensions.",
-      "type": "object",
-      "properties": {
-        "rowData": {
-          "description": "The data in the grid, one entry per row,\nstarting with the row in startRow.\nThe values in RowData will correspond to columns starting\nat start_column.",
-          "items": {
-            "$ref": "RowData"
-          },
-          "type": "array"
-        },
-        "startRow": {
-          "format": "int32",
-          "description": "The first row this GridData refers to, zero-based.",
-          "type": "integer"
-        },
-        "columnMetadata": {
-          "description": "Metadata about the requested columns in the grid, starting with the column\nin start_column.",
-          "items": {
-            "$ref": "DimensionProperties"
-          },
-          "type": "array"
-        },
-        "startColumn": {
-          "format": "int32",
-          "description": "The first column this GridData refers to, zero-based.",
-          "type": "integer"
-        },
-        "rowMetadata": {
-          "description": "Metadata about the requested rows in the grid, starting with the row\nin start_row.",
-          "items": {
-            "$ref": "DimensionProperties"
-          },
-          "type": "array"
-        }
-      },
-      "id": "GridData"
-    },
-    "UpdateNamedRangeRequest": {
-      "description": "Updates properties of the named range with the specified\nnamedRangeId.",
-      "type": "object",
-      "properties": {
-        "namedRange": {
-          "$ref": "NamedRange",
-          "description": "The named range to update with the new properties."
-        },
-        "fields": {
-          "format": "google-fieldmask",
-          "description": "The fields that should be updated.  At least one field must be specified.\nThe root `namedRange` is implied and should not be specified.\nA single `\"*\"` can be used as short-hand for listing every field.",
-          "type": "string"
-        }
-      },
-      "id": "UpdateNamedRangeRequest"
-    },
-    "FindReplaceRequest": {
-      "properties": {
-        "sheetId": {
-          "format": "int32",
-          "description": "The sheet to find/replace over.",
-          "type": "integer"
-        },
-        "allSheets": {
-          "description": "True to find/replace over all sheets.",
-          "type": "boolean"
-        },
-        "matchCase": {
-          "description": "True if the search is case sensitive.",
-          "type": "boolean"
-        },
-        "includeFormulas": {
-          "description": "True if the search should include cells with formulas.\nFalse to skip cells with formulas.",
-          "type": "boolean"
-        },
-        "matchEntireCell": {
-          "description": "True if the find value should match the entire cell.",
-          "type": "boolean"
-        },
-        "find": {
-          "description": "The value to search.",
-          "type": "string"
-        },
-        "searchByRegex": {
-          "description": "True if the find value is a regex.\nThe regular expression and replacement should follow Java regex rules\nat https://docs.oracle.com/javase/8/docs/api/java/util/regex/Pattern.html.\nThe replacement string is allowed to refer to capturing groups.\nFor example, if one cell has the contents `\"Google Sheets\"` and another\nhas `\"Google Docs\"`, then searching for `\"o.* (.*)\"` with a replacement of\n`\"$1 Rocks\"` would change the contents of the cells to\n`\"GSheets Rocks\"` and `\"GDocs Rocks\"` respectively.",
-          "type": "boolean"
-        },
-        "replacement": {
-          "description": "The value to use as the replacement.",
-          "type": "string"
-        },
-        "range": {
-          "description": "The range to find/replace over.",
-          "$ref": "GridRange"
-        }
-      },
-      "id": "FindReplaceRequest",
-      "description": "Finds and replaces data in cells over a range, sheet, or all sheets.",
-      "type": "object"
-    },
-    "AddSheetRequest": {
-      "description": "Adds a new sheet.\nWhen a sheet is added at a given index,\nall subsequent sheets' indexes are incremented.\nTo add an object sheet, use AddChartRequest instead and specify\nEmbeddedObjectPosition.sheetId or\nEmbeddedObjectPosition.newSheet.",
-      "type": "object",
-      "properties": {
-        "properties": {
-          "description": "The properties the new sheet should have.\nAll properties are optional.\nThe sheetId field is optional; if one is not\nset, an id will be randomly generated. (It is an error to specify the ID\nof a sheet that already exists.)",
-          "$ref": "SheetProperties"
-        }
-      },
-      "id": "AddSheetRequest"
-    },
-    "UpdateCellsRequest": {
-      "properties": {
-        "start": {
-          "$ref": "GridCoordinate",
-          "description": "The coordinate to start writing data at.\nAny number of rows and columns (including a different number of\ncolumns per row) may be written."
-        },
-        "range": {
-          "description": "The range to write data to.\n\nIf the data in rows does not cover the entire requested range,\nthe fields matching those set in fields will be cleared.",
-          "$ref": "GridRange"
-        },
-        "fields": {
-          "format": "google-fieldmask",
-          "description": "The fields of CellData that should be updated.\nAt least one field must be specified.\nThe root is the CellData; 'row.values.' should not be specified.\nA single `\"*\"` can be used as short-hand for listing every field.",
-          "type": "string"
-        },
-        "rows": {
-          "description": "The data to write.",
-          "items": {
-            "$ref": "RowData"
-          },
-          "type": "array"
-        }
-      },
-      "id": "UpdateCellsRequest",
-      "description": "Updates all cells in a range with new data.",
-      "type": "object"
-    },
-    "RandomizeRangeRequest": {
-      "properties": {
-        "range": {
-          "description": "The range to randomize.",
-          "$ref": "GridRange"
-        }
-      },
-      "id": "RandomizeRangeRequest",
-      "description": "Randomizes the order of the rows in a range.",
-      "type": "object"
-    },
-    "DeleteConditionalFormatRuleResponse": {
-      "description": "The result of deleting a conditional format rule.",
-      "type": "object",
-      "properties": {
-        "rule": {
-          "description": "The rule that was deleted.",
-          "$ref": "ConditionalFormatRule"
-        }
-      },
-      "id": "DeleteConditionalFormatRuleResponse"
-    },
-    "DeleteRangeRequest": {
-      "description": "Deletes a range of cells, shifting other cells into the deleted area.",
-      "type": "object",
-      "properties": {
-        "shiftDimension": {
-          "enumDescriptions": [
-            "The default value, do not use.",
-            "Operates on the rows of a sheet.",
-            "Operates on the columns of a sheet."
-          ],
-          "enum": [
-            "DIMENSION_UNSPECIFIED",
-            "ROWS",
-            "COLUMNS"
-          ],
-          "description": "The dimension from which deleted cells will be replaced with.\nIf ROWS, existing cells will be shifted upward to\nreplace the deleted cells. If COLUMNS, existing cells\nwill be shifted left to replace the deleted cells.",
-          "type": "string"
-        },
-        "range": {
-          "$ref": "GridRange",
-          "description": "The range of cells to delete."
-        }
-      },
-      "id": "DeleteRangeRequest"
-    },
-    "GridCoordinate": {
-      "properties": {
-        "columnIndex": {
-          "format": "int32",
-          "description": "The column index of the coordinate.",
-          "type": "integer"
-        },
-        "rowIndex": {
-          "format": "int32",
-          "description": "The row index of the coordinate.",
-          "type": "integer"
-        },
-        "sheetId": {
-          "format": "int32",
-          "description": "The sheet this coordinate is on.",
-          "type": "integer"
-        }
-      },
-      "id": "GridCoordinate",
-      "description": "A coordinate in a sheet.\nAll indexes are zero-based.",
-      "type": "object"
-    },
-    "UpdateSheetPropertiesRequest": {
-      "description": "Updates properties of the sheet with the specified\nsheetId.",
-      "type": "object",
-      "properties": {
-        "fields": {
-          "format": "google-fieldmask",
-          "description": "The fields that should be updated.  At least one field must be specified.\nThe root `properties` is implied and should not be specified.\nA single `\"*\"` can be used as short-hand for listing every field.",
-          "type": "string"
-        },
-        "properties": {
-          "description": "The properties to update.",
-          "$ref": "SheetProperties"
-        }
-      },
-      "id": "UpdateSheetPropertiesRequest"
-    },
-    "GridProperties": {
-      "properties": {
-        "rowCount": {
-          "format": "int32",
-          "description": "The number of rows in the grid.",
-          "type": "integer"
-        },
-        "hideGridlines": {
-          "description": "True if the grid isn't showing gridlines in the UI.",
-          "type": "boolean"
-        },
-        "frozenRowCount": {
-          "format": "int32",
-          "description": "The number of rows that are frozen in the grid.",
-          "type": "integer"
-        },
-        "frozenColumnCount": {
-          "format": "int32",
-          "description": "The number of columns that are frozen in the grid.",
-          "type": "integer"
-        },
-        "columnCount": {
-          "format": "int32",
-          "description": "The number of columns in the grid.",
-          "type": "integer"
-        }
-      },
-      "id": "GridProperties",
-      "description": "Properties of a grid.",
-      "type": "object"
-    },
-    "UnmergeCellsRequest": {
-      "description": "Unmerges cells in the given range.",
-      "type": "object",
-      "properties": {
-        "range": {
-          "$ref": "GridRange",
-          "description": "The range within which all cells should be unmerged.\nIf the range spans multiple merges, all will be unmerged.\nThe range must not partially span any merge."
-        }
-      },
-      "id": "UnmergeCellsRequest"
-    },
-    "Sheet": {
-      "description": "A sheet in a spreadsheet.",
-      "type": "object",
-      "properties": {
-        "data": {
-          "description": "Data in the grid, if this is a grid sheet.\nThe number of GridData objects returned is dependent on the number of\nranges requested on this sheet. For example, if this is representing\n`Sheet1`, and the spreadsheet was requested with ranges\n`Sheet1!A1:C10` and `Sheet1!D15:E20`, then the first GridData will have a\nstartRow/startColumn of `0`,\nwhile the second one will have `startRow 14` (zero-based row 15),\nand `startColumn 3` (zero-based column D).",
-          "items": {
-            "$ref": "GridData"
-          },
-          "type": "array"
-        },
-        "bandedRanges": {
-          "description": "The banded (i.e. alternating colors) ranges on this sheet.",
-          "items": {
-            "$ref": "BandedRange"
-          },
-          "type": "array"
-        },
-        "charts": {
-          "description": "The specifications of every chart on this sheet.",
-          "items": {
-            "$ref": "EmbeddedChart"
-          },
-          "type": "array"
-        },
-        "properties": {
-          "description": "The properties of the sheet.",
-          "$ref": "SheetProperties"
-        },
-        "filterViews": {
-          "description": "The filter views in this sheet.",
-          "items": {
-            "$ref": "FilterView"
-          },
-          "type": "array"
-        },
-        "protectedRanges": {
-          "description": "The protected ranges in this sheet.",
-          "items": {
-            "$ref": "ProtectedRange"
-          },
-          "type": "array"
-        },
-        "conditionalFormats": {
-          "description": "The conditional format rules in this sheet.",
-          "items": {
-            "$ref": "ConditionalFormatRule"
-          },
-          "type": "array"
-        },
-        "basicFilter": {
-          "$ref": "BasicFilter",
-          "description": "The filter on this sheet, if any."
-        },
-        "merges": {
-          "description": "The ranges that are merged together.",
-          "items": {
-            "$ref": "GridRange"
-          },
-          "type": "array"
-        }
-      },
-      "id": "Sheet"
-    },
-    "SortSpec": {
-      "description": "A sort order associated with a specific column or row.",
-      "type": "object",
-      "properties": {
-        "dimensionIndex": {
-          "format": "int32",
-          "description": "The dimension the sort should be applied to.",
-          "type": "integer"
-        },
-        "sortOrder": {
-          "enum": [
-            "SORT_ORDER_UNSPECIFIED",
-            "ASCENDING",
-            "DESCENDING"
-          ],
-          "description": "The order data should be sorted.",
-          "type": "string",
-          "enumDescriptions": [
-            "Default value, do not use this.",
-            "Sort ascending.",
-            "Sort descending."
-          ]
-        }
-      },
-      "id": "SortSpec"
-    },
-    "UpdateEmbeddedObjectPositionResponse": {
-      "description": "The result of updating an embedded object's position.",
-      "type": "object",
-      "properties": {
-        "position": {
-          "$ref": "EmbeddedObjectPosition",
-          "description": "The new position of the embedded object."
-        }
-      },
-      "id": "UpdateEmbeddedObjectPositionResponse"
-    },
-    "BooleanRule": {
-      "properties": {
-        "condition": {
-          "description": "The condition of the rule. If the condition evaluates to true,\nthe format will be applied.",
-          "$ref": "BooleanCondition"
-        },
-        "format": {
-          "$ref": "CellFormat",
-          "description": "The format to apply.\nConditional formatting can only apply a subset of formatting:\nbold, italic,\nstrikethrough,\nforeground color &\nbackground color."
-        }
-      },
-      "id": "BooleanRule",
-      "description": "A rule that may or may not match, depending on the condition.",
-      "type": "object"
-    },
-    "PivotGroupValueMetadata": {
-      "properties": {
-        "value": {
-          "description": "The calculated value the metadata corresponds to.\n(Note that formulaValue is not valid,\n because the values will be calculated.)",
-          "$ref": "ExtendedValue"
-        },
-        "collapsed": {
-          "description": "True if the data corresponding to the value is collapsed.",
-          "type": "boolean"
-        }
-      },
-      "id": "PivotGroupValueMetadata",
-      "description": "Metadata about a value in a pivot grouping.",
-      "type": "object"
-    },
-    "FilterCriteria": {
-      "description": "Criteria for showing/hiding rows in a filter or filter view.",
-      "type": "object",
-      "properties": {
-        "condition": {
-          "$ref": "BooleanCondition",
-          "description": "A condition that must be true for values to be shown.\n(This does not override hiddenValues -- if a value is listed there,\n it will still be hidden.)"
-        },
-        "hiddenValues": {
-          "description": "Values that should be hidden.",
-          "items": {
-            "type": "string"
-          },
-          "type": "array"
-        }
-      },
-      "id": "FilterCriteria"
-    },
-    "Editors": {
-      "properties": {
-        "users": {
-          "description": "The email addresses of users with edit access to the protected range.",
-          "items": {
-            "type": "string"
-          },
-          "type": "array"
-        },
-        "domainUsersCanEdit": {
-          "description": "True if anyone in the document's domain has edit access to the protected\nrange.  Domain protection is only supported on documents within a domain.",
-          "type": "boolean"
-        },
-        "groups": {
-          "description": "The email addresses of groups with edit access to the protected range.",
-          "items": {
-            "type": "string"
-          },
-          "type": "array"
-        }
-      },
-      "id": "Editors",
-      "description": "The editors of a protected range.",
-      "type": "object"
-    },
-    "UpdateConditionalFormatRuleRequest": {
-      "properties": {
-        "index": {
-          "format": "int32",
-          "description": "The zero-based index of the rule that should be replaced or moved.",
-          "type": "integer"
-        },
-        "sheetId": {
-          "format": "int32",
-          "description": "The sheet of the rule to move.  Required if new_index is set,\nunused otherwise.",
-          "type": "integer"
-        },
-        "newIndex": {
-          "format": "int32",
-          "description": "The zero-based new index the rule should end up at.",
-          "type": "integer"
-        },
-        "rule": {
-          "$ref": "ConditionalFormatRule",
-          "description": "The rule that should replace the rule at the given index."
-        }
-      },
-      "id": "UpdateConditionalFormatRuleRequest",
-      "description": "Updates a conditional format rule at the given index,\nor moves a conditional format rule to another index.",
-      "type": "object"
-    },
-    "BasicChartDomain": {
-      "description": "The domain of a chart.\nFor example, if charting stock prices over time, this would be the date.",
-      "type": "object",
-      "properties": {
-        "domain": {
-          "$ref": "ChartData",
-          "description": "The data of the domain. For example, if charting stock prices over time,\nthis is the data representing the dates."
-        },
-        "reversed": {
-          "description": "True to reverse the order of the domain values (horizontal axis).",
-          "type": "boolean"
-        }
-      },
-      "id": "BasicChartDomain"
-    },
-    "DataValidationRule": {
-      "properties": {
-        "strict": {
-          "description": "True if invalid data should be rejected.",
-          "type": "boolean"
-        },
-        "inputMessage": {
-          "description": "A message to show the user when adding data to the cell.",
-          "type": "string"
-        },
-        "condition": {
-          "$ref": "BooleanCondition",
-          "description": "The condition that data in the cell must match."
-        },
-        "showCustomUi": {
-          "description": "True if the UI should be customized based on the kind of condition.\nIf true, \"List\" conditions will show a dropdown.",
-          "type": "boolean"
-        }
-      },
-      "id": "DataValidationRule",
-      "description": "A data validation rule.",
-      "type": "object"
-    },
-    "PasteDataRequest": {
-      "description": "Inserts data into the spreadsheet starting at the specified coordinate.",
-      "type": "object",
-      "properties": {
-        "html": {
-          "description": "True if the data is HTML.",
-          "type": "boolean"
-        },
-        "coordinate": {
-          "$ref": "GridCoordinate",
-          "description": "The coordinate at which the data should start being inserted."
-        },
-        "delimiter": {
-          "description": "The delimiter in the data.",
-          "type": "string"
-        },
-        "data": {
-          "description": "The data to insert.",
-          "type": "string"
-        },
-        "type": {
-          "enumDescriptions": [
-            "Paste values, formulas, formats, and merges.",
-            "Paste the values ONLY without formats, formulas, or merges.",
-            "Paste the format and data validation only.",
-            "Like PASTE_NORMAL but without borders.",
-            "Paste the formulas only.",
-            "Paste the data validation only.",
-            "Paste the conditional formatting rules only."
-          ],
-          "enum": [
-            "PASTE_NORMAL",
-            "PASTE_VALUES",
-            "PASTE_FORMAT",
-            "PASTE_NO_BORDERS",
-            "PASTE_FORMULA",
-            "PASTE_DATA_VALIDATION",
-            "PASTE_CONDITIONAL_FORMATTING"
-          ],
-          "description": "How the data should be pasted.",
-          "type": "string"
-        }
-      },
-      "id": "PasteDataRequest"
-    },
-    "AppendDimensionRequest": {
-      "properties": {
-        "sheetId": {
-          "format": "int32",
-          "description": "The sheet to append rows or columns to.",
-          "type": "integer"
-        },
-        "dimension": {
-          "enum": [
-            "DIMENSION_UNSPECIFIED",
-            "ROWS",
-            "COLUMNS"
-          ],
-          "description": "Whether rows or columns should be appended.",
-          "type": "string",
-          "enumDescriptions": [
-            "The default value, do not use.",
-            "Operates on the rows of a sheet.",
-            "Operates on the columns of a sheet."
-          ]
-        },
-        "length": {
-          "format": "int32",
-          "description": "The number of rows or columns to append.",
-          "type": "integer"
-        }
-      },
-      "id": "AppendDimensionRequest",
-      "description": "Appends rows or columns to the end of a sheet.",
-      "type": "object"
-    },
-    "AddNamedRangeRequest": {
-      "properties": {
-        "namedRange": {
-          "$ref": "NamedRange",
-          "description": "The named range to add. The namedRangeId\nfield is optional; if one is not set, an id will be randomly generated. (It\nis an error to specify the ID of a range that already exists.)"
-        }
-      },
-      "id": "AddNamedRangeRequest",
-      "description": "Adds a named range to the spreadsheet.",
-      "type": "object"
-    },
-    "UpdateEmbeddedObjectPositionRequest": {
-      "properties": {
-        "fields": {
-          "format": "google-fieldmask",
-          "description": "The fields of OverlayPosition\nthat should be updated when setting a new position. Used only if\nnewPosition.overlayPosition\nis set, in which case at least one field must\nbe specified.  The root `newPosition.overlayPosition` is implied and\nshould not be specified.\nA single `\"*\"` can be used as short-hand for listing every field.",
-          "type": "string"
-        },
-        "objectId": {
-          "format": "int32",
-          "description": "The ID of the object to moved.",
-          "type": "integer"
-        },
-        "newPosition": {
-          "$ref": "EmbeddedObjectPosition",
-          "description": "An explicit position to move the embedded object to.\nIf newPosition.sheetId is set,\na new sheet with that ID will be created.\nIf newPosition.newSheet is set to true,\na new sheet will be created with an ID that will be chosen for you."
-        }
-      },
-      "id": "UpdateEmbeddedObjectPositionRequest",
-      "description": "Update an embedded object's position (such as a moving or resizing a\nchart or image).",
-      "type": "object"
-    },
-    "TextRotation": {
-      "properties": {
-        "angle": {
-          "format": "int32",
-          "description": "The angle between the standard orientation and the desired orientation.\nMeasured in degrees. Valid values are between -90 and 90. Positive\nangles are angled upwards, negative are angled downwards.\n\nNote: For LTR text direction positive angles are in the counterclockwise\ndirection, whereas for RTL they are in the clockwise direction",
-          "type": "integer"
-        },
-        "vertical": {
-          "description": "If true, text reads top to bottom, but the orientation of individual\ncharacters is unchanged.\nFor example:\n\n    | V |\n    | e |\n    | r |\n    | t |\n    | i |\n    | c |\n    | a |\n    | l |",
-          "type": "boolean"
-        }
-      },
-      "id": "TextRotation",
-      "description": "The rotation applied to text in a cell.",
-      "type": "object"
-    },
-    "PieChartSpec": {
-      "description": "A \u003ca href=\"/chart/interactive/docs/gallery/piechart\"\u003epie chart\u003c/a\u003e.",
-      "type": "object",
-      "properties": {
-        "threeDimensional": {
-          "description": "True if the pie is three dimensional.",
-          "type": "boolean"
-        },
-        "domain": {
-          "description": "The data that covers the domain of the pie chart.",
-          "$ref": "ChartData"
-        },
-        "series": {
-          "description": "The data that covers the one and only series of the pie chart.",
-          "$ref": "ChartData"
-        },
-        "pieHole": {
-          "format": "double",
-          "description": "The size of the hole in the pie chart.",
-          "type": "number"
-        },
-        "legendPosition": {
-          "enumDescriptions": [
-            "Default value, do not use.",
-            "The legend is rendered on the bottom of the chart.",
-            "The legend is rendered on the left of the chart.",
-            "The legend is rendered on the right of the chart.",
-            "The legend is rendered on the top of the chart.",
-            "No legend is rendered.",
-            "Each pie slice has a label attached to it."
-          ],
-          "enum": [
-            "PIE_CHART_LEGEND_POSITION_UNSPECIFIED",
-            "BOTTOM_LEGEND",
-            "LEFT_LEGEND",
-            "RIGHT_LEGEND",
-            "TOP_LEGEND",
-            "NO_LEGEND",
-            "LABELED_LEGEND"
-          ],
-          "description": "Where the legend of the pie chart should be drawn.",
-          "type": "string"
-        }
-      },
-      "id": "PieChartSpec"
-    },
-    "UpdateFilterViewRequest": {
-      "description": "Updates properties of the filter view.",
-      "type": "object",
-      "properties": {
-        "fields": {
-          "format": "google-fieldmask",
-          "description": "The fields that should be updated.  At least one field must be specified.\nThe root `filter` is implied and should not be specified.\nA single `\"*\"` can be used as short-hand for listing every field.",
-          "type": "string"
-        },
-        "filter": {
-          "$ref": "FilterView",
-          "description": "The new properties of the filter view."
-        }
-      },
-      "id": "UpdateFilterViewRequest"
-    },
-    "ConditionalFormatRule": {
-      "properties": {
-        "gradientRule": {
-          "description": "The formatting will vary based on the gradients in the rule.",
-          "$ref": "GradientRule"
-        },
-        "booleanRule": {
-          "$ref": "BooleanRule",
-          "description": "The formatting is either \"on\" or \"off\" according to the rule."
-        },
-        "ranges": {
-          "description": "The ranges that will be formatted if the condition is true.\nAll the ranges must be on the same grid.",
-          "items": {
-            "$ref": "GridRange"
-          },
-          "type": "array"
-        }
-      },
-      "id": "ConditionalFormatRule",
-      "description": "A rule describing a conditional format.",
-      "type": "object"
-    },
-    "CopyPasteRequest": {
-      "description": "Copies data from the source to the destination.",
-      "type": "object",
-      "properties": {
-        "destination": {
-          "description": "The location to paste to. If the range covers a span that's\na multiple of the source's height or width, then the\ndata will be repeated to fill in the destination range.\nIf the range is smaller than the source range, the entire\nsource data will still be copied (beyond the end of the destination range).",
-          "$ref": "GridRange"
-        },
-        "pasteOrientation": {
-          "enumDescriptions": [
-            "Paste normally.",
-            "Paste transposed, where all rows become columns and vice versa."
-          ],
-          "enum": [
-            "NORMAL",
-            "TRANSPOSE"
-          ],
-          "description": "How that data should be oriented when pasting.",
-          "type": "string"
-        },
-        "pasteType": {
-          "enum": [
-            "PASTE_NORMAL",
-            "PASTE_VALUES",
-            "PASTE_FORMAT",
-            "PASTE_NO_BORDERS",
-            "PASTE_FORMULA",
-            "PASTE_DATA_VALIDATION",
-            "PASTE_CONDITIONAL_FORMATTING"
-          ],
-          "description": "What kind of data to paste.",
-          "type": "string",
-          "enumDescriptions": [
-            "Paste values, formulas, formats, and merges.",
-            "Paste the values ONLY without formats, formulas, or merges.",
-            "Paste the format and data validation only.",
-            "Like PASTE_NORMAL but without borders.",
-            "Paste the formulas only.",
-            "Paste the data validation only.",
-            "Paste the conditional formatting rules only."
-          ]
-        },
-        "source": {
-          "$ref": "GridRange",
-          "description": "The source range to copy."
-        }
-      },
-      "id": "CopyPasteRequest"
-    },
-    "BooleanCondition": {
-      "properties": {
-        "values": {
-          "description": "The values of the condition. The number of supported values depends\non the condition type.  Some support zero values,\nothers one or two values,\nand ConditionType.ONE_OF_LIST supports an arbitrary number of values.",
-          "items": {
-            "$ref": "ConditionValue"
-          },
-          "type": "array"
-        },
-        "type": {
-          "enumDescriptions": [
-            "The default value, do not use.",
-            "The cell's value must be greater than the condition's value.\nSupported by data validation, conditional formatting and filters.\nRequires a single ConditionValue.",
-            "The cell's value must be greater than or equal to the condition's value.\nSupported by data validation, conditional formatting and filters.\nRequires a single ConditionValue.",
-            "The cell's value must be less than the condition's value.\nSupported by data validation, conditional formatting and filters.\nRequires a single ConditionValue.",
-            "The cell's value must be less than or equal to the condition's value.\nSupported by data validation, conditional formatting and filters.\nRequires a single ConditionValue.",
-            "The cell's value must be equal to the condition's value.\nSupported by data validation, conditional formatting and filters.\nRequires a single ConditionValue.",
-            "The cell's value must be not equal to the condition's value.\nSupported by data validation, conditional formatting and filters.\nRequires a single ConditionValue.",
-            "The cell's value must be between the two condition values.\nSupported by data validation, conditional formatting and filters.\nRequires exactly two ConditionValues.",
-            "The cell's value must not be between the two condition values.\nSupported by data validation, conditional formatting and filters.\nRequires exactly two ConditionValues.",
-            "The cell's value must contain the condition's value.\nSupported by data validation, conditional formatting and filters.\nRequires a single ConditionValue.",
-            "The cell's value must not contain the condition's value.\nSupported by data validation, conditional formatting and filters.\nRequires a single ConditionValue.",
-            "The cell's value must start with the condition's value.\nSupported by conditional formatting and filters.\nRequires a single ConditionValue.",
-            "The cell's value must end with the condition's value.\nSupported by conditional formatting and filters.\nRequires a single ConditionValue.",
-            "The cell's value must be exactly the condition's value.\nSupported by data validation, conditional formatting and filters.\nRequires a single ConditionValue.",
-            "The cell's value must be a valid email address.\nSupported by data validation.\nRequires no ConditionValues.",
-            "The cell's value must be a valid URL.\nSupported by data validation.\nRequires no ConditionValues.",
-            "The cell's value must be the same date as the condition's value.\nSupported by data validation, conditional formatting and filters.\nRequires a single ConditionValue.",
-            "The cell's value must be before the date of the condition's value.\nSupported by data validation, conditional formatting and filters.\nRequires a single ConditionValue\nthat may be a relative date.",
-            "The cell's value must be after the date of the condition's value.\nSupported by data validation, conditional formatting and filters.\nRequires a single ConditionValue\nthat may be a relative date.",
-            "The cell's value must be on or before the date of the condition's value.\nSupported by data validation.\nRequires a single ConditionValue\nthat may be a relative date.",
-            "The cell's value must be on or after the date of the condition's value.\nSupported by data validation.\nRequires a single ConditionValue\nthat may be a relative date.",
-            "The cell's value must be between the dates of the two condition values.\nSupported by data validation.\nRequires exactly two ConditionValues.",
-            "The cell's value must be outside the dates of the two condition values.\nSupported by data validation.\nRequires exactly two ConditionValues.",
-            "The cell's value must be a date.\nSupported by data validation.\nRequires no ConditionValues.",
-            "The cell's value must be listed in the grid in condition value's range.\nSupported by data validation.\nRequires a single ConditionValue,\nand the value must be a valid range in A1 notation.",
-            "The cell's value must in the list of condition values.\nSupported by data validation.\nSupports any number of condition values,\none per item in the list.\nFormulas are not supported in the values.",
-            "The cell's value must be empty.\nSupported by conditional formatting and filters.\nRequires no ConditionValues.",
-            "The cell's value must not be empty.\nSupported by conditional formatting and filters.\nRequires no ConditionValues.",
-            "The condition's formula must evaluate to true.\nSupported by data validation, conditional formatting and filters.\nRequires a single ConditionValue."
-          ],
-          "enum": [
-            "CONDITION_TYPE_UNSPECIFIED",
-            "NUMBER_GREATER",
-            "NUMBER_GREATER_THAN_EQ",
-            "NUMBER_LESS",
-            "NUMBER_LESS_THAN_EQ",
-            "NUMBER_EQ",
-            "NUMBER_NOT_EQ",
-            "NUMBER_BETWEEN",
-            "NUMBER_NOT_BETWEEN",
-            "TEXT_CONTAINS",
-            "TEXT_NOT_CONTAINS",
-            "TEXT_STARTS_WITH",
-            "TEXT_ENDS_WITH",
-            "TEXT_EQ",
-            "TEXT_IS_EMAIL",
-            "TEXT_IS_URL",
-            "DATE_EQ",
-            "DATE_BEFORE",
-            "DATE_AFTER",
-            "DATE_ON_OR_BEFORE",
-            "DATE_ON_OR_AFTER",
-            "DATE_BETWEEN",
-            "DATE_NOT_BETWEEN",
-            "DATE_IS_VALID",
-            "ONE_OF_RANGE",
-            "ONE_OF_LIST",
-            "BLANK",
-            "NOT_BLANK",
-            "CUSTOM_FORMULA"
-          ],
-          "description": "The type of condition.",
-          "type": "string"
-        }
-      },
-      "id": "BooleanCondition",
-      "description": "A condition that can evaluate to true or false.\nBooleanConditions are used by conditional formatting,\ndata validation, and the criteria in filters.",
-      "type": "object"
-    },
-    "Request": {
-      "description": "A single kind of update to apply to a spreadsheet.",
-      "type": "object",
-      "properties": {
-        "repeatCell": {
-          "$ref": "RepeatCellRequest",
-          "description": "Repeats a single cell across a range."
-        },
-        "clearBasicFilter": {
-          "description": "Clears the basic filter on a sheet.",
-          "$ref": "ClearBasicFilterRequest"
-        },
-        "appendDimension": {
-          "description": "Appends dimensions to the end of a sheet.",
-          "$ref": "AppendDimensionRequest"
-        },
-        "updateConditionalFormatRule": {
-          "$ref": "UpdateConditionalFormatRuleRequest",
-          "description": "Updates an existing conditional format rule."
-        },
-        "insertRange": {
-          "description": "Inserts new cells in a sheet, shifting the existing cells.",
-          "$ref": "InsertRangeRequest"
-        },
-        "moveDimension": {
-          "$ref": "MoveDimensionRequest",
-          "description": "Moves rows or columns to another location in a sheet."
-        },
-        "randomizeRange": {
-          "description": "Randomizes the order of the rows in a range.",
-          "$ref": "RandomizeRangeRequest"
-        },
-        "updateBanding": {
-          "$ref": "UpdateBandingRequest",
-          "description": "Updates a banded range"
-        },
-        "deleteNamedRange": {
-          "description": "Deletes a named range.",
-          "$ref": "DeleteNamedRangeRequest"
-        },
-        "addProtectedRange": {
-          "description": "Adds a protected range.",
-          "$ref": "AddProtectedRangeRequest"
-        },
-        "duplicateSheet": {
-          "$ref": "DuplicateSheetRequest",
-          "description": "Duplicates a sheet."
-        },
-        "unmergeCells": {
-          "$ref": "UnmergeCellsRequest",
-          "description": "Unmerges merged cells."
-        },
-        "deleteSheet": {
-          "description": "Deletes a sheet.",
-          "$ref": "DeleteSheetRequest"
-        },
-        "updateEmbeddedObjectPosition": {
-          "$ref": "UpdateEmbeddedObjectPositionRequest",
-          "description": "Updates an embedded object's (e.g. chart, image) position."
-        },
-        "updateDimensionProperties": {
-          "description": "Updates dimensions' properties.",
-          "$ref": "UpdateDimensionPropertiesRequest"
-        },
-        "pasteData": {
-          "$ref": "PasteDataRequest",
-          "description": "Pastes data (HTML or delimited) into a sheet."
-        },
-        "setBasicFilter": {
-          "$ref": "SetBasicFilterRequest",
-          "description": "Sets the basic filter on a sheet."
-        },
-        "addConditionalFormatRule": {
-          "description": "Adds a new conditional format rule.",
-          "$ref": "AddConditionalFormatRuleRequest"
-        },
-        "updateCells": {
-          "$ref": "UpdateCellsRequest",
-          "description": "Updates many cells at once."
-        },
-        "addNamedRange": {
-          "$ref": "AddNamedRangeRequest",
-          "description": "Adds a named range."
-        },
-        "updateSpreadsheetProperties": {
-          "description": "Updates the spreadsheet's properties.",
-          "$ref": "UpdateSpreadsheetPropertiesRequest"
-        },
-        "deleteEmbeddedObject": {
-          "$ref": "DeleteEmbeddedObjectRequest",
-          "description": "Deletes an embedded object (e.g, chart, image) in a sheet."
-        },
-        "updateFilterView": {
-          "$ref": "UpdateFilterViewRequest",
-          "description": "Updates the properties of a filter view."
-        },
-        "addBanding": {
-          "$ref": "AddBandingRequest",
-          "description": "Adds a new banded range"
-        },
-        "autoResizeDimensions": {
-          "description": "Automatically resizes one or more dimensions based on the contents\nof the cells in that dimension.",
-          "$ref": "AutoResizeDimensionsRequest"
-        },
-        "appendCells": {
-          "$ref": "AppendCellsRequest",
-          "description": "Appends cells after the last row with data in a sheet."
-        },
-        "cutPaste": {
-          "$ref": "CutPasteRequest",
-          "description": "Cuts data from one area and pastes it to another."
-        },
-        "mergeCells": {
-          "$ref": "MergeCellsRequest",
-          "description": "Merges cells together."
-        },
-        "updateNamedRange": {
-          "description": "Updates a named range.",
-          "$ref": "UpdateNamedRangeRequest"
-        },
-        "updateSheetProperties": {
-          "$ref": "UpdateSheetPropertiesRequest",
-          "description": "Updates a sheet's properties."
-        },
-        "autoFill": {
-          "$ref": "AutoFillRequest",
-          "description": "Automatically fills in more data based on existing data."
-        },
-        "deleteDimension": {
-          "description": "Deletes rows or columns in a sheet.",
-          "$ref": "DeleteDimensionRequest"
-        },
-        "sortRange": {
-          "description": "Sorts data in a range.",
-          "$ref": "SortRangeRequest"
-        },
-        "deleteProtectedRange": {
-          "description": "Deletes a protected range.",
-          "$ref": "DeleteProtectedRangeRequest"
-        },
-        "duplicateFilterView": {
-          "description": "Duplicates a filter view.",
-          "$ref": "DuplicateFilterViewRequest"
-        },
-        "addChart": {
-          "description": "Adds a chart.",
-          "$ref": "AddChartRequest"
-        },
-        "findReplace": {
-          "description": "Finds and replaces occurrences of some text with other text.",
-          "$ref": "FindReplaceRequest"
-        },
-        "updateChartSpec": {
-          "description": "Updates a chart's specifications.",
-          "$ref": "UpdateChartSpecRequest"
-        },
-        "textToColumns": {
-          "description": "Converts a column of text into many columns of text.",
-          "$ref": "TextToColumnsRequest"
-        },
-        "updateProtectedRange": {
-          "description": "Updates a protected range.",
-          "$ref": "UpdateProtectedRangeRequest"
-        },
-        "addSheet": {
-          "$ref": "AddSheetRequest",
-          "description": "Adds a sheet."
-        },
-        "copyPaste": {
-          "description": "Copies data from one area and pastes it to another.",
-          "$ref": "CopyPasteRequest"
-        },
-        "deleteFilterView": {
-          "$ref": "DeleteFilterViewRequest",
-          "description": "Deletes a filter view from a sheet."
-        },
-        "insertDimension": {
-          "description": "Inserts new rows or columns in a sheet.",
-          "$ref": "InsertDimensionRequest"
-        },
-        "deleteRange": {
-          "description": "Deletes a range of cells from a sheet, shifting the remaining cells.",
-          "$ref": "DeleteRangeRequest"
-        },
-        "deleteBanding": {
-          "description": "Removes a banded range",
-          "$ref": "DeleteBandingRequest"
-        },
-        "addFilterView": {
-          "description": "Adds a filter view.",
-          "$ref": "AddFilterViewRequest"
-        },
-        "setDataValidation": {
-          "description": "Sets data validation for one or more cells.",
-          "$ref": "SetDataValidationRequest"
-        },
-        "updateBorders": {
-          "description": "Updates the borders in a range of cells.",
-          "$ref": "UpdateBordersRequest"
-        },
-        "deleteConditionalFormatRule": {
-          "$ref": "DeleteConditionalFormatRuleRequest",
-          "description": "Deletes an existing conditional format rule."
-        }
-      },
-      "id": "Request"
-    },
-    "GridRange": {
-      "properties": {
-        "endColumnIndex": {
-          "format": "int32",
-          "description": "The end column (exclusive) of the range, or not set if unbounded.",
-          "type": "integer"
-        },
-        "endRowIndex": {
-          "format": "int32",
-          "description": "The end row (exclusive) of the range, or not set if unbounded.",
-          "type": "integer"
-        },
-        "startRowIndex": {
-          "format": "int32",
-          "description": "The start row (inclusive) of the range, or not set if unbounded.",
-          "type": "integer"
-        },
-        "startColumnIndex": {
-          "format": "int32",
-          "description": "The start column (inclusive) of the range, or not set if unbounded.",
-          "type": "integer"
-        },
-        "sheetId": {
-          "format": "int32",
-          "description": "The sheet this range is on.",
-          "type": "integer"
-        }
-      },
-      "id": "GridRange",
-      "description": "A range on a sheet.\nAll indexes are zero-based.\nIndexes are half open, e.g the start index is inclusive\nand the end index is exclusive -- [start_index, end_index).\nMissing indexes indicate the range is unbounded on that side.\n\nFor example, if `\"Sheet1\"` is sheet ID 0, then:\n\n  `Sheet1!A1:A1 == sheet_id: 0,\n                  start_row_index: 0, end_row_index: 1,\n                  start_column_index: 0, end_column_index: 1`\n\n  `Sheet1!A3:B4 == sheet_id: 0,\n                  start_row_index: 2, end_row_index: 4,\n                  start_column_index: 0, end_column_index: 2`\n\n  `Sheet1!A:B == sheet_id: 0,\n                start_column_index: 0, end_column_index: 2`\n\n  `Sheet1!A5:B == sheet_id: 0,\n                 start_row_index: 4,\n                 start_column_index: 0, end_column_index: 2`\n\n  `Sheet1 == sheet_id:0`\n\nThe start index must always be less than or equal to the end index.\nIf the start index equals the end index, then the range is empty.\nEmpty ranges are typically not meaningful and are usually rendered in the\nUI as `#REF!`.",
-      "type": "object"
-    },
-    "BasicChartSpec": {
-      "description": "The specification for a basic chart.  See BasicChartType for the list\nof charts this supports.",
-      "type": "object",
-      "properties": {
-        "legendPosition": {
-          "enumDescriptions": [
-            "Default value, do not use.",
-            "The legend is rendered on the bottom of the chart.",
-            "The legend is rendered on the left of the chart.",
-            "The legend is rendered on the right of the chart.",
-            "The legend is rendered on the top of the chart.",
-            "No legend is rendered."
-          ],
-          "enum": [
-            "BASIC_CHART_LEGEND_POSITION_UNSPECIFIED",
-            "BOTTOM_LEGEND",
-            "LEFT_LEGEND",
-            "RIGHT_LEGEND",
-            "TOP_LEGEND",
-            "NO_LEGEND"
-          ],
-          "description": "The position of the chart legend.",
-          "type": "string"
-        },
-        "domains": {
-          "description": "The domain of data this is charting.\nOnly a single domain is supported.",
-          "items": {
-            "$ref": "BasicChartDomain"
-          },
-          "type": "array"
-        },
-        "lineSmoothing": {
-          "description": "Gets whether all lines should be rendered smooth or straight by default.\nApplies to Line charts.",
-          "type": "boolean"
-        },
-        "headerCount": {
-          "format": "int32",
-          "description": "The number of rows or columns in the data that are \"headers\".\nIf not set, Google Sheets will guess how many rows are headers based\non the data.\n\n(Note that BasicChartAxis.title may override the axis title\n inferred from the header values.)",
-          "type": "integer"
-        },
-        "stackedType": {
-          "enumDescriptions": [
-            "Default value, do not use.",
-            "Series are not stacked.",
-            "Series values are stacked, each value is rendered vertically beginning\nfrom the top of the value below it.",
-            "Vertical stacks are stretched to reach the top of the chart, with\nvalues laid out as percentages of each other."
-          ],
-          "enum": [
-            "BASIC_CHART_STACKED_TYPE_UNSPECIFIED",
-            "NOT_STACKED",
-            "STACKED",
-            "PERCENT_STACKED"
-          ],
-          "description": "The stacked type for charts that support vertical stacking.\nApplies to Area, Bar, Column, and Stepped Area charts.",
-          "type": "string"
-        },
-        "axis": {
-          "description": "The axis on the chart.",
-          "items": {
-            "$ref": "BasicChartAxis"
-          },
-          "type": "array"
-        },
-        "threeDimensional": {
-          "description": "True to make the chart 3D.\nApplies to Bar and Column charts.",
-          "type": "boolean"
-        },
-        "chartType": {
-          "enumDescriptions": [
-            "Default value, do not use.",
-            "A \u003ca href=\"/chart/interactive/docs/gallery/barchart\"\u003ebar chart\u003c/a\u003e.",
-            "A \u003ca href=\"/chart/interactive/docs/gallery/linechart\"\u003eline chart\u003c/a\u003e.",
-            "An \u003ca href=\"/chart/interactive/docs/gallery/areachart\"\u003earea chart\u003c/a\u003e.",
-            "A \u003ca href=\"/chart/interactive/docs/gallery/columnchart\"\u003ecolumn chart\u003c/a\u003e.",
-            "A \u003ca href=\"/chart/interactive/docs/gallery/scatterchart\"\u003escatter chart\u003c/a\u003e.",
-            "A \u003ca href=\"/chart/interactive/docs/gallery/combochart\"\u003ecombo chart\u003c/a\u003e.",
-            "A \u003ca href=\"/chart/interactive/docs/gallery/steppedareachart\"\u003estepped area chart\u003c/a\u003e."
-          ],
-          "enum": [
-            "BASIC_CHART_TYPE_UNSPECIFIED",
-            "BAR",
-            "LINE",
-            "AREA",
-            "COLUMN",
-            "SCATTER",
-            "COMBO",
-            "STEPPED_AREA"
-          ],
-          "description": "The type of the chart.",
-          "type": "string"
-        },
-        "interpolateNulls": {
-          "description": "If some values in a series are missing, gaps may appear in the chart (e.g,\nsegments of lines in a line chart will be missing).  To eliminate these\ngaps set this to true.\nApplies to Line, Area, and Combo charts.",
-          "type": "boolean"
-        },
-        "series": {
-          "description": "The data this chart is visualizing.",
-          "items": {
-            "$ref": "BasicChartSeries"
-          },
-          "type": "array"
-        }
-      },
-      "id": "BasicChartSpec"
-    },
-    "SetDataValidationRequest": {
-      "description": "Sets a data validation rule to every cell in the range.\nTo clear validation in a range, call this with no rule specified.",
-      "type": "object",
-      "properties": {
-        "rule": {
-          "$ref": "DataValidationRule",
-          "description": "The data validation rule to set on each cell in the range,\nor empty to clear the data validation in the range."
-        },
-        "range": {
-          "$ref": "GridRange",
-          "description": "The range the data validation rule should apply to."
-        }
-      },
-      "id": "SetDataValidationRequest"
-    },
-    "BubbleChartSpec": {
-      "properties": {
-        "bubbleMaxRadiusSize": {
-          "format": "int32",
-          "description": "The max radius size of the bubbles, in pixels.\nIf specified, the field must be a positive value.",
-          "type": "integer"
-        },
-        "series": {
-          "description": "The data contianing the bubble y-values.  These values locate the bubbles\nin the chart vertically.",
-          "$ref": "ChartData"
-        },
-        "legendPosition": {
-          "enum": [
-            "BUBBLE_CHART_LEGEND_POSITION_UNSPECIFIED",
-            "BOTTOM_LEGEND",
-            "LEFT_LEGEND",
-            "RIGHT_LEGEND",
-            "TOP_LEGEND",
-            "NO_LEGEND",
-            "INSIDE_LEGEND"
-          ],
-          "description": "Where the legend of the chart should be drawn.",
-          "type": "string",
-          "enumDescriptions": [
-            "Default value, do not use.",
-            "The legend is rendered on the bottom of the chart.",
-            "The legend is rendered on the left of the chart.",
-            "The legend is rendered on the right of the chart.",
-            "The legend is rendered on the top of the chart.",
-            "No legend is rendered.",
-            "The legend is rendered inside the chart area."
-          ]
-        },
-        "bubbleOpacity": {
-          "format": "float",
-          "description": "The opacity of the bubbles between 0 and 1.0.\n0 is fully transparent and 1 is fully opaque.",
-          "type": "number"
-        },
-        "bubbleSizes": {
-          "description": "The data contianing the bubble sizes.  Bubble sizes are used to draw\nthe bubbles at different sizes relative to each other.\nIf specified, group_ids must also be specified.  This field is\noptional.",
-          "$ref": "ChartData"
-        },
-        "domain": {
-          "description": "The data containing the bubble x-values.  These values locate the bubbles\nin the chart horizontally.",
-          "$ref": "ChartData"
-        },
-        "bubbleTextStyle": {
-          "description": "The format of the text inside the bubbles.\nUnderline and Strikethrough are not supported.",
-          "$ref": "TextFormat"
-        },
-        "bubbleBorderColor": {
-          "description": "The bubble border color.",
-          "$ref": "Color"
-        },
-        "groupIds": {
-          "$ref": "ChartData",
-          "description": "The data containing the bubble group IDs. All bubbles with the same group\nID will be drawn in the same color. If bubble_sizes is specified then\nthis field must also be specified but may contain blank values.\nThis field is optional."
-        },
-        "bubbleLabels": {
-          "$ref": "ChartData",
-          "description": "The data containing the bubble labels.  These do not need to be unique."
-        },
-        "bubbleMinRadiusSize": {
-          "format": "int32",
-          "description": "The minimum radius size of the bubbles, in pixels.\nIf specific, the field must be a positive value.",
-          "type": "integer"
-        }
-      },
-      "id": "BubbleChartSpec",
-      "description": "A \u003ca href=\"/chart/interactive/docs/gallery/bubblechart\"\u003ebubble chart\u003c/a\u003e.",
-      "type": "object"
-    },
-    "CellData": {
-      "properties": {
-        "effectiveValue": {
-          "description": "The effective value of the cell. For cells with formulas, this will be\nthe calculated value.  For cells with literals, this will be\nthe same as the user_entered_value.\nThis field is read-only.",
-          "$ref": "ExtendedValue"
-        },
-        "textFormatRuns": {
-          "description": "Runs of rich text applied to subsections of the cell.  Runs are only valid\non user entered strings, not formulas, bools, or numbers.\nRuns start at specific indexes in the text and continue until the next\nrun. Properties of a run will continue unless explicitly changed\nin a subsequent run (and properties of the first run will continue\nthe properties of the cell unless explicitly changed).\n\nWhen writing, the new runs will overwrite any prior runs.  When writing a\nnew user_entered_value, previous runs will be erased.",
-          "items": {
-            "$ref": "TextFormatRun"
-          },
-          "type": "array"
-        },
-        "formattedValue": {
-          "description": "The formatted value of the cell.\nThis is the value as it's shown to the user.\nThis field is read-only.",
-          "type": "string"
-        },
-        "hyperlink": {
-          "description": "A hyperlink this cell points to, if any.\nThis field is read-only.  (To set it, use a `=HYPERLINK` formula\nin the userEnteredValue.formulaValue\nfield.)",
-          "type": "string"
-        },
-        "pivotTable": {
-          "description": "A pivot table anchored at this cell. The size of pivot table itself\nis computed dynamically based on its data, grouping, filters, values,\netc. Only the top-left cell of the pivot table contains the pivot table\ndefinition. The other cells will contain the calculated values of the\nresults of the pivot in their effective_value fields.",
-          "$ref": "PivotTable"
-        },
-        "userEnteredFormat": {
-          "$ref": "CellFormat",
-          "description": "The format the user entered for the cell.\n\nWhen writing, the new format will be merged with the existing format."
-        },
-        "note": {
-          "description": "Any note on the cell.",
-          "type": "string"
-        },
-        "effectiveFormat": {
-          "description": "The effective format being used by the cell.\nThis includes the results of applying any conditional formatting and,\nif the cell contains a formula, the computed number format.\nIf the effective format is the default format, effective format will\nnot be written.\nThis field is read-only.",
-          "$ref": "CellFormat"
-        },
-        "dataValidation": {
-          "description": "A data validation rule on the cell, if any.\n\nWhen writing, the new data validation rule will overwrite any prior rule.",
-          "$ref": "DataValidationRule"
-        },
-        "userEnteredValue": {
-          "description": "The value the user entered in the cell. e.g, `1234`, `'Hello'`, or `=NOW()`\nNote: Dates, Times and DateTimes are represented as doubles in\nserial number format.",
-          "$ref": "ExtendedValue"
-        }
-      },
-      "id": "CellData",
-      "description": "Data about a specific cell.",
-      "type": "object"
-    },
-    "BatchUpdateSpreadsheetRequest": {
-      "description": "The request for updating any aspect of a spreadsheet.",
-      "type": "object",
-      "properties": {
-        "responseIncludeGridData": {
-          "description": "True if grid data should be returned. Meaningful only if\nif include_spreadsheet_response is 'true'.\nThis parameter is ignored if a field mask was set in the request.",
-          "type": "boolean"
-        },
-        "responseRanges": {
-          "description": "Limits the ranges included in the response spreadsheet.\nMeaningful only if include_spreadsheet_response is 'true'.",
-          "items": {
-            "type": "string"
-          },
-          "type": "array"
-        },
-        "includeSpreadsheetInResponse": {
-          "description": "Determines if the update response should include the spreadsheet\nresource.",
-          "type": "boolean"
-        },
-        "requests": {
-          "description": "A list of updates to apply to the spreadsheet.\nRequests will be applied in the order they are specified.\nIf any request is not valid, no requests will be applied.",
-          "items": {
-            "$ref": "Request"
-          },
-          "type": "array"
-        }
-      },
-      "id": "BatchUpdateSpreadsheetRequest"
-    },
-    "Padding": {
-      "properties": {
-        "right": {
-          "format": "int32",
-          "description": "The right padding of the cell.",
-          "type": "integer"
-        },
-        "bottom": {
-          "format": "int32",
-          "description": "The bottom padding of the cell.",
-          "type": "integer"
-        },
-        "top": {
-          "format": "int32",
-          "description": "The top padding of the cell.",
-          "type": "integer"
-        },
-        "left": {
-          "format": "int32",
-          "description": "The left padding of the cell.",
-          "type": "integer"
-        }
-      },
-      "id": "Padding",
-      "description": "The amount of padding around the cell, in pixels.\nWhen updating padding, every field must be specified.",
-      "type": "object"
-    },
-    "BasicChartAxis": {
-      "properties": {
-        "format": {
-          "$ref": "TextFormat",
-          "description": "The format of the title.\nOnly valid if the axis is not associated with the domain."
-        },
-        "title": {
-          "description": "The title of this axis. If set, this overrides any title inferred\nfrom headers of the data.",
-          "type": "string"
-        },
-        "position": {
-          "enumDescriptions": [
-            "Default value, do not use.",
-            "The axis rendered at the bottom of a chart.\nFor most charts, this is the standard major axis.\nFor bar charts, this is a minor axis.",
-            "The axis rendered at the left of a chart.\nFor most charts, this is a minor axis.\nFor bar charts, this is the standard major axis.",
-            "The axis rendered at the right of a chart.\nFor most charts, this is a minor axis.\nFor bar charts, this is an unusual major axis."
-          ],
-          "enum": [
-            "BASIC_CHART_AXIS_POSITION_UNSPECIFIED",
-            "BOTTOM_AXIS",
-            "LEFT_AXIS",
-            "RIGHT_AXIS"
-          ],
-          "description": "The position of this axis.",
-          "type": "string"
-        }
-      },
-      "id": "BasicChartAxis",
-      "description": "An axis of the chart.\nA chart may not have more than one axis per\naxis position.",
-      "type": "object"
-    },
-    "DeleteDimensionRequest": {
-      "properties": {
-        "range": {
-          "description": "The dimensions to delete from the sheet.",
-          "$ref": "DimensionRange"
-        }
-      },
-      "id": "DeleteDimensionRequest",
-      "description": "Deletes the dimensions from the sheet.",
-      "type": "object"
-    },
-    "UpdateChartSpecRequest": {
-      "properties": {
-        "chartId": {
-          "format": "int32",
-          "description": "The ID of the chart to update.",
-          "type": "integer"
-        },
-        "spec": {
-          "$ref": "ChartSpec",
-          "description": "The specification to apply to the chart."
-        }
-      },
-      "id": "UpdateChartSpecRequest",
-      "description": "Updates a chart's specifications.\n(This does not move or resize a chart. To move or resize a chart, use\n UpdateEmbeddedObjectPositionRequest.)",
-      "type": "object"
-    },
-    "DeleteFilterViewRequest": {
-      "properties": {
-        "filterId": {
-          "format": "int32",
-          "description": "The ID of the filter to delete.",
-          "type": "integer"
-        }
-      },
-      "id": "DeleteFilterViewRequest",
-      "description": "Deletes a particular filter view.",
-      "type": "object"
-    },
-    "BatchUpdateValuesResponse": {
-      "description": "The response when updating a range of values in a spreadsheet.",
-      "type": "object",
-      "properties": {
-        "totalUpdatedRows": {
-          "format": "int32",
-          "description": "The total number of rows where at least one cell in the row was updated.",
-          "type": "integer"
-        },
-        "responses": {
-          "description": "One UpdateValuesResponse per requested range, in the same order as\nthe requests appeared.",
-          "items": {
-            "$ref": "UpdateValuesResponse"
-          },
-          "type": "array"
-        },
-        "totalUpdatedSheets": {
-          "format": "int32",
-          "description": "The total number of sheets where at least one cell in the sheet was\nupdated.",
-          "type": "integer"
-        },
-        "totalUpdatedCells": {
-          "format": "int32",
-          "description": "The total number of cells updated.",
-          "type": "integer"
-        },
-        "totalUpdatedColumns": {
-          "format": "int32",
-          "description": "The total number of columns where at least one cell in the column was\nupdated.",
-          "type": "integer"
-        },
-        "spreadsheetId": {
-          "description": "The spreadsheet the updates were applied to.",
-          "type": "string"
-        }
-      },
-      "id": "BatchUpdateValuesResponse"
-    },
-    "SortRangeRequest": {
-      "description": "Sorts data in rows based on a sort order per column.",
-      "type": "object",
-      "properties": {
-        "sortSpecs": {
-          "description": "The sort order per column. Later specifications are used when values\nare equal in the earlier specifications.",
-          "items": {
-            "$ref": "SortSpec"
-          },
-          "type": "array"
-        },
-        "range": {
-          "$ref": "GridRange",
-          "description": "The range to sort."
-        }
-      },
-      "id": "SortRangeRequest"
-    },
-    "MergeCellsRequest": {
-      "properties": {
-        "mergeType": {
-          "enumDescriptions": [
-            "Create a single merge from the range",
-            "Create a merge for each column in the range",
-            "Create a merge for each row in the range"
-          ],
-          "enum": [
-            "MERGE_ALL",
-            "MERGE_COLUMNS",
-            "MERGE_ROWS"
-          ],
-          "description": "How the cells should be merged.",
-          "type": "string"
-        },
-        "range": {
-          "description": "The range of cells to merge.",
-          "$ref": "GridRange"
-        }
-      },
-      "id": "MergeCellsRequest",
-      "description": "Merges all cells in the range.",
-      "type": "object"
-    },
-    "AddProtectedRangeRequest": {
-      "properties": {
-        "protectedRange": {
-          "description": "The protected range to be added. The\nprotectedRangeId field is optional; if\none is not set, an id will be randomly generated. (It is an error to\nspecify the ID of a range that already exists.)",
-          "$ref": "ProtectedRange"
-        }
-      },
-      "id": "AddProtectedRangeRequest",
-      "description": "Adds a new protected range.",
-      "type": "object"
-    },
-    "BatchClearValuesRequest": {
-      "description": "The request for clearing more than one range of values in a spreadsheet.",
-      "type": "object",
-      "properties": {
-        "ranges": {
-          "description": "The ranges to clear, in A1 notation.",
-          "items": {
-            "type": "string"
-          },
-          "type": "array"
-        }
-      },
-      "id": "BatchClearValuesRequest"
-    },
-    "DuplicateFilterViewResponse": {
-      "description": "The result of a filter view being duplicated.",
-      "type": "object",
-      "properties": {
-        "filter": {
-          "description": "The newly created filter.",
-          "$ref": "FilterView"
-        }
-      },
-      "id": "DuplicateFilterViewResponse"
-    },
-    "DuplicateSheetResponse": {
-      "description": "The result of duplicating a sheet.",
-      "type": "object",
-      "properties": {
-        "properties": {
-          "description": "The properties of the duplicate sheet.",
-          "$ref": "SheetProperties"
-        }
-      },
-      "id": "DuplicateSheetResponse"
-    },
-    "TextToColumnsRequest": {
-      "properties": {
-        "delimiter": {
-          "description": "The delimiter to use. Used only if delimiterType is\nCUSTOM.",
-          "type": "string"
-        },
-        "delimiterType": {
-          "enum": [
-            "DELIMITER_TYPE_UNSPECIFIED",
-            "COMMA",
-            "SEMICOLON",
-            "PERIOD",
-            "SPACE",
-            "CUSTOM"
-          ],
-          "description": "The delimiter type to use.",
-          "type": "string",
-          "enumDescriptions": [
-            "Default value. This value must not be used.",
-            "\",\"",
-            "\";\"",
-            "\".\"",
-            "\" \"",
-            "A custom value as defined in delimiter."
-          ]
-        },
-        "source": {
-          "description": "The source data range.  This must span exactly one column.",
-          "$ref": "GridRange"
-        }
-      },
-      "id": "TextToColumnsRequest",
-      "description": "Splits a column of text into multiple columns,\nbased on a delimiter in each cell.",
-      "type": "object"
-    },
-    "ClearBasicFilterRequest": {
-      "description": "Clears the basic filter, if any exists on the sheet.",
-      "type": "object",
-      "properties": {
-        "sheetId": {
-          "format": "int32",
-          "description": "The sheet ID on which the basic filter should be cleared.",
-          "type": "integer"
-        }
-      },
-      "id": "ClearBasicFilterRequest"
-    },
-    "DeleteBandingRequest": {
-      "properties": {
-        "bandedRangeId": {
-          "format": "int32",
-          "description": "The ID of the banded range to delete.",
-          "type": "integer"
-        }
-      },
-      "id": "DeleteBandingRequest",
-      "description": "Removes the banded range with the given ID from the spreadsheet.",
-      "type": "object"
-    },
-    "BatchUpdateSpreadsheetResponse": {
-      "properties": {
-        "updatedSpreadsheet": {
-          "$ref": "Spreadsheet",
-          "description": "The spreadsheet after updates were applied. This is only set if\n[BatchUpdateSpreadsheetRequest.include_spreadsheet_in_response] is `true`."
-        },
-        "replies": {
-          "description": "The reply of the updates.  This maps 1:1 with the updates, although\nreplies to some requests may be empty.",
-          "items": {
-            "$ref": "Response"
-          },
-          "type": "array"
-        },
-        "spreadsheetId": {
-          "description": "The spreadsheet the updates were applied to.",
-          "type": "string"
-        }
-      },
-      "id": "BatchUpdateSpreadsheetResponse",
-      "description": "The reply for batch updating a spreadsheet.",
-      "type": "object"
-    },
-    "AppendValuesResponse": {
-      "properties": {
-        "updates": {
-          "$ref": "UpdateValuesResponse",
-          "description": "Information about the updates that were applied."
-        },
-        "tableRange": {
-          "description": "The range (in A1 notation) of the table that values are being appended to\n(before the values were appended).\nEmpty if no table was found.",
-          "type": "string"
-        },
-        "spreadsheetId": {
-          "description": "The spreadsheet the updates were applied to.",
-          "type": "string"
-        }
-      },
-      "id": "AppendValuesResponse",
-      "description": "The response when updating a range of values in a spreadsheet.",
-      "type": "object"
-    },
-    "AddFilterViewRequest": {
-      "properties": {
-        "filter": {
-          "$ref": "FilterView",
-          "description": "The filter to add. The filterViewId\nfield is optional; if one is not set, an id will be randomly generated. (It\nis an error to specify the ID of a filter that already exists.)"
-        }
-      },
-      "id": "AddFilterViewRequest",
-      "description": "Adds a filter view.",
-      "type": "object"
-    },
-    "PivotFilterCriteria": {
-      "description": "Criteria for showing/hiding rows in a pivot table.",
-      "type": "object",
-      "properties": {
-        "visibleValues": {
-          "description": "Values that should be included.  Values not listed here are excluded.",
-          "items": {
-            "type": "string"
-          },
-          "type": "array"
-        }
-      },
-      "id": "PivotFilterCriteria"
-    },
-    "MoveDimensionRequest": {
-      "description": "Moves one or more rows or columns.",
-      "type": "object",
-      "properties": {
-        "destinationIndex": {
-          "format": "int32",
-          "description": "The zero-based start index of where to move the source data to,\nbased on the coordinates *before* the source data is removed\nfrom the grid.  Existing data will be shifted down or right\n(depending on the dimension) to make room for the moved dimensions.\nThe source dimensions are removed from the grid, so the\nthe data may end up in a different index than specified.\n\nFor example, given `A1..A5` of `0, 1, 2, 3, 4` and wanting to move\n`\"1\"` and `\"2\"` to between `\"3\"` and `\"4\"`, the source would be\n`ROWS [1..3)`,and the destination index would be `\"4\"`\n(the zero-based index of row 5).\nThe end result would be `A1..A5` of `0, 3, 1, 2, 4`.",
-          "type": "integer"
-        },
-        "source": {
-          "$ref": "DimensionRange",
-          "description": "The source dimensions to move."
-        }
-      },
-      "id": "MoveDimensionRequest"
-    }
-  },
-  "icons": {
-    "x16": "http://www.google.com/images/icons/product/search-16.gif",
-    "x32": "http://www.google.com/images/icons/product/search-32.gif"
-  },
-  "protocol": "rest",
-  "canonicalName": "Sheets",
-  "auth": {
-    "oauth2": {
-      "scopes": {
-        "https://www.googleapis.com/auth/drive.file": {
-          "description": "View and manage Google Drive files and folders that you have opened or created with this app"
-        },
-        "https://www.googleapis.com/auth/spreadsheets.readonly": {
-          "description": "View your Google Spreadsheets"
-        },
-        "https://www.googleapis.com/auth/drive.readonly": {
-          "description": "View the files in your Google Drive"
-        },
-        "https://www.googleapis.com/auth/drive": {
-          "description": "View and manage the files in your Google Drive"
-        },
-        "https://www.googleapis.com/auth/spreadsheets": {
-          "description": "View and manage your spreadsheets in Google Drive"
-        }
-      }
-    }
-  },
-  "rootUrl": "https://sheets.googleapis.com/",
-  "ownerDomain": "google.com",
-  "name": "sheets",
-  "batchPath": "batch",
-  "title": "Google Sheets API",
-  "ownerName": "Google",
-  "resources": {
-    "spreadsheets": {
-      "resources": {
-        "sheets": {
-          "methods": {
-            "copyTo": {
-              "description": "Copies a single sheet from a spreadsheet to another spreadsheet.\nReturns the properties of the newly created sheet.",
-              "request": {
-                "$ref": "CopySheetToAnotherSpreadsheetRequest"
-              },
-              "httpMethod": "POST",
-              "parameterOrder": [
-                "spreadsheetId",
-                "sheetId"
-              ],
-              "response": {
-                "$ref": "SheetProperties"
-              },
-              "parameters": {
-                "spreadsheetId": {
-                  "location": "path",
-                  "description": "The ID of the spreadsheet containing the sheet to copy.",
-                  "type": "string",
-                  "required": true
-                },
-                "sheetId": {
-                  "location": "path",
-                  "format": "int32",
-                  "description": "The ID of the sheet to copy.",
-                  "type": "integer",
-                  "required": true
-=======
   "ownerName": "Google",
   "resources": {
     "spreadsheets": {
@@ -4159,7 +175,6 @@
                   "type": "integer",
                   "required": true,
                   "location": "path"
->>>>>>> b412c745
                 }
               },
               "scopes": [
@@ -4167,60 +182,20 @@
                 "https://www.googleapis.com/auth/drive.file",
                 "https://www.googleapis.com/auth/spreadsheets"
               ],
-<<<<<<< HEAD
-              "flatPath": "v4/spreadsheets/{spreadsheetId}/sheets/{sheetId}:copyTo",
-              "path": "v4/spreadsheets/{spreadsheetId}/sheets/{sheetId}:copyTo",
-              "id": "sheets.spreadsheets.sheets.copyTo"
-=======
               "flatPath": "v4/spreadsheets/{spreadsheetId}/developerMetadata/{metadataId}",
               "path": "v4/spreadsheets/{spreadsheetId}/developerMetadata/{metadataId}",
               "id": "sheets.spreadsheets.developerMetadata.get",
               "description": "Returns the developer metadata with the specified id.\nThe caller must specify the spreadsheet ID and the developer metadata's\nunique metadataId."
->>>>>>> b412c745
             }
           }
         },
         "values": {
           "methods": {
-<<<<<<< HEAD
-            "batchClear": {
-              "response": {
-                "$ref": "BatchClearValuesResponse"
-              },
-              "parameterOrder": [
-                "spreadsheetId"
-              ],
-              "httpMethod": "POST",
-              "scopes": [
-                "https://www.googleapis.com/auth/drive",
-                "https://www.googleapis.com/auth/drive.file",
-                "https://www.googleapis.com/auth/spreadsheets"
-              ],
-              "parameters": {
-                "spreadsheetId": {
-                  "location": "path",
-                  "description": "The ID of the spreadsheet to update.",
-                  "type": "string",
-                  "required": true
-                }
-              },
-              "flatPath": "v4/spreadsheets/{spreadsheetId}/values:batchClear",
-              "id": "sheets.spreadsheets.values.batchClear",
-              "path": "v4/spreadsheets/{spreadsheetId}/values:batchClear",
-              "request": {
-                "$ref": "BatchClearValuesRequest"
-              },
-              "description": "Clears one or more ranges of values from a spreadsheet.\nThe caller must specify the spreadsheet ID and one or more ranges.\nOnly values are cleared -- all other properties of the cell (such as\nformatting, data validation, etc..) are kept."
-            },
-            "get": {
-              "httpMethod": "GET",
-=======
             "get": {
               "flatPath": "v4/spreadsheets/{spreadsheetId}/values/{range}",
               "id": "sheets.spreadsheets.values.get",
               "path": "v4/spreadsheets/{spreadsheetId}/values/{range}",
               "description": "Returns a range of values from a spreadsheet.\nThe caller must specify the spreadsheet ID and a range.",
->>>>>>> b412c745
               "response": {
                 "$ref": "ValueRange"
               },
@@ -4228,10 +203,7 @@
                 "spreadsheetId",
                 "range"
               ],
-<<<<<<< HEAD
-=======
               "httpMethod": "GET",
->>>>>>> b412c745
               "scopes": [
                 "https://www.googleapis.com/auth/drive",
                 "https://www.googleapis.com/auth/drive.file",
@@ -4239,10 +211,6 @@
                 "https://www.googleapis.com/auth/spreadsheets",
                 "https://www.googleapis.com/auth/spreadsheets.readonly"
               ],
-<<<<<<< HEAD
-              "parameters": {
-                "dateTimeRenderOption": {
-=======
               "parameters": {
                 "range": {
                   "description": "The A1 notation of the values to retrieve.",
@@ -4320,108 +288,14 @@
                   ]
                 },
                 "valueInputOption": {
->>>>>>> b412c745
                   "location": "query",
-                  "enum": [
-                    "SERIAL_NUMBER",
-                    "FORMATTED_STRING"
-                  ],
-                  "description": "How dates, times, and durations should be represented in the output.\nThis is ignored if value_render_option is\nFORMATTED_VALUE.\nThe default dateTime render option is [DateTimeRenderOption.SERIAL_NUMBER].",
-                  "type": "string"
-                },
-                "valueRenderOption": {
-                  "location": "query",
-                  "enum": [
-                    "FORMATTED_VALUE",
-                    "UNFORMATTED_VALUE",
-                    "FORMULA"
-                  ],
-                  "description": "How values should be represented in the output.\nThe default render option is ValueRenderOption.FORMATTED_VALUE.",
-                  "type": "string"
-                },
-<<<<<<< HEAD
-                "majorDimension": {
-                  "location": "query",
-                  "enum": [
-                    "DIMENSION_UNSPECIFIED",
-                    "ROWS",
-                    "COLUMNS"
-                  ],
-                  "description": "The major dimension that results should use.\n\nFor example, if the spreadsheet data is: `A1=1,B1=2,A2=3,B2=4`,\nthen requesting `range=A1:B2,majorDimension=ROWS` will return\n`[[1,2],[3,4]]`,\nwhereas requesting `range=A1:B2,majorDimension=COLUMNS` will return\n`[[1,3],[2,4]]`.",
-                  "type": "string"
-                },
-                "spreadsheetId": {
-                  "description": "The ID of the spreadsheet to retrieve data from.",
-                  "type": "string",
-                  "required": true,
-                  "location": "path"
-                },
-                "range": {
-                  "location": "path",
-                  "description": "The A1 notation of the values to retrieve.",
-                  "type": "string",
-                  "required": true
-                }
-              },
-              "flatPath": "v4/spreadsheets/{spreadsheetId}/values/{range}",
-              "path": "v4/spreadsheets/{spreadsheetId}/values/{range}",
-              "id": "sheets.spreadsheets.values.get",
-              "description": "Returns a range of values from a spreadsheet.\nThe caller must specify the spreadsheet ID and a range."
-            },
-            "update": {
-              "response": {
-                "$ref": "UpdateValuesResponse"
-              },
-              "parameterOrder": [
-                "spreadsheetId",
-                "range"
-              ],
-              "httpMethod": "PUT",
-              "scopes": [
-                "https://www.googleapis.com/auth/drive",
-                "https://www.googleapis.com/auth/drive.file",
-                "https://www.googleapis.com/auth/spreadsheets"
-              ],
-              "parameters": {
-=======
->>>>>>> b412c745
-                "includeValuesInResponse": {
-                  "description": "Determines if the update response should include the values\nof the cells that were updated. By default, responses\ndo not include the updated values.\nIf the range to write was larger than than the range actually written,\nthe response will include all values in the requested range (excluding\ntrailing empty rows and columns).",
-                  "type": "boolean",
-                  "location": "query"
-                },
-                "range": {
-                  "location": "path",
-                  "description": "The A1 notation of the values to update.",
-<<<<<<< HEAD
-                  "type": "string",
-                  "required": true
-                },
-                "spreadsheetId": {
-                  "location": "path",
-                  "description": "The ID of the spreadsheet to update.",
-                  "type": "string",
-                  "required": true
-                },
-                "responseValueRenderOption": {
-                  "enum": [
-                    "FORMATTED_VALUE",
-                    "UNFORMATTED_VALUE",
-                    "FORMULA"
-                  ],
-                  "description": "Determines how values in the response should be rendered.\nThe default render option is ValueRenderOption.FORMATTED_VALUE.",
-                  "type": "string",
-                  "location": "query"
-                },
-                "valueInputOption": {
                   "enum": [
                     "INPUT_VALUE_OPTION_UNSPECIFIED",
                     "RAW",
                     "USER_ENTERED"
                   ],
                   "description": "How the input data should be interpreted.",
-                  "type": "string",
-                  "location": "query"
+                  "type": "string"
                 },
                 "responseDateTimeRenderOption": {
                   "location": "query",
@@ -4431,18 +305,15 @@
                   ],
                   "description": "Determines how dates, times, and durations in the response should be\nrendered. This is ignored if response_value_render_option is\nFORMATTED_VALUE.\nThe default dateTime render option is [DateTimeRenderOption.SERIAL_NUMBER].",
                   "type": "string"
-                }
-              },
-              "flatPath": "v4/spreadsheets/{spreadsheetId}/values/{range}",
-              "id": "sheets.spreadsheets.values.update",
-              "path": "v4/spreadsheets/{spreadsheetId}/values/{range}",
-              "request": {
-                "$ref": "ValueRange"
-              },
-              "description": "Sets values in a range of a spreadsheet.\nThe caller must specify the spreadsheet ID, range, and\na valueInputOption."
-            },
-            "batchUpdate": {
-=======
+                },
+                "includeValuesInResponse": {
+                  "description": "Determines if the update response should include the values\nof the cells that were updated. By default, responses\ndo not include the updated values.\nIf the range to write was larger than than the range actually written,\nthe response will include all values in the requested range (excluding\ntrailing empty rows and columns).",
+                  "type": "boolean",
+                  "location": "query"
+                },
+                "range": {
+                  "location": "path",
+                  "description": "The A1 notation of the values to update.",
                   "type": "string",
                   "required": true
                 }
@@ -4458,7 +329,6 @@
               "flatPath": "v4/spreadsheets/{spreadsheetId}/values:batchUpdateByDataFilter",
               "id": "sheets.spreadsheets.values.batchUpdateByDataFilter",
               "path": "v4/spreadsheets/{spreadsheetId}/values:batchUpdateByDataFilter",
->>>>>>> b412c745
               "request": {
                 "$ref": "BatchUpdateValuesByDataFilterRequest"
               },
@@ -4466,13 +336,6 @@
               "response": {
                 "$ref": "BatchUpdateValuesByDataFilterResponse"
               },
-<<<<<<< HEAD
-              "description": "Sets values in one or more ranges of a spreadsheet.\nThe caller must specify the spreadsheet ID,\na valueInputOption, and one or more\nValueRanges.",
-              "response": {
-                "$ref": "BatchUpdateValuesResponse"
-              },
-=======
->>>>>>> b412c745
               "parameterOrder": [
                 "spreadsheetId"
               ],
@@ -4484,29 +347,14 @@
               ],
               "parameters": {
                 "spreadsheetId": {
-                  "location": "path",
                   "description": "The ID of the spreadsheet to update.",
                   "type": "string",
-                  "required": true
+                  "required": true,
+                  "location": "path"
                 }
-<<<<<<< HEAD
-              },
-              "flatPath": "v4/spreadsheets/{spreadsheetId}/values:batchUpdate",
-              "id": "sheets.spreadsheets.values.batchUpdate",
-              "path": "v4/spreadsheets/{spreadsheetId}/values:batchUpdate"
-            },
-            "clear": {
-              "id": "sheets.spreadsheets.values.clear",
-              "path": "v4/spreadsheets/{spreadsheetId}/values/{range}:clear",
-              "description": "Clears values from a spreadsheet.\nThe caller must specify the spreadsheet ID and range.\nOnly values are cleared -- all other properties of the cell (such as\nformatting, data validation, etc..) are kept.",
-              "request": {
-                "$ref": "ClearValuesRequest"
-              },
-=======
               }
             },
             "batchUpdate": {
->>>>>>> b412c745
               "response": {
                 "$ref": "BatchUpdateValuesResponse"
               },
@@ -4520,15 +368,6 @@
                   "description": "The ID of the spreadsheet to update.",
                   "type": "string",
                   "required": true
-<<<<<<< HEAD
-                },
-                "range": {
-                  "description": "The A1 notation of the values to clear.",
-                  "type": "string",
-                  "required": true,
-                  "location": "path"
-=======
->>>>>>> b412c745
                 }
               },
               "scopes": [
@@ -4536,9 +375,6 @@
                 "https://www.googleapis.com/auth/drive.file",
                 "https://www.googleapis.com/auth/spreadsheets"
               ],
-<<<<<<< HEAD
-              "flatPath": "v4/spreadsheets/{spreadsheetId}/values/{range}:clear"
-=======
               "flatPath": "v4/spreadsheets/{spreadsheetId}/values:batchUpdate",
               "id": "sheets.spreadsheets.values.batchUpdate",
               "path": "v4/spreadsheets/{spreadsheetId}/values:batchUpdate",
@@ -4546,7 +382,6 @@
               "request": {
                 "$ref": "BatchUpdateValuesRequest"
               }
->>>>>>> b412c745
             },
             "batchGet": {
               "description": "Returns one or more ranges of values from a spreadsheet.\nThe caller must specify the spreadsheet ID and one or more ranges.",
@@ -4557,9 +392,14 @@
               "parameterOrder": [
                 "spreadsheetId"
               ],
+              "scopes": [
+                "https://www.googleapis.com/auth/drive",
+                "https://www.googleapis.com/auth/drive.file",
+                "https://www.googleapis.com/auth/drive.readonly",
+                "https://www.googleapis.com/auth/spreadsheets",
+                "https://www.googleapis.com/auth/spreadsheets.readonly"
+              ],
               "parameters": {
-<<<<<<< HEAD
-=======
                 "majorDimension": {
                   "location": "query",
                   "enum": [
@@ -4582,7 +422,6 @@
                   "type": "string",
                   "required": true
                 },
->>>>>>> b412c745
                 "dateTimeRenderOption": {
                   "enum": [
                     "SERIAL_NUMBER",
@@ -4593,14 +432,13 @@
                   "location": "query"
                 },
                 "valueRenderOption": {
+                  "description": "How values should be represented in the output.\nThe default render option is ValueRenderOption.FORMATTED_VALUE.",
+                  "type": "string",
+                  "location": "query",
                   "enum": [
                     "FORMATTED_VALUE",
                     "UNFORMATTED_VALUE",
                     "FORMULA"
-<<<<<<< HEAD
-                  ],
-                  "description": "How values should be represented in the output.\nThe default render option is ValueRenderOption.FORMATTED_VALUE.",
-=======
                   ]
                 }
               },
@@ -4698,24 +536,14 @@
                 },
                 "responseValueRenderOption": {
                   "description": "Determines how values in the response should be rendered.\nThe default render option is ValueRenderOption.FORMATTED_VALUE.",
->>>>>>> b412c745
                   "type": "string",
-                  "location": "query"
-                },
-<<<<<<< HEAD
-                "majorDimension": {
                   "location": "query",
                   "enum": [
-                    "DIMENSION_UNSPECIFIED",
-                    "ROWS",
-                    "COLUMNS"
-                  ],
-                  "description": "The major dimension that results should use.\n\nFor example, if the spreadsheet data is: `A1=1,B1=2,A2=3,B2=4`,\nthen requesting `range=A1:B2,majorDimension=ROWS` will return\n`[[1,2],[3,4]]`,\nwhereas requesting `range=A1:B2,majorDimension=COLUMNS` will return\n`[[1,3],[2,4]]`.",
-                  "type": "string"
+                    "FORMATTED_VALUE",
+                    "UNFORMATTED_VALUE",
+                    "FORMULA"
+                  ]
                 },
-                "ranges": {
-                  "repeated": true,
-=======
                 "insertDataOption": {
                   "description": "How the input data should be inserted.",
                   "type": "string",
@@ -4736,18 +564,14 @@
                   "type": "string"
                 },
                 "responseDateTimeRenderOption": {
->>>>>>> b412c745
                   "location": "query",
-                  "description": "The A1 notation of the values to retrieve.",
+                  "enum": [
+                    "SERIAL_NUMBER",
+                    "FORMATTED_STRING"
+                  ],
+                  "description": "Determines how dates, times, and durations in the response should be\nrendered. This is ignored if response_value_render_option is\nFORMATTED_VALUE.\nThe default dateTime render option is [DateTimeRenderOption.SERIAL_NUMBER].",
                   "type": "string"
                 },
-<<<<<<< HEAD
-                "spreadsheetId": {
-                  "location": "path",
-                  "description": "The ID of the spreadsheet to retrieve data from.",
-                  "type": "string",
-                  "required": true
-=======
                 "includeValuesInResponse": {
                   "description": "Determines if the update response should include the values\nof the cells that were appended. By default, responses\ndo not include the updated values.",
                   "type": "boolean",
@@ -4780,89 +604,13 @@
                   "type": "string",
                   "required": true,
                   "location": "path"
->>>>>>> b412c745
                 }
               },
               "scopes": [
                 "https://www.googleapis.com/auth/drive",
                 "https://www.googleapis.com/auth/drive.file",
-                "https://www.googleapis.com/auth/drive.readonly",
-                "https://www.googleapis.com/auth/spreadsheets",
-                "https://www.googleapis.com/auth/spreadsheets.readonly"
+                "https://www.googleapis.com/auth/spreadsheets"
               ],
-<<<<<<< HEAD
-              "flatPath": "v4/spreadsheets/{spreadsheetId}/values:batchGet",
-              "path": "v4/spreadsheets/{spreadsheetId}/values:batchGet",
-              "id": "sheets.spreadsheets.values.batchGet",
-              "description": "Returns one or more ranges of values from a spreadsheet.\nThe caller must specify the spreadsheet ID and one or more ranges."
-            },
-            "append": {
-              "response": {
-                "$ref": "AppendValuesResponse"
-              },
-              "parameterOrder": [
-                "spreadsheetId",
-                "range"
-              ],
-              "httpMethod": "POST",
-              "parameters": {
-                "includeValuesInResponse": {
-                  "description": "Determines if the update response should include the values\nof the cells that were appended. By default, responses\ndo not include the updated values.",
-                  "type": "boolean",
-                  "location": "query"
-                },
-                "range": {
-                  "description": "The A1 notation of a range to search for a logical table of data.\nValues will be appended after the last row of the table.",
-                  "type": "string",
-                  "required": true,
-                  "location": "path"
-                },
-                "spreadsheetId": {
-                  "location": "path",
-                  "description": "The ID of the spreadsheet to update.",
-                  "type": "string",
-                  "required": true
-                },
-                "responseValueRenderOption": {
-                  "enum": [
-                    "FORMATTED_VALUE",
-                    "UNFORMATTED_VALUE",
-                    "FORMULA"
-                  ],
-                  "description": "Determines how values in the response should be rendered.\nThe default render option is ValueRenderOption.FORMATTED_VALUE.",
-                  "type": "string",
-                  "location": "query"
-                },
-                "insertDataOption": {
-                  "enum": [
-                    "OVERWRITE",
-                    "INSERT_ROWS"
-                  ],
-                  "description": "How the input data should be inserted.",
-                  "type": "string",
-                  "location": "query"
-                },
-                "valueInputOption": {
-                  "location": "query",
-                  "enum": [
-                    "INPUT_VALUE_OPTION_UNSPECIFIED",
-                    "RAW",
-                    "USER_ENTERED"
-                  ],
-                  "description": "How the input data should be interpreted.",
-                  "type": "string"
-                },
-                "responseDateTimeRenderOption": {
-                  "enum": [
-                    "SERIAL_NUMBER",
-                    "FORMATTED_STRING"
-                  ],
-                  "description": "Determines how dates, times, and durations in the response should be\nrendered. This is ignored if response_value_render_option is\nFORMATTED_VALUE.\nThe default dateTime render option is [DateTimeRenderOption.SERIAL_NUMBER].",
-                  "type": "string",
-                  "location": "query"
-                }
-              },
-=======
               "flatPath": "v4/spreadsheets/{spreadsheetId}/values:batchGetByDataFilter",
               "path": "v4/spreadsheets/{spreadsheetId}/values:batchGetByDataFilter",
               "id": "sheets.spreadsheets.values.batchGetByDataFilter",
@@ -4932,177 +680,11 @@
                   "required": true
                 }
               },
->>>>>>> b412c745
               "scopes": [
                 "https://www.googleapis.com/auth/drive",
                 "https://www.googleapis.com/auth/drive.file",
                 "https://www.googleapis.com/auth/spreadsheets"
               ],
-<<<<<<< HEAD
-              "flatPath": "v4/spreadsheets/{spreadsheetId}/values/{range}:append",
-              "id": "sheets.spreadsheets.values.append",
-              "path": "v4/spreadsheets/{spreadsheetId}/values/{range}:append",
-              "description": "Appends values to a spreadsheet. The input range is used to search for\nexisting data and find a \"table\" within that range. Values will be\nappended to the next row of the table, starting with the first column of\nthe table. See the\n[guide](/sheets/api/guides/values#appending_values)\nand\n[sample code](/sheets/api/samples/writing#append_values)\nfor specific details of how tables are detected and data is appended.\n\nThe caller must specify the spreadsheet ID, range, and\na valueInputOption.  The `valueInputOption` only\ncontrols how the input data will be added to the sheet (column-wise or\nrow-wise), it does not influence what cell the data starts being written\nto.",
-              "request": {
-                "$ref": "ValueRange"
-              }
-            }
-          }
-        }
-      },
-      "methods": {
-        "get": {
-          "description": "Returns the spreadsheet at the given ID.\nThe caller must specify the spreadsheet ID.\n\nBy default, data within grids will not be returned.\nYou can include grid data one of two ways:\n\n* Specify a field mask listing your desired fields using the `fields` URL\nparameter in HTTP\n\n* Set the includeGridData\nURL parameter to true.  If a field mask is set, the `includeGridData`\nparameter is ignored\n\nFor large spreadsheets, it is recommended to retrieve only the specific\nfields of the spreadsheet that you want.\n\nTo retrieve only subsets of the spreadsheet, use the\nranges URL parameter.\nMultiple ranges can be specified.  Limiting the range will\nreturn only the portions of the spreadsheet that intersect the requested\nranges. Ranges are specified using A1 notation.",
-          "httpMethod": "GET",
-          "response": {
-            "$ref": "Spreadsheet"
-          },
-          "parameterOrder": [
-            "spreadsheetId"
-          ],
-          "parameters": {
-            "spreadsheetId": {
-              "location": "path",
-              "description": "The spreadsheet to request.",
-              "type": "string",
-              "required": true
-            },
-            "includeGridData": {
-              "location": "query",
-              "description": "True if grid data should be returned.\nThis parameter is ignored if a field mask was set in the request.",
-              "type": "boolean"
-            },
-            "ranges": {
-              "description": "The ranges to retrieve from the spreadsheet.",
-              "type": "string",
-              "repeated": true,
-              "location": "query"
-            }
-          },
-          "scopes": [
-            "https://www.googleapis.com/auth/drive",
-            "https://www.googleapis.com/auth/drive.file",
-            "https://www.googleapis.com/auth/drive.readonly",
-            "https://www.googleapis.com/auth/spreadsheets",
-            "https://www.googleapis.com/auth/spreadsheets.readonly"
-          ],
-          "flatPath": "v4/spreadsheets/{spreadsheetId}",
-          "path": "v4/spreadsheets/{spreadsheetId}",
-          "id": "sheets.spreadsheets.get"
-        },
-        "batchUpdate": {
-          "response": {
-            "$ref": "BatchUpdateSpreadsheetResponse"
-          },
-          "parameterOrder": [
-            "spreadsheetId"
-          ],
-          "httpMethod": "POST",
-          "scopes": [
-            "https://www.googleapis.com/auth/drive",
-            "https://www.googleapis.com/auth/drive.file",
-            "https://www.googleapis.com/auth/spreadsheets"
-          ],
-          "parameters": {
-            "spreadsheetId": {
-              "description": "The spreadsheet to apply the updates to.",
-              "type": "string",
-              "required": true,
-              "location": "path"
-            }
-          },
-          "flatPath": "v4/spreadsheets/{spreadsheetId}:batchUpdate",
-          "id": "sheets.spreadsheets.batchUpdate",
-          "path": "v4/spreadsheets/{spreadsheetId}:batchUpdate",
-          "request": {
-            "$ref": "BatchUpdateSpreadsheetRequest"
-          },
-          "description": "Applies one or more updates to the spreadsheet.\n\nEach request is validated before\nbeing applied. If any request is not valid then the entire request will\nfail and nothing will be applied.\n\nSome requests have replies to\ngive you some information about how\nthey are applied. The replies will mirror the requests.  For example,\nif you applied 4 updates and the 3rd one had a reply, then the\nresponse will have 2 empty replies, the actual reply, and another empty\nreply, in that order.\n\nDue to the collaborative nature of spreadsheets, it is not guaranteed that\nthe spreadsheet will reflect exactly your changes after this completes,\nhowever it is guaranteed that the updates in the request will be\napplied together atomically. Your changes may be altered with respect to\ncollaborator changes. If there are no collaborators, the spreadsheet\nshould reflect your changes."
-        },
-        "create": {
-          "httpMethod": "POST",
-          "parameterOrder": [],
-          "response": {
-            "$ref": "Spreadsheet"
-          },
-          "parameters": {},
-          "scopes": [
-            "https://www.googleapis.com/auth/drive",
-            "https://www.googleapis.com/auth/drive.file",
-            "https://www.googleapis.com/auth/spreadsheets"
-          ],
-          "flatPath": "v4/spreadsheets",
-          "path": "v4/spreadsheets",
-          "id": "sheets.spreadsheets.create",
-          "description": "Creates a spreadsheet, returning the newly created spreadsheet.",
-          "request": {
-            "$ref": "Spreadsheet"
-          }
-        }
-      }
-    }
-  },
-  "parameters": {
-    "upload_protocol": {
-      "location": "query",
-      "description": "Upload protocol for media (e.g. \"raw\", \"multipart\").",
-      "type": "string"
-    },
-    "prettyPrint": {
-      "description": "Returns response with indentations and line breaks.",
-      "default": "true",
-      "type": "boolean",
-      "location": "query"
-    },
-    "uploadType": {
-      "location": "query",
-      "description": "Legacy upload protocol for media (e.g. \"media\", \"multipart\").",
-      "type": "string"
-    },
-    "fields": {
-      "location": "query",
-      "description": "Selector specifying which fields to include in a partial response.",
-      "type": "string"
-    },
-    "callback": {
-      "location": "query",
-      "description": "JSONP",
-      "type": "string"
-    },
-    "$.xgafv": {
-      "enum": [
-        "1",
-        "2"
-      ],
-      "description": "V1 error format.",
-      "type": "string",
-      "enumDescriptions": [
-        "v1 error format",
-        "v2 error format"
-      ],
-      "location": "query"
-    },
-    "alt": {
-      "description": "Data format for response.",
-      "default": "json",
-      "enum": [
-        "json",
-        "media",
-        "proto"
-      ],
-      "type": "string",
-      "enumDescriptions": [
-        "Responses with Content-Type of application/json",
-        "Media download with context-dependent Content-Type",
-        "Responses with Content-Type of application/x-protobuf"
-      ],
-      "location": "query"
-    },
-    "access_token": {
-      "location": "query",
-      "description": "OAuth access token.",
-      "type": "string"
-=======
               "flatPath": "v4/spreadsheets/{spreadsheetId}/sheets/{sheetId}:copyTo",
               "id": "sheets.spreadsheets.sheets.copyTo",
               "path": "v4/spreadsheets/{spreadsheetId}/sheets/{sheetId}:copyTo"
@@ -9678,7 +5260,6 @@
         }
       },
       "id": "DimensionProperties"
->>>>>>> b412c745
     },
     "NamedRange": {
       "description": "A named range.",
@@ -9699,39 +5280,6 @@
       },
       "id": "NamedRange"
     },
-<<<<<<< HEAD
-    "quotaUser": {
-      "location": "query",
-      "description": "Available to use for quota purposes for server-side applications. Can be any arbitrary string assigned to a user, but should not exceed 40 characters.",
-      "type": "string"
-    },
-    "pp": {
-      "description": "Pretty-print response.",
-      "default": "true",
-      "type": "boolean",
-      "location": "query"
-    },
-    "oauth_token": {
-      "location": "query",
-      "description": "OAuth 2.0 token for the current user.",
-      "type": "string"
-    },
-    "bearer_token": {
-      "description": "OAuth bearer token.",
-      "type": "string",
-      "location": "query"
-    }
-  },
-  "version": "v4",
-  "baseUrl": "https://sheets.googleapis.com/",
-  "servicePath": "",
-  "description": "Reads and writes Google Sheets.",
-  "kind": "discovery#restDescription",
-  "basePath": "",
-  "id": "sheets:v4",
-  "documentationLink": "https://developers.google.com/sheets/",
-  "revision": "20170822"
-=======
     "DimensionRange": {
       "description": "A range along a single dimension on a sheet.\nAll indexes are zero-based.\nIndexes are half open: the start index is inclusive\nand the end index is exclusive.\nMissing indexes indicate the range is unbounded on that side.",
       "type": "object",
@@ -9838,5 +5386,4 @@
   "name": "sheets",
   "batchPath": "batch",
   "title": "Google Sheets API"
->>>>>>> b412c745
 }