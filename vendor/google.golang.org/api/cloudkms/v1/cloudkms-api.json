--- conflicted
+++ resolved
@@ -1,6 +1,4 @@
 {
-<<<<<<< HEAD
-=======
   "discoveryVersion": "v1",
   "version_module": true,
   "schemas": {
@@ -498,7 +496,6 @@
     "x32": "http://www.google.com/images/icons/product/search-32.gif"
   },
   "protocol": "rest",
->>>>>>> b412c745
   "canonicalName": "Cloud KMS",
   "auth": {
     "oauth2": {
@@ -521,25 +518,12 @@
         "locations": {
           "methods": {
             "get": {
-<<<<<<< HEAD
-              "httpMethod": "GET",
-=======
->>>>>>> b412c745
               "response": {
                 "$ref": "Location"
               },
               "parameterOrder": [
                 "name"
               ],
-<<<<<<< HEAD
-              "parameters": {
-                "name": {
-                  "pattern": "^projects/[^/]+/locations/[^/]+$",
-                  "location": "path",
-                  "description": "Resource name for the location.",
-                  "type": "string",
-                  "required": true
-=======
               "httpMethod": "GET",
               "parameters": {
                 "name": {
@@ -548,19 +532,14 @@
                   "type": "string",
                   "required": true,
                   "pattern": "^projects/[^/]+/locations/[^/]+$"
->>>>>>> b412c745
                 }
               },
               "scopes": [
                 "https://www.googleapis.com/auth/cloud-platform"
               ],
               "flatPath": "v1/projects/{projectsId}/locations/{locationsId}",
+              "id": "cloudkms.projects.locations.get",
               "path": "v1/{+name}",
-              "id": "cloudkms.projects.locations.get",
-<<<<<<< HEAD
-=======
-              "path": "v1/{+name}",
->>>>>>> b412c745
               "description": "Get information about a location."
             },
             "list": {
@@ -576,28 +555,28 @@
                 "https://www.googleapis.com/auth/cloud-platform"
               ],
               "parameters": {
+                "pageSize": {
+                  "format": "int32",
+                  "description": "The standard list page size.",
+                  "type": "integer",
+                  "location": "query"
+                },
                 "filter": {
                   "location": "query",
                   "description": "The standard list filter.",
                   "type": "string"
                 },
                 "pageToken": {
-                  "location": "query",
                   "description": "The standard list page token.",
-                  "type": "string"
+                  "type": "string",
+                  "location": "query"
                 },
                 "name": {
-                  "pattern": "^projects/[^/]+$",
                   "location": "path",
                   "description": "The resource that owns the locations collection, if applicable.",
                   "type": "string",
-                  "required": true
-                },
-                "pageSize": {
-                  "format": "int32",
-                  "description": "The standard list page size.",
-                  "type": "integer",
-                  "location": "query"
+                  "required": true,
+                  "pattern": "^projects/[^/]+$"
                 }
               },
               "flatPath": "v1/projects/{projectsId}/locations",
@@ -608,8 +587,6 @@
           "resources": {
             "keyRings": {
               "methods": {
-<<<<<<< HEAD
-=======
                 "get": {
                   "flatPath": "v1/projects/{projectsId}/locations/{locationsId}/keyRings/{keyRingsId}",
                   "path": "v1/{+name}",
@@ -635,14 +612,11 @@
                     }
                   }
                 },
->>>>>>> b412c745
                 "testIamPermissions": {
-                  "id": "cloudkms.projects.locations.keyRings.testIamPermissions",
-                  "path": "v1/{+resource}:testIamPermissions",
-                  "description": "Returns permissions that a caller has on the specified resource.\nIf the resource does not exist, this will return an empty set of\npermissions, not a NOT_FOUND error.\n\nNote: This operation is designed to be used for building permission-aware\nUIs and command-line tools, not for authorization checking. This operation\nmay \"fail open\" without warning.",
                   "request": {
                     "$ref": "TestIamPermissionsRequest"
                   },
+                  "description": "Returns permissions that a caller has on the specified resource.\nIf the resource does not exist, this will return an empty set of\npermissions, not a NOT_FOUND error.\n\nNote: This operation is designed to be used for building permission-aware\nUIs and command-line tools, not for authorization checking. This operation\nmay \"fail open\" without warning.",
                   "response": {
                     "$ref": "TestIamPermissionsResponse"
                   },
@@ -650,19 +624,21 @@
                     "resource"
                   ],
                   "httpMethod": "POST",
-                  "parameters": {
-                    "resource": {
-                      "pattern": "^projects/[^/]+/locations/[^/]+/keyRings/[^/]+$",
-                      "location": "path",
-                      "description": "REQUIRED: The resource for which the policy detail is being requested.\nSee the operation documentation for the appropriate value for this field.",
-                      "type": "string",
-                      "required": true
-                    }
-                  },
                   "scopes": [
                     "https://www.googleapis.com/auth/cloud-platform"
                   ],
-                  "flatPath": "v1/projects/{projectsId}/locations/{locationsId}/keyRings/{keyRingsId}:testIamPermissions"
+                  "parameters": {
+                    "resource": {
+                      "description": "REQUIRED: The resource for which the policy detail is being requested.\nSee the operation documentation for the appropriate value for this field.",
+                      "type": "string",
+                      "required": true,
+                      "pattern": "^projects/[^/]+/locations/[^/]+/keyRings/[^/]+$",
+                      "location": "path"
+                    }
+                  },
+                  "flatPath": "v1/projects/{projectsId}/locations/{locationsId}/keyRings/{keyRingsId}:testIamPermissions",
+                  "id": "cloudkms.projects.locations.keyRings.testIamPermissions",
+                  "path": "v1/{+resource}:testIamPermissions"
                 },
                 "list": {
                   "response": {
@@ -688,14 +664,11 @@
                       "required": true,
                       "pattern": "^projects/[^/]+/locations/[^/]+$",
                       "location": "path"
-<<<<<<< HEAD
-=======
                     },
                     "pageToken": {
                       "location": "query",
                       "description": "Optional pagination token, returned earlier via\nListKeyRingsResponse.next_page_token.",
                       "type": "string"
->>>>>>> b412c745
                     }
                   },
                   "flatPath": "v1/projects/{projectsId}/locations/{locationsId}/keyRings",
@@ -703,47 +676,11 @@
                   "path": "v1/{+parent}/keyRings",
                   "description": "Lists KeyRings."
                 },
-<<<<<<< HEAD
-                "setIamPolicy": {
-                  "request": {
-                    "$ref": "SetIamPolicyRequest"
-                  },
-                  "description": "Sets the access control policy on the specified resource. Replaces any\nexisting policy.",
-                  "response": {
-                    "$ref": "Policy"
-                  },
-=======
-                "create": {
-                  "httpMethod": "POST",
->>>>>>> b412c745
-                  "parameterOrder": [
-                    "resource"
-                  ],
-                  "httpMethod": "POST",
-                  "scopes": [
-                    "https://www.googleapis.com/auth/cloud-platform"
-                  ],
-<<<<<<< HEAD
-                  "parameters": {
-                    "resource": {
-                      "description": "REQUIRED: The resource for which the policy is being specified.\nSee the operation documentation for the appropriate value for this field.",
-                      "type": "string",
-                      "required": true,
-                      "pattern": "^projects/[^/]+/locations/[^/]+/keyRings/[^/]+$",
-                      "location": "path"
-                    }
-                  },
-                  "flatPath": "v1/projects/{projectsId}/locations/{locationsId}/keyRings/{keyRingsId}:setIamPolicy",
-                  "id": "cloudkms.projects.locations.keyRings.setIamPolicy",
-                  "path": "v1/{+resource}:setIamPolicy"
-                },
                 "create": {
                   "httpMethod": "POST",
                   "parameterOrder": [
                     "parent"
                   ],
-=======
->>>>>>> b412c745
                   "response": {
                     "$ref": "KeyRing"
                   },
@@ -759,14 +696,6 @@
                       "required": true,
                       "pattern": "^projects/[^/]+/locations/[^/]+$",
                       "location": "path"
-<<<<<<< HEAD
-                    },
-                    "keyRingId": {
-                      "location": "query",
-                      "description": "Required. It must be unique within a location and match the regular\nexpression `[a-zA-Z0-9_-]{1,63}`",
-                      "type": "string"
-=======
->>>>>>> b412c745
                     }
                   },
                   "scopes": [
@@ -780,43 +709,26 @@
                     "$ref": "KeyRing"
                   }
                 },
-<<<<<<< HEAD
-                "getIamPolicy": {
-                  "id": "cloudkms.projects.locations.keyRings.getIamPolicy",
-                  "path": "v1/{+resource}:getIamPolicy",
-                  "description": "Gets the access control policy for a resource.\nReturns an empty policy if the resource exists and does not have a policy\nset.",
-=======
                 "setIamPolicy": {
->>>>>>> b412c745
                   "response": {
                     "$ref": "Policy"
                   },
                   "parameterOrder": [
                     "resource"
                   ],
-<<<<<<< HEAD
-                  "httpMethod": "GET",
-=======
                   "httpMethod": "POST",
->>>>>>> b412c745
                   "parameters": {
                     "resource": {
+                      "description": "REQUIRED: The resource for which the policy is being specified.\nSee the operation documentation for the appropriate value for this field.",
+                      "type": "string",
+                      "required": true,
                       "pattern": "^projects/[^/]+/locations/[^/]+/keyRings/[^/]+$",
-                      "location": "path",
-                      "description": "REQUIRED: The resource for which the policy is being requested.\nSee the operation documentation for the appropriate value for this field.",
-                      "type": "string",
-                      "required": true
+                      "location": "path"
                     }
                   },
                   "scopes": [
                     "https://www.googleapis.com/auth/cloud-platform"
                   ],
-<<<<<<< HEAD
-                  "flatPath": "v1/projects/{projectsId}/locations/{locationsId}/keyRings/{keyRingsId}:getIamPolicy"
-                },
-                "get": {
-                  "description": "Returns metadata for a given KeyRing.",
-=======
                   "flatPath": "v1/projects/{projectsId}/locations/{locationsId}/keyRings/{keyRingsId}:setIamPolicy",
                   "id": "cloudkms.projects.locations.keyRings.setIamPolicy",
                   "path": "v1/{+resource}:setIamPolicy",
@@ -830,224 +742,22 @@
                   "id": "cloudkms.projects.locations.keyRings.getIamPolicy",
                   "path": "v1/{+resource}:getIamPolicy",
                   "description": "Gets the access control policy for a resource.\nReturns an empty policy if the resource exists and does not have a policy\nset.",
->>>>>>> b412c745
                   "response": {
-                    "$ref": "KeyRing"
+                    "$ref": "Policy"
                   },
                   "parameterOrder": [
-                    "name"
+                    "resource"
                   ],
                   "httpMethod": "GET",
                   "parameters": {
-                    "name": {
-                      "pattern": "^projects/[^/]+/locations/[^/]+/keyRings/[^/]+$",
+                    "resource": {
                       "location": "path",
-                      "description": "The name of the KeyRing to get.",
+                      "description": "REQUIRED: The resource for which the policy is being requested.\nSee the operation documentation for the appropriate value for this field.",
                       "type": "string",
-                      "required": true
+                      "required": true,
+                      "pattern": "^projects/[^/]+/locations/[^/]+/keyRings/[^/]+$"
                     }
                   },
-                  "scopes": [
-                    "https://www.googleapis.com/auth/cloud-platform"
-                  ],
-                  "flatPath": "v1/projects/{projectsId}/locations/{locationsId}/keyRings/{keyRingsId}",
-                  "id": "cloudkms.projects.locations.keyRings.get",
-                  "path": "v1/{+name}"
-                }
-              },
-              "resources": {
-                "cryptoKeys": {
-                  "resources": {
-                    "cryptoKeyVersions": {
-                      "methods": {
-                        "create": {
-                          "response": {
-                            "$ref": "CryptoKeyVersion"
-                          },
-                          "parameterOrder": [
-                            "parent"
-                          ],
-                          "httpMethod": "POST",
-                          "scopes": [
-                            "https://www.googleapis.com/auth/cloud-platform"
-                          ],
-                          "parameters": {
-                            "parent": {
-                              "description": "Required. The name of the CryptoKey associated with\nthe CryptoKeyVersions.",
-                              "type": "string",
-                              "required": true,
-                              "pattern": "^projects/[^/]+/locations/[^/]+/keyRings/[^/]+/cryptoKeys/[^/]+$",
-                              "location": "path"
-                            }
-                          },
-                          "flatPath": "v1/projects/{projectsId}/locations/{locationsId}/keyRings/{keyRingsId}/cryptoKeys/{cryptoKeysId}/cryptoKeyVersions",
-                          "id": "cloudkms.projects.locations.keyRings.cryptoKeys.cryptoKeyVersions.create",
-                          "path": "v1/{+parent}/cryptoKeyVersions",
-                          "request": {
-                            "$ref": "CryptoKeyVersion"
-                          },
-                          "description": "Create a new CryptoKeyVersion in a CryptoKey.\n\nThe server will assign the next sequential id. If unset,\nstate will be set to\nENABLED."
-                        },
-                        "destroy": {
-                          "httpMethod": "POST",
-                          "parameterOrder": [
-                            "name"
-                          ],
-                          "response": {
-                            "$ref": "CryptoKeyVersion"
-                          },
-                          "scopes": [
-                            "https://www.googleapis.com/auth/cloud-platform"
-                          ],
-                          "parameters": {
-                            "name": {
-                              "pattern": "^projects/[^/]+/locations/[^/]+/keyRings/[^/]+/cryptoKeys/[^/]+/cryptoKeyVersions/[^/]+$",
-                              "location": "path",
-                              "description": "The resource name of the CryptoKeyVersion to destroy.",
-                              "type": "string",
-                              "required": true
-                            }
-                          },
-                          "flatPath": "v1/projects/{projectsId}/locations/{locationsId}/keyRings/{keyRingsId}/cryptoKeys/{cryptoKeysId}/cryptoKeyVersions/{cryptoKeyVersionsId}:destroy",
-                          "path": "v1/{+name}:destroy",
-                          "id": "cloudkms.projects.locations.keyRings.cryptoKeys.cryptoKeyVersions.destroy",
-                          "request": {
-                            "$ref": "DestroyCryptoKeyVersionRequest"
-                          },
-                          "description": "Schedule a CryptoKeyVersion for destruction.\n\nUpon calling this method, CryptoKeyVersion.state will be set to\nDESTROY_SCHEDULED\nand destroy_time will be set to a time 24\nhours in the future, at which point the state\nwill be changed to\nDESTROYED, and the key\nmaterial will be irrevocably destroyed.\n\nBefore the destroy_time is reached,\nRestoreCryptoKeyVersion may be called to reverse the process."
-                        },
-                        "restore": {
-                          "httpMethod": "POST",
-                          "parameterOrder": [
-                            "name"
-                          ],
-                          "response": {
-                            "$ref": "CryptoKeyVersion"
-                          },
-                          "parameters": {
-                            "name": {
-                              "description": "The resource name of the CryptoKeyVersion to restore.",
-                              "type": "string",
-                              "required": true,
-                              "pattern": "^projects/[^/]+/locations/[^/]+/keyRings/[^/]+/cryptoKeys/[^/]+/cryptoKeyVersions/[^/]+$",
-                              "location": "path"
-                            }
-                          },
-                          "scopes": [
-                            "https://www.googleapis.com/auth/cloud-platform"
-                          ],
-                          "flatPath": "v1/projects/{projectsId}/locations/{locationsId}/keyRings/{keyRingsId}/cryptoKeys/{cryptoKeysId}/cryptoKeyVersions/{cryptoKeyVersionsId}:restore",
-                          "path": "v1/{+name}:restore",
-                          "id": "cloudkms.projects.locations.keyRings.cryptoKeys.cryptoKeyVersions.restore",
-                          "description": "Restore a CryptoKeyVersion in the\nDESTROY_SCHEDULED,\nstate.\n\nUpon restoration of the CryptoKeyVersion, state\nwill be set to DISABLED,\nand destroy_time will be cleared.",
-                          "request": {
-                            "$ref": "RestoreCryptoKeyVersionRequest"
-                          }
-                        },
-                        "patch": {
-                          "response": {
-                            "$ref": "CryptoKeyVersion"
-                          },
-                          "parameterOrder": [
-                            "name"
-                          ],
-                          "httpMethod": "PATCH",
-                          "parameters": {
-                            "name": {
-                              "description": "Output only. The resource name for this CryptoKeyVersion in the format\n`projects/*/locations/*/keyRings/*/cryptoKeys/*/cryptoKeyVersions/*`.",
-                              "type": "string",
-                              "required": true,
-                              "pattern": "^projects/[^/]+/locations/[^/]+/keyRings/[^/]+/cryptoKeys/[^/]+/cryptoKeyVersions/[^/]+$",
-                              "location": "path"
-                            },
-                            "updateMask": {
-                              "location": "query",
-                              "format": "google-fieldmask",
-                              "description": "Required list of fields to be updated in this request.",
-                              "type": "string"
-                            }
-                          },
-                          "scopes": [
-                            "https://www.googleapis.com/auth/cloud-platform"
-                          ],
-                          "flatPath": "v1/projects/{projectsId}/locations/{locationsId}/keyRings/{keyRingsId}/cryptoKeys/{cryptoKeysId}/cryptoKeyVersions/{cryptoKeyVersionsId}",
-                          "id": "cloudkms.projects.locations.keyRings.cryptoKeys.cryptoKeyVersions.patch",
-                          "path": "v1/{+name}",
-                          "description": "Update a CryptoKeyVersion's metadata.\n\nstate may be changed between\nENABLED and\nDISABLED using this\nmethod. See DestroyCryptoKeyVersion and RestoreCryptoKeyVersion to\nmove between other states.",
-                          "request": {
-                            "$ref": "CryptoKeyVersion"
-                          }
-                        },
-                        "get": {
-                          "httpMethod": "GET",
-                          "response": {
-                            "$ref": "CryptoKeyVersion"
-                          },
-                          "parameterOrder": [
-                            "name"
-                          ],
-                          "parameters": {
-                            "name": {
-                              "description": "The name of the CryptoKeyVersion to get.",
-                              "type": "string",
-                              "required": true,
-                              "pattern": "^projects/[^/]+/locations/[^/]+/keyRings/[^/]+/cryptoKeys/[^/]+/cryptoKeyVersions/[^/]+$",
-                              "location": "path"
-                            }
-                          },
-                          "scopes": [
-                            "https://www.googleapis.com/auth/cloud-platform"
-                          ],
-                          "flatPath": "v1/projects/{projectsId}/locations/{locationsId}/keyRings/{keyRingsId}/cryptoKeys/{cryptoKeysId}/cryptoKeyVersions/{cryptoKeyVersionsId}",
-                          "path": "v1/{+name}",
-                          "id": "cloudkms.projects.locations.keyRings.cryptoKeys.cryptoKeyVersions.get",
-                          "description": "Returns metadata for a given CryptoKeyVersion."
-                        },
-                        "list": {
-                          "id": "cloudkms.projects.locations.keyRings.cryptoKeys.cryptoKeyVersions.list",
-                          "path": "v1/{+parent}/cryptoKeyVersions",
-                          "description": "Lists CryptoKeyVersions.",
-                          "response": {
-                            "$ref": "ListCryptoKeyVersionsResponse"
-                          },
-                          "parameterOrder": [
-                            "parent"
-                          ],
-                          "httpMethod": "GET",
-                          "scopes": [
-                            "https://www.googleapis.com/auth/cloud-platform"
-                          ],
-                          "parameters": {
-                            "pageToken": {
-                              "location": "query",
-                              "description": "Optional pagination token, returned earlier via\nListCryptoKeyVersionsResponse.next_page_token.",
-                              "type": "string"
-                            },
-                            "pageSize": {
-                              "format": "int32",
-                              "description": "Optional limit on the number of CryptoKeyVersions to\ninclude in the response. Further CryptoKeyVersions can\nsubsequently be obtained by including the\nListCryptoKeyVersionsResponse.next_page_token in a subsequent request.\nIf unspecified, the server will pick an appropriate default.",
-                              "type": "integer",
-                              "location": "query"
-                            },
-                            "parent": {
-                              "description": "Required. The resource name of the CryptoKey to list, in the format\n`projects/*/locations/*/keyRings/*/cryptoKeys/*`.",
-                              "type": "string",
-                              "required": true,
-                              "pattern": "^projects/[^/]+/locations/[^/]+/keyRings/[^/]+/cryptoKeys/[^/]+$",
-                              "location": "path"
-                            }
-                          },
-                          "flatPath": "v1/projects/{projectsId}/locations/{locationsId}/keyRings/{keyRingsId}/cryptoKeys/{cryptoKeysId}/cryptoKeyVersions"
-                        }
-                      }
-                    }
-                  },
-<<<<<<< HEAD
-                  "methods": {
-                    "testIamPermissions": {
-                      "request": {
-                        "$ref": "TestIamPermissionsRequest"
-=======
                   "scopes": [
                     "https://www.googleapis.com/auth/cloud-platform"
                   ]
@@ -1060,24 +770,10 @@
                       "description": "Lists CryptoKeys.",
                       "response": {
                         "$ref": "ListCryptoKeysResponse"
->>>>>>> b412c745
-                      },
-                      "description": "Returns permissions that a caller has on the specified resource.\nIf the resource does not exist, this will return an empty set of\npermissions, not a NOT_FOUND error.\n\nNote: This operation is designed to be used for building permission-aware\nUIs and command-line tools, not for authorization checking. This operation\nmay \"fail open\" without warning.",
-                      "httpMethod": "POST",
+                      },
                       "parameterOrder": [
-                        "resource"
-                      ],
-<<<<<<< HEAD
-                      "response": {
-                        "$ref": "TestIamPermissionsResponse"
-                      },
-                      "scopes": [
-                        "https://www.googleapis.com/auth/cloud-platform"
-                      ],
-                      "parameters": {
-                        "resource": {
-                          "pattern": "^projects/[^/]+/locations/[^/]+/keyRings/[^/]+/cryptoKeys/[^/]+$",
-=======
+                        "parent"
+                      ],
                       "httpMethod": "GET",
                       "parameters": {
                         "pageToken": {
@@ -1092,22 +788,13 @@
                           "location": "query"
                         },
                         "parent": {
->>>>>>> b412c745
                           "location": "path",
-                          "description": "REQUIRED: The resource for which the policy detail is being requested.\nSee the operation documentation for the appropriate value for this field.",
+                          "description": "Required. The resource name of the KeyRing to list, in the format\n`projects/*/locations/*/keyRings/*`.",
                           "type": "string",
-                          "required": true
+                          "required": true,
+                          "pattern": "^projects/[^/]+/locations/[^/]+/keyRings/[^/]+$"
                         }
                       },
-<<<<<<< HEAD
-                      "flatPath": "v1/projects/{projectsId}/locations/{locationsId}/keyRings/{keyRingsId}/cryptoKeys/{cryptoKeysId}:testIamPermissions",
-                      "path": "v1/{+resource}:testIamPermissions",
-                      "id": "cloudkms.projects.locations.keyRings.cryptoKeys.testIamPermissions"
-                    },
-                    "decrypt": {
-                      "id": "cloudkms.projects.locations.keyRings.cryptoKeys.decrypt",
-                      "path": "v1/{+name}:decrypt",
-=======
                       "scopes": [
                         "https://www.googleapis.com/auth/cloud-platform"
                       ],
@@ -1116,30 +803,20 @@
                       "path": "v1/{+parent}/cryptoKeys"
                     },
                     "encrypt": {
->>>>>>> b412c745
                       "request": {
-                        "$ref": "DecryptRequest"
-                      },
-<<<<<<< HEAD
-                      "description": "Decrypts data that was protected by Encrypt.",
-=======
+                        "$ref": "EncryptRequest"
+                      },
                       "description": "Encrypts data, so that it can only be recovered by a call to Decrypt.",
                       "httpMethod": "POST",
                       "parameterOrder": [
                         "name"
                       ],
->>>>>>> b412c745
                       "response": {
-                        "$ref": "DecryptResponse"
+                        "$ref": "EncryptResponse"
                       },
                       "scopes": [
                         "https://www.googleapis.com/auth/cloud-platform"
                       ],
-<<<<<<< HEAD
-                      "httpMethod": "POST",
-                      "scopes": [
-                        "https://www.googleapis.com/auth/cloud-platform"
-=======
                       "parameters": {
                         "name": {
                           "description": "Required. The resource name of the CryptoKey or CryptoKeyVersion\nto use for encryption.\n\nIf a CryptoKey is specified, the server will use its\nprimary version.",
@@ -1157,33 +834,11 @@
                       "httpMethod": "POST",
                       "parameterOrder": [
                         "resource"
->>>>>>> b412c745
-                      ],
+                      ],
+                      "response": {
+                        "$ref": "Policy"
+                      },
                       "parameters": {
-<<<<<<< HEAD
-                        "name": {
-                          "pattern": "^projects/[^/]+/locations/[^/]+/keyRings/[^/]+/cryptoKeys/[^/]+$",
-                          "location": "path",
-                          "description": "Required. The resource name of the CryptoKey to use for decryption.\nThe server will choose the appropriate version.",
-                          "type": "string",
-                          "required": true
-                        }
-                      },
-                      "flatPath": "v1/projects/{projectsId}/locations/{locationsId}/keyRings/{keyRingsId}/cryptoKeys/{cryptoKeysId}:decrypt"
-                    },
-                    "list": {
-                      "path": "v1/{+parent}/cryptoKeys",
-                      "id": "cloudkms.projects.locations.keyRings.cryptoKeys.list",
-                      "description": "Lists CryptoKeys.",
-                      "httpMethod": "GET",
-                      "response": {
-                        "$ref": "ListCryptoKeysResponse"
-                      },
-                      "parameterOrder": [
-                        "parent"
-                      ],
-                      "parameters": {
-=======
                         "resource": {
                           "description": "REQUIRED: The resource for which the policy is being specified.\nSee the operation documentation for the appropriate value for this field.",
                           "type": "string",
@@ -1227,18 +882,36 @@
                           "description": "Required. It must be unique within a KeyRing and match the regular\nexpression `[a-zA-Z0-9_-]{1,63}`",
                           "type": "string"
                         },
->>>>>>> b412c745
                         "parent": {
-                          "description": "Required. The resource name of the KeyRing to list, in the format\n`projects/*/locations/*/keyRings/*`.",
+                          "location": "path",
+                          "description": "Required. The name of the KeyRing associated with the\nCryptoKeys.",
                           "type": "string",
                           "required": true,
-<<<<<<< HEAD
-                          "pattern": "^projects/[^/]+/locations/[^/]+/keyRings/[^/]+$",
-                          "location": "path"
-                        },
-                        "pageToken": {
-                          "description": "Optional pagination token, returned earlier via\nListCryptoKeysResponse.next_page_token.",
-=======
+                          "pattern": "^projects/[^/]+/locations/[^/]+/keyRings/[^/]+$"
+                        }
+                      }
+                    },
+                    "updatePrimaryVersion": {
+                      "flatPath": "v1/projects/{projectsId}/locations/{locationsId}/keyRings/{keyRingsId}/cryptoKeys/{cryptoKeysId}:updatePrimaryVersion",
+                      "id": "cloudkms.projects.locations.keyRings.cryptoKeys.updatePrimaryVersion",
+                      "path": "v1/{+name}:updatePrimaryVersion",
+                      "description": "Update the version of a CryptoKey that will be used in Encrypt",
+                      "request": {
+                        "$ref": "UpdateCryptoKeyPrimaryVersionRequest"
+                      },
+                      "response": {
+                        "$ref": "CryptoKey"
+                      },
+                      "parameterOrder": [
+                        "name"
+                      ],
+                      "httpMethod": "POST",
+                      "parameters": {
+                        "name": {
+                          "location": "path",
+                          "description": "The resource name of the CryptoKey to update.",
+                          "type": "string",
+                          "required": true,
                           "pattern": "^projects/[^/]+/locations/[^/]+/keyRings/[^/]+/cryptoKeys/[^/]+$"
                         }
                       },
@@ -1262,29 +935,11 @@
                         "resource": {
                           "location": "path",
                           "description": "REQUIRED: The resource for which the policy is being requested.\nSee the operation documentation for the appropriate value for this field.",
->>>>>>> b412c745
                           "type": "string",
-                          "location": "query"
-                        },
-                        "pageSize": {
-                          "format": "int32",
-                          "description": "Optional limit on the number of CryptoKeys to include in the\nresponse.  Further CryptoKeys can subsequently be obtained by\nincluding the ListCryptoKeysResponse.next_page_token in a subsequent\nrequest.  If unspecified, the server will pick an appropriate default.",
-                          "type": "integer",
-                          "location": "query"
+                          "required": true,
+                          "pattern": "^projects/[^/]+/locations/[^/]+/keyRings/[^/]+/cryptoKeys/[^/]+$"
                         }
                       },
-<<<<<<< HEAD
-                      "scopes": [
-                        "https://www.googleapis.com/auth/cloud-platform"
-                      ],
-                      "flatPath": "v1/projects/{projectsId}/locations/{locationsId}/keyRings/{keyRingsId}/cryptoKeys"
-                    },
-                    "encrypt": {
-                      "path": "v1/{+name}:encrypt",
-                      "id": "cloudkms.projects.locations.keyRings.cryptoKeys.encrypt",
-                      "request": {
-                        "$ref": "EncryptRequest"
-=======
                       "flatPath": "v1/projects/{projectsId}/locations/{locationsId}/keyRings/{keyRingsId}/cryptoKeys/{cryptoKeysId}:getIamPolicy",
                       "id": "cloudkms.projects.locations.keyRings.cryptoKeys.getIamPolicy",
                       "path": "v1/{+resource}:getIamPolicy"
@@ -1296,20 +951,11 @@
                       "description": "Update a CryptoKey.",
                       "response": {
                         "$ref": "CryptoKey"
->>>>>>> b412c745
-                      },
-                      "description": "Encrypts data, so that it can only be recovered by a call to Decrypt.",
-                      "httpMethod": "POST",
+                      },
                       "parameterOrder": [
                         "name"
                       ],
-<<<<<<< HEAD
-                      "response": {
-                        "$ref": "EncryptResponse"
-                      },
-=======
                       "httpMethod": "PATCH",
->>>>>>> b412c745
                       "scopes": [
                         "https://www.googleapis.com/auth/cloud-platform"
                       ],
@@ -1321,25 +967,6 @@
                           "location": "query"
                         },
                         "name": {
-<<<<<<< HEAD
-                          "pattern": "^projects/[^/]+/locations/[^/]+/keyRings/[^/]+/cryptoKeys/.+$",
-                          "location": "path",
-                          "description": "Required. The resource name of the CryptoKey or CryptoKeyVersion\nto use for encryption.\n\nIf a CryptoKey is specified, the server will use its\nprimary version.",
-                          "type": "string",
-                          "required": true
-                        }
-                      },
-                      "flatPath": "v1/projects/{projectsId}/locations/{locationsId}/keyRings/{keyRingsId}/cryptoKeys/{cryptoKeysId}:encrypt"
-                    },
-                    "create": {
-                      "httpMethod": "POST",
-                      "parameterOrder": [
-                        "parent"
-                      ],
-                      "response": {
-                        "$ref": "CryptoKey"
-                      },
-=======
                           "location": "path",
                           "description": "Output only. The resource name for this CryptoKey in the format\n`projects/*/locations/*/keyRings/*/cryptoKeys/*`.",
                           "type": "string",
@@ -1360,53 +987,29 @@
                         "name"
                       ],
                       "httpMethod": "GET",
->>>>>>> b412c745
                       "scopes": [
                         "https://www.googleapis.com/auth/cloud-platform"
                       ],
                       "parameters": {
-<<<<<<< HEAD
-                        "cryptoKeyId": {
-                          "description": "Required. It must be unique within a KeyRing and match the regular\nexpression `[a-zA-Z0-9_-]{1,63}`",
-                          "type": "string",
-                          "location": "query"
-                        },
-                        "parent": {
-                          "pattern": "^projects/[^/]+/locations/[^/]+/keyRings/[^/]+$",
-                          "location": "path",
-                          "description": "Required. The name of the KeyRing associated with the\nCryptoKeys.",
-=======
                         "name": {
                           "location": "path",
                           "description": "The name of the CryptoKey to get.",
->>>>>>> b412c745
                           "type": "string",
-                          "required": true
+                          "required": true,
+                          "pattern": "^projects/[^/]+/locations/[^/]+/keyRings/[^/]+/cryptoKeys/[^/]+$"
                         }
                       },
-<<<<<<< HEAD
-                      "flatPath": "v1/projects/{projectsId}/locations/{locationsId}/keyRings/{keyRingsId}/cryptoKeys",
-                      "path": "v1/{+parent}/cryptoKeys",
-                      "id": "cloudkms.projects.locations.keyRings.cryptoKeys.create",
-                      "request": {
-                        "$ref": "CryptoKey"
-                      },
-                      "description": "Create a new CryptoKey within a KeyRing.\n\nCryptoKey.purpose is required."
-                    },
-                    "setIamPolicy": {
-=======
                       "flatPath": "v1/projects/{projectsId}/locations/{locationsId}/keyRings/{keyRingsId}/cryptoKeys/{cryptoKeysId}",
                       "id": "cloudkms.projects.locations.keyRings.cryptoKeys.get",
                       "path": "v1/{+name}"
                     },
                     "testIamPermissions": {
->>>>>>> b412c745
                       "request": {
-                        "$ref": "SetIamPolicyRequest"
-                      },
-                      "description": "Sets the access control policy on the specified resource. Replaces any\nexisting policy.",
+                        "$ref": "TestIamPermissionsRequest"
+                      },
+                      "description": "Returns permissions that a caller has on the specified resource.\nIf the resource does not exist, this will return an empty set of\npermissions, not a NOT_FOUND error.\n\nNote: This operation is designed to be used for building permission-aware\nUIs and command-line tools, not for authorization checking. This operation\nmay \"fail open\" without warning.",
                       "response": {
-                        "$ref": "Policy"
+                        "$ref": "TestIamPermissionsResponse"
                       },
                       "parameterOrder": [
                         "resource"
@@ -1417,9 +1020,6 @@
                       ],
                       "parameters": {
                         "resource": {
-<<<<<<< HEAD
-                          "description": "REQUIRED: The resource for which the policy is being specified.\nSee the operation documentation for the appropriate value for this field.",
-=======
                           "location": "path",
                           "description": "REQUIRED: The resource for which the policy detail is being requested.\nSee the operation documentation for the appropriate value for this field.",
                           "type": "string",
@@ -1445,118 +1045,12 @@
                       "parameters": {
                         "name": {
                           "description": "Required. The resource name of the CryptoKey to use for decryption.\nThe server will choose the appropriate version.",
->>>>>>> b412c745
                           "type": "string",
                           "required": true,
                           "pattern": "^projects/[^/]+/locations/[^/]+/keyRings/[^/]+/cryptoKeys/[^/]+$",
                           "location": "path"
                         }
                       },
-<<<<<<< HEAD
-                      "flatPath": "v1/projects/{projectsId}/locations/{locationsId}/keyRings/{keyRingsId}/cryptoKeys/{cryptoKeysId}:setIamPolicy",
-                      "id": "cloudkms.projects.locations.keyRings.cryptoKeys.setIamPolicy",
-                      "path": "v1/{+resource}:setIamPolicy"
-                    },
-                    "updatePrimaryVersion": {
-                      "id": "cloudkms.projects.locations.keyRings.cryptoKeys.updatePrimaryVersion",
-                      "path": "v1/{+name}:updatePrimaryVersion",
-                      "request": {
-                        "$ref": "UpdateCryptoKeyPrimaryVersionRequest"
-                      },
-                      "description": "Update the version of a CryptoKey that will be used in Encrypt",
-                      "response": {
-                        "$ref": "CryptoKey"
-                      },
-                      "parameterOrder": [
-                        "name"
-                      ],
-                      "httpMethod": "POST",
-                      "scopes": [
-                        "https://www.googleapis.com/auth/cloud-platform"
-                      ],
-                      "parameters": {
-                        "name": {
-                          "pattern": "^projects/[^/]+/locations/[^/]+/keyRings/[^/]+/cryptoKeys/[^/]+$",
-                          "location": "path",
-                          "description": "The resource name of the CryptoKey to update.",
-                          "type": "string",
-                          "required": true
-                        }
-                      },
-                      "flatPath": "v1/projects/{projectsId}/locations/{locationsId}/keyRings/{keyRingsId}/cryptoKeys/{cryptoKeysId}:updatePrimaryVersion"
-                    },
-                    "getIamPolicy": {
-                      "id": "cloudkms.projects.locations.keyRings.cryptoKeys.getIamPolicy",
-                      "path": "v1/{+resource}:getIamPolicy",
-                      "description": "Gets the access control policy for a resource.\nReturns an empty policy if the resource exists and does not have a policy\nset.",
-                      "response": {
-                        "$ref": "Policy"
-                      },
-                      "parameterOrder": [
-                        "resource"
-                      ],
-                      "httpMethod": "GET",
-                      "parameters": {
-                        "resource": {
-                          "description": "REQUIRED: The resource for which the policy is being requested.\nSee the operation documentation for the appropriate value for this field.",
-                          "type": "string",
-                          "required": true,
-                          "pattern": "^projects/[^/]+/locations/[^/]+/keyRings/[^/]+/cryptoKeys/[^/]+$",
-                          "location": "path"
-                        }
-                      },
-                      "scopes": [
-                        "https://www.googleapis.com/auth/cloud-platform"
-                      ],
-                      "flatPath": "v1/projects/{projectsId}/locations/{locationsId}/keyRings/{keyRingsId}/cryptoKeys/{cryptoKeysId}:getIamPolicy"
-                    },
-                    "get": {
-                      "response": {
-                        "$ref": "CryptoKey"
-                      },
-                      "parameterOrder": [
-                        "name"
-                      ],
-                      "httpMethod": "GET",
-                      "scopes": [
-                        "https://www.googleapis.com/auth/cloud-platform"
-                      ],
-                      "parameters": {
-                        "name": {
-                          "description": "The name of the CryptoKey to get.",
-                          "type": "string",
-                          "required": true,
-                          "pattern": "^projects/[^/]+/locations/[^/]+/keyRings/[^/]+/cryptoKeys/[^/]+$",
-                          "location": "path"
-                        }
-                      },
-                      "flatPath": "v1/projects/{projectsId}/locations/{locationsId}/keyRings/{keyRingsId}/cryptoKeys/{cryptoKeysId}",
-                      "id": "cloudkms.projects.locations.keyRings.cryptoKeys.get",
-                      "path": "v1/{+name}",
-                      "description": "Returns metadata for a given CryptoKey, as well as its\nprimary CryptoKeyVersion."
-                    },
-                    "patch": {
-                      "response": {
-                        "$ref": "CryptoKey"
-                      },
-                      "parameterOrder": [
-                        "name"
-                      ],
-                      "httpMethod": "PATCH",
-                      "parameters": {
-                        "updateMask": {
-                          "location": "query",
-                          "format": "google-fieldmask",
-                          "description": "Required list of fields to be updated in this request.",
-                          "type": "string"
-                        },
-                        "name": {
-                          "description": "Output only. The resource name for this CryptoKey in the format\n`projects/*/locations/*/keyRings/*/cryptoKeys/*`.",
-                          "type": "string",
-                          "required": true,
-                          "pattern": "^projects/[^/]+/locations/[^/]+/keyRings/[^/]+/cryptoKeys/[^/]+$",
-                          "location": "path"
-=======
                       "flatPath": "v1/projects/{projectsId}/locations/{locationsId}/keyRings/{keyRingsId}/cryptoKeys/{cryptoKeysId}:decrypt",
                       "id": "cloudkms.projects.locations.keyRings.cryptoKeys.decrypt",
                       "path": "v1/{+name}:decrypt",
@@ -1747,18 +1241,7 @@
                           "flatPath": "v1/projects/{projectsId}/locations/{locationsId}/keyRings/{keyRingsId}/cryptoKeys/{cryptoKeysId}/cryptoKeyVersions/{cryptoKeyVersionsId}",
                           "id": "cloudkms.projects.locations.keyRings.cryptoKeys.cryptoKeyVersions.patch",
                           "path": "v1/{+name}"
->>>>>>> b412c745
                         }
-                      },
-                      "scopes": [
-                        "https://www.googleapis.com/auth/cloud-platform"
-                      ],
-                      "flatPath": "v1/projects/{projectsId}/locations/{locationsId}/keyRings/{keyRingsId}/cryptoKeys/{cryptoKeysId}",
-                      "id": "cloudkms.projects.locations.keyRings.cryptoKeys.patch",
-                      "path": "v1/{+name}",
-                      "description": "Update a CryptoKey.",
-                      "request": {
-                        "$ref": "CryptoKey"
                       }
                     }
                   }
@@ -1771,14 +1254,6 @@
     }
   },
   "parameters": {
-<<<<<<< HEAD
-    "quotaUser": {
-      "description": "Available to use for quota purposes for server-side applications. Can be any arbitrary string assigned to a user, but should not exceed 40 characters.",
-      "type": "string",
-      "location": "query"
-    },
-=======
->>>>>>> b412c745
     "pp": {
       "description": "Pretty-print response.",
       "default": "true",
@@ -1786,15 +1261,9 @@
       "location": "query"
     },
     "oauth_token": {
-<<<<<<< HEAD
-      "description": "OAuth 2.0 token for the current user.",
-      "type": "string",
-      "location": "query"
-=======
       "location": "query",
       "description": "OAuth 2.0 token for the current user.",
       "type": "string"
->>>>>>> b412c745
     },
     "bearer_token": {
       "location": "query",
@@ -1807,17 +1276,6 @@
       "location": "query"
     },
     "prettyPrint": {
-<<<<<<< HEAD
-      "location": "query",
-      "description": "Returns response with indentations and line breaks.",
-      "default": "true",
-      "type": "boolean"
-    },
-    "fields": {
-      "location": "query",
-      "description": "Selector specifying which fields to include in a partial response.",
-      "type": "string"
-=======
       "description": "Returns response with indentations and line breaks.",
       "default": "true",
       "type": "boolean",
@@ -1827,7 +1285,6 @@
       "description": "Selector specifying which fields to include in a partial response.",
       "type": "string",
       "location": "query"
->>>>>>> b412c745
     },
     "uploadType": {
       "description": "Legacy upload protocol for media (e.g. \"media\", \"multipart\").",
@@ -1838,345 +1295,20 @@
       "description": "JSONP",
       "type": "string",
       "location": "query"
-<<<<<<< HEAD
     },
     "$.xgafv": {
-      "enum": [
-        "1",
-        "2"
-      ],
       "description": "V1 error format.",
       "type": "string",
       "enumDescriptions": [
         "v1 error format",
         "v2 error format"
       ],
-      "location": "query"
-    },
-    "alt": {
-      "description": "Data format for response.",
-      "default": "json",
+      "location": "query",
       "enum": [
-        "json",
-        "media",
-        "proto"
-      ],
-      "type": "string",
-      "enumDescriptions": [
-        "Responses with Content-Type of application/json",
-        "Media download with context-dependent Content-Type",
-        "Responses with Content-Type of application/x-protobuf"
-      ],
-      "location": "query"
-    },
-    "key": {
-      "description": "API key. Your API key identifies your project and provides you with API access, quota, and reports. Required unless you provide an OAuth 2.0 token.",
-      "type": "string",
-      "location": "query"
-    },
-    "access_token": {
-      "location": "query",
-      "description": "OAuth access token.",
-      "type": "string"
-    }
-  },
-  "version": "v1",
-  "baseUrl": "https://cloudkms.googleapis.com/",
-  "servicePath": "",
-  "description": "Manages encryption for your cloud services the same way you do on-premises. You can generate, use, rotate, and destroy AES256 encryption keys.",
-  "kind": "discovery#restDescription",
-  "basePath": "",
-  "documentationLink": "https://cloud.google.com/kms/",
-  "id": "cloudkms:v1",
-  "revision": "20170829",
-  "discoveryVersion": "v1",
-  "version_module": true,
-  "schemas": {
-    "SetIamPolicyRequest": {
-      "description": "Request message for `SetIamPolicy` method.",
-      "type": "object",
-      "properties": {
-        "policy": {
-          "$ref": "Policy",
-          "description": "REQUIRED: The complete policy to be applied to the `resource`. The size of\nthe policy is limited to a few 10s of KB. An empty policy is a\nvalid policy but certain Cloud Platform services (such as Projects)\nmight reject them."
-        },
-        "updateMask": {
-          "format": "google-fieldmask",
-          "description": "OPTIONAL: A FieldMask specifying which fields of the policy to modify. Only\nthe fields in the mask will be modified. If no mask is provided, the\nfollowing default mask is used:\npaths: \"bindings, etag\"\nThis field is only used by Cloud IAM.",
-          "type": "string"
-        }
-      },
-      "id": "SetIamPolicyRequest"
-    },
-    "DecryptRequest": {
-      "description": "Request message for KeyManagementService.Decrypt.",
-      "type": "object",
-      "properties": {
-        "additionalAuthenticatedData": {
-          "format": "byte",
-          "description": "Optional data that must match the data originally supplied in\nEncryptRequest.additional_authenticated_data.",
-          "type": "string"
-        },
-        "ciphertext": {
-          "format": "byte",
-          "description": "Required. The encrypted data originally returned in\nEncryptResponse.ciphertext.",
-          "type": "string"
-        }
-      },
-      "id": "DecryptRequest"
-=======
->>>>>>> b412c745
-    },
-    "Binding": {
-      "properties": {
-        "condition": {
-          "description": "The condition that is associated with this binding.\nNOTE: an unsatisfied condition will not allow user access via current\nbinding. Different bindings, including their conditions, are examined\nindependently.\nThis field is GOOGLE_INTERNAL.",
-          "$ref": "Expr"
-        },
-        "members": {
-          "description": "Specifies the identities requesting access for a Cloud Platform resource.\n`members` can have the following values:\n\n* `allUsers`: A special identifier that represents anyone who is\n   on the internet; with or without a Google account.\n\n* `allAuthenticatedUsers`: A special identifier that represents anyone\n   who is authenticated with a Google account or a service account.\n\n* `user:{emailid}`: An email address that represents a specific Google\n   account. For example, `alice@gmail.com` or `joe@example.com`.\n\n\n* `serviceAccount:{emailid}`: An email address that represents a service\n   account. For example, `my-other-app@appspot.gserviceaccount.com`.\n\n* `group:{emailid}`: An email address that represents a Google group.\n   For example, `admins@example.com`.\n\n\n* `domain:{domain}`: A Google Apps domain name that represents all the\n   users of that domain. For example, `google.com` or `example.com`.\n\n",
-          "items": {
-            "type": "string"
-          },
-          "type": "array"
-        },
-        "role": {
-          "description": "Role that is assigned to `members`.\nFor example, `roles/viewer`, `roles/editor`, or `roles/owner`.\nRequired",
-          "type": "string"
-        }
-      },
-      "id": "Binding",
-      "description": "Associates `members` with a `role`.",
-      "type": "object"
-    },
-<<<<<<< HEAD
-    "Expr": {
-      "description": "Represents an expression text. Example:\n\n    title: \"User account presence\"\n    description: \"Determines whether the request has a user account\"\n    expression: \"size(request.user) \u003e 0\"",
-      "type": "object",
-      "properties": {
-        "location": {
-          "description": "An optional string indicating the location of the expression for error\nreporting, e.g. a file name and a position in the file.",
-          "type": "string"
-        },
-        "title": {
-          "description": "An optional title for the expression, i.e. a short string describing\nits purpose. This can be used e.g. in UIs which allow to enter the\nexpression.",
-          "type": "string"
-        },
-        "description": {
-          "description": "An optional description of the expression. This is a longer text which\ndescribes the expression, e.g. when hovered over it in a UI.",
-          "type": "string"
-        },
-        "expression": {
-          "description": "Textual representation of an expression in\nCommon Expression Language syntax.\n\nThe application context of the containing message determines which\nwell-known feature set of CEL is supported.",
-          "type": "string"
-        }
-      },
-      "id": "Expr"
-    },
-    "EncryptRequest": {
-      "properties": {
-        "plaintext": {
-          "format": "byte",
-          "description": "Required. The data to encrypt. Must be no larger than 64KiB.",
-          "type": "string"
-        },
-        "additionalAuthenticatedData": {
-          "format": "byte",
-          "description": "Optional data that, if specified, must also be provided during decryption\nthrough DecryptRequest.additional_authenticated_data.  Must be no\nlarger than 64KiB.",
-          "type": "string"
-        }
-      },
-      "id": "EncryptRequest",
-      "description": "Request message for KeyManagementService.Encrypt.",
-      "type": "object"
-    },
-    "ListCryptoKeyVersionsResponse": {
-      "description": "Response message for KeyManagementService.ListCryptoKeyVersions.",
-      "type": "object",
-      "properties": {
-        "cryptoKeyVersions": {
-          "description": "The list of CryptoKeyVersions.",
-          "items": {
-            "$ref": "CryptoKeyVersion"
-          },
-          "type": "array"
-        },
-        "nextPageToken": {
-          "description": "A token to retrieve next page of results. Pass this value in\nListCryptoKeyVersionsRequest.page_token to retrieve the next page of\nresults.",
-          "type": "string"
-        },
-        "totalSize": {
-          "format": "int32",
-          "description": "The total number of CryptoKeyVersions that matched the\nquery.",
-          "type": "integer"
-        }
-      },
-      "id": "ListCryptoKeyVersionsResponse"
-    },
-    "Location": {
-      "properties": {
-        "name": {
-          "description": "Resource name for the location, which may vary between implementations.\nFor example: `\"projects/example-project/locations/us-east1\"`",
-          "type": "string"
-        },
-        "locationId": {
-          "description": "The canonical id for this location. For example: `\"us-east1\"`.",
-          "type": "string"
-        },
-        "metadata": {
-          "additionalProperties": {
-            "description": "Properties of the object. Contains field @type with type URL.",
-            "type": "any"
-          },
-          "description": "Service-specific metadata. For example the available capacity at the given\nlocation.",
-          "type": "object"
-        },
-        "labels": {
-          "additionalProperties": {
-            "type": "string"
-          },
-          "description": "Cross-service attributes for the location. For example\n\n    {\"cloud.googleapis.com/region\": \"us-east1\"}",
-          "type": "object"
-        }
-      },
-      "id": "Location",
-      "description": "A resource that represents Google Cloud Platform location.",
-      "type": "object"
-    },
-    "ListCryptoKeysResponse": {
-      "description": "Response message for KeyManagementService.ListCryptoKeys.",
-      "type": "object",
-      "properties": {
-        "nextPageToken": {
-          "description": "A token to retrieve next page of results. Pass this value in\nListCryptoKeysRequest.page_token to retrieve the next page of results.",
-          "type": "string"
-        },
-        "totalSize": {
-          "format": "int32",
-          "description": "The total number of CryptoKeys that matched the query.",
-          "type": "integer"
-        },
-        "cryptoKeys": {
-          "description": "The list of CryptoKeys.",
-          "items": {
-            "$ref": "CryptoKey"
-          },
-          "type": "array"
-        }
-      },
-      "id": "ListCryptoKeysResponse"
-    },
-    "TestIamPermissionsResponse": {
-      "description": "Response message for `TestIamPermissions` method.",
-      "type": "object",
-      "properties": {
-        "permissions": {
-          "description": "A subset of `TestPermissionsRequest.permissions` that the caller is\nallowed.",
-          "items": {
-            "type": "string"
-          },
-          "type": "array"
-        }
-      },
-      "id": "TestIamPermissionsResponse"
-    },
-    "DestroyCryptoKeyVersionRequest": {
-      "properties": {},
-      "id": "DestroyCryptoKeyVersionRequest",
-      "description": "Request message for KeyManagementService.DestroyCryptoKeyVersion.",
-      "type": "object"
-    },
-    "AuditLogConfig": {
-      "properties": {
-        "exemptedMembers": {
-          "description": "Specifies the identities that do not cause logging for this type of\npermission.\nFollows the same format of Binding.members.",
-          "items": {
-            "type": "string"
-          },
-          "type": "array"
-        },
-        "logType": {
-          "enum": [
-            "LOG_TYPE_UNSPECIFIED",
-            "ADMIN_READ",
-            "DATA_WRITE",
-            "DATA_READ"
-          ],
-          "description": "The log type that this config enables.",
-          "type": "string",
-          "enumDescriptions": [
-            "Default case. Should never be this.",
-            "Admin reads. Example: CloudIAM getIamPolicy",
-            "Data writes. Example: CloudSQL Users create",
-            "Data reads. Example: CloudSQL Users list"
-          ]
-        }
-      },
-      "id": "AuditLogConfig",
-      "description": "Provides the configuration for logging a type of permissions.\nExample:\n\n    {\n      \"audit_log_configs\": [\n        {\n          \"log_type\": \"DATA_READ\",\n          \"exempted_members\": [\n            \"user:foo@gmail.com\"\n          ]\n        },\n        {\n          \"log_type\": \"DATA_WRITE\",\n        }\n      ]\n    }\n\nThis enables 'DATA_READ' and 'DATA_WRITE' logging, while exempting\nfoo@gmail.com from DATA_READ logging.",
-      "type": "object"
-    },
-    "CryptoKey": {
-      "properties": {
-        "primary": {
-          "description": "Output only. A copy of the \"primary\" CryptoKeyVersion that will be used\nby Encrypt when this CryptoKey is given\nin EncryptRequest.name.\n\nThe CryptoKey's primary version can be updated via\nUpdateCryptoKeyPrimaryVersion.",
-          "$ref": "CryptoKeyVersion"
-        },
-        "name": {
-          "description": "Output only. The resource name for this CryptoKey in the format\n`projects/*/locations/*/keyRings/*/cryptoKeys/*`.",
-          "type": "string"
-        },
-        "purpose": {
-          "enum": [
-            "CRYPTO_KEY_PURPOSE_UNSPECIFIED",
-            "ENCRYPT_DECRYPT"
-          ],
-          "description": "The immutable purpose of this CryptoKey. Currently, the only acceptable\npurpose is ENCRYPT_DECRYPT.",
-          "type": "string",
-          "enumDescriptions": [
-            "Not specified.",
-            "CryptoKeys with this purpose may be used with\nEncrypt and\nDecrypt."
-          ]
-        },
-        "nextRotationTime": {
-          "format": "google-datetime",
-          "description": "At next_rotation_time, the Key Management Service will automatically:\n\n1. Create a new version of this CryptoKey.\n2. Mark the new version as primary.\n\nKey rotations performed manually via\nCreateCryptoKeyVersion and\nUpdateCryptoKeyPrimaryVersion\ndo not affect next_rotation_time.",
-          "type": "string"
-        },
-        "labels": {
-          "additionalProperties": {
-            "type": "string"
-          },
-          "description": "Labels with user defined metadata.",
-          "type": "object"
-        },
-        "createTime": {
-          "format": "google-datetime",
-          "description": "Output only. The time at which this CryptoKey was created.",
-          "type": "string"
-        },
-        "rotationPeriod": {
-          "format": "google-duration",
-          "description": "next_rotation_time will be advanced by this period when the service\nautomatically rotates a key. Must be at least one day.\n\nIf rotation_period is set, next_rotation_time must also be set.",
-          "type": "string"
-        }
-      },
-      "id": "CryptoKey",
-      "description": "A CryptoKey represents a logical key that can be used for cryptographic\noperations.\n\nA CryptoKey is made up of one or more versions, which\nrepresent the actual key material used in cryptographic operations.",
-      "type": "object"
-    },
-    "DecryptResponse": {
-      "description": "Response message for KeyManagementService.Decrypt.",
-      "type": "object",
-      "properties": {
-        "plaintext": {
-          "format": "byte",
-          "description": "The decrypted data originally supplied in EncryptRequest.plaintext.",
-          "type": "string"
-        }
-      },
-      "id": "DecryptResponse"
-=======
+        "1",
+        "2"
+      ]
+    },
     "alt": {
       "enum": [
         "json",
@@ -2192,222 +1324,12 @@
       "location": "query",
       "description": "Data format for response.",
       "default": "json"
->>>>>>> b412c745
-    },
-    "TestIamPermissionsRequest": {
-      "description": "Request message for `TestIamPermissions` method.",
-      "type": "object",
-      "properties": {
-        "permissions": {
-          "description": "The set of permissions to check for the `resource`. Permissions with\nwildcards (such as '*' or 'storage.*') are not allowed. For more\ninformation see\n[IAM Overview](https://cloud.google.com/iam/docs/overview#permissions).",
-          "items": {
-            "type": "string"
-          },
-          "type": "array"
-        }
-      },
-      "id": "TestIamPermissionsRequest"
-    },
-<<<<<<< HEAD
-    "ListLocationsResponse": {
-      "properties": {
-        "locations": {
-          "description": "A list of locations that matches the specified filter in the request.",
-          "items": {
-            "$ref": "Location"
-          },
-          "type": "array"
-        },
-        "nextPageToken": {
-          "description": "The standard List next-page token.",
-          "type": "string"
-        }
-      },
-      "id": "ListLocationsResponse",
-      "description": "The response message for Locations.ListLocations.",
-      "type": "object"
-    },
-    "Policy": {
-      "description": "Defines an Identity and Access Management (IAM) policy. It is used to\nspecify access control policies for Cloud Platform resources.\n\n\nA `Policy` consists of a list of `bindings`. A `Binding` binds a list of\n`members` to a `role`, where the members can be user accounts, Google groups,\nGoogle domains, and service accounts. A `role` is a named list of permissions\ndefined by IAM.\n\n**Example**\n\n    {\n      \"bindings\": [\n        {\n          \"role\": \"roles/owner\",\n          \"members\": [\n            \"user:mike@example.com\",\n            \"group:admins@example.com\",\n            \"domain:google.com\",\n            \"serviceAccount:my-other-app@appspot.gserviceaccount.com\",\n          ]\n        },\n        {\n          \"role\": \"roles/viewer\",\n          \"members\": [\"user:sean@example.com\"]\n        }\n      ]\n    }\n\nFor a description of IAM and its features, see the\n[IAM developer's guide](https://cloud.google.com/iam).",
-      "type": "object",
-      "properties": {
-        "iamOwned": {
-          "type": "boolean"
-        },
-        "etag": {
-          "format": "byte",
-          "description": "`etag` is used for optimistic concurrency control as a way to help\nprevent simultaneous updates of a policy from overwriting each other.\nIt is strongly suggested that systems make use of the `etag` in the\nread-modify-write cycle to perform policy updates in order to avoid race\nconditions: An `etag` is returned in the response to `getIamPolicy`, and\nsystems are expected to put that etag in the request to `setIamPolicy` to\nensure that their change will be applied to the same version of the policy.\n\nIf no `etag` is provided in the call to `setIamPolicy`, then the existing\npolicy is overwritten blindly.",
-          "type": "string"
-        },
-        "version": {
-          "format": "int32",
-          "description": "Version of the `Policy`. The default version is 0.",
-          "type": "integer"
-        },
-        "auditConfigs": {
-          "description": "Specifies cloud audit logging configuration for this policy.",
-          "items": {
-            "$ref": "AuditConfig"
-          },
-          "type": "array"
-        },
-        "bindings": {
-          "description": "Associates a list of `members` to a `role`.\n`bindings` with no members will result in an error.",
-          "items": {
-            "$ref": "Binding"
-          },
-          "type": "array"
-        }
-      },
-      "id": "Policy"
-    },
-    "KeyRing": {
-      "description": "A KeyRing is a toplevel logical grouping of CryptoKeys.",
-      "type": "object",
-      "properties": {
-        "createTime": {
-          "format": "google-datetime",
-          "description": "Output only. The time at which this KeyRing was created.",
-          "type": "string"
-        },
-        "name": {
-          "description": "Output only. The resource name for the KeyRing in the format\n`projects/*/locations/*/keyRings/*`.",
-          "type": "string"
-        }
-      },
-      "id": "KeyRing"
-    },
-    "EncryptResponse": {
-      "properties": {
-        "name": {
-          "description": "The resource name of the CryptoKeyVersion used in encryption.",
-          "type": "string"
-        },
-        "ciphertext": {
-          "format": "byte",
-          "description": "The encrypted data.",
-          "type": "string"
-        }
-      },
-      "id": "EncryptResponse",
-      "description": "Response message for KeyManagementService.Encrypt.",
-      "type": "object"
-    },
-    "RestoreCryptoKeyVersionRequest": {
-      "description": "Request message for KeyManagementService.RestoreCryptoKeyVersion.",
-      "type": "object",
-      "properties": {},
-      "id": "RestoreCryptoKeyVersionRequest"
-    },
-    "UpdateCryptoKeyPrimaryVersionRequest": {
-      "description": "Request message for KeyManagementService.UpdateCryptoKeyPrimaryVersion.",
-      "type": "object",
-      "properties": {
-        "cryptoKeyVersionId": {
-          "description": "The id of the child CryptoKeyVersion to use as primary.",
-          "type": "string"
-        }
-      },
-      "id": "UpdateCryptoKeyPrimaryVersionRequest"
-    },
-    "ListKeyRingsResponse": {
-      "description": "Response message for KeyManagementService.ListKeyRings.",
-      "type": "object",
-      "properties": {
-        "nextPageToken": {
-          "description": "A token to retrieve next page of results. Pass this value in\nListKeyRingsRequest.page_token to retrieve the next page of results.",
-          "type": "string"
-        },
-        "totalSize": {
-          "format": "int32",
-          "description": "The total number of KeyRings that matched the query.",
-          "type": "integer"
-        },
-        "keyRings": {
-          "description": "The list of KeyRings.",
-          "items": {
-            "$ref": "KeyRing"
-          },
-          "type": "array"
-        }
-      },
-      "id": "ListKeyRingsResponse"
-    },
-    "AuditConfig": {
-      "description": "Specifies the audit configuration for a service.\nThe configuration determines which permission types are logged, and what\nidentities, if any, are exempted from logging.\nAn AuditConfig must have one or more AuditLogConfigs.\n\nIf there are AuditConfigs for both `allServices` and a specific service,\nthe union of the two AuditConfigs is used for that service: the log_types\nspecified in each AuditConfig are enabled, and the exempted_members in each\nAuditConfig are exempted.\n\nExample Policy with multiple AuditConfigs:\n\n    {\n      \"audit_configs\": [\n        {\n          \"service\": \"allServices\"\n          \"audit_log_configs\": [\n            {\n              \"log_type\": \"DATA_READ\",\n              \"exempted_members\": [\n                \"user:foo@gmail.com\"\n              ]\n            },\n            {\n              \"log_type\": \"DATA_WRITE\",\n            },\n            {\n              \"log_type\": \"ADMIN_READ\",\n            }\n          ]\n        },\n        {\n          \"service\": \"fooservice.googleapis.com\"\n          \"audit_log_configs\": [\n            {\n              \"log_type\": \"DATA_READ\",\n            },\n            {\n              \"log_type\": \"DATA_WRITE\",\n              \"exempted_members\": [\n                \"user:bar@gmail.com\"\n              ]\n            }\n          ]\n        }\n      ]\n    }\n\nFor fooservice, this policy enables DATA_READ, DATA_WRITE and ADMIN_READ\nlogging. It also exempts foo@gmail.com from DATA_READ logging, and\nbar@gmail.com from DATA_WRITE logging.",
-      "type": "object",
-      "properties": {
-        "service": {
-          "description": "Specifies a service that will be enabled for audit logging.\nFor example, `storage.googleapis.com`, `cloudsql.googleapis.com`.\n`allServices` is a special value that covers all services.",
-          "type": "string"
-        },
-        "auditLogConfigs": {
-          "description": "The configuration for logging of each type of permission.\nNext ID: 4",
-          "items": {
-            "$ref": "AuditLogConfig"
-          },
-          "type": "array"
-        },
-        "exemptedMembers": {
-          "items": {
-            "type": "string"
-          },
-          "type": "array"
-        }
-      },
-      "id": "AuditConfig"
-    },
-    "CryptoKeyVersion": {
-      "properties": {
-        "state": {
-          "enumDescriptions": [
-            "Not specified.",
-            "This version may be used in Encrypt and\nDecrypt requests.",
-            "This version may not be used, but the key material is still available,\nand the version can be placed back into the ENABLED state.",
-            "This version is destroyed, and the key material is no longer stored.\nA version may not leave this state once entered.",
-            "This version is scheduled for destruction, and will be destroyed soon.\nCall\nRestoreCryptoKeyVersion\nto put it back into the DISABLED state."
-          ],
-          "enum": [
-            "CRYPTO_KEY_VERSION_STATE_UNSPECIFIED",
-            "ENABLED",
-            "DISABLED",
-            "DESTROYED",
-            "DESTROY_SCHEDULED"
-          ],
-          "description": "The current state of the CryptoKeyVersion.",
-          "type": "string"
-        },
-        "name": {
-          "description": "Output only. The resource name for this CryptoKeyVersion in the format\n`projects/*/locations/*/keyRings/*/cryptoKeys/*/cryptoKeyVersions/*`.",
-          "type": "string"
-        },
-        "destroyEventTime": {
-          "format": "google-datetime",
-          "description": "Output only. The time this CryptoKeyVersion's key material was\ndestroyed. Only present if state is\nDESTROYED.",
-          "type": "string"
-        },
-        "destroyTime": {
-          "format": "google-datetime",
-          "description": "Output only. The time this CryptoKeyVersion's key material is scheduled\nfor destruction. Only present if state is\nDESTROY_SCHEDULED.",
-          "type": "string"
-        },
-        "createTime": {
-          "format": "google-datetime",
-          "description": "Output only. The time at which this CryptoKeyVersion was created.",
-          "type": "string"
-        }
-      },
-      "id": "CryptoKeyVersion",
-      "description": "A CryptoKeyVersion represents an individual cryptographic key, and the\nassociated key material.\n\nIt can be used for cryptographic operations either directly, or via its\nparent CryptoKey, in which case the server will choose the appropriate\nversion for the operation.\n\nFor security reasons, the raw cryptographic key material represented by a\nCryptoKeyVersion can never be viewed or exported. It can only be used to\nencrypt or decrypt data when an authorized user or application invokes Cloud\nKMS.",
-      "type": "object"
-    }
-  },
-  "icons": {
-    "x16": "http://www.google.com/images/icons/product/search-16.gif",
-    "x32": "http://www.google.com/images/icons/product/search-32.gif"
-  },
-  "protocol": "rest"
-=======
+    },
+    "key": {
+      "location": "query",
+      "description": "API key. Your API key identifies your project and provides you with API access, quota, and reports. Required unless you provide an OAuth 2.0 token.",
+      "type": "string"
+    },
     "access_token": {
       "description": "OAuth access token.",
       "type": "string",
@@ -2428,5 +1350,4 @@
   "documentationLink": "https://cloud.google.com/kms/",
   "revision": "20170919",
   "id": "cloudkms:v1"
->>>>>>> b412c745
 }