// Package servicemanagement provides access to the Google Service Management API.
//
// See https://cloud.google.com/service-management/
//
// Usage example:
//
//   import "google.golang.org/api/servicemanagement/v1"
//   ...
//   servicemanagementService, err := servicemanagement.New(oauthHttpClient)
package servicemanagement // import "google.golang.org/api/servicemanagement/v1"

import (
	"bytes"
	"encoding/json"
	"errors"
	"fmt"
	context "golang.org/x/net/context"
	ctxhttp "golang.org/x/net/context/ctxhttp"
	gensupport "google.golang.org/api/gensupport"
	googleapi "google.golang.org/api/googleapi"
	"io"
	"net/http"
	"net/url"
	"strconv"
	"strings"
)

// Always reference these packages, just in case the auto-generated code
// below doesn't.
var _ = bytes.NewBuffer
var _ = strconv.Itoa
var _ = fmt.Sprintf
var _ = json.NewDecoder
var _ = io.Copy
var _ = url.Parse
var _ = gensupport.MarshalJSON
var _ = googleapi.Version
var _ = errors.New
var _ = strings.Replace
var _ = context.Canceled
var _ = ctxhttp.Do

const apiId = "servicemanagement:v1"
const apiName = "servicemanagement"
const apiVersion = "v1"
const basePath = "https://servicemanagement.googleapis.com/"

// OAuth2 scopes used by this API.
const (
	// View and manage your data across Google Cloud Platform services
	CloudPlatformScope = "https://www.googleapis.com/auth/cloud-platform"

	// View your data across Google Cloud Platform services
	CloudPlatformReadOnlyScope = "https://www.googleapis.com/auth/cloud-platform.read-only"

	// Manage your Google API service configuration
	ServiceManagementScope = "https://www.googleapis.com/auth/service.management"

	// View your Google API service configuration
	ServiceManagementReadonlyScope = "https://www.googleapis.com/auth/service.management.readonly"
)

func New(client *http.Client) (*APIService, error) {
	if client == nil {
		return nil, errors.New("client is nil")
	}
	s := &APIService{client: client, BasePath: basePath}
	s.Operations = NewOperationsService(s)
	s.Services = NewServicesService(s)
	return s, nil
}

type APIService struct {
	client    *http.Client
	BasePath  string // API endpoint base URL
	UserAgent string // optional additional User-Agent fragment

	Operations *OperationsService

	Services *ServicesService
}

func (s *APIService) userAgent() string {
	if s.UserAgent == "" {
		return googleapi.UserAgent
	}
	return googleapi.UserAgent + " " + s.UserAgent
}

func NewOperationsService(s *APIService) *OperationsService {
	rs := &OperationsService{s: s}
	return rs
}

type OperationsService struct {
	s *APIService
}

func NewServicesService(s *APIService) *ServicesService {
	rs := &ServicesService{s: s}
	rs.Configs = NewServicesConfigsService(s)
	rs.Consumers = NewServicesConsumersService(s)
	rs.Rollouts = NewServicesRolloutsService(s)
	return rs
}

type ServicesService struct {
	s *APIService

	Configs *ServicesConfigsService

	Consumers *ServicesConsumersService

	Rollouts *ServicesRolloutsService
}

func NewServicesConfigsService(s *APIService) *ServicesConfigsService {
	rs := &ServicesConfigsService{s: s}
	return rs
}

type ServicesConfigsService struct {
	s *APIService
}

func NewServicesConsumersService(s *APIService) *ServicesConsumersService {
	rs := &ServicesConsumersService{s: s}
	return rs
}

type ServicesConsumersService struct {
	s *APIService
}

func NewServicesRolloutsService(s *APIService) *ServicesRolloutsService {
	rs := &ServicesRolloutsService{s: s}
	return rs
}

type ServicesRolloutsService struct {
	s *APIService
}

// Advice: Generated advice about this change, used for providing
// more
// information about how a change will affect the existing service.
type Advice struct {
	// Description: Useful description for why this advice was applied and
	// what actions should
	// be taken to mitigate any implied risks.
	Description string `json:"description,omitempty"`

	// ForceSendFields is a list of field names (e.g. "Description") to
	// unconditionally include in API requests. By default, fields with
	// empty values are omitted from API requests. However, any non-pointer,
	// non-interface field appearing in ForceSendFields will be sent to the
	// server regardless of whether the field is empty or not. This may be
	// used to include empty fields in Patch requests.
	ForceSendFields []string `json:"-"`

	// NullFields is a list of field names (e.g. "Description") to include
	// in API requests with the JSON null value. By default, fields with
	// empty values are omitted from API requests. However, any field with
	// an empty value appearing in NullFields will be sent to the server as
	// null. It is an error if a field in this list has a non-empty value.
	// This may be used to include null fields in Patch requests.
	NullFields []string `json:"-"`
}

func (s *Advice) MarshalJSON() ([]byte, error) {
	type noMethod Advice
	raw := noMethod(*s)
	return gensupport.MarshalJSON(raw, s.ForceSendFields, s.NullFields)
}

// Api: Api is a light-weight descriptor for an API
// Interface.
//
// Interfaces are also described as "protocol buffer services" in some
// contexts,
// such as by the "service" keyword in a .proto file, but they are
// different
// from API Services, which represent a concrete implementation of an
// interface
// as opposed to simply a description of methods and bindings. They are
// also
// sometimes simply referred to as "APIs" in other contexts, such as the
// name of
// this message itself. See
// https://cloud.google.com/apis/design/glossary for
// detailed terminology.
type Api struct {
	// Methods: The methods of this interface, in unspecified order.
	Methods []*Method `json:"methods,omitempty"`

	// Mixins: Included interfaces. See Mixin.
	Mixins []*Mixin `json:"mixins,omitempty"`

	// Name: The fully qualified name of this interface, including package
	// name
	// followed by the interface's simple name.
	Name string `json:"name,omitempty"`

	// Options: Any metadata attached to the interface.
	Options []*Option `json:"options,omitempty"`

	// SourceContext: Source context for the protocol buffer service
	// represented by this
	// message.
	SourceContext *SourceContext `json:"sourceContext,omitempty"`

	// Syntax: The source syntax of the service.
	//
	// Possible values:
	//   "SYNTAX_PROTO2" - Syntax `proto2`.
	//   "SYNTAX_PROTO3" - Syntax `proto3`.
	Syntax string `json:"syntax,omitempty"`

	// Version: A version string for this interface. If specified, must have
	// the form
	// `major-version.minor-version`, as in `1.10`. If the minor version
	// is
	// omitted, it defaults to zero. If the entire version field is empty,
	// the
	// major version is derived from the package name, as outlined below. If
	// the
	// field is not empty, the version in the package name will be verified
	// to be
	// consistent with what is provided here.
	//
	// The versioning schema uses [semantic
	// versioning](http://semver.org) where the major version
	// number
	// indicates a breaking change and the minor version an
	// additive,
	// non-breaking change. Both version numbers are signals to users
	// what to expect from different versions, and should be
	// carefully
	// chosen based on the product plan.
	//
	// The major version is also reflected in the package name of
	// the
	// interface, which must end in `v<major-version>`, as
	// in
	// `google.feature.v1`. For major versions 0 and 1, the suffix can
	// be omitted. Zero major versions must only be used for
	// experimental, non-GA interfaces.
	//
	Version string `json:"version,omitempty"`

	// ForceSendFields is a list of field names (e.g. "Methods") to
	// unconditionally include in API requests. By default, fields with
	// empty values are omitted from API requests. However, any non-pointer,
	// non-interface field appearing in ForceSendFields will be sent to the
	// server regardless of whether the field is empty or not. This may be
	// used to include empty fields in Patch requests.
	ForceSendFields []string `json:"-"`

	// NullFields is a list of field names (e.g. "Methods") to include in
	// API requests with the JSON null value. By default, fields with empty
	// values are omitted from API requests. However, any field with an
	// empty value appearing in NullFields will be sent to the server as
	// null. It is an error if a field in this list has a non-empty value.
	// This may be used to include null fields in Patch requests.
	NullFields []string `json:"-"`
}

func (s *Api) MarshalJSON() ([]byte, error) {
	type noMethod Api
	raw := noMethod(*s)
	return gensupport.MarshalJSON(raw, s.ForceSendFields, s.NullFields)
}

// AuditConfig: Specifies the audit configuration for a service.
// The configuration determines which permission types are logged, and
// what
// identities, if any, are exempted from logging.
// An AuditConfig must have one or more AuditLogConfigs.
//
// If there are AuditConfigs for both `allServices` and a specific
// service,
// the union of the two AuditConfigs is used for that service: the
// log_types
// specified in each AuditConfig are enabled, and the exempted_members
// in each
// AuditConfig are exempted.
//
// Example Policy with multiple AuditConfigs:
//
//     {
//       "audit_configs": [
//         {
//           "service": "allServices"
//           "audit_log_configs": [
//             {
//               "log_type": "DATA_READ",
//               "exempted_members": [
//                 "user:foo@gmail.com"
//               ]
//             },
//             {
//               "log_type": "DATA_WRITE",
//             },
//             {
//               "log_type": "ADMIN_READ",
//             }
//           ]
//         },
//         {
//           "service": "fooservice.googleapis.com"
//           "audit_log_configs": [
//             {
//               "log_type": "DATA_READ",
//             },
//             {
//               "log_type": "DATA_WRITE",
//               "exempted_members": [
//                 "user:bar@gmail.com"
//               ]
//             }
//           ]
//         }
//       ]
//     }
//
// For fooservice, this policy enables DATA_READ, DATA_WRITE and
// ADMIN_READ
// logging. It also exempts foo@gmail.com from DATA_READ logging,
// and
// bar@gmail.com from DATA_WRITE logging.
type AuditConfig struct {
	// AuditLogConfigs: The configuration for logging of each type of
	// permission.
	// Next ID: 4
	AuditLogConfigs []*AuditLogConfig `json:"auditLogConfigs,omitempty"`

	ExemptedMembers []string `json:"exemptedMembers,omitempty"`

	// Service: Specifies a service that will be enabled for audit
	// logging.
	// For example, `storage.googleapis.com`,
	// `cloudsql.googleapis.com`.
	// `allServices` is a special value that covers all services.
	Service string `json:"service,omitempty"`

	// ForceSendFields is a list of field names (e.g. "AuditLogConfigs") to
	// unconditionally include in API requests. By default, fields with
	// empty values are omitted from API requests. However, any non-pointer,
	// non-interface field appearing in ForceSendFields will be sent to the
	// server regardless of whether the field is empty or not. This may be
	// used to include empty fields in Patch requests.
	ForceSendFields []string `json:"-"`

	// NullFields is a list of field names (e.g. "AuditLogConfigs") to
	// include in API requests with the JSON null value. By default, fields
	// with empty values are omitted from API requests. However, any field
	// with an empty value appearing in NullFields will be sent to the
	// server as null. It is an error if a field in this list has a
	// non-empty value. This may be used to include null fields in Patch
	// requests.
	NullFields []string `json:"-"`
}

func (s *AuditConfig) MarshalJSON() ([]byte, error) {
	type noMethod AuditConfig
	raw := noMethod(*s)
	return gensupport.MarshalJSON(raw, s.ForceSendFields, s.NullFields)
}

// AuditLogConfig: Provides the configuration for logging a type of
// permissions.
// Example:
//
//     {
//       "audit_log_configs": [
//         {
//           "log_type": "DATA_READ",
//           "exempted_members": [
//             "user:foo@gmail.com"
//           ]
//         },
//         {
//           "log_type": "DATA_WRITE",
//         }
//       ]
//     }
//
// This enables 'DATA_READ' and 'DATA_WRITE' logging, while
// exempting
// foo@gmail.com from DATA_READ logging.
type AuditLogConfig struct {
	// ExemptedMembers: Specifies the identities that do not cause logging
	// for this type of
	// permission.
	// Follows the same format of Binding.members.
	ExemptedMembers []string `json:"exemptedMembers,omitempty"`

	// LogType: The log type that this config enables.
	//
	// Possible values:
	//   "LOG_TYPE_UNSPECIFIED" - Default case. Should never be this.
	//   "ADMIN_READ" - Admin reads. Example: CloudIAM getIamPolicy
	//   "DATA_WRITE" - Data writes. Example: CloudSQL Users create
	//   "DATA_READ" - Data reads. Example: CloudSQL Users list
	LogType string `json:"logType,omitempty"`

	// ForceSendFields is a list of field names (e.g. "ExemptedMembers") to
	// unconditionally include in API requests. By default, fields with
	// empty values are omitted from API requests. However, any non-pointer,
	// non-interface field appearing in ForceSendFields will be sent to the
	// server regardless of whether the field is empty or not. This may be
	// used to include empty fields in Patch requests.
	ForceSendFields []string `json:"-"`

	// NullFields is a list of field names (e.g. "ExemptedMembers") to
	// include in API requests with the JSON null value. By default, fields
	// with empty values are omitted from API requests. However, any field
	// with an empty value appearing in NullFields will be sent to the
	// server as null. It is an error if a field in this list has a
	// non-empty value. This may be used to include null fields in Patch
	// requests.
	NullFields []string `json:"-"`
}

func (s *AuditLogConfig) MarshalJSON() ([]byte, error) {
	type noMethod AuditLogConfig
	raw := noMethod(*s)
	return gensupport.MarshalJSON(raw, s.ForceSendFields, s.NullFields)
}

// AuthProvider: Configuration for an anthentication provider, including
// support for
// [JSON Web Token
// (JWT)](https://tools.ietf.org/html/draft-ietf-oauth-json-web-token-32)
// .
type AuthProvider struct {
	// Audiences: The list of
	// JWT
	// [audiences](https://tools.ietf.org/html/draft-ietf-oauth-json-web-
	// token-32#section-4.1.3).
	// that are allowed to access. A JWT containing any of these audiences
	// will
	// be accepted. When this setting is absent, only JWTs with
	// audience
	// "https://Service_name/API_name"
	// will be accepted. For example, if no audiences are in the
	// setting,
	// LibraryService API will only accept JWTs with the following
	// audience
	// "https://library-example.googleapis.com/google.example.librar
	// y.v1.LibraryService".
	//
	// Example:
	//
	//     audiences: bookstore_android.apps.googleusercontent.com,
	//                bookstore_web.apps.googleusercontent.com
	Audiences string `json:"audiences,omitempty"`

	// AuthorizationUrl: Redirect URL if JWT token is required but no
	// present or is expired.
	// Implement authorizationUrl of securityDefinitions in OpenAPI spec.
	AuthorizationUrl string `json:"authorizationUrl,omitempty"`

	// Id: The unique identifier of the auth provider. It will be referred
	// to by
	// `AuthRequirement.provider_id`.
	//
	// Example: "bookstore_auth".
	Id string `json:"id,omitempty"`

	// Issuer: Identifies the principal that issued the JWT.
	// See
	// https://tools.ietf.org/html/draft-ietf-oauth-json-web-token-32#sec
	// tion-4.1.1
	// Usually a URL or an email address.
	//
	// Example: https://securetoken.google.com
	// Example: 1234567-compute@developer.gserviceaccount.com
	Issuer string `json:"issuer,omitempty"`

	// JwksUri: URL of the provider's public key set to validate signature
	// of the JWT. See
	// [OpenID
	// Discovery](https://openid.net/specs/openid-connect-discovery-1_0.html#
	// ProviderMetadata).
	// Optional if the key set document:
	//  - can be retrieved from
	//    [OpenID
	// Discovery](https://openid.net/specs/openid-connect-discovery-1_0.html
	//
	//    of the issuer.
	//  - can be inferred from the email domain of the issuer (e.g. a Google
	// service account).
	//
	// Example: https://www.googleapis.com/oauth2/v1/certs
	JwksUri string `json:"jwksUri,omitempty"`

	// ForceSendFields is a list of field names (e.g. "Audiences") to
	// unconditionally include in API requests. By default, fields with
	// empty values are omitted from API requests. However, any non-pointer,
	// non-interface field appearing in ForceSendFields will be sent to the
	// server regardless of whether the field is empty or not. This may be
	// used to include empty fields in Patch requests.
	ForceSendFields []string `json:"-"`

	// NullFields is a list of field names (e.g. "Audiences") to include in
	// API requests with the JSON null value. By default, fields with empty
	// values are omitted from API requests. However, any field with an
	// empty value appearing in NullFields will be sent to the server as
	// null. It is an error if a field in this list has a non-empty value.
	// This may be used to include null fields in Patch requests.
	NullFields []string `json:"-"`
}

func (s *AuthProvider) MarshalJSON() ([]byte, error) {
	type noMethod AuthProvider
	raw := noMethod(*s)
	return gensupport.MarshalJSON(raw, s.ForceSendFields, s.NullFields)
}

// AuthRequirement: User-defined authentication requirements, including
// support for
// [JSON Web Token
// (JWT)](https://tools.ietf.org/html/draft-ietf-oauth-json-web-token-32)
// .
type AuthRequirement struct {
	// Audiences: NOTE: This will be deprecated soon, once
	// AuthProvider.audiences is
	// implemented and accepted in all the runtime components.
	//
	// The list of
	// JWT
	// [audiences](https://tools.ietf.org/html/draft-ietf-oauth-json-web-
	// token-32#section-4.1.3).
	// that are allowed to access. A JWT containing any of these audiences
	// will
	// be accepted. When this setting is absent, only JWTs with
	// audience
	// "https://Service_name/API_name"
	// will be accepted. For example, if no audiences are in the
	// setting,
	// LibraryService API will only accept JWTs with the following
	// audience
	// "https://library-example.googleapis.com/google.example.librar
	// y.v1.LibraryService".
	//
	// Example:
	//
	//     audiences: bookstore_android.apps.googleusercontent.com,
	//                bookstore_web.apps.googleusercontent.com
	Audiences string `json:"audiences,omitempty"`

	// ProviderId: id from authentication provider.
	//
	// Example:
	//
	//     provider_id: bookstore_auth
	ProviderId string `json:"providerId,omitempty"`

	// ForceSendFields is a list of field names (e.g. "Audiences") to
	// unconditionally include in API requests. By default, fields with
	// empty values are omitted from API requests. However, any non-pointer,
	// non-interface field appearing in ForceSendFields will be sent to the
	// server regardless of whether the field is empty or not. This may be
	// used to include empty fields in Patch requests.
	ForceSendFields []string `json:"-"`

	// NullFields is a list of field names (e.g. "Audiences") to include in
	// API requests with the JSON null value. By default, fields with empty
	// values are omitted from API requests. However, any field with an
	// empty value appearing in NullFields will be sent to the server as
	// null. It is an error if a field in this list has a non-empty value.
	// This may be used to include null fields in Patch requests.
	NullFields []string `json:"-"`
}

func (s *AuthRequirement) MarshalJSON() ([]byte, error) {
	type noMethod AuthRequirement
	raw := noMethod(*s)
	return gensupport.MarshalJSON(raw, s.ForceSendFields, s.NullFields)
}

// Authentication: `Authentication` defines the authentication
// configuration for an API.
//
// Example for an API targeted for external use:
//
//     name: calendar.googleapis.com
//     authentication:
//       providers:
//       - id: google_calendar_auth
//         jwks_uri: https://www.googleapis.com/oauth2/v1/certs
//         issuer: https://securetoken.google.com
//       rules:
//       - selector: "*"
//         requirements:
//           provider_id: google_calendar_auth
type Authentication struct {
	// Providers: Defines a set of authentication providers that a service
	// supports.
	Providers []*AuthProvider `json:"providers,omitempty"`

	// Rules: A list of authentication rules that apply to individual API
	// methods.
	//
	// **NOTE:** All service configuration rules follow "last one wins"
	// order.
	Rules []*AuthenticationRule `json:"rules,omitempty"`

	// ForceSendFields is a list of field names (e.g. "Providers") to
	// unconditionally include in API requests. By default, fields with
	// empty values are omitted from API requests. However, any non-pointer,
	// non-interface field appearing in ForceSendFields will be sent to the
	// server regardless of whether the field is empty or not. This may be
	// used to include empty fields in Patch requests.
	ForceSendFields []string `json:"-"`

	// NullFields is a list of field names (e.g. "Providers") to include in
	// API requests with the JSON null value. By default, fields with empty
	// values are omitted from API requests. However, any field with an
	// empty value appearing in NullFields will be sent to the server as
	// null. It is an error if a field in this list has a non-empty value.
	// This may be used to include null fields in Patch requests.
	NullFields []string `json:"-"`
}

func (s *Authentication) MarshalJSON() ([]byte, error) {
	type noMethod Authentication
	raw := noMethod(*s)
	return gensupport.MarshalJSON(raw, s.ForceSendFields, s.NullFields)
}

// AuthenticationRule: Authentication rules for the service.
//
// By default, if a method has any authentication requirements, every
// request
// must include a valid credential matching one of the
// requirements.
// It's an error to include more than one kind of credential in a
// single
// request.
//
// If a method doesn't have any auth requirements, request credentials
// will be
// ignored.
type AuthenticationRule struct {
	// AllowWithoutCredential: Whether to allow requests without a
	// credential. The credential can be
	// an OAuth token, Google cookies (first-party auth) or
	// EndUserCreds.
	//
	// For requests without credentials, if the service control environment
	// is
	// specified, each incoming request **must** be associated with a
	// service
	// consumer. This can be done by passing an API key that belongs to a
	// consumer
	// project.
	AllowWithoutCredential bool `json:"allowWithoutCredential,omitempty"`

	// CustomAuth: Configuration for custom authentication.
	CustomAuth *CustomAuthRequirements `json:"customAuth,omitempty"`

	// Oauth: The requirements for OAuth credentials.
	Oauth *OAuthRequirements `json:"oauth,omitempty"`

	// Requirements: Requirements for additional authentication providers.
	Requirements []*AuthRequirement `json:"requirements,omitempty"`

	// Selector: Selects the methods to which this rule applies.
	//
	// Refer to selector for syntax details.
	Selector string `json:"selector,omitempty"`

	// ForceSendFields is a list of field names (e.g.
	// "AllowWithoutCredential") to unconditionally include in API requests.
	// By default, fields with empty values are omitted from API requests.
	// However, any non-pointer, non-interface field appearing in
	// ForceSendFields will be sent to the server regardless of whether the
	// field is empty or not. This may be used to include empty fields in
	// Patch requests.
	ForceSendFields []string `json:"-"`

	// NullFields is a list of field names (e.g. "AllowWithoutCredential")
	// to include in API requests with the JSON null value. By default,
	// fields with empty values are omitted from API requests. However, any
	// field with an empty value appearing in NullFields will be sent to the
	// server as null. It is an error if a field in this list has a
	// non-empty value. This may be used to include null fields in Patch
	// requests.
	NullFields []string `json:"-"`
}

func (s *AuthenticationRule) MarshalJSON() ([]byte, error) {
	type noMethod AuthenticationRule
	raw := noMethod(*s)
	return gensupport.MarshalJSON(raw, s.ForceSendFields, s.NullFields)
}

// AuthorizationConfig: Configuration of authorization.
//
// This section determines the authorization provider, if unspecified,
// then no
// authorization check will be done.
//
// Example:
//
//     experimental:
//       authorization:
//         provider: firebaserules.googleapis.com
type AuthorizationConfig struct {
	// Provider: The name of the authorization provider, such
	// as
	// firebaserules.googleapis.com.
	Provider string `json:"provider,omitempty"`

	// ForceSendFields is a list of field names (e.g. "Provider") to
	// unconditionally include in API requests. By default, fields with
	// empty values are omitted from API requests. However, any non-pointer,
	// non-interface field appearing in ForceSendFields will be sent to the
	// server regardless of whether the field is empty or not. This may be
	// used to include empty fields in Patch requests.
	ForceSendFields []string `json:"-"`

	// NullFields is a list of field names (e.g. "Provider") to include in
	// API requests with the JSON null value. By default, fields with empty
	// values are omitted from API requests. However, any field with an
	// empty value appearing in NullFields will be sent to the server as
	// null. It is an error if a field in this list has a non-empty value.
	// This may be used to include null fields in Patch requests.
	NullFields []string `json:"-"`
}

func (s *AuthorizationConfig) MarshalJSON() ([]byte, error) {
	type noMethod AuthorizationConfig
	raw := noMethod(*s)
	return gensupport.MarshalJSON(raw, s.ForceSendFields, s.NullFields)
}

// Backend: `Backend` defines the backend configuration for a service.
type Backend struct {
	// Rules: A list of API backend rules that apply to individual API
	// methods.
	//
	// **NOTE:** All service configuration rules follow "last one wins"
	// order.
	Rules []*BackendRule `json:"rules,omitempty"`

	// ForceSendFields is a list of field names (e.g. "Rules") to
	// unconditionally include in API requests. By default, fields with
	// empty values are omitted from API requests. However, any non-pointer,
	// non-interface field appearing in ForceSendFields will be sent to the
	// server regardless of whether the field is empty or not. This may be
	// used to include empty fields in Patch requests.
	ForceSendFields []string `json:"-"`

	// NullFields is a list of field names (e.g. "Rules") to include in API
	// requests with the JSON null value. By default, fields with empty
	// values are omitted from API requests. However, any field with an
	// empty value appearing in NullFields will be sent to the server as
	// null. It is an error if a field in this list has a non-empty value.
	// This may be used to include null fields in Patch requests.
	NullFields []string `json:"-"`
}

func (s *Backend) MarshalJSON() ([]byte, error) {
	type noMethod Backend
	raw := noMethod(*s)
	return gensupport.MarshalJSON(raw, s.ForceSendFields, s.NullFields)
}

// BackendRule: A backend rule provides configuration for an individual
// API element.
type BackendRule struct {
	// Address: The address of the API backend.
	Address string `json:"address,omitempty"`

	// Deadline: The number of seconds to wait for a response from a
	// request.  The default
<<<<<<< HEAD
	// deadline for gRPC and HTTP requests is 5 seconds. For Stubby
	// requests,
	// the default is no deadline.
=======
	// deadline for gRPC is infinite (no deadline) and HTTP requests is 5
	// seconds.
>>>>>>> b412c745
	Deadline float64 `json:"deadline,omitempty"`

	// MinDeadline: Minimum deadline in seconds needed for this method.
	// Calls having deadline
	// value lower than this will be rejected.
	MinDeadline float64 `json:"minDeadline,omitempty"`

	// Selector: Selects the methods to which this rule applies.
	//
	// Refer to selector for syntax details.
	Selector string `json:"selector,omitempty"`

	// ForceSendFields is a list of field names (e.g. "Address") to
	// unconditionally include in API requests. By default, fields with
	// empty values are omitted from API requests. However, any non-pointer,
	// non-interface field appearing in ForceSendFields will be sent to the
	// server regardless of whether the field is empty or not. This may be
	// used to include empty fields in Patch requests.
	ForceSendFields []string `json:"-"`

	// NullFields is a list of field names (e.g. "Address") to include in
	// API requests with the JSON null value. By default, fields with empty
	// values are omitted from API requests. However, any field with an
	// empty value appearing in NullFields will be sent to the server as
	// null. It is an error if a field in this list has a non-empty value.
	// This may be used to include null fields in Patch requests.
	NullFields []string `json:"-"`
}

func (s *BackendRule) MarshalJSON() ([]byte, error) {
	type noMethod BackendRule
	raw := noMethod(*s)
	return gensupport.MarshalJSON(raw, s.ForceSendFields, s.NullFields)
}

func (s *BackendRule) UnmarshalJSON(data []byte) error {
	type noMethod BackendRule
	var s1 struct {
		Deadline    gensupport.JSONFloat64 `json:"deadline"`
		MinDeadline gensupport.JSONFloat64 `json:"minDeadline"`
		*noMethod
	}
	s1.noMethod = (*noMethod)(s)
	if err := json.Unmarshal(data, &s1); err != nil {
		return err
	}
	s.Deadline = float64(s1.Deadline)
	s.MinDeadline = float64(s1.MinDeadline)
	return nil
}

// Billing: Billing related configuration of the service.
//
// The following example shows how to configure monitored resources and
// metrics
// for billing:
//     monitored_resources:
//     - type: library.googleapis.com/branch
//       labels:
//       - key: /city
//         description: The city where the library branch is located
// in.
//       - key: /name
//         description: The name of the branch.
//     metrics:
//     - name: library.googleapis.com/book/borrowed_count
//       metric_kind: DELTA
//       value_type: INT64
//     billing:
//       consumer_destinations:
//       - monitored_resource: library.googleapis.com/branch
//         metrics:
//         - library.googleapis.com/book/borrowed_count
type Billing struct {
	// ConsumerDestinations: Billing configurations for sending metrics to
	// the consumer project.
	// There can be multiple consumer destinations per service, each one
	// must have
	// a different monitored resource type. A metric can be used in at
	// most
	// one consumer destination.
	ConsumerDestinations []*BillingDestination `json:"consumerDestinations,omitempty"`

	// ForceSendFields is a list of field names (e.g.
	// "ConsumerDestinations") to unconditionally include in API requests.
	// By default, fields with empty values are omitted from API requests.
	// However, any non-pointer, non-interface field appearing in
	// ForceSendFields will be sent to the server regardless of whether the
	// field is empty or not. This may be used to include empty fields in
	// Patch requests.
	ForceSendFields []string `json:"-"`

	// NullFields is a list of field names (e.g. "ConsumerDestinations") to
	// include in API requests with the JSON null value. By default, fields
	// with empty values are omitted from API requests. However, any field
	// with an empty value appearing in NullFields will be sent to the
	// server as null. It is an error if a field in this list has a
	// non-empty value. This may be used to include null fields in Patch
	// requests.
	NullFields []string `json:"-"`
}

func (s *Billing) MarshalJSON() ([]byte, error) {
	type noMethod Billing
	raw := noMethod(*s)
	return gensupport.MarshalJSON(raw, s.ForceSendFields, s.NullFields)
}

// BillingDestination: Configuration of a specific billing destination
// (Currently only support
// bill against consumer project).
type BillingDestination struct {
	// Metrics: Names of the metrics to report to this billing
	// destination.
	// Each name must be defined in Service.metrics section.
	Metrics []string `json:"metrics,omitempty"`

	// MonitoredResource: The monitored resource type. The type must be
	// defined in
	// Service.monitored_resources section.
	MonitoredResource string `json:"monitoredResource,omitempty"`

	// ForceSendFields is a list of field names (e.g. "Metrics") to
	// unconditionally include in API requests. By default, fields with
	// empty values are omitted from API requests. However, any non-pointer,
	// non-interface field appearing in ForceSendFields will be sent to the
	// server regardless of whether the field is empty or not. This may be
	// used to include empty fields in Patch requests.
	ForceSendFields []string `json:"-"`

	// NullFields is a list of field names (e.g. "Metrics") to include in
	// API requests with the JSON null value. By default, fields with empty
	// values are omitted from API requests. However, any field with an
	// empty value appearing in NullFields will be sent to the server as
	// null. It is an error if a field in this list has a non-empty value.
	// This may be used to include null fields in Patch requests.
	NullFields []string `json:"-"`
}

func (s *BillingDestination) MarshalJSON() ([]byte, error) {
	type noMethod BillingDestination
	raw := noMethod(*s)
	return gensupport.MarshalJSON(raw, s.ForceSendFields, s.NullFields)
}

// Binding: Associates `members` with a `role`.
type Binding struct {
	// Condition: The condition that is associated with this binding.
	// NOTE: an unsatisfied condition will not allow user access via
	// current
	// binding. Different bindings, including their conditions, are
	// examined
	// independently.
	// This field is GOOGLE_INTERNAL.
	Condition *Expr `json:"condition,omitempty"`

	// Members: Specifies the identities requesting access for a Cloud
	// Platform resource.
	// `members` can have the following values:
	//
	// * `allUsers`: A special identifier that represents anyone who is
	//    on the internet; with or without a Google account.
	//
	// * `allAuthenticatedUsers`: A special identifier that represents
	// anyone
	//    who is authenticated with a Google account or a service
	// account.
	//
	// * `user:{emailid}`: An email address that represents a specific
	// Google
	//    account. For example, `alice@gmail.com` or `joe@example.com`.
	//
	//
	// * `serviceAccount:{emailid}`: An email address that represents a
	// service
	//    account. For example,
	// `my-other-app@appspot.gserviceaccount.com`.
	//
	// * `group:{emailid}`: An email address that represents a Google
	// group.
	//    For example, `admins@example.com`.
	//
	//
	// * `domain:{domain}`: A Google Apps domain name that represents all
	// the
	//    users of that domain. For example, `google.com` or
	// `example.com`.
	//
	//
	Members []string `json:"members,omitempty"`

	// Role: Role that is assigned to `members`.
	// For example, `roles/viewer`, `roles/editor`, or
	// `roles/owner`.
	// Required
	Role string `json:"role,omitempty"`

	// ForceSendFields is a list of field names (e.g. "Condition") to
	// unconditionally include in API requests. By default, fields with
	// empty values are omitted from API requests. However, any non-pointer,
	// non-interface field appearing in ForceSendFields will be sent to the
	// server regardless of whether the field is empty or not. This may be
	// used to include empty fields in Patch requests.
	ForceSendFields []string `json:"-"`

	// NullFields is a list of field names (e.g. "Condition") to include in
	// API requests with the JSON null value. By default, fields with empty
	// values are omitted from API requests. However, any field with an
	// empty value appearing in NullFields will be sent to the server as
	// null. It is an error if a field in this list has a non-empty value.
	// This may be used to include null fields in Patch requests.
	NullFields []string `json:"-"`
}

func (s *Binding) MarshalJSON() ([]byte, error) {
	type noMethod Binding
	raw := noMethod(*s)
	return gensupport.MarshalJSON(raw, s.ForceSendFields, s.NullFields)
}

// ChangeReport: Change report associated with a particular service
// configuration.
//
// It contains a list of ConfigChanges based on the comparison
// between
// two service configurations.
type ChangeReport struct {
	// ConfigChanges: List of changes between two service
	// configurations.
	// The changes will be alphabetically sorted based on the identifier
	// of each change.
	// A ConfigChange identifier is a dot separated path to the
	// configuration.
	// Example:
	// visibility.rules[selector='LibraryService.CreateBook'].restriction
	ConfigChanges []*ConfigChange `json:"configChanges,omitempty"`

	// ForceSendFields is a list of field names (e.g. "ConfigChanges") to
	// unconditionally include in API requests. By default, fields with
	// empty values are omitted from API requests. However, any non-pointer,
	// non-interface field appearing in ForceSendFields will be sent to the
	// server regardless of whether the field is empty or not. This may be
	// used to include empty fields in Patch requests.
	ForceSendFields []string `json:"-"`

	// NullFields is a list of field names (e.g. "ConfigChanges") to include
	// in API requests with the JSON null value. By default, fields with
	// empty values are omitted from API requests. However, any field with
	// an empty value appearing in NullFields will be sent to the server as
	// null. It is an error if a field in this list has a non-empty value.
	// This may be used to include null fields in Patch requests.
	NullFields []string `json:"-"`
}

func (s *ChangeReport) MarshalJSON() ([]byte, error) {
	type noMethod ChangeReport
	raw := noMethod(*s)
	return gensupport.MarshalJSON(raw, s.ForceSendFields, s.NullFields)
}

// ConfigChange: Output generated from semantically comparing two
// versions of a service
// configuration.
//
// Includes detailed information about a field that have changed
// with
// applicable advice about potential consequences for the change, such
// as
// backwards-incompatibility.
type ConfigChange struct {
	// Advices: Collection of advice provided for this change, useful for
	// determining the
	// possible impact of this change.
	Advices []*Advice `json:"advices,omitempty"`

	// ChangeType: The type for this change, either ADDED, REMOVED, or
	// MODIFIED.
	//
	// Possible values:
	//   "CHANGE_TYPE_UNSPECIFIED" - No value was provided.
	//   "ADDED" - The changed object exists in the 'new' service
	// configuration, but not
	// in the 'old' service configuration.
	//   "REMOVED" - The changed object exists in the 'old' service
	// configuration, but not
	// in the 'new' service configuration.
	//   "MODIFIED" - The changed object exists in both service
	// configurations, but its value
	// is different.
	ChangeType string `json:"changeType,omitempty"`

	// Element: Object hierarchy path to the change, with levels separated
	// by a '.'
	// character. For repeated fields, an applicable unique identifier field
	// is
	// used for the index (usually selector, name, or id). For maps, the
	// term
	// 'key' is used. If the field has no unique identifier, the numeric
	// index
	// is used.
	// Examples:
	// -
	// visibility.rules[selector=="google.LibraryService.CreateBook"].restric
	// tion
	// -
	// quota.metric_rules[selector=="google"].metric_costs[key=="reads"].valu
	// e
	// - logging.producer_destinations[0]
	Element string `json:"element,omitempty"`

	// NewValue: Value of the changed object in the new Service
	// configuration,
	// in JSON format. This field will not be populated if ChangeType ==
	// REMOVED.
	NewValue string `json:"newValue,omitempty"`

	// OldValue: Value of the changed object in the old Service
	// configuration,
	// in JSON format. This field will not be populated if ChangeType ==
	// ADDED.
	OldValue string `json:"oldValue,omitempty"`

	// ForceSendFields is a list of field names (e.g. "Advices") to
	// unconditionally include in API requests. By default, fields with
	// empty values are omitted from API requests. However, any non-pointer,
	// non-interface field appearing in ForceSendFields will be sent to the
	// server regardless of whether the field is empty or not. This may be
	// used to include empty fields in Patch requests.
	ForceSendFields []string `json:"-"`

	// NullFields is a list of field names (e.g. "Advices") to include in
	// API requests with the JSON null value. By default, fields with empty
	// values are omitted from API requests. However, any field with an
	// empty value appearing in NullFields will be sent to the server as
	// null. It is an error if a field in this list has a non-empty value.
	// This may be used to include null fields in Patch requests.
	NullFields []string `json:"-"`
}

func (s *ConfigChange) MarshalJSON() ([]byte, error) {
	type noMethod ConfigChange
	raw := noMethod(*s)
	return gensupport.MarshalJSON(raw, s.ForceSendFields, s.NullFields)
}

// ConfigFile: Generic specification of a source configuration file
type ConfigFile struct {
	// FileContents: The bytes that constitute the file.
	FileContents string `json:"fileContents,omitempty"`

	// FilePath: The file name of the configuration file (full or relative
	// path).
	FilePath string `json:"filePath,omitempty"`

	// FileType: The type of configuration file this represents.
	//
	// Possible values:
	//   "FILE_TYPE_UNSPECIFIED" - Unknown file type.
	//   "SERVICE_CONFIG_YAML" - YAML-specification of service.
	//   "OPEN_API_JSON" - OpenAPI specification, serialized in JSON.
	//   "OPEN_API_YAML" - OpenAPI specification, serialized in YAML.
	//   "FILE_DESCRIPTOR_SET_PROTO" - FileDescriptorSet, generated by
	// protoc.
	//
	// To generate, use protoc with imports and source info included.
	// For an example test.proto file, the following command would put the
	// value
	// in a new file named out.pb.
	//
	// $protoc --include_imports --include_source_info test.proto -o out.pb
	//   "PROTO_FILE" - Uncompiled Proto file. Used for storage and display
	// purposes only,
	// currently server-side compilation is not supported. Should match
	// the
	// inputs to 'protoc' command used to generated
	// FILE_DESCRIPTOR_SET_PROTO. A
	// file of this type can only be included if at least one file of
	// type
	// FILE_DESCRIPTOR_SET_PROTO is included.
	FileType string `json:"fileType,omitempty"`

	// ForceSendFields is a list of field names (e.g. "FileContents") to
	// unconditionally include in API requests. By default, fields with
	// empty values are omitted from API requests. However, any non-pointer,
	// non-interface field appearing in ForceSendFields will be sent to the
	// server regardless of whether the field is empty or not. This may be
	// used to include empty fields in Patch requests.
	ForceSendFields []string `json:"-"`

	// NullFields is a list of field names (e.g. "FileContents") to include
	// in API requests with the JSON null value. By default, fields with
	// empty values are omitted from API requests. However, any field with
	// an empty value appearing in NullFields will be sent to the server as
	// null. It is an error if a field in this list has a non-empty value.
	// This may be used to include null fields in Patch requests.
	NullFields []string `json:"-"`
}

func (s *ConfigFile) MarshalJSON() ([]byte, error) {
	type noMethod ConfigFile
	raw := noMethod(*s)
	return gensupport.MarshalJSON(raw, s.ForceSendFields, s.NullFields)
}

// ConfigRef: Represents a service configuration with its name and id.
type ConfigRef struct {
	// Name: Resource name of a service config. It must have the
	// following
	// format: "services/{service name}/configs/{config id}".
	Name string `json:"name,omitempty"`

	// ForceSendFields is a list of field names (e.g. "Name") to
	// unconditionally include in API requests. By default, fields with
	// empty values are omitted from API requests. However, any non-pointer,
	// non-interface field appearing in ForceSendFields will be sent to the
	// server regardless of whether the field is empty or not. This may be
	// used to include empty fields in Patch requests.
	ForceSendFields []string `json:"-"`

	// NullFields is a list of field names (e.g. "Name") to include in API
	// requests with the JSON null value. By default, fields with empty
	// values are omitted from API requests. However, any field with an
	// empty value appearing in NullFields will be sent to the server as
	// null. It is an error if a field in this list has a non-empty value.
	// This may be used to include null fields in Patch requests.
	NullFields []string `json:"-"`
}

func (s *ConfigRef) MarshalJSON() ([]byte, error) {
	type noMethod ConfigRef
	raw := noMethod(*s)
	return gensupport.MarshalJSON(raw, s.ForceSendFields, s.NullFields)
}

// ConfigSource: Represents a source file which is used to generate the
// service configuration
// defined by `google.api.Service`.
type ConfigSource struct {
	// Files: Set of source configuration files that are used to generate a
	// service
	// configuration (`google.api.Service`).
	Files []*ConfigFile `json:"files,omitempty"`

	// Id: A unique ID for a specific instance of this message, typically
	// assigned
	// by the client for tracking purpose. If empty, the server may choose
	// to
	// generate one instead.
	Id string `json:"id,omitempty"`

	// ForceSendFields is a list of field names (e.g. "Files") to
	// unconditionally include in API requests. By default, fields with
	// empty values are omitted from API requests. However, any non-pointer,
	// non-interface field appearing in ForceSendFields will be sent to the
	// server regardless of whether the field is empty or not. This may be
	// used to include empty fields in Patch requests.
	ForceSendFields []string `json:"-"`

	// NullFields is a list of field names (e.g. "Files") to include in API
	// requests with the JSON null value. By default, fields with empty
	// values are omitted from API requests. However, any field with an
	// empty value appearing in NullFields will be sent to the server as
	// null. It is an error if a field in this list has a non-empty value.
	// This may be used to include null fields in Patch requests.
	NullFields []string `json:"-"`
}

func (s *ConfigSource) MarshalJSON() ([]byte, error) {
	type noMethod ConfigSource
	raw := noMethod(*s)
	return gensupport.MarshalJSON(raw, s.ForceSendFields, s.NullFields)
}

// Context: `Context` defines which contexts an API
// requests.
//
// Example:
//
//     context:
//       rules:
//       - selector: "*"
//         requested:
//         - google.rpc.context.ProjectContext
//         - google.rpc.context.OriginContext
//
// The above specifies that all methods in the API
// request
// `google.rpc.context.ProjectContext`
// and
// `google.rpc.context.OriginContext`.
//
// Available context types are defined in package
// `google.rpc.context`.
type Context struct {
	// Rules: A list of RPC context rules that apply to individual API
	// methods.
	//
	// **NOTE:** All service configuration rules follow "last one wins"
	// order.
	Rules []*ContextRule `json:"rules,omitempty"`

	// ForceSendFields is a list of field names (e.g. "Rules") to
	// unconditionally include in API requests. By default, fields with
	// empty values are omitted from API requests. However, any non-pointer,
	// non-interface field appearing in ForceSendFields will be sent to the
	// server regardless of whether the field is empty or not. This may be
	// used to include empty fields in Patch requests.
	ForceSendFields []string `json:"-"`

	// NullFields is a list of field names (e.g. "Rules") to include in API
	// requests with the JSON null value. By default, fields with empty
	// values are omitted from API requests. However, any field with an
	// empty value appearing in NullFields will be sent to the server as
	// null. It is an error if a field in this list has a non-empty value.
	// This may be used to include null fields in Patch requests.
	NullFields []string `json:"-"`
}

func (s *Context) MarshalJSON() ([]byte, error) {
	type noMethod Context
	raw := noMethod(*s)
	return gensupport.MarshalJSON(raw, s.ForceSendFields, s.NullFields)
}

// ContextRule: A context rule provides information about the context
// for an individual API
// element.
type ContextRule struct {
	// Provided: A list of full type names of provided contexts.
	Provided []string `json:"provided,omitempty"`

	// Requested: A list of full type names of requested contexts.
	Requested []string `json:"requested,omitempty"`

	// Selector: Selects the methods to which this rule applies.
	//
	// Refer to selector for syntax details.
	Selector string `json:"selector,omitempty"`

	// ForceSendFields is a list of field names (e.g. "Provided") to
	// unconditionally include in API requests. By default, fields with
	// empty values are omitted from API requests. However, any non-pointer,
	// non-interface field appearing in ForceSendFields will be sent to the
	// server regardless of whether the field is empty or not. This may be
	// used to include empty fields in Patch requests.
	ForceSendFields []string `json:"-"`

	// NullFields is a list of field names (e.g. "Provided") to include in
	// API requests with the JSON null value. By default, fields with empty
	// values are omitted from API requests. However, any field with an
	// empty value appearing in NullFields will be sent to the server as
	// null. It is an error if a field in this list has a non-empty value.
	// This may be used to include null fields in Patch requests.
	NullFields []string `json:"-"`
}

func (s *ContextRule) MarshalJSON() ([]byte, error) {
	type noMethod ContextRule
	raw := noMethod(*s)
	return gensupport.MarshalJSON(raw, s.ForceSendFields, s.NullFields)
}

// Control: Selects and configures the service controller used by the
// service.  The
// service controller handles features like abuse, quota, billing,
// logging,
// monitoring, etc.
type Control struct {
	// Environment: The service control environment to use. If empty, no
	// control plane
	// feature (like quota and billing) will be enabled.
	Environment string `json:"environment,omitempty"`

	// ForceSendFields is a list of field names (e.g. "Environment") to
	// unconditionally include in API requests. By default, fields with
	// empty values are omitted from API requests. However, any non-pointer,
	// non-interface field appearing in ForceSendFields will be sent to the
	// server regardless of whether the field is empty or not. This may be
	// used to include empty fields in Patch requests.
	ForceSendFields []string `json:"-"`

	// NullFields is a list of field names (e.g. "Environment") to include
	// in API requests with the JSON null value. By default, fields with
	// empty values are omitted from API requests. However, any field with
	// an empty value appearing in NullFields will be sent to the server as
	// null. It is an error if a field in this list has a non-empty value.
	// This may be used to include null fields in Patch requests.
	NullFields []string `json:"-"`
}

func (s *Control) MarshalJSON() ([]byte, error) {
	type noMethod Control
	raw := noMethod(*s)
	return gensupport.MarshalJSON(raw, s.ForceSendFields, s.NullFields)
}

// CustomAuthRequirements: Configuration for a custom authentication
// provider.
type CustomAuthRequirements struct {
	// Provider: A configuration string containing connection information
	// for the
	// authentication provider, typically formatted as a SmartService
	// string
	// (go/smartservice).
	Provider string `json:"provider,omitempty"`

	// ForceSendFields is a list of field names (e.g. "Provider") to
	// unconditionally include in API requests. By default, fields with
	// empty values are omitted from API requests. However, any non-pointer,
	// non-interface field appearing in ForceSendFields will be sent to the
	// server regardless of whether the field is empty or not. This may be
	// used to include empty fields in Patch requests.
	ForceSendFields []string `json:"-"`

	// NullFields is a list of field names (e.g. "Provider") to include in
	// API requests with the JSON null value. By default, fields with empty
	// values are omitted from API requests. However, any field with an
	// empty value appearing in NullFields will be sent to the server as
	// null. It is an error if a field in this list has a non-empty value.
	// This may be used to include null fields in Patch requests.
	NullFields []string `json:"-"`
}

func (s *CustomAuthRequirements) MarshalJSON() ([]byte, error) {
	type noMethod CustomAuthRequirements
	raw := noMethod(*s)
	return gensupport.MarshalJSON(raw, s.ForceSendFields, s.NullFields)
}

// CustomError: Customize service error responses.  For example, list
// any service
// specific protobuf types that can appear in error detail lists
// of
// error responses.
//
// Example:
//
//     custom_error:
//       types:
//       - google.foo.v1.CustomError
//       - google.foo.v1.AnotherError
type CustomError struct {
	// Rules: The list of custom error rules that apply to individual API
	// messages.
	//
	// **NOTE:** All service configuration rules follow "last one wins"
	// order.
	Rules []*CustomErrorRule `json:"rules,omitempty"`

	// Types: The list of custom error detail types, e.g.
	// 'google.foo.v1.CustomError'.
	Types []string `json:"types,omitempty"`

	// ForceSendFields is a list of field names (e.g. "Rules") to
	// unconditionally include in API requests. By default, fields with
	// empty values are omitted from API requests. However, any non-pointer,
	// non-interface field appearing in ForceSendFields will be sent to the
	// server regardless of whether the field is empty or not. This may be
	// used to include empty fields in Patch requests.
	ForceSendFields []string `json:"-"`

	// NullFields is a list of field names (e.g. "Rules") to include in API
	// requests with the JSON null value. By default, fields with empty
	// values are omitted from API requests. However, any field with an
	// empty value appearing in NullFields will be sent to the server as
	// null. It is an error if a field in this list has a non-empty value.
	// This may be used to include null fields in Patch requests.
	NullFields []string `json:"-"`
}

func (s *CustomError) MarshalJSON() ([]byte, error) {
	type noMethod CustomError
	raw := noMethod(*s)
	return gensupport.MarshalJSON(raw, s.ForceSendFields, s.NullFields)
}

// CustomErrorRule: A custom error rule.
type CustomErrorRule struct {
	// IsErrorType: Mark this message as possible payload in error response.
	//  Otherwise,
	// objects of this type will be filtered when they appear in error
	// payload.
	IsErrorType bool `json:"isErrorType,omitempty"`

	// Selector: Selects messages to which this rule applies.
	//
	// Refer to selector for syntax details.
	Selector string `json:"selector,omitempty"`

	// ForceSendFields is a list of field names (e.g. "IsErrorType") to
	// unconditionally include in API requests. By default, fields with
	// empty values are omitted from API requests. However, any non-pointer,
	// non-interface field appearing in ForceSendFields will be sent to the
	// server regardless of whether the field is empty or not. This may be
	// used to include empty fields in Patch requests.
	ForceSendFields []string `json:"-"`

	// NullFields is a list of field names (e.g. "IsErrorType") to include
	// in API requests with the JSON null value. By default, fields with
	// empty values are omitted from API requests. However, any field with
	// an empty value appearing in NullFields will be sent to the server as
	// null. It is an error if a field in this list has a non-empty value.
	// This may be used to include null fields in Patch requests.
	NullFields []string `json:"-"`
}

func (s *CustomErrorRule) MarshalJSON() ([]byte, error) {
	type noMethod CustomErrorRule
	raw := noMethod(*s)
	return gensupport.MarshalJSON(raw, s.ForceSendFields, s.NullFields)
}

// CustomHttpPattern: A custom pattern is used for defining custom HTTP
// verb.
type CustomHttpPattern struct {
	// Kind: The name of this custom HTTP verb.
	Kind string `json:"kind,omitempty"`

	// Path: The path matched by this custom verb.
	Path string `json:"path,omitempty"`

	// ForceSendFields is a list of field names (e.g. "Kind") to
	// unconditionally include in API requests. By default, fields with
	// empty values are omitted from API requests. However, any non-pointer,
	// non-interface field appearing in ForceSendFields will be sent to the
	// server regardless of whether the field is empty or not. This may be
	// used to include empty fields in Patch requests.
	ForceSendFields []string `json:"-"`

	// NullFields is a list of field names (e.g. "Kind") to include in API
	// requests with the JSON null value. By default, fields with empty
	// values are omitted from API requests. However, any field with an
	// empty value appearing in NullFields will be sent to the server as
	// null. It is an error if a field in this list has a non-empty value.
	// This may be used to include null fields in Patch requests.
	NullFields []string `json:"-"`
}

func (s *CustomHttpPattern) MarshalJSON() ([]byte, error) {
	type noMethod CustomHttpPattern
	raw := noMethod(*s)
	return gensupport.MarshalJSON(raw, s.ForceSendFields, s.NullFields)
}

// DeleteServiceStrategy: Strategy used to delete a service. This
// strategy is a placeholder only
// used by the system generated rollout to delete a service.
type DeleteServiceStrategy struct {
}

// Diagnostic: Represents a diagnostic message (error or warning)
type Diagnostic struct {
	// Kind: The kind of diagnostic information provided.
	//
	// Possible values:
	//   "WARNING" - Warnings and errors
	//   "ERROR" - Only errors
	Kind string `json:"kind,omitempty"`

	// Location: File name and line number of the error or warning.
	Location string `json:"location,omitempty"`

	// Message: Message describing the error or warning.
	Message string `json:"message,omitempty"`

	// ForceSendFields is a list of field names (e.g. "Kind") to
	// unconditionally include in API requests. By default, fields with
	// empty values are omitted from API requests. However, any non-pointer,
	// non-interface field appearing in ForceSendFields will be sent to the
	// server regardless of whether the field is empty or not. This may be
	// used to include empty fields in Patch requests.
	ForceSendFields []string `json:"-"`

	// NullFields is a list of field names (e.g. "Kind") to include in API
	// requests with the JSON null value. By default, fields with empty
	// values are omitted from API requests. However, any field with an
	// empty value appearing in NullFields will be sent to the server as
	// null. It is an error if a field in this list has a non-empty value.
	// This may be used to include null fields in Patch requests.
	NullFields []string `json:"-"`
}

func (s *Diagnostic) MarshalJSON() ([]byte, error) {
	type noMethod Diagnostic
	raw := noMethod(*s)
	return gensupport.MarshalJSON(raw, s.ForceSendFields, s.NullFields)
}

// DisableServiceRequest: Request message for DisableService method.
type DisableServiceRequest struct {
	// ConsumerId: The identity of consumer resource which service
	// disablement will be
	// applied to.
	//
	// The Google Service Management implementation accepts the
	// following
	// forms:
	// - "project:<project_id>"
	//
	// Note: this is made compatible
	// with
	// google.api.servicecontrol.v1.Operation.consumer_id.
	ConsumerId string `json:"consumerId,omitempty"`

	// ForceSendFields is a list of field names (e.g. "ConsumerId") to
	// unconditionally include in API requests. By default, fields with
	// empty values are omitted from API requests. However, any non-pointer,
	// non-interface field appearing in ForceSendFields will be sent to the
	// server regardless of whether the field is empty or not. This may be
	// used to include empty fields in Patch requests.
	ForceSendFields []string `json:"-"`

	// NullFields is a list of field names (e.g. "ConsumerId") to include in
	// API requests with the JSON null value. By default, fields with empty
	// values are omitted from API requests. However, any field with an
	// empty value appearing in NullFields will be sent to the server as
	// null. It is an error if a field in this list has a non-empty value.
	// This may be used to include null fields in Patch requests.
	NullFields []string `json:"-"`
}

func (s *DisableServiceRequest) MarshalJSON() ([]byte, error) {
	type noMethod DisableServiceRequest
	raw := noMethod(*s)
	return gensupport.MarshalJSON(raw, s.ForceSendFields, s.NullFields)
}

// Documentation: `Documentation` provides the information for
// describing a service.
//
// Example:
// <pre><code>documentation:
//   summary: >
//     The Google Calendar API gives access
//     to most calendar features.
//   pages:
//   - name: Overview
//     content: &#40;== include google/foo/overview.md ==&#41;
//   - name: Tutorial
//     content: &#40;== include google/foo/tutorial.md ==&#41;
//     subpages;
//     - name: Java
//       content: &#40;== include google/foo/tutorial_java.md ==&#41;
//   rules:
//   - selector: google.calendar.Calendar.Get
//     description: >
//       ...
//   - selector: google.calendar.Calendar.Put
//     description: >
//       ...
// </code></pre>
// Documentation is provided in markdown syntax. In addition to
// standard markdown features, definition lists, tables and fenced
// code blocks are supported. Section headers can be provided and
// are
// interpreted relative to the section nesting of the context where
// a documentation fragment is embedded.
//
// Documentation from the IDL is merged with documentation defined
// via the config at normalization time, where documentation provided
// by config rules overrides IDL provided.
//
// A number of constructs specific to the API platform are supported
// in documentation text.
//
// In order to reference a proto element, the following
// notation can be
// used:
// <pre><code>&#91;fully.qualified.proto.name]&#91;]</code></pre>
// T
// o override the display text used for the link, this can be
// used:
// <pre><code>&#91;display
// text]&#91;fully.qualified.proto.name]</code></pre>
// Text can be excluded from doc using the following
// notation:
// <pre><code>&#40;-- internal comment --&#41;</code></pre>
// Comments can be made conditional using a visibility label. The
// below
// text will be only rendered if the `BETA` label is
// available:
// <pre><code>&#40;--BETA: comment for BETA users --&#41;</code></pre>
// A few directives are available in documentation. Note that
// directives must appear on a single line to be properly
// identified. The `include` directive includes a markdown file from
// an external source:
// <pre><code>&#40;== include path/to/file ==&#41;</code></pre>
// The `resource_for` directive marks a message to be the resource of
// a collection in REST view. If it is not specified, tools attempt
// to infer the resource from the operations in a
// collection:
// <pre><code>&#40;== resource_for v1.shelves.books
// ==&#41;</code></pre>
// The directive `suppress_warning` does not directly affect
// documentation
// and is documented together with service config validation.
type Documentation struct {
	// DocumentationRootUrl: The URL to the root of documentation.
	DocumentationRootUrl string `json:"documentationRootUrl,omitempty"`

	// Overview: Declares a single overview page. For
	// example:
	// <pre><code>documentation:
	//   summary: ...
	//   overview: &#40;== include overview.md ==&#41;
	// </code></pre>
	// This is a shortcut for the following declaration (using pages
	// style):
	// <pre><code>documentation:
	//   summary: ...
	//   pages:
	//   - name: Overview
	//     content: &#40;== include overview.md ==&#41;
	// </code></pre>
	// Note: you cannot specify both `overview` field and `pages` field.
	Overview string `json:"overview,omitempty"`

	// Pages: The top level pages for the documentation set.
	Pages []*Page `json:"pages,omitempty"`

	// Rules: A list of documentation rules that apply to individual API
	// elements.
	//
	// **NOTE:** All service configuration rules follow "last one wins"
	// order.
	Rules []*DocumentationRule `json:"rules,omitempty"`

	// Summary: A short summary of what the service does. Can only be
	// provided by
	// plain text.
	Summary string `json:"summary,omitempty"`

	// ForceSendFields is a list of field names (e.g.
	// "DocumentationRootUrl") to unconditionally include in API requests.
	// By default, fields with empty values are omitted from API requests.
	// However, any non-pointer, non-interface field appearing in
	// ForceSendFields will be sent to the server regardless of whether the
	// field is empty or not. This may be used to include empty fields in
	// Patch requests.
	ForceSendFields []string `json:"-"`

	// NullFields is a list of field names (e.g. "DocumentationRootUrl") to
	// include in API requests with the JSON null value. By default, fields
	// with empty values are omitted from API requests. However, any field
	// with an empty value appearing in NullFields will be sent to the
	// server as null. It is an error if a field in this list has a
	// non-empty value. This may be used to include null fields in Patch
	// requests.
	NullFields []string `json:"-"`
}

func (s *Documentation) MarshalJSON() ([]byte, error) {
	type noMethod Documentation
	raw := noMethod(*s)
	return gensupport.MarshalJSON(raw, s.ForceSendFields, s.NullFields)
}

// DocumentationRule: A documentation rule provides information about
// individual API elements.
type DocumentationRule struct {
	// DeprecationDescription: Deprecation description of the selected
	// element(s). It can be provided if an
	// element is marked as `deprecated`.
	DeprecationDescription string `json:"deprecationDescription,omitempty"`

	// Description: Description of the selected API(s).
	Description string `json:"description,omitempty"`

	// Selector: The selector is a comma-separated list of patterns. Each
	// pattern is a
	// qualified name of the element which may end in "*", indicating a
	// wildcard.
	// Wildcards are only allowed at the end and for a whole component of
	// the
	// qualified name, i.e. "foo.*" is ok, but not "foo.b*" or "foo.*.bar".
	// To
	// specify a default for all applicable elements, the whole pattern
	// "*"
	// is used.
	Selector string `json:"selector,omitempty"`

	// ForceSendFields is a list of field names (e.g.
	// "DeprecationDescription") to unconditionally include in API requests.
	// By default, fields with empty values are omitted from API requests.
	// However, any non-pointer, non-interface field appearing in
	// ForceSendFields will be sent to the server regardless of whether the
	// field is empty or not. This may be used to include empty fields in
	// Patch requests.
	ForceSendFields []string `json:"-"`

	// NullFields is a list of field names (e.g. "DeprecationDescription")
	// to include in API requests with the JSON null value. By default,
	// fields with empty values are omitted from API requests. However, any
	// field with an empty value appearing in NullFields will be sent to the
	// server as null. It is an error if a field in this list has a
	// non-empty value. This may be used to include null fields in Patch
	// requests.
	NullFields []string `json:"-"`
}

func (s *DocumentationRule) MarshalJSON() ([]byte, error) {
	type noMethod DocumentationRule
	raw := noMethod(*s)
	return gensupport.MarshalJSON(raw, s.ForceSendFields, s.NullFields)
}

// EnableServiceRequest: Request message for EnableService method.
type EnableServiceRequest struct {
	// ConsumerId: The identity of consumer resource which service
	// enablement will be
	// applied to.
	//
	// The Google Service Management implementation accepts the
	// following
	// forms:
	// - "project:<project_id>"
	//
	// Note: this is made compatible
	// with
	// google.api.servicecontrol.v1.Operation.consumer_id.
	ConsumerId string `json:"consumerId,omitempty"`

	// ForceSendFields is a list of field names (e.g. "ConsumerId") to
	// unconditionally include in API requests. By default, fields with
	// empty values are omitted from API requests. However, any non-pointer,
	// non-interface field appearing in ForceSendFields will be sent to the
	// server regardless of whether the field is empty or not. This may be
	// used to include empty fields in Patch requests.
	ForceSendFields []string `json:"-"`

	// NullFields is a list of field names (e.g. "ConsumerId") to include in
	// API requests with the JSON null value. By default, fields with empty
	// values are omitted from API requests. However, any field with an
	// empty value appearing in NullFields will be sent to the server as
	// null. It is an error if a field in this list has a non-empty value.
	// This may be used to include null fields in Patch requests.
	NullFields []string `json:"-"`
}

func (s *EnableServiceRequest) MarshalJSON() ([]byte, error) {
	type noMethod EnableServiceRequest
	raw := noMethod(*s)
	return gensupport.MarshalJSON(raw, s.ForceSendFields, s.NullFields)
}

// Endpoint: `Endpoint` describes a network endpoint that serves a set
// of APIs.
// A service may expose any number of endpoints, and all endpoints share
// the
// same service configuration, such as quota configuration and
// monitoring
// configuration.
//
// Example service configuration:
//
//     name: library-example.googleapis.com
//     endpoints:
//       # Below entry makes 'google.example.library.v1.Library'
//       # API be served from endpoint address
// library-example.googleapis.com.
//       # It also allows HTTP OPTIONS calls to be passed to the
// backend, for
//       # it to decide whether the subsequent cross-origin request is
//       # allowed to proceed.
//     - name: library-example.googleapis.com
//       allow_cors: true
type Endpoint struct {
	// Aliases: DEPRECATED: This field is no longer supported. Instead of
	// using aliases,
	// please specify multiple google.api.Endpoint for each of the
	// intented
	// alias.
	//
	// Additional names that this endpoint will be hosted on.
	Aliases []string `json:"aliases,omitempty"`

	// AllowCors:
	// Allowing
	// [CORS](https://en.wikipedia.org/wiki/Cross-origin_resource_sh
	// aring), aka
	// cross-domain traffic, would allow the backends served from this
	// endpoint to
	// receive and respond to HTTP OPTIONS requests. The response will be
	// used by
	// the browser to determine whether the subsequent cross-origin request
	// is
	// allowed to proceed.
	AllowCors bool `json:"allowCors,omitempty"`

	// Apis: The list of APIs served by this endpoint.
	//
	// If no APIs are specified this translates to "all APIs" exported by
	// the
	// service, as defined in the top-level service configuration.
	Apis []string `json:"apis,omitempty"`

	// Features: The list of features enabled on this endpoint.
	Features []string `json:"features,omitempty"`

	// Name: The canonical name of this endpoint.
	Name string `json:"name,omitempty"`

	// Target: The specification of an Internet routable address of API
	// frontend that will
	// handle requests to this [API
	// Endpoint](https://cloud.google.com/apis/design/glossary).
	// It should be either a valid IPv4 address or a fully-qualified domain
	// name.
	// For example, "8.8.8.8" or "myservice.appspot.com".
	Target string `json:"target,omitempty"`

	// ForceSendFields is a list of field names (e.g. "Aliases") to
	// unconditionally include in API requests. By default, fields with
	// empty values are omitted from API requests. However, any non-pointer,
	// non-interface field appearing in ForceSendFields will be sent to the
	// server regardless of whether the field is empty or not. This may be
	// used to include empty fields in Patch requests.
	ForceSendFields []string `json:"-"`

	// NullFields is a list of field names (e.g. "Aliases") to include in
	// API requests with the JSON null value. By default, fields with empty
	// values are omitted from API requests. However, any field with an
	// empty value appearing in NullFields will be sent to the server as
	// null. It is an error if a field in this list has a non-empty value.
	// This may be used to include null fields in Patch requests.
	NullFields []string `json:"-"`
}

func (s *Endpoint) MarshalJSON() ([]byte, error) {
	type noMethod Endpoint
	raw := noMethod(*s)
	return gensupport.MarshalJSON(raw, s.ForceSendFields, s.NullFields)
}

// Enum: Enum type definition.
type Enum struct {
	// Enumvalue: Enum value definitions.
	Enumvalue []*EnumValue `json:"enumvalue,omitempty"`

	// Name: Enum type name.
	Name string `json:"name,omitempty"`

	// Options: Protocol buffer options.
	Options []*Option `json:"options,omitempty"`

	// SourceContext: The source context.
	SourceContext *SourceContext `json:"sourceContext,omitempty"`

	// Syntax: The source syntax.
	//
	// Possible values:
	//   "SYNTAX_PROTO2" - Syntax `proto2`.
	//   "SYNTAX_PROTO3" - Syntax `proto3`.
	Syntax string `json:"syntax,omitempty"`

	// ForceSendFields is a list of field names (e.g. "Enumvalue") to
	// unconditionally include in API requests. By default, fields with
	// empty values are omitted from API requests. However, any non-pointer,
	// non-interface field appearing in ForceSendFields will be sent to the
	// server regardless of whether the field is empty or not. This may be
	// used to include empty fields in Patch requests.
	ForceSendFields []string `json:"-"`

	// NullFields is a list of field names (e.g. "Enumvalue") to include in
	// API requests with the JSON null value. By default, fields with empty
	// values are omitted from API requests. However, any field with an
	// empty value appearing in NullFields will be sent to the server as
	// null. It is an error if a field in this list has a non-empty value.
	// This may be used to include null fields in Patch requests.
	NullFields []string `json:"-"`
}

func (s *Enum) MarshalJSON() ([]byte, error) {
	type noMethod Enum
	raw := noMethod(*s)
	return gensupport.MarshalJSON(raw, s.ForceSendFields, s.NullFields)
}

// EnumValue: Enum value definition.
type EnumValue struct {
	// Name: Enum value name.
	Name string `json:"name,omitempty"`

	// Number: Enum value number.
	Number int64 `json:"number,omitempty"`

	// Options: Protocol buffer options.
	Options []*Option `json:"options,omitempty"`

	// ForceSendFields is a list of field names (e.g. "Name") to
	// unconditionally include in API requests. By default, fields with
	// empty values are omitted from API requests. However, any non-pointer,
	// non-interface field appearing in ForceSendFields will be sent to the
	// server regardless of whether the field is empty or not. This may be
	// used to include empty fields in Patch requests.
	ForceSendFields []string `json:"-"`

	// NullFields is a list of field names (e.g. "Name") to include in API
	// requests with the JSON null value. By default, fields with empty
	// values are omitted from API requests. However, any field with an
	// empty value appearing in NullFields will be sent to the server as
	// null. It is an error if a field in this list has a non-empty value.
	// This may be used to include null fields in Patch requests.
	NullFields []string `json:"-"`
}

func (s *EnumValue) MarshalJSON() ([]byte, error) {
	type noMethod EnumValue
	raw := noMethod(*s)
	return gensupport.MarshalJSON(raw, s.ForceSendFields, s.NullFields)
}

// Experimental: Experimental service configuration. These configuration
// options can
// only be used by whitelisted users.
type Experimental struct {
	// Authorization: Authorization configuration.
	Authorization *AuthorizationConfig `json:"authorization,omitempty"`

	// ForceSendFields is a list of field names (e.g. "Authorization") to
	// unconditionally include in API requests. By default, fields with
	// empty values are omitted from API requests. However, any non-pointer,
	// non-interface field appearing in ForceSendFields will be sent to the
	// server regardless of whether the field is empty or not. This may be
	// used to include empty fields in Patch requests.
	ForceSendFields []string `json:"-"`

	// NullFields is a list of field names (e.g. "Authorization") to include
	// in API requests with the JSON null value. By default, fields with
	// empty values are omitted from API requests. However, any field with
	// an empty value appearing in NullFields will be sent to the server as
	// null. It is an error if a field in this list has a non-empty value.
	// This may be used to include null fields in Patch requests.
	NullFields []string `json:"-"`
}

func (s *Experimental) MarshalJSON() ([]byte, error) {
	type noMethod Experimental
	raw := noMethod(*s)
	return gensupport.MarshalJSON(raw, s.ForceSendFields, s.NullFields)
}

// Expr: Represents an expression text. Example:
//
//     title: "User account presence"
//     description: "Determines whether the request has a user account"
//     expression: "size(request.user) > 0"
type Expr struct {
	// Description: An optional description of the expression. This is a
	// longer text which
	// describes the expression, e.g. when hovered over it in a UI.
	Description string `json:"description,omitempty"`

	// Expression: Textual representation of an expression in
	// Common Expression Language syntax.
	//
	// The application context of the containing message determines
	// which
	// well-known feature set of CEL is supported.
	Expression string `json:"expression,omitempty"`

	// Location: An optional string indicating the location of the
	// expression for error
	// reporting, e.g. a file name and a position in the file.
	Location string `json:"location,omitempty"`

	// Title: An optional title for the expression, i.e. a short string
	// describing
	// its purpose. This can be used e.g. in UIs which allow to enter
	// the
	// expression.
	Title string `json:"title,omitempty"`

	// ForceSendFields is a list of field names (e.g. "Description") to
	// unconditionally include in API requests. By default, fields with
	// empty values are omitted from API requests. However, any non-pointer,
	// non-interface field appearing in ForceSendFields will be sent to the
	// server regardless of whether the field is empty or not. This may be
	// used to include empty fields in Patch requests.
	ForceSendFields []string `json:"-"`

	// NullFields is a list of field names (e.g. "Description") to include
	// in API requests with the JSON null value. By default, fields with
	// empty values are omitted from API requests. However, any field with
	// an empty value appearing in NullFields will be sent to the server as
	// null. It is an error if a field in this list has a non-empty value.
	// This may be used to include null fields in Patch requests.
	NullFields []string `json:"-"`
}

func (s *Expr) MarshalJSON() ([]byte, error) {
	type noMethod Expr
	raw := noMethod(*s)
	return gensupport.MarshalJSON(raw, s.ForceSendFields, s.NullFields)
}

// Field: A single field of a message type.
type Field struct {
	// Cardinality: The field cardinality.
	//
	// Possible values:
	//   "CARDINALITY_UNKNOWN" - For fields with unknown cardinality.
	//   "CARDINALITY_OPTIONAL" - For optional fields.
	//   "CARDINALITY_REQUIRED" - For required fields. Proto2 syntax only.
	//   "CARDINALITY_REPEATED" - For repeated fields.
	Cardinality string `json:"cardinality,omitempty"`

	// DefaultValue: The string value of the default value of this field.
	// Proto2 syntax only.
	DefaultValue string `json:"defaultValue,omitempty"`

	// JsonName: The field JSON name.
	JsonName string `json:"jsonName,omitempty"`

	// Kind: The field type.
	//
	// Possible values:
	//   "TYPE_UNKNOWN" - Field type unknown.
	//   "TYPE_DOUBLE" - Field type double.
	//   "TYPE_FLOAT" - Field type float.
	//   "TYPE_INT64" - Field type int64.
	//   "TYPE_UINT64" - Field type uint64.
	//   "TYPE_INT32" - Field type int32.
	//   "TYPE_FIXED64" - Field type fixed64.
	//   "TYPE_FIXED32" - Field type fixed32.
	//   "TYPE_BOOL" - Field type bool.
	//   "TYPE_STRING" - Field type string.
	//   "TYPE_GROUP" - Field type group. Proto2 syntax only, and
	// deprecated.
	//   "TYPE_MESSAGE" - Field type message.
	//   "TYPE_BYTES" - Field type bytes.
	//   "TYPE_UINT32" - Field type uint32.
	//   "TYPE_ENUM" - Field type enum.
	//   "TYPE_SFIXED32" - Field type sfixed32.
	//   "TYPE_SFIXED64" - Field type sfixed64.
	//   "TYPE_SINT32" - Field type sint32.
	//   "TYPE_SINT64" - Field type sint64.
	Kind string `json:"kind,omitempty"`

	// Name: The field name.
	Name string `json:"name,omitempty"`

	// Number: The field number.
	Number int64 `json:"number,omitempty"`

	// OneofIndex: The index of the field type in `Type.oneofs`, for message
	// or enumeration
	// types. The first type has index 1; zero means the type is not in the
	// list.
	OneofIndex int64 `json:"oneofIndex,omitempty"`

	// Options: The protocol buffer options.
	Options []*Option `json:"options,omitempty"`

	// Packed: Whether to use alternative packed wire representation.
	Packed bool `json:"packed,omitempty"`

	// TypeUrl: The field type URL, without the scheme, for message or
	// enumeration
	// types. Example: "type.googleapis.com/google.protobuf.Timestamp".
	TypeUrl string `json:"typeUrl,omitempty"`

	// ForceSendFields is a list of field names (e.g. "Cardinality") to
	// unconditionally include in API requests. By default, fields with
	// empty values are omitted from API requests. However, any non-pointer,
	// non-interface field appearing in ForceSendFields will be sent to the
	// server regardless of whether the field is empty or not. This may be
	// used to include empty fields in Patch requests.
	ForceSendFields []string `json:"-"`

	// NullFields is a list of field names (e.g. "Cardinality") to include
	// in API requests with the JSON null value. By default, fields with
	// empty values are omitted from API requests. However, any field with
	// an empty value appearing in NullFields will be sent to the server as
	// null. It is an error if a field in this list has a non-empty value.
	// This may be used to include null fields in Patch requests.
	NullFields []string `json:"-"`
}

func (s *Field) MarshalJSON() ([]byte, error) {
	type noMethod Field
	raw := noMethod(*s)
	return gensupport.MarshalJSON(raw, s.ForceSendFields, s.NullFields)
}

// FlowOperationMetadata: The metadata associated with a long running
// operation resource.
type FlowOperationMetadata struct {
	// CancelState: The state of the operation with respect to cancellation.
	//
	// Possible values:
	//   "RUNNING" - Default state, cancellable but not cancelled.
	//   "UNCANCELLABLE" - The operation has proceeded past the point of no
	// return and cannot
	// be cancelled.
	//   "CANCELLED" - The operation has been cancelled, work should
	// cease
	// and any needed rollback steps executed.
	CancelState string `json:"cancelState,omitempty"`

	// Deadline: Deadline for the flow to complete, to prevent orphaned
	// Operations.
	//
	// If the flow has not completed by this time, it may be terminated
	// by
	// the engine, or force-failed by Operation lookup.
	//
	// Note that this is not a hard deadline after which the Flow
	// will
	// definitely be failed, rather it is a deadline after which it is
	// reasonable
	// to suspect a problem and other parts of the system may kill
	// operation
	// to ensure we don't have orphans.
	// see also: go/prevent-orphaned-operations
	Deadline string `json:"deadline,omitempty"`

	// FlowName: The name of the top-level flow corresponding to this
	// operation.
	// Must be equal to the "name" field for a FlowName enum.
	FlowName string `json:"flowName,omitempty"`

	// OperationType: Operation type which is a flow type and subtype info
	// as that is missing in
	// our datastore otherwise. This maps to the ordinal value of the
	// enum:
	// jcg/api/tenant/operations/OperationNamespace.java
	OperationType int64 `json:"operationType,omitempty"`

	// ResourceNames: The full name of the resources that this flow is
	// directly associated with.
	ResourceNames []string `json:"resourceNames,omitempty"`

	// StartTime: The start time of the operation.
	StartTime string `json:"startTime,omitempty"`

	// Possible values:
	//   "UNSPECIFIED_OP_SERVICE"
	//   "SERVICE_MANAGEMENT"
	//   "SERVICE_USAGE"
	//   "SERVICE_CONSUMER_MANAGEMENT" - TenancyUnit, ServiceNetworking fall
	// under this
	Surface string `json:"surface,omitempty"`

	// ForceSendFields is a list of field names (e.g. "CancelState") to
	// unconditionally include in API requests. By default, fields with
	// empty values are omitted from API requests. However, any non-pointer,
	// non-interface field appearing in ForceSendFields will be sent to the
	// server regardless of whether the field is empty or not. This may be
	// used to include empty fields in Patch requests.
	ForceSendFields []string `json:"-"`

	// NullFields is a list of field names (e.g. "CancelState") to include
	// in API requests with the JSON null value. By default, fields with
	// empty values are omitted from API requests. However, any field with
	// an empty value appearing in NullFields will be sent to the server as
	// null. It is an error if a field in this list has a non-empty value.
	// This may be used to include null fields in Patch requests.
	NullFields []string `json:"-"`
}

func (s *FlowOperationMetadata) MarshalJSON() ([]byte, error) {
	type noMethod FlowOperationMetadata
	raw := noMethod(*s)
	return gensupport.MarshalJSON(raw, s.ForceSendFields, s.NullFields)
}

// GenerateConfigReportRequest: Request message for GenerateConfigReport
// method.
type GenerateConfigReportRequest struct {
	// NewConfig: Service configuration for which we want to generate the
	// report.
	// For this version of API, the supported types
	// are
	// google.api.servicemanagement.v1.ConfigRef,
	// google.api.servicemanag
	// ement.v1.ConfigSource,
	// and google.api.Service
	NewConfig googleapi.RawMessage `json:"newConfig,omitempty"`

	// OldConfig: Service configuration against which the comparison will be
	// done.
	// For this version of API, the supported types
	// are
	// google.api.servicemanagement.v1.ConfigRef,
	// google.api.servicemanag
	// ement.v1.ConfigSource,
	// and google.api.Service
	OldConfig googleapi.RawMessage `json:"oldConfig,omitempty"`

	// ForceSendFields is a list of field names (e.g. "NewConfig") to
	// unconditionally include in API requests. By default, fields with
	// empty values are omitted from API requests. However, any non-pointer,
	// non-interface field appearing in ForceSendFields will be sent to the
	// server regardless of whether the field is empty or not. This may be
	// used to include empty fields in Patch requests.
	ForceSendFields []string `json:"-"`

	// NullFields is a list of field names (e.g. "NewConfig") to include in
	// API requests with the JSON null value. By default, fields with empty
	// values are omitted from API requests. However, any field with an
	// empty value appearing in NullFields will be sent to the server as
	// null. It is an error if a field in this list has a non-empty value.
	// This may be used to include null fields in Patch requests.
	NullFields []string `json:"-"`
}

func (s *GenerateConfigReportRequest) MarshalJSON() ([]byte, error) {
	type noMethod GenerateConfigReportRequest
	raw := noMethod(*s)
	return gensupport.MarshalJSON(raw, s.ForceSendFields, s.NullFields)
}

// GenerateConfigReportResponse: Response message for
// GenerateConfigReport method.
type GenerateConfigReportResponse struct {
	// ChangeReports: list of ChangeReport, each corresponding to comparison
	// between two
	// service configurations.
	ChangeReports []*ChangeReport `json:"changeReports,omitempty"`

	// Diagnostics: Errors / Linter warnings associated with the service
	// definition this
	// report
	// belongs to.
	Diagnostics []*Diagnostic `json:"diagnostics,omitempty"`

	// Id: ID of the service configuration this report belongs to.
	Id string `json:"id,omitempty"`

	// ServiceName: Name of the service this report belongs to.
	ServiceName string `json:"serviceName,omitempty"`

	// ServerResponse contains the HTTP response code and headers from the
	// server.
	googleapi.ServerResponse `json:"-"`

	// ForceSendFields is a list of field names (e.g. "ChangeReports") to
	// unconditionally include in API requests. By default, fields with
	// empty values are omitted from API requests. However, any non-pointer,
	// non-interface field appearing in ForceSendFields will be sent to the
	// server regardless of whether the field is empty or not. This may be
	// used to include empty fields in Patch requests.
	ForceSendFields []string `json:"-"`

	// NullFields is a list of field names (e.g. "ChangeReports") to include
	// in API requests with the JSON null value. By default, fields with
	// empty values are omitted from API requests. However, any field with
	// an empty value appearing in NullFields will be sent to the server as
	// null. It is an error if a field in this list has a non-empty value.
	// This may be used to include null fields in Patch requests.
	NullFields []string `json:"-"`
}

func (s *GenerateConfigReportResponse) MarshalJSON() ([]byte, error) {
	type noMethod GenerateConfigReportResponse
	raw := noMethod(*s)
	return gensupport.MarshalJSON(raw, s.ForceSendFields, s.NullFields)
}

// GetIamPolicyRequest: Request message for `GetIamPolicy` method.
type GetIamPolicyRequest struct {
}

// Http: Defines the HTTP configuration for an API service. It contains
// a list of
// HttpRule, each specifying the mapping of an RPC method
// to one or more HTTP REST API methods.
type Http struct {
	// FullyDecodeReservedExpansion: When set to true, URL path parmeters
	// will be fully URI-decoded except in
	// cases of single segment matches in reserved expansion, where "%2F"
	// will be
	// left encoded.
	//
	// The default behavior is to not decode RFC 6570 reserved characters in
	// multi
	// segment matches.
	FullyDecodeReservedExpansion bool `json:"fullyDecodeReservedExpansion,omitempty"`

	// Rules: A list of HTTP configuration rules that apply to individual
	// API methods.
	//
	// **NOTE:** All service configuration rules follow "last one wins"
	// order.
	Rules []*HttpRule `json:"rules,omitempty"`

	// ForceSendFields is a list of field names (e.g.
	// "FullyDecodeReservedExpansion") to unconditionally include in API
	// requests. By default, fields with empty values are omitted from API
	// requests. However, any non-pointer, non-interface field appearing in
	// ForceSendFields will be sent to the server regardless of whether the
	// field is empty or not. This may be used to include empty fields in
	// Patch requests.
	ForceSendFields []string `json:"-"`

	// NullFields is a list of field names (e.g.
	// "FullyDecodeReservedExpansion") to include in API requests with the
	// JSON null value. By default, fields with empty values are omitted
	// from API requests. However, any field with an empty value appearing
	// in NullFields will be sent to the server as null. It is an error if a
	// field in this list has a non-empty value. This may be used to include
	// null fields in Patch requests.
	NullFields []string `json:"-"`
}

func (s *Http) MarshalJSON() ([]byte, error) {
	type noMethod Http
	raw := noMethod(*s)
	return gensupport.MarshalJSON(raw, s.ForceSendFields, s.NullFields)
}

// HttpRule: `HttpRule` defines the mapping of an RPC method to one or
// more HTTP
// REST API methods. The mapping specifies how different portions of the
// RPC
// request message are mapped to URL path, URL query parameters,
// and
// HTTP request body. The mapping is typically specified as
// an
// `google.api.http` annotation on the RPC method,
// see "google/api/annotations.proto" for details.
//
// The mapping consists of a field specifying the path template
// and
// method kind.  The path template can refer to fields in the
// request
// message, as in the example below which describes a REST GET
// operation on a resource collection of messages:
//
//
//     service Messaging {
//       rpc GetMessage(GetMessageRequest) returns (Message) {
//         option (google.api.http).get =
// "/v1/messages/{message_id}/{sub.subfield}";
//       }
//     }
//     message GetMessageRequest {
//       message SubMessage {
//         string subfield = 1;
//       }
//       string message_id = 1; // mapped to the URL
//       SubMessage sub = 2;    // `sub.subfield` is url-mapped
//     }
//     message Message {
//       string text = 1; // content of the resource
//     }
//
// The same http annotation can alternatively be expressed inside
// the
// `GRPC API Configuration` YAML file.
//
//     http:
//       rules:
//         - selector: <proto_package_name>.Messaging.GetMessage
//           get: /v1/messages/{message_id}/{sub.subfield}
//
// This definition enables an automatic, bidrectional mapping of
// HTTP
// JSON to RPC. Example:
//
// HTTP | RPC
// -----|-----
// `GET /v1/messages/123456/foo`  | `GetMessage(message_id: "123456"
// sub: SubMessage(subfield: "foo"))`
//
// In general, not only fields but also field paths can be
// referenced
// from a path pattern. Fields mapped to the path pattern cannot
// be
// repeated and must have a primitive (non-message) type.
//
// Any fields in the request message which are not bound by the
// path
// pattern automatically become (optional) HTTP query
// parameters. Assume the following definition of the request
// message:
//
//
//     service Messaging {
//       rpc GetMessage(GetMessageRequest) returns (Message) {
//         option (google.api.http).get = "/v1/messages/{message_id}";
//       }
//     }
//     message GetMessageRequest {
//       message SubMessage {
//         string subfield = 1;
//       }
//       string message_id = 1; // mapped to the URL
//       int64 revision = 2;    // becomes a parameter
//       SubMessage sub = 3;    // `sub.subfield` becomes a parameter
//     }
//
//
// This enables a HTTP JSON to RPC mapping as below:
//
// HTTP | RPC
// -----|-----
// `GET /v1/messages/123456?revision=2&sub.subfield=foo` |
// `GetMessage(message_id: "123456" revision: 2 sub:
// SubMessage(subfield: "foo"))`
//
// Note that fields which are mapped to HTTP parameters must have
// a
// primitive type or a repeated primitive type. Message types are
// not
// allowed. In the case of a repeated type, the parameter can
// be
// repeated in the URL, as in `...?param=A&param=B`.
//
// For HTTP method kinds which allow a request body, the `body`
// field
// specifies the mapping. Consider a REST update method on the
// message resource collection:
//
//
//     service Messaging {
//       rpc UpdateMessage(UpdateMessageRequest) returns (Message) {
//         option (google.api.http) = {
//           put: "/v1/messages/{message_id}"
//           body: "message"
//         };
//       }
//     }
//     message UpdateMessageRequest {
//       string message_id = 1; // mapped to the URL
//       Message message = 2;   // mapped to the body
//     }
//
//
// The following HTTP JSON to RPC mapping is enabled, where
// the
// representation of the JSON in the request body is determined
// by
// protos JSON encoding:
//
// HTTP | RPC
// -----|-----
// `PUT /v1/messages/123456 { "text": "Hi!" }` |
// `UpdateMessage(message_id: "123456" message { text: "Hi!" })`
//
// The special name `*` can be used in the body mapping to define
// that
// every field not bound by the path template should be mapped to
// the
// request body.  This enables the following alternative definition
// of
// the update method:
//
//     service Messaging {
//       rpc UpdateMessage(Message) returns (Message) {
//         option (google.api.http) = {
//           put: "/v1/messages/{message_id}"
//           body: "*"
//         };
//       }
//     }
//     message Message {
//       string message_id = 1;
//       string text = 2;
//     }
//
//
// The following HTTP JSON to RPC mapping is enabled:
//
// HTTP | RPC
// -----|-----
// `PUT /v1/messages/123456 { "text": "Hi!" }` |
// `UpdateMessage(message_id: "123456" text: "Hi!")`
//
// Note that when using `*` in the body mapping, it is not possible
// to
// have HTTP parameters, as all fields not bound by the path end in
// the body. This makes this option more rarely used in practice
// of
// defining REST APIs. The common usage of `*` is in custom
// methods
// which don't use the URL at all for transferring data.
//
// It is possible to define multiple HTTP methods for one RPC by
// using
// the `additional_bindings` option. Example:
//
//     service Messaging {
//       rpc GetMessage(GetMessageRequest) returns (Message) {
//         option (google.api.http) = {
//           get: "/v1/messages/{message_id}"
//           additional_bindings {
//             get: "/v1/users/{user_id}/messages/{message_id}"
//           }
//         };
//       }
//     }
//     message GetMessageRequest {
//       string message_id = 1;
//       string user_id = 2;
//     }
//
//
// This enables the following two alternative HTTP JSON to
// RPC
// mappings:
//
// HTTP | RPC
// -----|-----
// `GET /v1/messages/123456` | `GetMessage(message_id: "123456")`
// `GET /v1/users/me/messages/123456` | `GetMessage(user_id: "me"
// message_id: "123456")`
//
// # Rules for HTTP mapping
//
// The rules for mapping HTTP path, query parameters, and body fields
// to the request message are as follows:
//
// 1. The `body` field specifies either `*` or a field path, or is
//    omitted. If omitted, it indicates there is no HTTP request
// body.
// 2. Leaf fields (recursive expansion of nested messages in the
//    request) can be classified into three types:
//     (a) Matched in the URL template.
//     (b) Covered by body (if body is `*`, everything except (a)
// fields;
//         else everything under the body field)
//     (c) All other fields.
// 3. URL query parameters found in the HTTP request are mapped to (c)
// fields.
// 4. Any body sent with an HTTP request can contain only (b)
// fields.
//
// The syntax of the path template is as follows:
//
//     Template = "/" Segments [ Verb ] ;
//     Segments = Segment { "/" Segment } ;
//     Segment  = "*" | "**" | LITERAL | Variable ;
//     Variable = "{" FieldPath [ "=" Segments ] "}" ;
//     FieldPath = IDENT { "." IDENT } ;
//     Verb     = ":" LITERAL ;
//
// The syntax `*` matches a single path segment. The syntax `**` matches
// zero
// or more path segments, which must be the last part of the path except
// the
// `Verb`. The syntax `LITERAL` matches literal text in the path.
//
// The syntax `Variable` matches part of the URL path as specified by
// its
// template. A variable template must not contain other variables. If a
// variable
// matches a single path segment, its template may be omitted, e.g.
// `{var}`
// is equivalent to `{var=*}`.
//
// If a variable contains exactly one path segment, such as "{var}"
// or
// "{var=*}", when such a variable is expanded into a URL path, all
// characters
// except `[-_.~0-9a-zA-Z]` are percent-encoded. Such variables show up
// in the
// Discovery Document as `{var}`.
//
// If a variable contains one or more path segments, such as
// "{var=foo/*}"
// or "{var=**}", when such a variable is expanded into a URL path,
// all
// characters except `[-_.~/0-9a-zA-Z]` are percent-encoded. Such
// variables
// show up in the Discovery Document as `{+var}`.
//
// NOTE: While the single segment variable matches the semantics of
// [RFC 6570](https://tools.ietf.org/html/rfc6570) Section 3.2.2
// Simple String Expansion, the multi segment variable **does not**
// match
// RFC 6570 Reserved Expansion. The reason is that the Reserved
// Expansion
// does not expand special characters like `?` and `#`, which would
// lead
// to invalid URLs.
//
// NOTE: the field paths in variables and in the `body` must not refer
// to
// repeated fields or map fields.
type HttpRule struct {
	// AdditionalBindings: Additional HTTP bindings for the selector. Nested
	// bindings must
	// not contain an `additional_bindings` field themselves (that is,
	// the nesting may only be one level deep).
	AdditionalBindings []*HttpRule `json:"additionalBindings,omitempty"`

	// Body: The name of the request field whose value is mapped to the HTTP
	// body, or
	// `*` for mapping all fields not captured by the path pattern to the
	// HTTP
	// body. NOTE: the referred field must not be a repeated field and must
	// be
	// present at the top-level of request message type.
	Body string `json:"body,omitempty"`

	// Custom: The custom pattern is used for specifying an HTTP method that
	// is not
	// included in the `pattern` field, such as HEAD, or "*" to leave
	// the
	// HTTP method unspecified for this rule. The wild-card rule is
	// useful
	// for services that provide content to Web (HTML) clients.
	Custom *CustomHttpPattern `json:"custom,omitempty"`

	// Delete: Used for deleting a resource.
	Delete string `json:"delete,omitempty"`

	// Get: Used for listing and getting information about resources.
	Get string `json:"get,omitempty"`

	// MediaDownload: Use this only for Scotty Requests. Do not use this for
	// bytestream methods.
	// For media support, add instead [][google.bytestream.RestByteStream]
	// as an
	// API to your configuration.
	MediaDownload *MediaDownload `json:"mediaDownload,omitempty"`

	// MediaUpload: Use this only for Scotty Requests. Do not use this for
	// media support using
	// Bytestream, add instead
	// [][google.bytestream.RestByteStream] as an API to your
	// configuration for Bytestream methods.
	MediaUpload *MediaUpload `json:"mediaUpload,omitempty"`

	// Patch: Used for updating a resource.
	Patch string `json:"patch,omitempty"`

	// Post: Used for creating a resource.
	Post string `json:"post,omitempty"`

	// Put: Used for updating a resource.
	Put string `json:"put,omitempty"`

	// ResponseBody: The name of the response field whose value is mapped to
	// the HTTP body of
	// response. Other response fields are ignored. This field is optional.
	// When
	// not set, the response message will be used as HTTP body of
	// response.
	// NOTE: the referred field must be not a repeated field and must be
	// present
	// at the top-level of response message type.
	ResponseBody string `json:"responseBody,omitempty"`

	// Selector: Selects methods to which this rule applies.
	//
	// Refer to selector for syntax details.
	Selector string `json:"selector,omitempty"`

	// ForceSendFields is a list of field names (e.g. "AdditionalBindings")
	// to unconditionally include in API requests. By default, fields with
	// empty values are omitted from API requests. However, any non-pointer,
	// non-interface field appearing in ForceSendFields will be sent to the
	// server regardless of whether the field is empty or not. This may be
	// used to include empty fields in Patch requests.
	ForceSendFields []string `json:"-"`

	// NullFields is a list of field names (e.g. "AdditionalBindings") to
	// include in API requests with the JSON null value. By default, fields
	// with empty values are omitted from API requests. However, any field
	// with an empty value appearing in NullFields will be sent to the
	// server as null. It is an error if a field in this list has a
	// non-empty value. This may be used to include null fields in Patch
	// requests.
	NullFields []string `json:"-"`
}

func (s *HttpRule) MarshalJSON() ([]byte, error) {
	type noMethod HttpRule
	raw := noMethod(*s)
	return gensupport.MarshalJSON(raw, s.ForceSendFields, s.NullFields)
}

// LabelDescriptor: A description of a label.
type LabelDescriptor struct {
	// Description: A human-readable description for the label.
	Description string `json:"description,omitempty"`

	// Key: The label key.
	Key string `json:"key,omitempty"`

	// ValueType: The type of data that can be assigned to the label.
	//
	// Possible values:
	//   "STRING" - A variable-length string. This is the default.
	//   "BOOL" - Boolean; true or false.
	//   "INT64" - A 64-bit signed integer.
	ValueType string `json:"valueType,omitempty"`

	// ForceSendFields is a list of field names (e.g. "Description") to
	// unconditionally include in API requests. By default, fields with
	// empty values are omitted from API requests. However, any non-pointer,
	// non-interface field appearing in ForceSendFields will be sent to the
	// server regardless of whether the field is empty or not. This may be
	// used to include empty fields in Patch requests.
	ForceSendFields []string `json:"-"`

	// NullFields is a list of field names (e.g. "Description") to include
	// in API requests with the JSON null value. By default, fields with
	// empty values are omitted from API requests. However, any field with
	// an empty value appearing in NullFields will be sent to the server as
	// null. It is an error if a field in this list has a non-empty value.
	// This may be used to include null fields in Patch requests.
	NullFields []string `json:"-"`
}

func (s *LabelDescriptor) MarshalJSON() ([]byte, error) {
	type noMethod LabelDescriptor
	raw := noMethod(*s)
	return gensupport.MarshalJSON(raw, s.ForceSendFields, s.NullFields)
}

// ListOperationsResponse: The response message for
// Operations.ListOperations.
type ListOperationsResponse struct {
	// NextPageToken: The standard List next-page token.
	NextPageToken string `json:"nextPageToken,omitempty"`

	// Operations: A list of operations that matches the specified filter in
	// the request.
	Operations []*Operation `json:"operations,omitempty"`

	// ServerResponse contains the HTTP response code and headers from the
	// server.
	googleapi.ServerResponse `json:"-"`

	// ForceSendFields is a list of field names (e.g. "NextPageToken") to
	// unconditionally include in API requests. By default, fields with
	// empty values are omitted from API requests. However, any non-pointer,
	// non-interface field appearing in ForceSendFields will be sent to the
	// server regardless of whether the field is empty or not. This may be
	// used to include empty fields in Patch requests.
	ForceSendFields []string `json:"-"`

	// NullFields is a list of field names (e.g. "NextPageToken") to include
	// in API requests with the JSON null value. By default, fields with
	// empty values are omitted from API requests. However, any field with
	// an empty value appearing in NullFields will be sent to the server as
	// null. It is an error if a field in this list has a non-empty value.
	// This may be used to include null fields in Patch requests.
	NullFields []string `json:"-"`
}

func (s *ListOperationsResponse) MarshalJSON() ([]byte, error) {
	type noMethod ListOperationsResponse
	raw := noMethod(*s)
	return gensupport.MarshalJSON(raw, s.ForceSendFields, s.NullFields)
}

// ListServiceConfigsResponse: Response message for ListServiceConfigs
// method.
type ListServiceConfigsResponse struct {
	// NextPageToken: The token of the next page of results.
	NextPageToken string `json:"nextPageToken,omitempty"`

	// ServiceConfigs: The list of service configuration resources.
	ServiceConfigs []*Service `json:"serviceConfigs,omitempty"`

	// ServerResponse contains the HTTP response code and headers from the
	// server.
	googleapi.ServerResponse `json:"-"`

	// ForceSendFields is a list of field names (e.g. "NextPageToken") to
	// unconditionally include in API requests. By default, fields with
	// empty values are omitted from API requests. However, any non-pointer,
	// non-interface field appearing in ForceSendFields will be sent to the
	// server regardless of whether the field is empty or not. This may be
	// used to include empty fields in Patch requests.
	ForceSendFields []string `json:"-"`

	// NullFields is a list of field names (e.g. "NextPageToken") to include
	// in API requests with the JSON null value. By default, fields with
	// empty values are omitted from API requests. However, any field with
	// an empty value appearing in NullFields will be sent to the server as
	// null. It is an error if a field in this list has a non-empty value.
	// This may be used to include null fields in Patch requests.
	NullFields []string `json:"-"`
}

func (s *ListServiceConfigsResponse) MarshalJSON() ([]byte, error) {
	type noMethod ListServiceConfigsResponse
	raw := noMethod(*s)
	return gensupport.MarshalJSON(raw, s.ForceSendFields, s.NullFields)
}

// ListServiceRolloutsResponse: Response message for ListServiceRollouts
// method.
type ListServiceRolloutsResponse struct {
	// NextPageToken: The token of the next page of results.
	NextPageToken string `json:"nextPageToken,omitempty"`

	// Rollouts: The list of rollout resources.
	Rollouts []*Rollout `json:"rollouts,omitempty"`

	// ServerResponse contains the HTTP response code and headers from the
	// server.
	googleapi.ServerResponse `json:"-"`

	// ForceSendFields is a list of field names (e.g. "NextPageToken") to
	// unconditionally include in API requests. By default, fields with
	// empty values are omitted from API requests. However, any non-pointer,
	// non-interface field appearing in ForceSendFields will be sent to the
	// server regardless of whether the field is empty or not. This may be
	// used to include empty fields in Patch requests.
	ForceSendFields []string `json:"-"`

	// NullFields is a list of field names (e.g. "NextPageToken") to include
	// in API requests with the JSON null value. By default, fields with
	// empty values are omitted from API requests. However, any field with
	// an empty value appearing in NullFields will be sent to the server as
	// null. It is an error if a field in this list has a non-empty value.
	// This may be used to include null fields in Patch requests.
	NullFields []string `json:"-"`
}

func (s *ListServiceRolloutsResponse) MarshalJSON() ([]byte, error) {
	type noMethod ListServiceRolloutsResponse
	raw := noMethod(*s)
	return gensupport.MarshalJSON(raw, s.ForceSendFields, s.NullFields)
}

// ListServicesResponse: Response message for `ListServices` method.
type ListServicesResponse struct {
	// NextPageToken: Token that can be passed to `ListServices` to resume a
	// paginated query.
	NextPageToken string `json:"nextPageToken,omitempty"`

	// Services: The returned services will only have the name field set.
	Services []*ManagedService `json:"services,omitempty"`

	// ServerResponse contains the HTTP response code and headers from the
	// server.
	googleapi.ServerResponse `json:"-"`

	// ForceSendFields is a list of field names (e.g. "NextPageToken") to
	// unconditionally include in API requests. By default, fields with
	// empty values are omitted from API requests. However, any non-pointer,
	// non-interface field appearing in ForceSendFields will be sent to the
	// server regardless of whether the field is empty or not. This may be
	// used to include empty fields in Patch requests.
	ForceSendFields []string `json:"-"`

	// NullFields is a list of field names (e.g. "NextPageToken") to include
	// in API requests with the JSON null value. By default, fields with
	// empty values are omitted from API requests. However, any field with
	// an empty value appearing in NullFields will be sent to the server as
	// null. It is an error if a field in this list has a non-empty value.
	// This may be used to include null fields in Patch requests.
	NullFields []string `json:"-"`
}

func (s *ListServicesResponse) MarshalJSON() ([]byte, error) {
	type noMethod ListServicesResponse
	raw := noMethod(*s)
	return gensupport.MarshalJSON(raw, s.ForceSendFields, s.NullFields)
}

// LogDescriptor: A description of a log type. Example in YAML format:
//
//     - name: library.googleapis.com/activity_history
//       description: The history of borrowing and returning library
// items.
//       display_name: Activity
//       labels:
//       - key: /customer_id
//         description: Identifier of a library customer
type LogDescriptor struct {
	// Description: A human-readable description of this log. This
	// information appears in
	// the documentation and can contain details.
	Description string `json:"description,omitempty"`

	// DisplayName: The human-readable name for this log. This information
	// appears on
	// the user interface and should be concise.
	DisplayName string `json:"displayName,omitempty"`

	// Labels: The set of labels that are available to describe a specific
	// log entry.
	// Runtime requests that contain labels not specified here
	// are
	// considered invalid.
	Labels []*LabelDescriptor `json:"labels,omitempty"`

	// Name: The name of the log. It must be less than 512 characters long
	// and can
	// include the following characters: upper- and lower-case
	// alphanumeric
	// characters [A-Za-z0-9], and punctuation characters including
	// slash, underscore, hyphen, period [/_-.].
	Name string `json:"name,omitempty"`

	// ForceSendFields is a list of field names (e.g. "Description") to
	// unconditionally include in API requests. By default, fields with
	// empty values are omitted from API requests. However, any non-pointer,
	// non-interface field appearing in ForceSendFields will be sent to the
	// server regardless of whether the field is empty or not. This may be
	// used to include empty fields in Patch requests.
	ForceSendFields []string `json:"-"`

	// NullFields is a list of field names (e.g. "Description") to include
	// in API requests with the JSON null value. By default, fields with
	// empty values are omitted from API requests. However, any field with
	// an empty value appearing in NullFields will be sent to the server as
	// null. It is an error if a field in this list has a non-empty value.
	// This may be used to include null fields in Patch requests.
	NullFields []string `json:"-"`
}

func (s *LogDescriptor) MarshalJSON() ([]byte, error) {
	type noMethod LogDescriptor
	raw := noMethod(*s)
	return gensupport.MarshalJSON(raw, s.ForceSendFields, s.NullFields)
}

// Logging: Logging configuration of the service.
//
// The following example shows how to configure logs to be sent to
// the
// producer and consumer projects. In the example, the
// `activity_history`
// log is sent to both the producer and consumer projects, whereas
// the
// `purchase_history` log is only sent to the producer project.
//
//     monitored_resources:
//     - type: library.googleapis.com/branch
//       labels:
//       - key: /city
//         description: The city where the library branch is located
// in.
//       - key: /name
//         description: The name of the branch.
//     logs:
//     - name: activity_history
//       labels:
//       - key: /customer_id
//     - name: purchase_history
//     logging:
//       producer_destinations:
//       - monitored_resource: library.googleapis.com/branch
//         logs:
//         - activity_history
//         - purchase_history
//       consumer_destinations:
//       - monitored_resource: library.googleapis.com/branch
//         logs:
//         - activity_history
type Logging struct {
	// ConsumerDestinations: Logging configurations for sending logs to the
	// consumer project.
	// There can be multiple consumer destinations, each one must have
	// a
	// different monitored resource type. A log can be used in at most
	// one consumer destination.
	ConsumerDestinations []*LoggingDestination `json:"consumerDestinations,omitempty"`

	// ProducerDestinations: Logging configurations for sending logs to the
	// producer project.
	// There can be multiple producer destinations, each one must have
	// a
	// different monitored resource type. A log can be used in at most
	// one producer destination.
	ProducerDestinations []*LoggingDestination `json:"producerDestinations,omitempty"`

	// ForceSendFields is a list of field names (e.g.
	// "ConsumerDestinations") to unconditionally include in API requests.
	// By default, fields with empty values are omitted from API requests.
	// However, any non-pointer, non-interface field appearing in
	// ForceSendFields will be sent to the server regardless of whether the
	// field is empty or not. This may be used to include empty fields in
	// Patch requests.
	ForceSendFields []string `json:"-"`

	// NullFields is a list of field names (e.g. "ConsumerDestinations") to
	// include in API requests with the JSON null value. By default, fields
	// with empty values are omitted from API requests. However, any field
	// with an empty value appearing in NullFields will be sent to the
	// server as null. It is an error if a field in this list has a
	// non-empty value. This may be used to include null fields in Patch
	// requests.
	NullFields []string `json:"-"`
}

func (s *Logging) MarshalJSON() ([]byte, error) {
	type noMethod Logging
	raw := noMethod(*s)
	return gensupport.MarshalJSON(raw, s.ForceSendFields, s.NullFields)
}

// LoggingDestination: Configuration of a specific logging destination
// (the producer project
// or the consumer project).
type LoggingDestination struct {
	// Logs: Names of the logs to be sent to this destination. Each name
	// must
	// be defined in the Service.logs section. If the log name is
	// not a domain scoped name, it will be automatically prefixed with
	// the service name followed by "/".
	Logs []string `json:"logs,omitempty"`

	// MonitoredResource: The monitored resource type. The type must be
	// defined in the
	// Service.monitored_resources section.
	MonitoredResource string `json:"monitoredResource,omitempty"`

	// ForceSendFields is a list of field names (e.g. "Logs") to
	// unconditionally include in API requests. By default, fields with
	// empty values are omitted from API requests. However, any non-pointer,
	// non-interface field appearing in ForceSendFields will be sent to the
	// server regardless of whether the field is empty or not. This may be
	// used to include empty fields in Patch requests.
	ForceSendFields []string `json:"-"`

	// NullFields is a list of field names (e.g. "Logs") to include in API
	// requests with the JSON null value. By default, fields with empty
	// values are omitted from API requests. However, any field with an
	// empty value appearing in NullFields will be sent to the server as
	// null. It is an error if a field in this list has a non-empty value.
	// This may be used to include null fields in Patch requests.
	NullFields []string `json:"-"`
}

func (s *LoggingDestination) MarshalJSON() ([]byte, error) {
	type noMethod LoggingDestination
	raw := noMethod(*s)
	return gensupport.MarshalJSON(raw, s.ForceSendFields, s.NullFields)
}

// ManagedService: The full representation of a Service that is managed
// by
// Google Service Management.
type ManagedService struct {
	// ProducerProjectId: ID of the project that produces and owns this
	// service.
	ProducerProjectId string `json:"producerProjectId,omitempty"`

	// ServiceName: The name of the service. See the
	// [overview](/service-management/overview)
	// for naming requirements.
	ServiceName string `json:"serviceName,omitempty"`

	// ServerResponse contains the HTTP response code and headers from the
	// server.
	googleapi.ServerResponse `json:"-"`

	// ForceSendFields is a list of field names (e.g. "ProducerProjectId")
	// to unconditionally include in API requests. By default, fields with
	// empty values are omitted from API requests. However, any non-pointer,
	// non-interface field appearing in ForceSendFields will be sent to the
	// server regardless of whether the field is empty or not. This may be
	// used to include empty fields in Patch requests.
	ForceSendFields []string `json:"-"`

	// NullFields is a list of field names (e.g. "ProducerProjectId") to
	// include in API requests with the JSON null value. By default, fields
	// with empty values are omitted from API requests. However, any field
	// with an empty value appearing in NullFields will be sent to the
	// server as null. It is an error if a field in this list has a
	// non-empty value. This may be used to include null fields in Patch
	// requests.
	NullFields []string `json:"-"`
}

func (s *ManagedService) MarshalJSON() ([]byte, error) {
	type noMethod ManagedService
	raw := noMethod(*s)
	return gensupport.MarshalJSON(raw, s.ForceSendFields, s.NullFields)
}

// MediaDownload: Defines the Media configuration for a service in case
// of a download.
// Use this only for Scotty Requests. Do not use this for media support
// using
// Bytestream, add instead [][google.bytestream.RestByteStream] as an
// API to
// your configuration for Bytestream methods.
type MediaDownload struct {
	// CompleteNotification: A boolean that determines whether a
	// notification for the completion of a
	// download should be sent to the backend.
	CompleteNotification bool `json:"completeNotification,omitempty"`

	// DownloadService: DO NOT USE FIELDS BELOW THIS LINE UNTIL THIS WARNING
	// IS REMOVED.
	//
	// Specify name of the download service if one is used for download.
	DownloadService string `json:"downloadService,omitempty"`

	// Dropzone: Name of the Scotty dropzone to use for the current API.
	Dropzone string `json:"dropzone,omitempty"`

	// Enabled: Whether download is enabled.
	Enabled bool `json:"enabled,omitempty"`

	// MaxDirectDownloadSize: Optional maximum acceptable size for direct
	// download.
	// The size is specified in bytes.
	MaxDirectDownloadSize int64 `json:"maxDirectDownloadSize,omitempty,string"`

	// UseDirectDownload: A boolean that determines if direct download from
	// ESF should be used for
	// download of this media.
	UseDirectDownload bool `json:"useDirectDownload,omitempty"`

	// ForceSendFields is a list of field names (e.g.
	// "CompleteNotification") to unconditionally include in API requests.
	// By default, fields with empty values are omitted from API requests.
	// However, any non-pointer, non-interface field appearing in
	// ForceSendFields will be sent to the server regardless of whether the
	// field is empty or not. This may be used to include empty fields in
	// Patch requests.
	ForceSendFields []string `json:"-"`

	// NullFields is a list of field names (e.g. "CompleteNotification") to
	// include in API requests with the JSON null value. By default, fields
	// with empty values are omitted from API requests. However, any field
	// with an empty value appearing in NullFields will be sent to the
	// server as null. It is an error if a field in this list has a
	// non-empty value. This may be used to include null fields in Patch
	// requests.
	NullFields []string `json:"-"`
}

func (s *MediaDownload) MarshalJSON() ([]byte, error) {
	type noMethod MediaDownload
	raw := noMethod(*s)
	return gensupport.MarshalJSON(raw, s.ForceSendFields, s.NullFields)
}

// MediaUpload: Defines the Media configuration for a service in case of
// an upload.
// Use this only for Scotty Requests. Do not use this for media support
// using
// Bytestream, add instead [][google.bytestream.RestByteStream] as an
// API to
// your configuration for Bytestream methods.
type MediaUpload struct {
	// CompleteNotification: A boolean that determines whether a
	// notification for the completion of an
	// upload should be sent to the backend. These notifications will not be
	// seen
	// by the client and will not consume quota.
	CompleteNotification bool `json:"completeNotification,omitempty"`

	// Dropzone: Name of the Scotty dropzone to use for the current API.
	Dropzone string `json:"dropzone,omitempty"`

	// Enabled: Whether upload is enabled.
	Enabled bool `json:"enabled,omitempty"`

	// MaxSize: Optional maximum acceptable size for an upload.
	// The size is specified in bytes.
	MaxSize int64 `json:"maxSize,omitempty,string"`

	// MimeTypes: An array of mimetype patterns. Esf will only accept
	// uploads that match one
	// of the given patterns.
	MimeTypes []string `json:"mimeTypes,omitempty"`

	// ProgressNotification: Whether to receive a notification for progress
	// changes of media upload.
	ProgressNotification bool `json:"progressNotification,omitempty"`

	// StartNotification: Whether to receive a notification on the start of
	// media upload.
	StartNotification bool `json:"startNotification,omitempty"`

	// UploadService: DO NOT USE FIELDS BELOW THIS LINE UNTIL THIS WARNING
	// IS REMOVED.
	//
	// Specify name of the upload service if one is used for upload.
	UploadService string `json:"uploadService,omitempty"`

	// ForceSendFields is a list of field names (e.g.
	// "CompleteNotification") to unconditionally include in API requests.
	// By default, fields with empty values are omitted from API requests.
	// However, any non-pointer, non-interface field appearing in
	// ForceSendFields will be sent to the server regardless of whether the
	// field is empty or not. This may be used to include empty fields in
	// Patch requests.
	ForceSendFields []string `json:"-"`

	// NullFields is a list of field names (e.g. "CompleteNotification") to
	// include in API requests with the JSON null value. By default, fields
	// with empty values are omitted from API requests. However, any field
	// with an empty value appearing in NullFields will be sent to the
	// server as null. It is an error if a field in this list has a
	// non-empty value. This may be used to include null fields in Patch
	// requests.
	NullFields []string `json:"-"`
}

func (s *MediaUpload) MarshalJSON() ([]byte, error) {
	type noMethod MediaUpload
	raw := noMethod(*s)
	return gensupport.MarshalJSON(raw, s.ForceSendFields, s.NullFields)
}

// Method: Method represents a method of an API interface.
type Method struct {
	// Name: The simple name of this method.
	Name string `json:"name,omitempty"`

	// Options: Any metadata attached to the method.
	Options []*Option `json:"options,omitempty"`

	// RequestStreaming: If true, the request is streamed.
	RequestStreaming bool `json:"requestStreaming,omitempty"`

	// RequestTypeUrl: A URL of the input message type.
	RequestTypeUrl string `json:"requestTypeUrl,omitempty"`

	// ResponseStreaming: If true, the response is streamed.
	ResponseStreaming bool `json:"responseStreaming,omitempty"`

	// ResponseTypeUrl: The URL of the output message type.
	ResponseTypeUrl string `json:"responseTypeUrl,omitempty"`

	// Syntax: The source syntax of this method.
	//
	// Possible values:
	//   "SYNTAX_PROTO2" - Syntax `proto2`.
	//   "SYNTAX_PROTO3" - Syntax `proto3`.
	Syntax string `json:"syntax,omitempty"`

	// ForceSendFields is a list of field names (e.g. "Name") to
	// unconditionally include in API requests. By default, fields with
	// empty values are omitted from API requests. However, any non-pointer,
	// non-interface field appearing in ForceSendFields will be sent to the
	// server regardless of whether the field is empty or not. This may be
	// used to include empty fields in Patch requests.
	ForceSendFields []string `json:"-"`

	// NullFields is a list of field names (e.g. "Name") to include in API
	// requests with the JSON null value. By default, fields with empty
	// values are omitted from API requests. However, any field with an
	// empty value appearing in NullFields will be sent to the server as
	// null. It is an error if a field in this list has a non-empty value.
	// This may be used to include null fields in Patch requests.
	NullFields []string `json:"-"`
}

func (s *Method) MarshalJSON() ([]byte, error) {
	type noMethod Method
	raw := noMethod(*s)
	return gensupport.MarshalJSON(raw, s.ForceSendFields, s.NullFields)
}

// MetricDescriptor: Defines a metric type and its schema. Once a metric
// descriptor is created,
// deleting or altering it stops data collection and makes the metric
// type's
// existing data unusable.
type MetricDescriptor struct {
	// Description: A detailed description of the metric, which can be used
	// in documentation.
	Description string `json:"description,omitempty"`

	// DisplayName: A concise name for the metric, which can be displayed in
	// user interfaces.
	// Use sentence case without an ending period, for example "Request
	// count".
	DisplayName string `json:"displayName,omitempty"`

	// Labels: The set of labels that can be used to describe a
	// specific
	// instance of this metric type. For example,
	// the
	// `appengine.googleapis.com/http/server/response_latencies` metric
	// type has a label for the HTTP response code, `response_code`, so
	// you can look at latencies for successful responses or just
	// for responses that failed.
	Labels []*LabelDescriptor `json:"labels,omitempty"`

	// MetricKind: Whether the metric records instantaneous values, changes
	// to a value, etc.
	// Some combinations of `metric_kind` and `value_type` might not be
	// supported.
	//
	// Possible values:
	//   "METRIC_KIND_UNSPECIFIED" - Do not use this default value.
	//   "GAUGE" - An instantaneous measurement of a value.
	//   "DELTA" - The change in a value during a time interval.
	//   "CUMULATIVE" - A value accumulated over a time interval.
	// Cumulative
	// measurements in a time series should have the same start time
	// and increasing end times, until an event resets the cumulative
	// value to zero and sets a new start time for the following
	// points.
	MetricKind string `json:"metricKind,omitempty"`

	// Name: The resource name of the metric descriptor. Depending on
	// the
	// implementation, the name typically includes: (1) the parent resource
	// name
	// that defines the scope of the metric type or of its data; and (2)
	// the
	// metric's URL-encoded type, which also appears in the `type` field of
	// this
	// descriptor. For example, following is the resource name of a
	// custom
	// metric within the GCP project `my-project-id`:
	//
	//
	// "projects/my-project-id/metricDescriptors/custom.googleapis.com%2Finvo
	// ice%2Fpaid%2Famount"
	Name string `json:"name,omitempty"`

	// Type: The metric type, including its DNS name prefix. The type is
	// not
	// URL-encoded.  All user-defined custom metric types have the DNS
	// name
	// `custom.googleapis.com`.  Metric types should use a natural
	// hierarchical
	// grouping. For example:
	//
	//     "custom.googleapis.com/invoice/paid/amount"
	//     "appengine.googleapis.com/http/server/response_latencies"
	Type string `json:"type,omitempty"`

	// Unit: The unit in which the metric value is reported. It is only
	// applicable
	// if the `value_type` is `INT64`, `DOUBLE`, or `DISTRIBUTION`.
	// The
	// supported units are a subset of [The Unified Code for Units
	// of
	// Measure](http://unitsofmeasure.org/ucum.html) standard:
	//
	// **Basic units (UNIT)**
	//
	// * `bit`   bit
	// * `By`    byte
	// * `s`     second
	// * `min`   minute
	// * `h`     hour
	// * `d`     day
	//
	// **Prefixes (PREFIX)**
	//
	// * `k`     kilo    (10**3)
	// * `M`     mega    (10**6)
	// * `G`     giga    (10**9)
	// * `T`     tera    (10**12)
	// * `P`     peta    (10**15)
	// * `E`     exa     (10**18)
	// * `Z`     zetta   (10**21)
	// * `Y`     yotta   (10**24)
	// * `m`     milli   (10**-3)
	// * `u`     micro   (10**-6)
	// * `n`     nano    (10**-9)
	// * `p`     pico    (10**-12)
	// * `f`     femto   (10**-15)
	// * `a`     atto    (10**-18)
	// * `z`     zepto   (10**-21)
	// * `y`     yocto   (10**-24)
	// * `Ki`    kibi    (2**10)
	// * `Mi`    mebi    (2**20)
	// * `Gi`    gibi    (2**30)
	// * `Ti`    tebi    (2**40)
	//
	// **Grammar**
	//
	// The grammar includes the dimensionless unit `1`, such as `1/s`.
	//
	// The grammar also includes these connectors:
	//
	// * `/`    division (as an infix operator, e.g. `1/s`).
	// * `.`    multiplication (as an infix operator, e.g. `GBy.d`)
	//
	// The grammar for a unit is as follows:
	//
	//     Expression = Component { "." Component } { "/" Component } ;
	//
	//     Component = [ PREFIX ] UNIT [ Annotation ]
	//               | Annotation
	//               | "1"
	//               ;
	//
	//     Annotation = "{" NAME "}" ;
	//
	// Notes:
	//
	// * `Annotation` is just a comment if it follows a `UNIT` and is
	//    equivalent to `1` if it is used alone. For examples,
	//    `{requests}/s == 1/s`, `By{transmitted}/s == By/s`.
	// * `NAME` is a sequence of non-blank printable ASCII characters not
	//    containing '{' or '}'.
	Unit string `json:"unit,omitempty"`

	// ValueType: Whether the measurement is an integer, a floating-point
	// number, etc.
	// Some combinations of `metric_kind` and `value_type` might not be
	// supported.
	//
	// Possible values:
	//   "VALUE_TYPE_UNSPECIFIED" - Do not use this default value.
	//   "BOOL" - The value is a boolean.
	// This value type can be used only if the metric kind is `GAUGE`.
	//   "INT64" - The value is a signed 64-bit integer.
	//   "DOUBLE" - The value is a double precision floating point number.
	//   "STRING" - The value is a text string.
	// This value type can be used only if the metric kind is `GAUGE`.
	//   "DISTRIBUTION" - The value is a `Distribution`.
	//   "MONEY" - The value is money.
	ValueType string `json:"valueType,omitempty"`

	// ForceSendFields is a list of field names (e.g. "Description") to
	// unconditionally include in API requests. By default, fields with
	// empty values are omitted from API requests. However, any non-pointer,
	// non-interface field appearing in ForceSendFields will be sent to the
	// server regardless of whether the field is empty or not. This may be
	// used to include empty fields in Patch requests.
	ForceSendFields []string `json:"-"`

	// NullFields is a list of field names (e.g. "Description") to include
	// in API requests with the JSON null value. By default, fields with
	// empty values are omitted from API requests. However, any field with
	// an empty value appearing in NullFields will be sent to the server as
	// null. It is an error if a field in this list has a non-empty value.
	// This may be used to include null fields in Patch requests.
	NullFields []string `json:"-"`
}

func (s *MetricDescriptor) MarshalJSON() ([]byte, error) {
	type noMethod MetricDescriptor
	raw := noMethod(*s)
	return gensupport.MarshalJSON(raw, s.ForceSendFields, s.NullFields)
}

// MetricRule: Bind API methods to metrics. Binding a method to a metric
// causes that
// metric's configured quota behaviors to apply to the method call.
type MetricRule struct {
	// MetricCosts: Metrics to update when the selected methods are called,
	// and the associated
	// cost applied to each metric.
	//
	// The key of the map is the metric name, and the values are the
	// amount
	// increased for the metric against which the quota limits are
	// defined.
	// The value must not be negative.
	MetricCosts map[string]string `json:"metricCosts,omitempty"`

	// Selector: Selects the methods to which this rule applies.
	//
	// Refer to selector for syntax details.
	Selector string `json:"selector,omitempty"`

	// ForceSendFields is a list of field names (e.g. "MetricCosts") to
	// unconditionally include in API requests. By default, fields with
	// empty values are omitted from API requests. However, any non-pointer,
	// non-interface field appearing in ForceSendFields will be sent to the
	// server regardless of whether the field is empty or not. This may be
	// used to include empty fields in Patch requests.
	ForceSendFields []string `json:"-"`

	// NullFields is a list of field names (e.g. "MetricCosts") to include
	// in API requests with the JSON null value. By default, fields with
	// empty values are omitted from API requests. However, any field with
	// an empty value appearing in NullFields will be sent to the server as
	// null. It is an error if a field in this list has a non-empty value.
	// This may be used to include null fields in Patch requests.
	NullFields []string `json:"-"`
}

func (s *MetricRule) MarshalJSON() ([]byte, error) {
	type noMethod MetricRule
	raw := noMethod(*s)
	return gensupport.MarshalJSON(raw, s.ForceSendFields, s.NullFields)
}

// Mixin: Declares an API Interface to be included in this interface.
// The including
// interface must redeclare all the methods from the included interface,
// but
// documentation and options are inherited as follows:
//
// - If after comment and whitespace stripping, the documentation
//   string of the redeclared method is empty, it will be inherited
//   from the original method.
//
// - Each annotation belonging to the service config (http,
//   visibility) which is not set in the redeclared method will be
//   inherited.
//
// - If an http annotation is inherited, the path pattern will be
//   modified as follows. Any version prefix will be replaced by the
//   version of the including interface plus the root path if
//   specified.
//
// Example of a simple mixin:
//
//     package google.acl.v1;
//     service AccessControl {
//       // Get the underlying ACL object.
//       rpc GetAcl(GetAclRequest) returns (Acl) {
//         option (google.api.http).get = "/v1/{resource=**}:getAcl";
//       }
//     }
//
//     package google.storage.v2;
//     service Storage {
//       //       rpc GetAcl(GetAclRequest) returns (Acl);
//
//       // Get a data record.
//       rpc GetData(GetDataRequest) returns (Data) {
//         option (google.api.http).get = "/v2/{resource=**}";
//       }
//     }
//
// Example of a mixin configuration:
//
//     apis:
//     - name: google.storage.v2.Storage
//       mixins:
//       - name: google.acl.v1.AccessControl
//
// The mixin construct implies that all methods in `AccessControl`
// are
// also declared with same name and request/response types in
// `Storage`. A documentation generator or annotation processor will
// see the effective `Storage.GetAcl` method after
// inherting
// documentation and annotations as follows:
//
//     service Storage {
//       // Get the underlying ACL object.
//       rpc GetAcl(GetAclRequest) returns (Acl) {
//         option (google.api.http).get = "/v2/{resource=**}:getAcl";
//       }
//       ...
//     }
//
// Note how the version in the path pattern changed from `v1` to
// `v2`.
//
// If the `root` field in the mixin is specified, it should be
// a
// relative path under which inherited HTTP paths are placed. Example:
//
//     apis:
//     - name: google.storage.v2.Storage
//       mixins:
//       - name: google.acl.v1.AccessControl
//         root: acls
//
// This implies the following inherited HTTP annotation:
//
//     service Storage {
//       // Get the underlying ACL object.
//       rpc GetAcl(GetAclRequest) returns (Acl) {
//         option (google.api.http).get =
// "/v2/acls/{resource=**}:getAcl";
//       }
//       ...
//     }
type Mixin struct {
	// Name: The fully qualified name of the interface which is included.
	Name string `json:"name,omitempty"`

	// Root: If non-empty specifies a path under which inherited HTTP
	// paths
	// are rooted.
	Root string `json:"root,omitempty"`

	// ForceSendFields is a list of field names (e.g. "Name") to
	// unconditionally include in API requests. By default, fields with
	// empty values are omitted from API requests. However, any non-pointer,
	// non-interface field appearing in ForceSendFields will be sent to the
	// server regardless of whether the field is empty or not. This may be
	// used to include empty fields in Patch requests.
	ForceSendFields []string `json:"-"`

	// NullFields is a list of field names (e.g. "Name") to include in API
	// requests with the JSON null value. By default, fields with empty
	// values are omitted from API requests. However, any field with an
	// empty value appearing in NullFields will be sent to the server as
	// null. It is an error if a field in this list has a non-empty value.
	// This may be used to include null fields in Patch requests.
	NullFields []string `json:"-"`
}

func (s *Mixin) MarshalJSON() ([]byte, error) {
	type noMethod Mixin
	raw := noMethod(*s)
	return gensupport.MarshalJSON(raw, s.ForceSendFields, s.NullFields)
}

// MonitoredResourceDescriptor: An object that describes the schema of a
// MonitoredResource object using a
// type name and a set of labels.  For example, the monitored
// resource
// descriptor for Google Compute Engine VM instances has a type
// of
// "gce_instance" and specifies the use of the labels "instance_id"
// and
// "zone" to identify particular VM instances.
//
// Different APIs can support different monitored resource types. APIs
// generally
// provide a `list` method that returns the monitored resource
// descriptors used
// by the API.
type MonitoredResourceDescriptor struct {
	// Description: Optional. A detailed description of the monitored
	// resource type that might
	// be used in documentation.
	Description string `json:"description,omitempty"`

	// DisplayName: Optional. A concise name for the monitored resource type
	// that might be
	// displayed in user interfaces. It should be a Title Cased Noun
	// Phrase,
	// without any article or other determiners. For example,
	// "Google Cloud SQL Database".
	DisplayName string `json:"displayName,omitempty"`

	// Labels: Required. A set of labels used to describe instances of this
	// monitored
	// resource type. For example, an individual Google Cloud SQL database
	// is
	// identified by values for the labels "database_id" and "zone".
	Labels []*LabelDescriptor `json:"labels,omitempty"`

	// Name: Optional. The resource name of the monitored resource
	// descriptor:
	// "projects/{project_id}/monitoredResourceDescriptors/{type
	// }" where
	// {type} is the value of the `type` field in this object
	// and
	// {project_id} is a project ID that provides API-specific context
	// for
	// accessing the type.  APIs that do not use project information can use
	// the
	// resource name format "monitoredResourceDescriptors/{type}".
	Name string `json:"name,omitempty"`

	// Type: Required. The monitored resource type. For example, the
	// type
	// "cloudsql_database" represents databases in Google Cloud SQL.
	// The maximum length of this value is 256 characters.
	Type string `json:"type,omitempty"`

	// ForceSendFields is a list of field names (e.g. "Description") to
	// unconditionally include in API requests. By default, fields with
	// empty values are omitted from API requests. However, any non-pointer,
	// non-interface field appearing in ForceSendFields will be sent to the
	// server regardless of whether the field is empty or not. This may be
	// used to include empty fields in Patch requests.
	ForceSendFields []string `json:"-"`

	// NullFields is a list of field names (e.g. "Description") to include
	// in API requests with the JSON null value. By default, fields with
	// empty values are omitted from API requests. However, any field with
	// an empty value appearing in NullFields will be sent to the server as
	// null. It is an error if a field in this list has a non-empty value.
	// This may be used to include null fields in Patch requests.
	NullFields []string `json:"-"`
}

func (s *MonitoredResourceDescriptor) MarshalJSON() ([]byte, error) {
	type noMethod MonitoredResourceDescriptor
	raw := noMethod(*s)
	return gensupport.MarshalJSON(raw, s.ForceSendFields, s.NullFields)
}

// Monitoring: Monitoring configuration of the service.
//
// The example below shows how to configure monitored resources and
// metrics
// for monitoring. In the example, a monitored resource and two metrics
// are
// defined. The `library.googleapis.com/book/returned_count` metric is
// sent
// to both producer and consumer projects, whereas
// the
// `library.googleapis.com/book/overdue_count` metric is only sent to
// the
// consumer project.
//
//     monitored_resources:
//     - type: library.googleapis.com/branch
//       labels:
//       - key: /city
//         description: The city where the library branch is located
// in.
//       - key: /name
//         description: The name of the branch.
//     metrics:
//     - name: library.googleapis.com/book/returned_count
//       metric_kind: DELTA
//       value_type: INT64
//       labels:
//       - key: /customer_id
//     - name: library.googleapis.com/book/overdue_count
//       metric_kind: GAUGE
//       value_type: INT64
//       labels:
//       - key: /customer_id
//     monitoring:
//       producer_destinations:
//       - monitored_resource: library.googleapis.com/branch
//         metrics:
//         - library.googleapis.com/book/returned_count
//       consumer_destinations:
//       - monitored_resource: library.googleapis.com/branch
//         metrics:
//         - library.googleapis.com/book/returned_count
//         - library.googleapis.com/book/overdue_count
type Monitoring struct {
	// ConsumerDestinations: Monitoring configurations for sending metrics
	// to the consumer project.
	// There can be multiple consumer destinations, each one must have
	// a
	// different monitored resource type. A metric can be used in at
	// most
	// one consumer destination.
	ConsumerDestinations []*MonitoringDestination `json:"consumerDestinations,omitempty"`

	// ProducerDestinations: Monitoring configurations for sending metrics
	// to the producer project.
	// There can be multiple producer destinations, each one must have
	// a
	// different monitored resource type. A metric can be used in at
	// most
	// one producer destination.
	ProducerDestinations []*MonitoringDestination `json:"producerDestinations,omitempty"`

	// ForceSendFields is a list of field names (e.g.
	// "ConsumerDestinations") to unconditionally include in API requests.
	// By default, fields with empty values are omitted from API requests.
	// However, any non-pointer, non-interface field appearing in
	// ForceSendFields will be sent to the server regardless of whether the
	// field is empty or not. This may be used to include empty fields in
	// Patch requests.
	ForceSendFields []string `json:"-"`

	// NullFields is a list of field names (e.g. "ConsumerDestinations") to
	// include in API requests with the JSON null value. By default, fields
	// with empty values are omitted from API requests. However, any field
	// with an empty value appearing in NullFields will be sent to the
	// server as null. It is an error if a field in this list has a
	// non-empty value. This may be used to include null fields in Patch
	// requests.
	NullFields []string `json:"-"`
}

func (s *Monitoring) MarshalJSON() ([]byte, error) {
	type noMethod Monitoring
	raw := noMethod(*s)
	return gensupport.MarshalJSON(raw, s.ForceSendFields, s.NullFields)
}

// MonitoringDestination: Configuration of a specific monitoring
// destination (the producer project
// or the consumer project).
type MonitoringDestination struct {
	// Metrics: Names of the metrics to report to this monitoring
	// destination.
	// Each name must be defined in Service.metrics section.
	Metrics []string `json:"metrics,omitempty"`

	// MonitoredResource: The monitored resource type. The type must be
	// defined in
	// Service.monitored_resources section.
	MonitoredResource string `json:"monitoredResource,omitempty"`

	// ForceSendFields is a list of field names (e.g. "Metrics") to
	// unconditionally include in API requests. By default, fields with
	// empty values are omitted from API requests. However, any non-pointer,
	// non-interface field appearing in ForceSendFields will be sent to the
	// server regardless of whether the field is empty or not. This may be
	// used to include empty fields in Patch requests.
	ForceSendFields []string `json:"-"`

	// NullFields is a list of field names (e.g. "Metrics") to include in
	// API requests with the JSON null value. By default, fields with empty
	// values are omitted from API requests. However, any field with an
	// empty value appearing in NullFields will be sent to the server as
	// null. It is an error if a field in this list has a non-empty value.
	// This may be used to include null fields in Patch requests.
	NullFields []string `json:"-"`
}

func (s *MonitoringDestination) MarshalJSON() ([]byte, error) {
	type noMethod MonitoringDestination
	raw := noMethod(*s)
	return gensupport.MarshalJSON(raw, s.ForceSendFields, s.NullFields)
}

// OAuthRequirements: OAuth scopes are a way to define data and
// permissions on data. For example,
// there are scopes defined for "Read-only access to Google Calendar"
// and
// "Access to Cloud Platform". Users can consent to a scope for an
// application,
// giving it permission to access that data on their behalf.
//
// OAuth scope specifications should be fairly coarse grained; a user
// will need
// to see and understand the text description of what your scope
// means.
//
// In most cases: use one or at most two OAuth scopes for an entire
// family of
// products. If your product has multiple APIs, you should probably be
// sharing
// the OAuth scope across all of those APIs.
//
// When you need finer grained OAuth consent screens: talk with your
// product
// management about how developers will use them in practice.
//
// Please note that even though each of the canonical scopes is enough
// for a
// request to be accepted and passed to the backend, a request can still
// fail
// due to the backend requiring additional scopes or permissions.
type OAuthRequirements struct {
	// CanonicalScopes: The list of publicly documented OAuth scopes that
	// are allowed access. An
	// OAuth token containing any of these scopes will be
	// accepted.
	//
	// Example:
	//
	//      canonical_scopes: https://www.googleapis.com/auth/calendar,
	//                        https://www.googleapis.com/auth/calendar.read
	CanonicalScopes string `json:"canonicalScopes,omitempty"`

	// ForceSendFields is a list of field names (e.g. "CanonicalScopes") to
	// unconditionally include in API requests. By default, fields with
	// empty values are omitted from API requests. However, any non-pointer,
	// non-interface field appearing in ForceSendFields will be sent to the
	// server regardless of whether the field is empty or not. This may be
	// used to include empty fields in Patch requests.
	ForceSendFields []string `json:"-"`

	// NullFields is a list of field names (e.g. "CanonicalScopes") to
	// include in API requests with the JSON null value. By default, fields
	// with empty values are omitted from API requests. However, any field
	// with an empty value appearing in NullFields will be sent to the
	// server as null. It is an error if a field in this list has a
	// non-empty value. This may be used to include null fields in Patch
	// requests.
	NullFields []string `json:"-"`
}

func (s *OAuthRequirements) MarshalJSON() ([]byte, error) {
	type noMethod OAuthRequirements
	raw := noMethod(*s)
	return gensupport.MarshalJSON(raw, s.ForceSendFields, s.NullFields)
}

// Operation: This resource represents a long-running operation that is
// the result of a
// network API call.
type Operation struct {
	// Done: If the value is `false`, it means the operation is still in
	// progress.
	// If `true`, the operation is completed, and either `error` or
	// `response` is
	// available.
	Done bool `json:"done,omitempty"`

	// Error: The error result of the operation in case of failure or
	// cancellation.
	Error *Status `json:"error,omitempty"`

	// Metadata: Service-specific metadata associated with the operation.
	// It typically
	// contains progress information and common metadata such as create
	// time.
	// Some services might not provide such metadata.  Any method that
	// returns a
	// long-running operation should document the metadata type, if any.
	Metadata googleapi.RawMessage `json:"metadata,omitempty"`

	// Name: The server-assigned name, which is only unique within the same
	// service that
	// originally returns it. If you use the default HTTP mapping,
	// the
	// `name` should have the format of `operations/some/unique/name`.
	Name string `json:"name,omitempty"`

	// Response: The normal response of the operation in case of success.
	// If the original
	// method returns no data on success, such as `Delete`, the response
	// is
	// `google.protobuf.Empty`.  If the original method is
	// standard
	// `Get`/`Create`/`Update`, the response should be the resource.  For
	// other
	// methods, the response should have the type `XxxResponse`, where
	// `Xxx`
	// is the original method name.  For example, if the original method
	// name
	// is `TakeSnapshot()`, the inferred response type
	// is
	// `TakeSnapshotResponse`.
	Response googleapi.RawMessage `json:"response,omitempty"`

	// ServerResponse contains the HTTP response code and headers from the
	// server.
	googleapi.ServerResponse `json:"-"`

	// ForceSendFields is a list of field names (e.g. "Done") to
	// unconditionally include in API requests. By default, fields with
	// empty values are omitted from API requests. However, any non-pointer,
	// non-interface field appearing in ForceSendFields will be sent to the
	// server regardless of whether the field is empty or not. This may be
	// used to include empty fields in Patch requests.
	ForceSendFields []string `json:"-"`

	// NullFields is a list of field names (e.g. "Done") to include in API
	// requests with the JSON null value. By default, fields with empty
	// values are omitted from API requests. However, any field with an
	// empty value appearing in NullFields will be sent to the server as
	// null. It is an error if a field in this list has a non-empty value.
	// This may be used to include null fields in Patch requests.
	NullFields []string `json:"-"`
}

func (s *Operation) MarshalJSON() ([]byte, error) {
	type noMethod Operation
	raw := noMethod(*s)
	return gensupport.MarshalJSON(raw, s.ForceSendFields, s.NullFields)
}

// OperationMetadata: The metadata associated with a long running
// operation resource.
type OperationMetadata struct {
	// ProgressPercentage: Percentage of completion of this operation,
	// ranging from 0 to 100.
	ProgressPercentage int64 `json:"progressPercentage,omitempty"`

	// ResourceNames: The full name of the resources that this operation is
	// directly
	// associated with.
	ResourceNames []string `json:"resourceNames,omitempty"`

	// StartTime: The start time of the operation.
	StartTime string `json:"startTime,omitempty"`

	// Steps: Detailed status information for each step. The order is
	// undetermined.
	Steps []*Step `json:"steps,omitempty"`

	// ForceSendFields is a list of field names (e.g. "ProgressPercentage")
	// to unconditionally include in API requests. By default, fields with
	// empty values are omitted from API requests. However, any non-pointer,
	// non-interface field appearing in ForceSendFields will be sent to the
	// server regardless of whether the field is empty or not. This may be
	// used to include empty fields in Patch requests.
	ForceSendFields []string `json:"-"`

	// NullFields is a list of field names (e.g. "ProgressPercentage") to
	// include in API requests with the JSON null value. By default, fields
	// with empty values are omitted from API requests. However, any field
	// with an empty value appearing in NullFields will be sent to the
	// server as null. It is an error if a field in this list has a
	// non-empty value. This may be used to include null fields in Patch
	// requests.
	NullFields []string `json:"-"`
}

func (s *OperationMetadata) MarshalJSON() ([]byte, error) {
	type noMethod OperationMetadata
	raw := noMethod(*s)
	return gensupport.MarshalJSON(raw, s.ForceSendFields, s.NullFields)
}

// Option: A protocol buffer option, which can be attached to a message,
// field,
// enumeration, etc.
type Option struct {
	// Name: The option's name. For protobuf built-in options (options
	// defined in
	// descriptor.proto), this is the short name. For example,
	// "map_entry".
	// For custom options, it should be the fully-qualified name. For
	// example,
	// "google.api.http".
	Name string `json:"name,omitempty"`

	// Value: The option's value packed in an Any message. If the value is a
	// primitive,
	// the corresponding wrapper type defined in
	// google/protobuf/wrappers.proto
	// should be used. If the value is an enum, it should be stored as an
	// int32
	// value using the google.protobuf.Int32Value type.
	Value googleapi.RawMessage `json:"value,omitempty"`

	// ForceSendFields is a list of field names (e.g. "Name") to
	// unconditionally include in API requests. By default, fields with
	// empty values are omitted from API requests. However, any non-pointer,
	// non-interface field appearing in ForceSendFields will be sent to the
	// server regardless of whether the field is empty or not. This may be
	// used to include empty fields in Patch requests.
	ForceSendFields []string `json:"-"`

	// NullFields is a list of field names (e.g. "Name") to include in API
	// requests with the JSON null value. By default, fields with empty
	// values are omitted from API requests. However, any field with an
	// empty value appearing in NullFields will be sent to the server as
	// null. It is an error if a field in this list has a non-empty value.
	// This may be used to include null fields in Patch requests.
	NullFields []string `json:"-"`
}

func (s *Option) MarshalJSON() ([]byte, error) {
	type noMethod Option
	raw := noMethod(*s)
	return gensupport.MarshalJSON(raw, s.ForceSendFields, s.NullFields)
}

// Page: Represents a documentation page. A page can contain subpages to
// represent
// nested documentation set structure.
type Page struct {
	// Content: The Markdown content of the page. You can use <code>&#40;==
	// include {path} ==&#41;</code>
	// to include content from a Markdown file.
	Content string `json:"content,omitempty"`

	// Name: The name of the page. It will be used as an identity of the
	// page to
	// generate URI of the page, text of the link to this page in
	// navigation,
	// etc. The full page name (start from the root page name to this
	// page
	// concatenated with `.`) can be used as reference to the page in
	// your
	// documentation. For example:
	// <pre><code>pages:
	// - name: Tutorial
	//   content: &#40;== include tutorial.md ==&#41;
	//   subpages:
	//   - name: Java
	//     content: &#40;== include tutorial_java.md
	// ==&#41;
	// </code></pre>
	// You can reference `Java` page using Markdown reference link
	// syntax:
	// `Java`.
	Name string `json:"name,omitempty"`

	// Subpages: Subpages of this page. The order of subpages specified here
	// will be
	// honored in the generated docset.
	Subpages []*Page `json:"subpages,omitempty"`

	// ForceSendFields is a list of field names (e.g. "Content") to
	// unconditionally include in API requests. By default, fields with
	// empty values are omitted from API requests. However, any non-pointer,
	// non-interface field appearing in ForceSendFields will be sent to the
	// server regardless of whether the field is empty or not. This may be
	// used to include empty fields in Patch requests.
	ForceSendFields []string `json:"-"`

	// NullFields is a list of field names (e.g. "Content") to include in
	// API requests with the JSON null value. By default, fields with empty
	// values are omitted from API requests. However, any field with an
	// empty value appearing in NullFields will be sent to the server as
	// null. It is an error if a field in this list has a non-empty value.
	// This may be used to include null fields in Patch requests.
	NullFields []string `json:"-"`
}

func (s *Page) MarshalJSON() ([]byte, error) {
	type noMethod Page
	raw := noMethod(*s)
	return gensupport.MarshalJSON(raw, s.ForceSendFields, s.NullFields)
}

// Policy: Defines an Identity and Access Management (IAM) policy. It is
// used to
// specify access control policies for Cloud Platform resources.
//
//
// A `Policy` consists of a list of `bindings`. A `Binding` binds a list
// of
// `members` to a `role`, where the members can be user accounts, Google
// groups,
// Google domains, and service accounts. A `role` is a named list of
// permissions
// defined by IAM.
//
// **Example**
//
//     {
//       "bindings": [
//         {
//           "role": "roles/owner",
//           "members": [
//             "user:mike@example.com",
//             "group:admins@example.com",
//             "domain:google.com",
//
// "serviceAccount:my-other-app@appspot.gserviceaccount.com",
//           ]
//         },
//         {
//           "role": "roles/viewer",
//           "members": ["user:sean@example.com"]
//         }
//       ]
//     }
//
// For a description of IAM and its features, see the
// [IAM developer's guide](https://cloud.google.com/iam).
type Policy struct {
	// AuditConfigs: Specifies cloud audit logging configuration for this
	// policy.
	AuditConfigs []*AuditConfig `json:"auditConfigs,omitempty"`

	// Bindings: Associates a list of `members` to a `role`.
	// `bindings` with no members will result in an error.
	Bindings []*Binding `json:"bindings,omitempty"`

	// Etag: `etag` is used for optimistic concurrency control as a way to
	// help
	// prevent simultaneous updates of a policy from overwriting each
	// other.
	// It is strongly suggested that systems make use of the `etag` in
	// the
	// read-modify-write cycle to perform policy updates in order to avoid
	// race
	// conditions: An `etag` is returned in the response to `getIamPolicy`,
	// and
	// systems are expected to put that etag in the request to
	// `setIamPolicy` to
	// ensure that their change will be applied to the same version of the
	// policy.
	//
	// If no `etag` is provided in the call to `setIamPolicy`, then the
	// existing
	// policy is overwritten blindly.
	Etag string `json:"etag,omitempty"`

	IamOwned bool `json:"iamOwned,omitempty"`

	// Version: Version of the `Policy`. The default version is 0.
	Version int64 `json:"version,omitempty"`

	// ServerResponse contains the HTTP response code and headers from the
	// server.
	googleapi.ServerResponse `json:"-"`

	// ForceSendFields is a list of field names (e.g. "AuditConfigs") to
	// unconditionally include in API requests. By default, fields with
	// empty values are omitted from API requests. However, any non-pointer,
	// non-interface field appearing in ForceSendFields will be sent to the
	// server regardless of whether the field is empty or not. This may be
	// used to include empty fields in Patch requests.
	ForceSendFields []string `json:"-"`

	// NullFields is a list of field names (e.g. "AuditConfigs") to include
	// in API requests with the JSON null value. By default, fields with
	// empty values are omitted from API requests. However, any field with
	// an empty value appearing in NullFields will be sent to the server as
	// null. It is an error if a field in this list has a non-empty value.
	// This may be used to include null fields in Patch requests.
	NullFields []string `json:"-"`
}

func (s *Policy) MarshalJSON() ([]byte, error) {
	type noMethod Policy
	raw := noMethod(*s)
	return gensupport.MarshalJSON(raw, s.ForceSendFields, s.NullFields)
}

// Quota: Quota configuration helps to achieve fairness and budgeting in
// service
// usage.
//
// The quota configuration works this way:
// - The service configuration defines a set of metrics.
// - For API calls, the quota.metric_rules maps methods to metrics with
//   corresponding costs.
// - The quota.limits defines limits on the metrics, which will be used
// for
//   quota checks at runtime.
//
// An example quota configuration in yaml format:
//
//    quota:
//
//      - name: apiWriteQpsPerProject
//        metric: library.googleapis.com/write_calls
//        unit: "1/min/{project}"  # rate limit for consumer projects
//        values:
//          STANDARD: 10000
//
//
//      # The metric rules bind all methods to the read_calls metric,
//      # except for the UpdateBook and DeleteBook methods. These two
// methods
//      # are mapped to the write_calls metric, with the UpdateBook
// method
//      # consuming at twice rate as the DeleteBook method.
//      metric_rules:
//      - selector: "*"
//        metric_costs:
//          library.googleapis.com/read_calls: 1
//      - selector: google.example.library.v1.LibraryService.UpdateBook
//        metric_costs:
//          library.googleapis.com/write_calls: 2
//      - selector: google.example.library.v1.LibraryService.DeleteBook
//        metric_costs:
//          library.googleapis.com/write_calls: 1
//
//  Corresponding Metric definition:
//
//      metrics:
//      - name: library.googleapis.com/read_calls
//        display_name: Read requests
//        metric_kind: DELTA
//        value_type: INT64
//
//      - name: library.googleapis.com/write_calls
//        display_name: Write requests
//        metric_kind: DELTA
//        value_type: INT64
type Quota struct {
	// Limits: List of `QuotaLimit` definitions for the service.
	Limits []*QuotaLimit `json:"limits,omitempty"`

	// MetricRules: List of `MetricRule` definitions, each one mapping a
	// selected method to one
	// or more metrics.
	MetricRules []*MetricRule `json:"metricRules,omitempty"`

	// ForceSendFields is a list of field names (e.g. "Limits") to
	// unconditionally include in API requests. By default, fields with
	// empty values are omitted from API requests. However, any non-pointer,
	// non-interface field appearing in ForceSendFields will be sent to the
	// server regardless of whether the field is empty or not. This may be
	// used to include empty fields in Patch requests.
	ForceSendFields []string `json:"-"`

	// NullFields is a list of field names (e.g. "Limits") to include in API
	// requests with the JSON null value. By default, fields with empty
	// values are omitted from API requests. However, any field with an
	// empty value appearing in NullFields will be sent to the server as
	// null. It is an error if a field in this list has a non-empty value.
	// This may be used to include null fields in Patch requests.
	NullFields []string `json:"-"`
}

func (s *Quota) MarshalJSON() ([]byte, error) {
	type noMethod Quota
	raw := noMethod(*s)
	return gensupport.MarshalJSON(raw, s.ForceSendFields, s.NullFields)
}

// QuotaLimit: `QuotaLimit` defines a specific limit that applies over a
// specified duration
// for a limit type. There can be at most one limit for a duration and
// limit
// type combination defined within a `QuotaGroup`.
type QuotaLimit struct {
	// DefaultLimit: Default number of tokens that can be consumed during
	// the specified
	// duration. This is the number of tokens assigned when a
	// client
	// application developer activates the service for his/her
	// project.
	//
	// Specifying a value of 0 will block all requests. This can be used if
	// you
	// are provisioning quota to selected consumers and blocking
	// others.
	// Similarly, a value of -1 will indicate an unlimited quota. No
	// other
	// negative values are allowed.
	//
	// Used by group-based quotas only.
	DefaultLimit int64 `json:"defaultLimit,omitempty,string"`

	// Description: Optional. User-visible, extended description for this
	// quota limit.
	// Should be used only when more context is needed to understand this
	// limit
	// than provided by the limit's display name (see: `display_name`).
	Description string `json:"description,omitempty"`

	// DisplayName: User-visible display name for this limit.
	// Optional. If not set, the UI will provide a default display name
	// based on
	// the quota configuration. This field can be used to override the
	// default
	// display name generated from the configuration.
	DisplayName string `json:"displayName,omitempty"`

	// Duration: Duration of this limit in textual notation. Example:
	// "100s", "24h", "1d".
	// For duration longer than a day, only multiple of days is supported.
	// We
	// support only "100s" and "1d" for now. Additional support will be
	// added in
	// the future. "0" indicates indefinite duration.
	//
	// Used by group-based quotas only.
	Duration string `json:"duration,omitempty"`

	// FreeTier: Free tier value displayed in the Developers Console for
	// this limit.
	// The free tier is the number of tokens that will be subtracted from
	// the
	// billed amount when billing is enabled.
	// This field can only be set on a limit with duration "1d", in a
	// billable
	// group; it is invalid on any other limit. If this field is not set,
	// it
	// defaults to 0, indicating that there is no free tier for this
	// service.
	//
	// Used by group-based quotas only.
	FreeTier int64 `json:"freeTier,omitempty,string"`

	// MaxLimit: Maximum number of tokens that can be consumed during the
	// specified
	// duration. Client application developers can override the default
	// limit up
	// to this maximum. If specified, this value cannot be set to a value
	// less
	// than the default limit. If not specified, it is set to the default
	// limit.
	//
	// To allow clients to apply overrides with no upper bound, set this to
	// -1,
	// indicating unlimited maximum quota.
	//
	// Used by group-based quotas only.
	MaxLimit int64 `json:"maxLimit,omitempty,string"`

	// Metric: The name of the metric this quota limit applies to. The quota
	// limits with
	// the same metric will be checked together during runtime. The metric
	// must be
	// defined within the service config.
	//
	// Used by metric-based quotas only.
	Metric string `json:"metric,omitempty"`

	// Name: Name of the quota limit. The name is used to refer to the limit
	// when
	// overriding the default limit on per-consumer basis.
	//
	// For metric-based quota limits, the name must be provided, and it must
	// be
	// unique within the service. The name can only include
	// alphanumeric
	// characters as well as '-'.
	//
	// The maximum length of the limit name is 64 characters.
	//
	// The name of a limit is used as a unique identifier for this
	// limit.
	// Therefore, once a limit has been put into use, its name should
	// be
	// immutable. You can use the display_name field to provide a
	// user-friendly
	// name for the limit. The display name can be evolved over time
	// without
	// affecting the identity of the limit.
	Name string `json:"name,omitempty"`

	// Unit: Specify the unit of the quota limit. It uses the same syntax
	// as
	// Metric.unit. The supported unit kinds are determined by the
	// quota
	// backend system.
	//
	// The [Google Service
	// Control](https://cloud.google.com/service-control)
	// supports the following unit components:
	// * One of the time intevals:
	//   * "/min"  for quota every minute.
	//   * "/d"  for quota every 24 hours, starting 00:00 US Pacific Time.
	//   * Otherwise the quota won't be reset by time, such as storage
	// limit.
	// * One and only one of the granted containers:
	//   * "/{project}" quota for a project
	//
	// Here are some examples:
	// * "1/min/{project}" for quota per minute per project.
	//
	// Note: the order of unit components is insignificant.
	// The "1" at the beginning is required to follow the metric unit
	// syntax.
	//
	// Used by metric-based quotas only.
	Unit string `json:"unit,omitempty"`

	// Values: Tiered limit values, currently only STANDARD is supported.
	Values map[string]string `json:"values,omitempty"`

	// ForceSendFields is a list of field names (e.g. "DefaultLimit") to
	// unconditionally include in API requests. By default, fields with
	// empty values are omitted from API requests. However, any non-pointer,
	// non-interface field appearing in ForceSendFields will be sent to the
	// server regardless of whether the field is empty or not. This may be
	// used to include empty fields in Patch requests.
	ForceSendFields []string `json:"-"`

	// NullFields is a list of field names (e.g. "DefaultLimit") to include
	// in API requests with the JSON null value. By default, fields with
	// empty values are omitted from API requests. However, any field with
	// an empty value appearing in NullFields will be sent to the server as
	// null. It is an error if a field in this list has a non-empty value.
	// This may be used to include null fields in Patch requests.
	NullFields []string `json:"-"`
}

func (s *QuotaLimit) MarshalJSON() ([]byte, error) {
	type noMethod QuotaLimit
	raw := noMethod(*s)
	return gensupport.MarshalJSON(raw, s.ForceSendFields, s.NullFields)
}

// Rollout: A rollout resource that defines how service configuration
// versions are pushed
// to control plane systems. Typically, you create a new version of
// the
// service config, and then create a Rollout to push the service config.
type Rollout struct {
	// CreateTime: Creation time of the rollout. Readonly.
	CreateTime string `json:"createTime,omitempty"`

	// CreatedBy: The user who created the Rollout. Readonly.
	CreatedBy string `json:"createdBy,omitempty"`

	// DeleteServiceStrategy: The strategy associated with a rollout to
	// delete a `ManagedService`.
	// Readonly.
	DeleteServiceStrategy *DeleteServiceStrategy `json:"deleteServiceStrategy,omitempty"`

	// RolloutId: Optional unique identifier of this Rollout. Only lower
	// case letters, digits
	//  and '-' are allowed.
	//
	// If not specified by client, the server will generate one. The
	// generated id
	// will have the form of <date><revision number>, where "date" is the
	// create
	// date in ISO 8601 format.  "revision number" is a monotonically
	// increasing
	// positive number that is reset every day for each service.
	// An example of the generated rollout_id is '2016-02-16r1'
	RolloutId string `json:"rolloutId,omitempty"`

	// ServiceName: The name of the service associated with this Rollout.
	ServiceName string `json:"serviceName,omitempty"`

	// Status: The status of this rollout. Readonly. In case of a failed
	// rollout,
	// the system will automatically rollback to the current
	// Rollout
	// version. Readonly.
	//
	// Possible values:
	//   "ROLLOUT_STATUS_UNSPECIFIED" - No status specified.
	//   "IN_PROGRESS" - The Rollout is in progress.
	//   "SUCCESS" - The Rollout has completed successfully.
	//   "CANCELLED" - The Rollout has been cancelled. This can happen if
	// you have overlapping
	// Rollout pushes, and the previous ones will be cancelled.
	//   "FAILED" - The Rollout has failed and the rollback attempt has
	// failed too.
	//   "PENDING" - The Rollout has not started yet and is pending for
	// execution.
	//   "FAILED_ROLLED_BACK" - The Rollout has failed and rolled back to
	// the previous successful
	// Rollout.
	Status string `json:"status,omitempty"`

	// TrafficPercentStrategy: Google Service Control selects service
	// configurations based on
	// traffic percentage.
	TrafficPercentStrategy *TrafficPercentStrategy `json:"trafficPercentStrategy,omitempty"`

	// ServerResponse contains the HTTP response code and headers from the
	// server.
	googleapi.ServerResponse `json:"-"`

	// ForceSendFields is a list of field names (e.g. "CreateTime") to
	// unconditionally include in API requests. By default, fields with
	// empty values are omitted from API requests. However, any non-pointer,
	// non-interface field appearing in ForceSendFields will be sent to the
	// server regardless of whether the field is empty or not. This may be
	// used to include empty fields in Patch requests.
	ForceSendFields []string `json:"-"`

	// NullFields is a list of field names (e.g. "CreateTime") to include in
	// API requests with the JSON null value. By default, fields with empty
	// values are omitted from API requests. However, any field with an
	// empty value appearing in NullFields will be sent to the server as
	// null. It is an error if a field in this list has a non-empty value.
	// This may be used to include null fields in Patch requests.
	NullFields []string `json:"-"`
}

func (s *Rollout) MarshalJSON() ([]byte, error) {
	type noMethod Rollout
	raw := noMethod(*s)
	return gensupport.MarshalJSON(raw, s.ForceSendFields, s.NullFields)
}

// Service: `Service` is the root object of Google service configuration
// schema. It
// describes basic information about a service, such as the name and
// the
// title, and delegates other aspects to sub-sections. Each sub-section
// is
// either a proto message or a repeated proto message that configures
// a
// specific aspect, such as auth. See each proto message definition for
// details.
//
// Example:
//
//     type: google.api.Service
//     config_version: 3
//     name: calendar.googleapis.com
//     title: Google Calendar API
//     apis:
//     - name: google.calendar.v3.Calendar
//     authentication:
//       providers:
//       - id: google_calendar_auth
//         jwks_uri: https://www.googleapis.com/oauth2/v1/certs
//         issuer: https://securetoken.google.com
//       rules:
//       - selector: "*"
//         requirements:
//           provider_id: google_calendar_auth
type Service struct {
	// Apis: A list of API interfaces exported by this service. Only the
	// `name` field
	// of the google.protobuf.Api needs to be provided by the
	// configuration
	// author, as the remaining fields will be derived from the IDL during
	// the
	// normalization process. It is an error to specify an API interface
	// here
	// which cannot be resolved against the associated IDL files.
	Apis []*Api `json:"apis,omitempty"`

	// Authentication: Auth configuration.
	Authentication *Authentication `json:"authentication,omitempty"`

	// Backend: API backend configuration.
	Backend *Backend `json:"backend,omitempty"`

<<<<<<< HEAD
=======
	// Billing: Billing configuration.
	Billing *Billing `json:"billing,omitempty"`

>>>>>>> b412c745
	// ConfigVersion: The semantic version of the service configuration. The
	// config version
	// affects the interpretation of the service configuration. For
	// example,
	// certain features are enabled by default for certain config
	// versions.
	// The latest config version is `3`.
	ConfigVersion int64 `json:"configVersion,omitempty"`

	// Context: Context configuration.
	Context *Context `json:"context,omitempty"`

	// Control: Configuration for the service control plane.
	Control *Control `json:"control,omitempty"`

	// CustomError: Custom error configuration.
	CustomError *CustomError `json:"customError,omitempty"`

	// Documentation: Additional API documentation.
	Documentation *Documentation `json:"documentation,omitempty"`

	// Endpoints: Configuration for network endpoints.  If this is empty,
	// then an endpoint
	// with the same name as the service is automatically generated to
	// service all
	// defined APIs.
	Endpoints []*Endpoint `json:"endpoints,omitempty"`

	// Enums: A list of all enum types included in this API service.
	// Enums
	// referenced directly or indirectly by the `apis` are
	// automatically
	// included.  Enums which are not referenced but shall be
	// included
	// should be listed here by name. Example:
	//
	//     enums:
	//     - name: google.someapi.v1.SomeEnum
	Enums []*Enum `json:"enums,omitempty"`

	// Experimental: Experimental configuration.
	Experimental *Experimental `json:"experimental,omitempty"`

	// Http: HTTP configuration.
	Http *Http `json:"http,omitempty"`

	// Id: A unique ID for a specific instance of this message, typically
	// assigned
	// by the client for tracking purpose. If empty, the server may choose
	// to
	// generate one instead.
	Id string `json:"id,omitempty"`

	// Logging: Logging configuration.
	Logging *Logging `json:"logging,omitempty"`

	// Logs: Defines the logs used by this service.
	Logs []*LogDescriptor `json:"logs,omitempty"`

	// Metrics: Defines the metrics used by this service.
	Metrics []*MetricDescriptor `json:"metrics,omitempty"`

	// MonitoredResources: Defines the monitored resources used by this
	// service. This is required
	// by the Service.monitoring and Service.logging configurations.
	MonitoredResources []*MonitoredResourceDescriptor `json:"monitoredResources,omitempty"`

	// Monitoring: Monitoring configuration.
	Monitoring *Monitoring `json:"monitoring,omitempty"`

	// Name: The DNS address at which this service is available,
	// e.g. `calendar.googleapis.com`.
	Name string `json:"name,omitempty"`

	// ProducerProjectId: The Google project that owns this service.
	ProducerProjectId string `json:"producerProjectId,omitempty"`

	// Quota: Quota configuration.
	Quota *Quota `json:"quota,omitempty"`

	// SourceInfo: Output only. The source information for this
	// configuration if available.
	SourceInfo *SourceInfo `json:"sourceInfo,omitempty"`

	// SystemParameters: System parameter configuration.
	SystemParameters *SystemParameters `json:"systemParameters,omitempty"`

	// SystemTypes: A list of all proto message types included in this API
	// service.
	// It serves similar purpose as [google.api.Service.types], except
	// that
	// these types are not needed by user-defined APIs. Therefore, they will
	// not
	// show up in the generated discovery doc. This field should only be
	// used
	// to define system APIs in ESF.
	SystemTypes []*Type `json:"systemTypes,omitempty"`

	// Title: The product title for this service.
	Title string `json:"title,omitempty"`

	// Types: A list of all proto message types included in this API
	// service.
	// Types referenced directly or indirectly by the `apis`
	// are
	// automatically included.  Messages which are not referenced but
	// shall be included, such as types used by the `google.protobuf.Any`
	// type,
	// should be listed here by name. Example:
	//
	//     types:
	//     - name: google.protobuf.Int32
	Types []*Type `json:"types,omitempty"`

	// Usage: Configuration controlling usage of this service.
	Usage *Usage `json:"usage,omitempty"`

	// Visibility: API visibility configuration.
	Visibility *Visibility `json:"visibility,omitempty"`

	// ServerResponse contains the HTTP response code and headers from the
	// server.
	googleapi.ServerResponse `json:"-"`

	// ForceSendFields is a list of field names (e.g. "Apis") to
	// unconditionally include in API requests. By default, fields with
	// empty values are omitted from API requests. However, any non-pointer,
	// non-interface field appearing in ForceSendFields will be sent to the
	// server regardless of whether the field is empty or not. This may be
	// used to include empty fields in Patch requests.
	ForceSendFields []string `json:"-"`

	// NullFields is a list of field names (e.g. "Apis") to include in API
	// requests with the JSON null value. By default, fields with empty
	// values are omitted from API requests. However, any field with an
	// empty value appearing in NullFields will be sent to the server as
	// null. It is an error if a field in this list has a non-empty value.
	// This may be used to include null fields in Patch requests.
	NullFields []string `json:"-"`
}

func (s *Service) MarshalJSON() ([]byte, error) {
	type noMethod Service
	raw := noMethod(*s)
	return gensupport.MarshalJSON(raw, s.ForceSendFields, s.NullFields)
}

// SetIamPolicyRequest: Request message for `SetIamPolicy` method.
type SetIamPolicyRequest struct {
	// Policy: REQUIRED: The complete policy to be applied to the
	// `resource`. The size of
	// the policy is limited to a few 10s of KB. An empty policy is a
	// valid policy but certain Cloud Platform services (such as
	// Projects)
	// might reject them.
	Policy *Policy `json:"policy,omitempty"`

	// UpdateMask: OPTIONAL: A FieldMask specifying which fields of the
	// policy to modify. Only
	// the fields in the mask will be modified. If no mask is provided,
	// the
	// following default mask is used:
	// paths: "bindings, etag"
	// This field is only used by Cloud IAM.
	UpdateMask string `json:"updateMask,omitempty"`

	// ForceSendFields is a list of field names (e.g. "Policy") to
	// unconditionally include in API requests. By default, fields with
	// empty values are omitted from API requests. However, any non-pointer,
	// non-interface field appearing in ForceSendFields will be sent to the
	// server regardless of whether the field is empty or not. This may be
	// used to include empty fields in Patch requests.
	ForceSendFields []string `json:"-"`

	// NullFields is a list of field names (e.g. "Policy") to include in API
	// requests with the JSON null value. By default, fields with empty
	// values are omitted from API requests. However, any field with an
	// empty value appearing in NullFields will be sent to the server as
	// null. It is an error if a field in this list has a non-empty value.
	// This may be used to include null fields in Patch requests.
	NullFields []string `json:"-"`
}

func (s *SetIamPolicyRequest) MarshalJSON() ([]byte, error) {
	type noMethod SetIamPolicyRequest
	raw := noMethod(*s)
	return gensupport.MarshalJSON(raw, s.ForceSendFields, s.NullFields)
}

// SourceContext: `SourceContext` represents information about the
// source of a
// protobuf element, like the file in which it is defined.
type SourceContext struct {
	// FileName: The path-qualified name of the .proto file that contained
	// the associated
	// protobuf element.  For example:
	// "google/protobuf/source_context.proto".
	FileName string `json:"fileName,omitempty"`

	// ForceSendFields is a list of field names (e.g. "FileName") to
	// unconditionally include in API requests. By default, fields with
	// empty values are omitted from API requests. However, any non-pointer,
	// non-interface field appearing in ForceSendFields will be sent to the
	// server regardless of whether the field is empty or not. This may be
	// used to include empty fields in Patch requests.
	ForceSendFields []string `json:"-"`

	// NullFields is a list of field names (e.g. "FileName") to include in
	// API requests with the JSON null value. By default, fields with empty
	// values are omitted from API requests. However, any field with an
	// empty value appearing in NullFields will be sent to the server as
	// null. It is an error if a field in this list has a non-empty value.
	// This may be used to include null fields in Patch requests.
	NullFields []string `json:"-"`
}

func (s *SourceContext) MarshalJSON() ([]byte, error) {
	type noMethod SourceContext
	raw := noMethod(*s)
	return gensupport.MarshalJSON(raw, s.ForceSendFields, s.NullFields)
}

// SourceInfo: Source information used to create a Service Config
type SourceInfo struct {
	// SourceFiles: All files used during config generation.
	SourceFiles []googleapi.RawMessage `json:"sourceFiles,omitempty"`

	// ForceSendFields is a list of field names (e.g. "SourceFiles") to
	// unconditionally include in API requests. By default, fields with
	// empty values are omitted from API requests. However, any non-pointer,
	// non-interface field appearing in ForceSendFields will be sent to the
	// server regardless of whether the field is empty or not. This may be
	// used to include empty fields in Patch requests.
	ForceSendFields []string `json:"-"`

	// NullFields is a list of field names (e.g. "SourceFiles") to include
	// in API requests with the JSON null value. By default, fields with
	// empty values are omitted from API requests. However, any field with
	// an empty value appearing in NullFields will be sent to the server as
	// null. It is an error if a field in this list has a non-empty value.
	// This may be used to include null fields in Patch requests.
	NullFields []string `json:"-"`
}

func (s *SourceInfo) MarshalJSON() ([]byte, error) {
	type noMethod SourceInfo
	raw := noMethod(*s)
	return gensupport.MarshalJSON(raw, s.ForceSendFields, s.NullFields)
}

// Status: The `Status` type defines a logical error model that is
// suitable for different
// programming environments, including REST APIs and RPC APIs. It is
// used by
// [gRPC](https://github.com/grpc). The error model is designed to
// be:
//
// - Simple to use and understand for most users
// - Flexible enough to meet unexpected needs
//
// # Overview
//
// The `Status` message contains three pieces of data: error code, error
// message,
// and error details. The error code should be an enum value
// of
// google.rpc.Code, but it may accept additional error codes if needed.
// The
// error message should be a developer-facing English message that
// helps
// developers *understand* and *resolve* the error. If a localized
// user-facing
// error message is needed, put the localized message in the error
// details or
// localize it in the client. The optional error details may contain
// arbitrary
// information about the error. There is a predefined set of error
// detail types
// in the package `google.rpc` that can be used for common error
// conditions.
//
// # Language mapping
//
// The `Status` message is the logical representation of the error
// model, but it
// is not necessarily the actual wire format. When the `Status` message
// is
// exposed in different client libraries and different wire protocols,
// it can be
// mapped differently. For example, it will likely be mapped to some
// exceptions
// in Java, but more likely mapped to some error codes in C.
//
// # Other uses
//
// The error model and the `Status` message can be used in a variety
// of
// environments, either with or without APIs, to provide a
// consistent developer experience across different
// environments.
//
// Example uses of this error model include:
//
// - Partial errors. If a service needs to return partial errors to the
// client,
//     it may embed the `Status` in the normal response to indicate the
// partial
//     errors.
//
// - Workflow errors. A typical workflow has multiple steps. Each step
// may
//     have a `Status` message for error reporting.
//
// - Batch operations. If a client uses batch request and batch
// response, the
//     `Status` message should be used directly inside batch response,
// one for
//     each error sub-response.
//
// - Asynchronous operations. If an API call embeds asynchronous
// operation
//     results in its response, the status of those operations should
// be
//     represented directly using the `Status` message.
//
// - Logging. If some API errors are stored in logs, the message
// `Status` could
//     be used directly after any stripping needed for security/privacy
// reasons.
type Status struct {
	// Code: The status code, which should be an enum value of
	// google.rpc.Code.
	Code int64 `json:"code,omitempty"`

	// Details: A list of messages that carry the error details.  There is a
	// common set of
	// message types for APIs to use.
	Details []googleapi.RawMessage `json:"details,omitempty"`

	// Message: A developer-facing error message, which should be in
	// English. Any
	// user-facing error message should be localized and sent in
	// the
	// google.rpc.Status.details field, or localized by the client.
	Message string `json:"message,omitempty"`

	// ForceSendFields is a list of field names (e.g. "Code") to
	// unconditionally include in API requests. By default, fields with
	// empty values are omitted from API requests. However, any non-pointer,
	// non-interface field appearing in ForceSendFields will be sent to the
	// server regardless of whether the field is empty or not. This may be
	// used to include empty fields in Patch requests.
	ForceSendFields []string `json:"-"`

	// NullFields is a list of field names (e.g. "Code") to include in API
	// requests with the JSON null value. By default, fields with empty
	// values are omitted from API requests. However, any field with an
	// empty value appearing in NullFields will be sent to the server as
	// null. It is an error if a field in this list has a non-empty value.
	// This may be used to include null fields in Patch requests.
	NullFields []string `json:"-"`
}

func (s *Status) MarshalJSON() ([]byte, error) {
	type noMethod Status
	raw := noMethod(*s)
	return gensupport.MarshalJSON(raw, s.ForceSendFields, s.NullFields)
}

// Step: Represents the status of one operation step.
type Step struct {
	// Description: The short description of the step.
	Description string `json:"description,omitempty"`

	// Status: The status code.
	//
	// Possible values:
	//   "STATUS_UNSPECIFIED" - Unspecifed code.
	//   "DONE" - The operation or step has completed without errors.
	//   "NOT_STARTED" - The operation or step has not started yet.
	//   "IN_PROGRESS" - The operation or step is in progress.
	//   "FAILED" - The operation or step has completed with errors. If the
	// operation is
	// rollbackable, the rollback completed with errors too.
	//   "CANCELLED" - The operation or step has completed with
	// cancellation.
	Status string `json:"status,omitempty"`

	// ForceSendFields is a list of field names (e.g. "Description") to
	// unconditionally include in API requests. By default, fields with
	// empty values are omitted from API requests. However, any non-pointer,
	// non-interface field appearing in ForceSendFields will be sent to the
	// server regardless of whether the field is empty or not. This may be
	// used to include empty fields in Patch requests.
	ForceSendFields []string `json:"-"`

	// NullFields is a list of field names (e.g. "Description") to include
	// in API requests with the JSON null value. By default, fields with
	// empty values are omitted from API requests. However, any field with
	// an empty value appearing in NullFields will be sent to the server as
	// null. It is an error if a field in this list has a non-empty value.
	// This may be used to include null fields in Patch requests.
	NullFields []string `json:"-"`
}

func (s *Step) MarshalJSON() ([]byte, error) {
	type noMethod Step
	raw := noMethod(*s)
	return gensupport.MarshalJSON(raw, s.ForceSendFields, s.NullFields)
}

// SubmitConfigSourceRequest: Request message for SubmitConfigSource
// method.
type SubmitConfigSourceRequest struct {
	// ConfigSource: The source configuration for the service.
	ConfigSource *ConfigSource `json:"configSource,omitempty"`

	// ValidateOnly: Optional. If set, this will result in the generation of
	// a
	// `google.api.Service` configuration based on the `ConfigSource`
	// provided,
	// but the generated config and the sources will NOT be persisted.
	ValidateOnly bool `json:"validateOnly,omitempty"`

	// ForceSendFields is a list of field names (e.g. "ConfigSource") to
	// unconditionally include in API requests. By default, fields with
	// empty values are omitted from API requests. However, any non-pointer,
	// non-interface field appearing in ForceSendFields will be sent to the
	// server regardless of whether the field is empty or not. This may be
	// used to include empty fields in Patch requests.
	ForceSendFields []string `json:"-"`

	// NullFields is a list of field names (e.g. "ConfigSource") to include
	// in API requests with the JSON null value. By default, fields with
	// empty values are omitted from API requests. However, any field with
	// an empty value appearing in NullFields will be sent to the server as
	// null. It is an error if a field in this list has a non-empty value.
	// This may be used to include null fields in Patch requests.
	NullFields []string `json:"-"`
}

func (s *SubmitConfigSourceRequest) MarshalJSON() ([]byte, error) {
	type noMethod SubmitConfigSourceRequest
	raw := noMethod(*s)
	return gensupport.MarshalJSON(raw, s.ForceSendFields, s.NullFields)
}

// SubmitConfigSourceResponse: Response message for SubmitConfigSource
// method.
type SubmitConfigSourceResponse struct {
	// ServiceConfig: The generated service configuration.
	ServiceConfig *Service `json:"serviceConfig,omitempty"`

	// ForceSendFields is a list of field names (e.g. "ServiceConfig") to
	// unconditionally include in API requests. By default, fields with
	// empty values are omitted from API requests. However, any non-pointer,
	// non-interface field appearing in ForceSendFields will be sent to the
	// server regardless of whether the field is empty or not. This may be
	// used to include empty fields in Patch requests.
	ForceSendFields []string `json:"-"`

	// NullFields is a list of field names (e.g. "ServiceConfig") to include
	// in API requests with the JSON null value. By default, fields with
	// empty values are omitted from API requests. However, any field with
	// an empty value appearing in NullFields will be sent to the server as
	// null. It is an error if a field in this list has a non-empty value.
	// This may be used to include null fields in Patch requests.
	NullFields []string `json:"-"`
}

func (s *SubmitConfigSourceResponse) MarshalJSON() ([]byte, error) {
	type noMethod SubmitConfigSourceResponse
	raw := noMethod(*s)
	return gensupport.MarshalJSON(raw, s.ForceSendFields, s.NullFields)
}

// SystemParameter: Define a parameter's name and location. The
// parameter may be passed as either
// an HTTP header or a URL query parameter, and if both are passed the
// behavior
// is implementation-dependent.
type SystemParameter struct {
	// HttpHeader: Define the HTTP header name to use for the parameter. It
	// is case
	// insensitive.
	HttpHeader string `json:"httpHeader,omitempty"`

	// Name: Define the name of the parameter, such as "api_key" . It is
	// case sensitive.
	Name string `json:"name,omitempty"`

	// UrlQueryParameter: Define the URL query parameter name to use for the
	// parameter. It is case
	// sensitive.
	UrlQueryParameter string `json:"urlQueryParameter,omitempty"`

	// ForceSendFields is a list of field names (e.g. "HttpHeader") to
	// unconditionally include in API requests. By default, fields with
	// empty values are omitted from API requests. However, any non-pointer,
	// non-interface field appearing in ForceSendFields will be sent to the
	// server regardless of whether the field is empty or not. This may be
	// used to include empty fields in Patch requests.
	ForceSendFields []string `json:"-"`

	// NullFields is a list of field names (e.g. "HttpHeader") to include in
	// API requests with the JSON null value. By default, fields with empty
	// values are omitted from API requests. However, any field with an
	// empty value appearing in NullFields will be sent to the server as
	// null. It is an error if a field in this list has a non-empty value.
	// This may be used to include null fields in Patch requests.
	NullFields []string `json:"-"`
}

func (s *SystemParameter) MarshalJSON() ([]byte, error) {
	type noMethod SystemParameter
	raw := noMethod(*s)
	return gensupport.MarshalJSON(raw, s.ForceSendFields, s.NullFields)
}

// SystemParameterRule: Define a system parameter rule mapping system
// parameter definitions to
// methods.
type SystemParameterRule struct {
	// Parameters: Define parameters. Multiple names may be defined for a
	// parameter.
	// For a given method call, only one of them should be used. If
	// multiple
	// names are used the behavior is implementation-dependent.
	// If none of the specified names are present the behavior
	// is
	// parameter-dependent.
	Parameters []*SystemParameter `json:"parameters,omitempty"`

	// Selector: Selects the methods to which this rule applies. Use '*' to
	// indicate all
	// methods in all APIs.
	//
	// Refer to selector for syntax details.
	Selector string `json:"selector,omitempty"`

	// ForceSendFields is a list of field names (e.g. "Parameters") to
	// unconditionally include in API requests. By default, fields with
	// empty values are omitted from API requests. However, any non-pointer,
	// non-interface field appearing in ForceSendFields will be sent to the
	// server regardless of whether the field is empty or not. This may be
	// used to include empty fields in Patch requests.
	ForceSendFields []string `json:"-"`

	// NullFields is a list of field names (e.g. "Parameters") to include in
	// API requests with the JSON null value. By default, fields with empty
	// values are omitted from API requests. However, any field with an
	// empty value appearing in NullFields will be sent to the server as
	// null. It is an error if a field in this list has a non-empty value.
	// This may be used to include null fields in Patch requests.
	NullFields []string `json:"-"`
}

func (s *SystemParameterRule) MarshalJSON() ([]byte, error) {
	type noMethod SystemParameterRule
	raw := noMethod(*s)
	return gensupport.MarshalJSON(raw, s.ForceSendFields, s.NullFields)
}

// SystemParameters: ### System parameter configuration
//
// A system parameter is a special kind of parameter defined by the
// API
// system, not by an individual API. It is typically mapped to an HTTP
// header
// and/or a URL query parameter. This configuration specifies which
// methods
// change the names of the system parameters.
type SystemParameters struct {
	// Rules: Define system parameters.
	//
	// The parameters defined here will override the default
	// parameters
	// implemented by the system. If this field is missing from the
	// service
	// config, default system parameters will be used. Default system
	// parameters
	// and names is implementation-dependent.
	//
	// Example: define api key for all methods
	//
	//     system_parameters
	//       rules:
	//         - selector: "*"
	//           parameters:
	//             - name: api_key
	//               url_query_parameter: api_key
	//
	//
	// Example: define 2 api key names for a specific method.
	//
	//     system_parameters
	//       rules:
	//         - selector: "/ListShelves"
	//           parameters:
	//             - name: api_key
	//               http_header: Api-Key1
	//             - name: api_key
	//               http_header: Api-Key2
	//
	// **NOTE:** All service configuration rules follow "last one wins"
	// order.
	Rules []*SystemParameterRule `json:"rules,omitempty"`

	// ForceSendFields is a list of field names (e.g. "Rules") to
	// unconditionally include in API requests. By default, fields with
	// empty values are omitted from API requests. However, any non-pointer,
	// non-interface field appearing in ForceSendFields will be sent to the
	// server regardless of whether the field is empty or not. This may be
	// used to include empty fields in Patch requests.
	ForceSendFields []string `json:"-"`

	// NullFields is a list of field names (e.g. "Rules") to include in API
	// requests with the JSON null value. By default, fields with empty
	// values are omitted from API requests. However, any field with an
	// empty value appearing in NullFields will be sent to the server as
	// null. It is an error if a field in this list has a non-empty value.
	// This may be used to include null fields in Patch requests.
	NullFields []string `json:"-"`
}

func (s *SystemParameters) MarshalJSON() ([]byte, error) {
	type noMethod SystemParameters
	raw := noMethod(*s)
	return gensupport.MarshalJSON(raw, s.ForceSendFields, s.NullFields)
}

// TestIamPermissionsRequest: Request message for `TestIamPermissions`
// method.
type TestIamPermissionsRequest struct {
	// Permissions: The set of permissions to check for the `resource`.
	// Permissions with
	// wildcards (such as '*' or 'storage.*') are not allowed. For
	// more
	// information see
	// [IAM
	// Overview](https://cloud.google.com/iam/docs/overview#permissions).
	Permissions []string `json:"permissions,omitempty"`

	// ForceSendFields is a list of field names (e.g. "Permissions") to
	// unconditionally include in API requests. By default, fields with
	// empty values are omitted from API requests. However, any non-pointer,
	// non-interface field appearing in ForceSendFields will be sent to the
	// server regardless of whether the field is empty or not. This may be
	// used to include empty fields in Patch requests.
	ForceSendFields []string `json:"-"`

	// NullFields is a list of field names (e.g. "Permissions") to include
	// in API requests with the JSON null value. By default, fields with
	// empty values are omitted from API requests. However, any field with
	// an empty value appearing in NullFields will be sent to the server as
	// null. It is an error if a field in this list has a non-empty value.
	// This may be used to include null fields in Patch requests.
	NullFields []string `json:"-"`
}

func (s *TestIamPermissionsRequest) MarshalJSON() ([]byte, error) {
	type noMethod TestIamPermissionsRequest
	raw := noMethod(*s)
	return gensupport.MarshalJSON(raw, s.ForceSendFields, s.NullFields)
}

// TestIamPermissionsResponse: Response message for `TestIamPermissions`
// method.
type TestIamPermissionsResponse struct {
	// Permissions: A subset of `TestPermissionsRequest.permissions` that
	// the caller is
	// allowed.
	Permissions []string `json:"permissions,omitempty"`

	// ServerResponse contains the HTTP response code and headers from the
	// server.
	googleapi.ServerResponse `json:"-"`

	// ForceSendFields is a list of field names (e.g. "Permissions") to
	// unconditionally include in API requests. By default, fields with
	// empty values are omitted from API requests. However, any non-pointer,
	// non-interface field appearing in ForceSendFields will be sent to the
	// server regardless of whether the field is empty or not. This may be
	// used to include empty fields in Patch requests.
	ForceSendFields []string `json:"-"`

	// NullFields is a list of field names (e.g. "Permissions") to include
	// in API requests with the JSON null value. By default, fields with
	// empty values are omitted from API requests. However, any field with
	// an empty value appearing in NullFields will be sent to the server as
	// null. It is an error if a field in this list has a non-empty value.
	// This may be used to include null fields in Patch requests.
	NullFields []string `json:"-"`
}

func (s *TestIamPermissionsResponse) MarshalJSON() ([]byte, error) {
	type noMethod TestIamPermissionsResponse
	raw := noMethod(*s)
	return gensupport.MarshalJSON(raw, s.ForceSendFields, s.NullFields)
}

// TrafficPercentStrategy: Strategy that specifies how clients of Google
// Service Controller want to
// send traffic to use different config versions. This is generally
// used by API proxy to split traffic based on your configured
// precentage for
// each config version.
//
// One example of how to gradually rollout a new service configuration
// using
// this
// strategy:
// Day 1
//
//     Rollout {
//       id: "example.googleapis.com/rollout_20160206"
//       traffic_percent_strategy {
//         percentages: {
//           "example.googleapis.com/20160201": 70.00
//           "example.googleapis.com/20160206": 30.00
//         }
//       }
//     }
//
// Day 2
//
//     Rollout {
//       id: "example.googleapis.com/rollout_20160207"
//       traffic_percent_strategy: {
//         percentages: {
//           "example.googleapis.com/20160206": 100.00
//         }
//       }
//     }
type TrafficPercentStrategy struct {
	// Percentages: Maps service configuration IDs to their corresponding
	// traffic percentage.
	// Key is the service configuration ID, Value is the traffic
	// percentage
	// which must be greater than 0.0 and the sum must equal to 100.0.
	Percentages map[string]float64 `json:"percentages,omitempty"`

	// ForceSendFields is a list of field names (e.g. "Percentages") to
	// unconditionally include in API requests. By default, fields with
	// empty values are omitted from API requests. However, any non-pointer,
	// non-interface field appearing in ForceSendFields will be sent to the
	// server regardless of whether the field is empty or not. This may be
	// used to include empty fields in Patch requests.
	ForceSendFields []string `json:"-"`

	// NullFields is a list of field names (e.g. "Percentages") to include
	// in API requests with the JSON null value. By default, fields with
	// empty values are omitted from API requests. However, any field with
	// an empty value appearing in NullFields will be sent to the server as
	// null. It is an error if a field in this list has a non-empty value.
	// This may be used to include null fields in Patch requests.
	NullFields []string `json:"-"`
}

func (s *TrafficPercentStrategy) MarshalJSON() ([]byte, error) {
	type noMethod TrafficPercentStrategy
	raw := noMethod(*s)
	return gensupport.MarshalJSON(raw, s.ForceSendFields, s.NullFields)
}

// Type: A protocol buffer message type.
type Type struct {
	// Fields: The list of fields.
	Fields []*Field `json:"fields,omitempty"`

	// Name: The fully qualified message name.
	Name string `json:"name,omitempty"`

	// Oneofs: The list of types appearing in `oneof` definitions in this
	// type.
	Oneofs []string `json:"oneofs,omitempty"`

	// Options: The protocol buffer options.
	Options []*Option `json:"options,omitempty"`

	// SourceContext: The source context.
	SourceContext *SourceContext `json:"sourceContext,omitempty"`

	// Syntax: The source syntax.
	//
	// Possible values:
	//   "SYNTAX_PROTO2" - Syntax `proto2`.
	//   "SYNTAX_PROTO3" - Syntax `proto3`.
	Syntax string `json:"syntax,omitempty"`

	// ForceSendFields is a list of field names (e.g. "Fields") to
	// unconditionally include in API requests. By default, fields with
	// empty values are omitted from API requests. However, any non-pointer,
	// non-interface field appearing in ForceSendFields will be sent to the
	// server regardless of whether the field is empty or not. This may be
	// used to include empty fields in Patch requests.
	ForceSendFields []string `json:"-"`

	// NullFields is a list of field names (e.g. "Fields") to include in API
	// requests with the JSON null value. By default, fields with empty
	// values are omitted from API requests. However, any field with an
	// empty value appearing in NullFields will be sent to the server as
	// null. It is an error if a field in this list has a non-empty value.
	// This may be used to include null fields in Patch requests.
	NullFields []string `json:"-"`
}

func (s *Type) MarshalJSON() ([]byte, error) {
	type noMethod Type
	raw := noMethod(*s)
	return gensupport.MarshalJSON(raw, s.ForceSendFields, s.NullFields)
}

// UndeleteServiceResponse: Response message for UndeleteService method.
type UndeleteServiceResponse struct {
	// Service: Revived service resource.
	Service *ManagedService `json:"service,omitempty"`

	// ForceSendFields is a list of field names (e.g. "Service") to
	// unconditionally include in API requests. By default, fields with
	// empty values are omitted from API requests. However, any non-pointer,
	// non-interface field appearing in ForceSendFields will be sent to the
	// server regardless of whether the field is empty or not. This may be
	// used to include empty fields in Patch requests.
	ForceSendFields []string `json:"-"`

	// NullFields is a list of field names (e.g. "Service") to include in
	// API requests with the JSON null value. By default, fields with empty
	// values are omitted from API requests. However, any field with an
	// empty value appearing in NullFields will be sent to the server as
	// null. It is an error if a field in this list has a non-empty value.
	// This may be used to include null fields in Patch requests.
	NullFields []string `json:"-"`
}

func (s *UndeleteServiceResponse) MarshalJSON() ([]byte, error) {
	type noMethod UndeleteServiceResponse
	raw := noMethod(*s)
	return gensupport.MarshalJSON(raw, s.ForceSendFields, s.NullFields)
}

// Usage: Configuration controlling usage of a service.
type Usage struct {
	// ProducerNotificationChannel: The full resource name of a channel used
	// for sending notifications to the
	// service producer.
	//
	// Google Service Management currently only supports
	// [Google Cloud Pub/Sub](https://cloud.google.com/pubsub) as a
	// notification
	// channel. To use Google Cloud Pub/Sub as the channel, this must be the
	// name
	// of a Cloud Pub/Sub topic that uses the Cloud Pub/Sub topic name
	// format
	// documented in https://cloud.google.com/pubsub/docs/overview.
	ProducerNotificationChannel string `json:"producerNotificationChannel,omitempty"`

	// Requirements: Requirements that must be satisfied before a consumer
	// project can use the
	// service. Each requirement is of the form
	// <service.name>/<requirement-id>;
	// for example 'serviceusage.googleapis.com/billing-enabled'.
	Requirements []string `json:"requirements,omitempty"`

	// Rules: A list of usage rules that apply to individual API
	// methods.
	//
	// **NOTE:** All service configuration rules follow "last one wins"
	// order.
	Rules []*UsageRule `json:"rules,omitempty"`

	// ForceSendFields is a list of field names (e.g.
	// "ProducerNotificationChannel") to unconditionally include in API
	// requests. By default, fields with empty values are omitted from API
	// requests. However, any non-pointer, non-interface field appearing in
	// ForceSendFields will be sent to the server regardless of whether the
	// field is empty or not. This may be used to include empty fields in
	// Patch requests.
	ForceSendFields []string `json:"-"`

	// NullFields is a list of field names (e.g.
	// "ProducerNotificationChannel") to include in API requests with the
	// JSON null value. By default, fields with empty values are omitted
	// from API requests. However, any field with an empty value appearing
	// in NullFields will be sent to the server as null. It is an error if a
	// field in this list has a non-empty value. This may be used to include
	// null fields in Patch requests.
	NullFields []string `json:"-"`
}

func (s *Usage) MarshalJSON() ([]byte, error) {
	type noMethod Usage
	raw := noMethod(*s)
	return gensupport.MarshalJSON(raw, s.ForceSendFields, s.NullFields)
}

// UsageRule: Usage configuration rules for the service.
//
// NOTE: Under development.
//
//
// Use this rule to configure unregistered calls for the service.
// Unregistered
// calls are calls that do not contain consumer project
// identity.
// (Example: calls that do not contain an API key).
// By default, API methods do not allow unregistered calls, and each
// method call
// must be identified by a consumer project identity. Use this rule
// to
// allow/disallow unregistered calls.
//
// Example of an API that wants to allow unregistered calls for entire
// service.
//
//     usage:
//       rules:
//       - selector: "*"
//         allow_unregistered_calls: true
//
// Example of a method that wants to allow unregistered calls.
//
//     usage:
//       rules:
//       - selector:
// "google.example.library.v1.LibraryService.CreateBook"
//         allow_unregistered_calls: true
type UsageRule struct {
	// AllowUnregisteredCalls: True, if the method allows unregistered
	// calls; false otherwise.
	AllowUnregisteredCalls bool `json:"allowUnregisteredCalls,omitempty"`

	// Selector: Selects the methods to which this rule applies. Use '*' to
	// indicate all
	// methods in all APIs.
	//
	// Refer to selector for syntax details.
	Selector string `json:"selector,omitempty"`

	// SkipServiceControl: True, if the method should skip service control.
	// If so, no control plane
	// feature (like quota and billing) will be enabled.
	SkipServiceControl bool `json:"skipServiceControl,omitempty"`

	// ForceSendFields is a list of field names (e.g.
	// "AllowUnregisteredCalls") to unconditionally include in API requests.
	// By default, fields with empty values are omitted from API requests.
	// However, any non-pointer, non-interface field appearing in
	// ForceSendFields will be sent to the server regardless of whether the
	// field is empty or not. This may be used to include empty fields in
	// Patch requests.
	ForceSendFields []string `json:"-"`

	// NullFields is a list of field names (e.g. "AllowUnregisteredCalls")
	// to include in API requests with the JSON null value. By default,
	// fields with empty values are omitted from API requests. However, any
	// field with an empty value appearing in NullFields will be sent to the
	// server as null. It is an error if a field in this list has a
	// non-empty value. This may be used to include null fields in Patch
	// requests.
	NullFields []string `json:"-"`
}

func (s *UsageRule) MarshalJSON() ([]byte, error) {
	type noMethod UsageRule
	raw := noMethod(*s)
	return gensupport.MarshalJSON(raw, s.ForceSendFields, s.NullFields)
}

// Visibility: `Visibility` defines restrictions for the visibility of
// service
// elements.  Restrictions are specified using visibility labels
// (e.g., TRUSTED_TESTER) that are elsewhere linked to users and
// projects.
//
// Users and projects can have access to more than one visibility label.
// The
// effective visibility for multiple labels is the union of each
// label's
// elements, plus any unrestricted elements.
//
// If an element and its parents have no restrictions, visibility
// is
// unconditionally granted.
//
// Example:
//
//     visibility:
//       rules:
//       - selector: google.calendar.Calendar.EnhancedSearch
//         restriction: TRUSTED_TESTER
//       - selector: google.calendar.Calendar.Delegate
//         restriction: GOOGLE_INTERNAL
//
// Here, all methods are publicly visible except for the restricted
// methods
// EnhancedSearch and Delegate.
type Visibility struct {
	// Rules: A list of visibility rules that apply to individual API
	// elements.
	//
	// **NOTE:** All service configuration rules follow "last one wins"
	// order.
	Rules []*VisibilityRule `json:"rules,omitempty"`

	// ForceSendFields is a list of field names (e.g. "Rules") to
	// unconditionally include in API requests. By default, fields with
	// empty values are omitted from API requests. However, any non-pointer,
	// non-interface field appearing in ForceSendFields will be sent to the
	// server regardless of whether the field is empty or not. This may be
	// used to include empty fields in Patch requests.
	ForceSendFields []string `json:"-"`

	// NullFields is a list of field names (e.g. "Rules") to include in API
	// requests with the JSON null value. By default, fields with empty
	// values are omitted from API requests. However, any field with an
	// empty value appearing in NullFields will be sent to the server as
	// null. It is an error if a field in this list has a non-empty value.
	// This may be used to include null fields in Patch requests.
	NullFields []string `json:"-"`
}

func (s *Visibility) MarshalJSON() ([]byte, error) {
	type noMethod Visibility
	raw := noMethod(*s)
	return gensupport.MarshalJSON(raw, s.ForceSendFields, s.NullFields)
}

// VisibilityRule: A visibility rule provides visibility configuration
// for an individual API
// element.
type VisibilityRule struct {
	// Restriction: A comma-separated list of visibility labels that apply
	// to the `selector`.
	// Any of the listed labels can be used to grant the visibility.
	//
	// If a rule has multiple labels, removing one of the labels but not all
	// of
	// them can break clients.
	//
	// Example:
	//
	//     visibility:
	//       rules:
	//       - selector: google.calendar.Calendar.EnhancedSearch
	//         restriction: GOOGLE_INTERNAL, TRUSTED_TESTER
	//
	// Removing GOOGLE_INTERNAL from this restriction will break clients
	// that
	// rely on this method and only had access to it through
	// GOOGLE_INTERNAL.
	Restriction string `json:"restriction,omitempty"`

	// Selector: Selects methods, messages, fields, enums, etc. to which
	// this rule applies.
	//
	// Refer to selector for syntax details.
	Selector string `json:"selector,omitempty"`

	// ForceSendFields is a list of field names (e.g. "Restriction") to
	// unconditionally include in API requests. By default, fields with
	// empty values are omitted from API requests. However, any non-pointer,
	// non-interface field appearing in ForceSendFields will be sent to the
	// server regardless of whether the field is empty or not. This may be
	// used to include empty fields in Patch requests.
	ForceSendFields []string `json:"-"`

	// NullFields is a list of field names (e.g. "Restriction") to include
	// in API requests with the JSON null value. By default, fields with
	// empty values are omitted from API requests. However, any field with
	// an empty value appearing in NullFields will be sent to the server as
	// null. It is an error if a field in this list has a non-empty value.
	// This may be used to include null fields in Patch requests.
	NullFields []string `json:"-"`
}

func (s *VisibilityRule) MarshalJSON() ([]byte, error) {
	type noMethod VisibilityRule
	raw := noMethod(*s)
	return gensupport.MarshalJSON(raw, s.ForceSendFields, s.NullFields)
}

// method id "servicemanagement.operations.get":

type OperationsGetCall struct {
	s            *APIService
	name         string
	urlParams_   gensupport.URLParams
	ifNoneMatch_ string
	ctx_         context.Context
	header_      http.Header
}

// Get: Gets the latest state of a long-running operation.  Clients can
// use this
// method to poll the operation result at intervals as recommended by
// the API
// service.
func (r *OperationsService) Get(name string) *OperationsGetCall {
	c := &OperationsGetCall{s: r.s, urlParams_: make(gensupport.URLParams)}
	c.name = name
	return c
}

// Fields allows partial responses to be retrieved. See
// https://developers.google.com/gdata/docs/2.0/basics#PartialResponse
// for more information.
func (c *OperationsGetCall) Fields(s ...googleapi.Field) *OperationsGetCall {
	c.urlParams_.Set("fields", googleapi.CombineFields(s))
	return c
}

// IfNoneMatch sets the optional parameter which makes the operation
// fail if the object's ETag matches the given value. This is useful for
// getting updates only after the object has changed since the last
// request. Use googleapi.IsNotModified to check whether the response
// error from Do is the result of In-None-Match.
func (c *OperationsGetCall) IfNoneMatch(entityTag string) *OperationsGetCall {
	c.ifNoneMatch_ = entityTag
	return c
}

// Context sets the context to be used in this call's Do method. Any
// pending HTTP request will be aborted if the provided context is
// canceled.
func (c *OperationsGetCall) Context(ctx context.Context) *OperationsGetCall {
	c.ctx_ = ctx
	return c
}

// Header returns an http.Header that can be modified by the caller to
// add HTTP headers to the request.
func (c *OperationsGetCall) Header() http.Header {
	if c.header_ == nil {
		c.header_ = make(http.Header)
	}
	return c.header_
}

func (c *OperationsGetCall) doRequest(alt string) (*http.Response, error) {
	reqHeaders := make(http.Header)
	for k, v := range c.header_ {
		reqHeaders[k] = v
	}
	reqHeaders.Set("User-Agent", c.s.userAgent())
	if c.ifNoneMatch_ != "" {
		reqHeaders.Set("If-None-Match", c.ifNoneMatch_)
	}
	var body io.Reader = nil
	c.urlParams_.Set("alt", alt)
	urls := googleapi.ResolveRelative(c.s.BasePath, "v1/{+name}")
	urls += "?" + c.urlParams_.Encode()
	req, _ := http.NewRequest("GET", urls, body)
	req.Header = reqHeaders
	googleapi.Expand(req.URL, map[string]string{
		"name": c.name,
	})
	return gensupport.SendRequest(c.ctx_, c.s.client, req)
}

// Do executes the "servicemanagement.operations.get" call.
// Exactly one of *Operation or error will be non-nil. Any non-2xx
// status code is an error. Response headers are in either
// *Operation.ServerResponse.Header or (if a response was returned at
// all) in error.(*googleapi.Error).Header. Use googleapi.IsNotModified
// to check whether the returned error was because
// http.StatusNotModified was returned.
func (c *OperationsGetCall) Do(opts ...googleapi.CallOption) (*Operation, error) {
	gensupport.SetOptions(c.urlParams_, opts...)
	res, err := c.doRequest("json")
	if res != nil && res.StatusCode == http.StatusNotModified {
		if res.Body != nil {
			res.Body.Close()
		}
		return nil, &googleapi.Error{
			Code:   res.StatusCode,
			Header: res.Header,
		}
	}
	if err != nil {
		return nil, err
	}
	defer googleapi.CloseBody(res)
	if err := googleapi.CheckResponse(res); err != nil {
		return nil, err
	}
	ret := &Operation{
		ServerResponse: googleapi.ServerResponse{
			Header:         res.Header,
			HTTPStatusCode: res.StatusCode,
		},
	}
	target := &ret
	if err := json.NewDecoder(res.Body).Decode(target); err != nil {
		return nil, err
	}
	return ret, nil
	// {
	//   "description": "Gets the latest state of a long-running operation.  Clients can use this\nmethod to poll the operation result at intervals as recommended by the API\nservice.",
	//   "flatPath": "v1/operations/{operationsId}",
	//   "httpMethod": "GET",
	//   "id": "servicemanagement.operations.get",
	//   "parameterOrder": [
	//     "name"
	//   ],
	//   "parameters": {
	//     "name": {
	//       "description": "The name of the operation resource.",
	//       "location": "path",
	//       "pattern": "^operations/.+$",
	//       "required": true,
	//       "type": "string"
	//     }
	//   },
	//   "path": "v1/{+name}",
	//   "response": {
	//     "$ref": "Operation"
	//   },
	//   "scopes": [
	//     "https://www.googleapis.com/auth/cloud-platform",
	//     "https://www.googleapis.com/auth/service.management"
	//   ]
	// }

}

// method id "servicemanagement.operations.list":

type OperationsListCall struct {
	s            *APIService
	urlParams_   gensupport.URLParams
	ifNoneMatch_ string
	ctx_         context.Context
	header_      http.Header
}

// List: Lists service operations that match the specified filter in the
// request.
func (r *OperationsService) List() *OperationsListCall {
	c := &OperationsListCall{s: r.s, urlParams_: make(gensupport.URLParams)}
	return c
}

// Filter sets the optional parameter "filter": A string for filtering
// Operations.
//   The following filter fields are supported&#58;
//
//   * serviceName&#58; Required. Only `=` operator is allowed.
//   * startTime&#58; The time this job was started, in ISO 8601
// format.
//     Allowed operators are `>=`,  `>`, `<=`, and `<`.
//   * status&#58; Can be `done`, `in_progress`, or `failed`. Allowed
//     operators are `=`, and `!=`.
//
//   Filter expression supports conjunction (AND) and disjunction (OR)
//   logical operators. However, the serviceName restriction must be at
// the
//   top-level and can only be combined with other restrictions via the
// AND
//   logical operator.
//
//   Examples&#58;
//
//   * `serviceName={some-service}.googleapis.com`
//   * `serviceName={some-service}.googleapis.com AND
// startTime>="2017-02-01"
//   * `serviceName={some-service}.googleapis.com AND status=done`
//   * `serviceName={some-service}.googleapis.com AND (status=done OR
// startTime>="2017-02-01")`
func (c *OperationsListCall) Filter(filter string) *OperationsListCall {
	c.urlParams_.Set("filter", filter)
	return c
}

// Name sets the optional parameter "name": Not used.
func (c *OperationsListCall) Name(name string) *OperationsListCall {
	c.urlParams_.Set("name", name)
	return c
}

// PageSize sets the optional parameter "pageSize": The maximum number
// of operations to return. If unspecified, defaults to
// 50. The maximum value is 100.
func (c *OperationsListCall) PageSize(pageSize int64) *OperationsListCall {
	c.urlParams_.Set("pageSize", fmt.Sprint(pageSize))
	return c
}

// PageToken sets the optional parameter "pageToken": The standard list
// page token.
func (c *OperationsListCall) PageToken(pageToken string) *OperationsListCall {
	c.urlParams_.Set("pageToken", pageToken)
	return c
}

// Fields allows partial responses to be retrieved. See
// https://developers.google.com/gdata/docs/2.0/basics#PartialResponse
// for more information.
func (c *OperationsListCall) Fields(s ...googleapi.Field) *OperationsListCall {
	c.urlParams_.Set("fields", googleapi.CombineFields(s))
	return c
}

// IfNoneMatch sets the optional parameter which makes the operation
// fail if the object's ETag matches the given value. This is useful for
// getting updates only after the object has changed since the last
// request. Use googleapi.IsNotModified to check whether the response
// error from Do is the result of In-None-Match.
func (c *OperationsListCall) IfNoneMatch(entityTag string) *OperationsListCall {
	c.ifNoneMatch_ = entityTag
	return c
}

// Context sets the context to be used in this call's Do method. Any
// pending HTTP request will be aborted if the provided context is
// canceled.
func (c *OperationsListCall) Context(ctx context.Context) *OperationsListCall {
	c.ctx_ = ctx
	return c
}

// Header returns an http.Header that can be modified by the caller to
// add HTTP headers to the request.
func (c *OperationsListCall) Header() http.Header {
	if c.header_ == nil {
		c.header_ = make(http.Header)
	}
	return c.header_
}

func (c *OperationsListCall) doRequest(alt string) (*http.Response, error) {
	reqHeaders := make(http.Header)
	for k, v := range c.header_ {
		reqHeaders[k] = v
	}
	reqHeaders.Set("User-Agent", c.s.userAgent())
	if c.ifNoneMatch_ != "" {
		reqHeaders.Set("If-None-Match", c.ifNoneMatch_)
	}
	var body io.Reader = nil
	c.urlParams_.Set("alt", alt)
	urls := googleapi.ResolveRelative(c.s.BasePath, "v1/operations")
	urls += "?" + c.urlParams_.Encode()
	req, _ := http.NewRequest("GET", urls, body)
	req.Header = reqHeaders
	return gensupport.SendRequest(c.ctx_, c.s.client, req)
}

// Do executes the "servicemanagement.operations.list" call.
// Exactly one of *ListOperationsResponse or error will be non-nil. Any
// non-2xx status code is an error. Response headers are in either
// *ListOperationsResponse.ServerResponse.Header or (if a response was
// returned at all) in error.(*googleapi.Error).Header. Use
// googleapi.IsNotModified to check whether the returned error was
// because http.StatusNotModified was returned.
func (c *OperationsListCall) Do(opts ...googleapi.CallOption) (*ListOperationsResponse, error) {
	gensupport.SetOptions(c.urlParams_, opts...)
	res, err := c.doRequest("json")
	if res != nil && res.StatusCode == http.StatusNotModified {
		if res.Body != nil {
			res.Body.Close()
		}
		return nil, &googleapi.Error{
			Code:   res.StatusCode,
			Header: res.Header,
		}
	}
	if err != nil {
		return nil, err
	}
	defer googleapi.CloseBody(res)
	if err := googleapi.CheckResponse(res); err != nil {
		return nil, err
	}
	ret := &ListOperationsResponse{
		ServerResponse: googleapi.ServerResponse{
			Header:         res.Header,
			HTTPStatusCode: res.StatusCode,
		},
	}
	target := &ret
	if err := json.NewDecoder(res.Body).Decode(target); err != nil {
		return nil, err
	}
	return ret, nil
	// {
	//   "description": "Lists service operations that match the specified filter in the request.",
	//   "flatPath": "v1/operations",
	//   "httpMethod": "GET",
	//   "id": "servicemanagement.operations.list",
	//   "parameterOrder": [],
	//   "parameters": {
	//     "filter": {
	//       "description": "A string for filtering Operations.\n  The following filter fields are supported\u0026#58;\n\n  * serviceName\u0026#58; Required. Only `=` operator is allowed.\n  * startTime\u0026#58; The time this job was started, in ISO 8601 format.\n    Allowed operators are `\u003e=`,  `\u003e`, `\u003c=`, and `\u003c`.\n  * status\u0026#58; Can be `done`, `in_progress`, or `failed`. Allowed\n    operators are `=`, and `!=`.\n\n  Filter expression supports conjunction (AND) and disjunction (OR)\n  logical operators. However, the serviceName restriction must be at the\n  top-level and can only be combined with other restrictions via the AND\n  logical operator.\n\n  Examples\u0026#58;\n\n  * `serviceName={some-service}.googleapis.com`\n  * `serviceName={some-service}.googleapis.com AND startTime\u003e=\"2017-02-01\"`\n  * `serviceName={some-service}.googleapis.com AND status=done`\n  * `serviceName={some-service}.googleapis.com AND (status=done OR startTime\u003e=\"2017-02-01\")`",
	//       "location": "query",
	//       "type": "string"
	//     },
	//     "name": {
	//       "description": "Not used.",
	//       "location": "query",
	//       "type": "string"
	//     },
	//     "pageSize": {
	//       "description": "The maximum number of operations to return. If unspecified, defaults to\n50. The maximum value is 100.",
	//       "format": "int32",
	//       "location": "query",
	//       "type": "integer"
	//     },
	//     "pageToken": {
	//       "description": "The standard list page token.",
	//       "location": "query",
	//       "type": "string"
	//     }
	//   },
	//   "path": "v1/operations",
	//   "response": {
	//     "$ref": "ListOperationsResponse"
	//   },
	//   "scopes": [
	//     "https://www.googleapis.com/auth/cloud-platform",
	//     "https://www.googleapis.com/auth/service.management"
	//   ]
	// }

}

// Pages invokes f for each page of results.
// A non-nil error returned from f will halt the iteration.
// The provided context supersedes any context provided to the Context method.
func (c *OperationsListCall) Pages(ctx context.Context, f func(*ListOperationsResponse) error) error {
	c.ctx_ = ctx
	defer c.PageToken(c.urlParams_.Get("pageToken")) // reset paging to original point
	for {
		x, err := c.Do()
		if err != nil {
			return err
		}
		if err := f(x); err != nil {
			return err
		}
		if x.NextPageToken == "" {
			return nil
		}
		c.PageToken(x.NextPageToken)
	}
}

// method id "servicemanagement.services.create":

type ServicesCreateCall struct {
	s              *APIService
	managedservice *ManagedService
	urlParams_     gensupport.URLParams
	ctx_           context.Context
	header_        http.Header
}

// Create: Creates a new managed service.
// Please note one producer project can own no more than 20
// services.
//
// Operation<response: ManagedService>
func (r *ServicesService) Create(managedservice *ManagedService) *ServicesCreateCall {
	c := &ServicesCreateCall{s: r.s, urlParams_: make(gensupport.URLParams)}
	c.managedservice = managedservice
	return c
}

// Fields allows partial responses to be retrieved. See
// https://developers.google.com/gdata/docs/2.0/basics#PartialResponse
// for more information.
func (c *ServicesCreateCall) Fields(s ...googleapi.Field) *ServicesCreateCall {
	c.urlParams_.Set("fields", googleapi.CombineFields(s))
	return c
}

// Context sets the context to be used in this call's Do method. Any
// pending HTTP request will be aborted if the provided context is
// canceled.
func (c *ServicesCreateCall) Context(ctx context.Context) *ServicesCreateCall {
	c.ctx_ = ctx
	return c
}

// Header returns an http.Header that can be modified by the caller to
// add HTTP headers to the request.
func (c *ServicesCreateCall) Header() http.Header {
	if c.header_ == nil {
		c.header_ = make(http.Header)
	}
	return c.header_
}

func (c *ServicesCreateCall) doRequest(alt string) (*http.Response, error) {
	reqHeaders := make(http.Header)
	for k, v := range c.header_ {
		reqHeaders[k] = v
	}
	reqHeaders.Set("User-Agent", c.s.userAgent())
	var body io.Reader = nil
	body, err := googleapi.WithoutDataWrapper.JSONReader(c.managedservice)
	if err != nil {
		return nil, err
	}
	reqHeaders.Set("Content-Type", "application/json")
	c.urlParams_.Set("alt", alt)
	urls := googleapi.ResolveRelative(c.s.BasePath, "v1/services")
	urls += "?" + c.urlParams_.Encode()
	req, _ := http.NewRequest("POST", urls, body)
	req.Header = reqHeaders
	return gensupport.SendRequest(c.ctx_, c.s.client, req)
}

// Do executes the "servicemanagement.services.create" call.
// Exactly one of *Operation or error will be non-nil. Any non-2xx
// status code is an error. Response headers are in either
// *Operation.ServerResponse.Header or (if a response was returned at
// all) in error.(*googleapi.Error).Header. Use googleapi.IsNotModified
// to check whether the returned error was because
// http.StatusNotModified was returned.
func (c *ServicesCreateCall) Do(opts ...googleapi.CallOption) (*Operation, error) {
	gensupport.SetOptions(c.urlParams_, opts...)
	res, err := c.doRequest("json")
	if res != nil && res.StatusCode == http.StatusNotModified {
		if res.Body != nil {
			res.Body.Close()
		}
		return nil, &googleapi.Error{
			Code:   res.StatusCode,
			Header: res.Header,
		}
	}
	if err != nil {
		return nil, err
	}
	defer googleapi.CloseBody(res)
	if err := googleapi.CheckResponse(res); err != nil {
		return nil, err
	}
	ret := &Operation{
		ServerResponse: googleapi.ServerResponse{
			Header:         res.Header,
			HTTPStatusCode: res.StatusCode,
		},
	}
	target := &ret
	if err := json.NewDecoder(res.Body).Decode(target); err != nil {
		return nil, err
	}
	return ret, nil
	// {
	//   "description": "Creates a new managed service.\nPlease note one producer project can own no more than 20 services.\n\nOperation\u003cresponse: ManagedService\u003e",
	//   "flatPath": "v1/services",
	//   "httpMethod": "POST",
	//   "id": "servicemanagement.services.create",
	//   "parameterOrder": [],
	//   "parameters": {},
	//   "path": "v1/services",
	//   "request": {
	//     "$ref": "ManagedService"
	//   },
	//   "response": {
	//     "$ref": "Operation"
	//   },
	//   "scopes": [
	//     "https://www.googleapis.com/auth/cloud-platform",
	//     "https://www.googleapis.com/auth/service.management"
	//   ]
	// }

}

// method id "servicemanagement.services.delete":

type ServicesDeleteCall struct {
	s           *APIService
	serviceName string
	urlParams_  gensupport.URLParams
	ctx_        context.Context
	header_     http.Header
}

// Delete: Deletes a managed service. This method will change the
// service to the
// `Soft-Delete` state for 30 days. Within this period, service
// producers may
// call UndeleteService to restore the service.
// After 30 days, the service will be permanently
// deleted.
//
// Operation<response: google.protobuf.Empty>
func (r *ServicesService) Delete(serviceName string) *ServicesDeleteCall {
	c := &ServicesDeleteCall{s: r.s, urlParams_: make(gensupport.URLParams)}
	c.serviceName = serviceName
	return c
}

// Fields allows partial responses to be retrieved. See
// https://developers.google.com/gdata/docs/2.0/basics#PartialResponse
// for more information.
func (c *ServicesDeleteCall) Fields(s ...googleapi.Field) *ServicesDeleteCall {
	c.urlParams_.Set("fields", googleapi.CombineFields(s))
	return c
}

// Context sets the context to be used in this call's Do method. Any
// pending HTTP request will be aborted if the provided context is
// canceled.
func (c *ServicesDeleteCall) Context(ctx context.Context) *ServicesDeleteCall {
	c.ctx_ = ctx
	return c
}

// Header returns an http.Header that can be modified by the caller to
// add HTTP headers to the request.
func (c *ServicesDeleteCall) Header() http.Header {
	if c.header_ == nil {
		c.header_ = make(http.Header)
	}
	return c.header_
}

func (c *ServicesDeleteCall) doRequest(alt string) (*http.Response, error) {
	reqHeaders := make(http.Header)
	for k, v := range c.header_ {
		reqHeaders[k] = v
	}
	reqHeaders.Set("User-Agent", c.s.userAgent())
	var body io.Reader = nil
	c.urlParams_.Set("alt", alt)
	urls := googleapi.ResolveRelative(c.s.BasePath, "v1/services/{serviceName}")
	urls += "?" + c.urlParams_.Encode()
	req, _ := http.NewRequest("DELETE", urls, body)
	req.Header = reqHeaders
	googleapi.Expand(req.URL, map[string]string{
		"serviceName": c.serviceName,
	})
	return gensupport.SendRequest(c.ctx_, c.s.client, req)
}

// Do executes the "servicemanagement.services.delete" call.
// Exactly one of *Operation or error will be non-nil. Any non-2xx
// status code is an error. Response headers are in either
// *Operation.ServerResponse.Header or (if a response was returned at
// all) in error.(*googleapi.Error).Header. Use googleapi.IsNotModified
// to check whether the returned error was because
// http.StatusNotModified was returned.
func (c *ServicesDeleteCall) Do(opts ...googleapi.CallOption) (*Operation, error) {
	gensupport.SetOptions(c.urlParams_, opts...)
	res, err := c.doRequest("json")
	if res != nil && res.StatusCode == http.StatusNotModified {
		if res.Body != nil {
			res.Body.Close()
		}
		return nil, &googleapi.Error{
			Code:   res.StatusCode,
			Header: res.Header,
		}
	}
	if err != nil {
		return nil, err
	}
	defer googleapi.CloseBody(res)
	if err := googleapi.CheckResponse(res); err != nil {
		return nil, err
	}
	ret := &Operation{
		ServerResponse: googleapi.ServerResponse{
			Header:         res.Header,
			HTTPStatusCode: res.StatusCode,
		},
	}
	target := &ret
	if err := json.NewDecoder(res.Body).Decode(target); err != nil {
		return nil, err
	}
	return ret, nil
	// {
	//   "description": "Deletes a managed service. This method will change the service to the\n`Soft-Delete` state for 30 days. Within this period, service producers may\ncall UndeleteService to restore the service.\nAfter 30 days, the service will be permanently deleted.\n\nOperation\u003cresponse: google.protobuf.Empty\u003e",
	//   "flatPath": "v1/services/{serviceName}",
	//   "httpMethod": "DELETE",
	//   "id": "servicemanagement.services.delete",
	//   "parameterOrder": [
	//     "serviceName"
	//   ],
	//   "parameters": {
	//     "serviceName": {
	//       "description": "The name of the service.  See the [overview](/service-management/overview)\nfor naming requirements.  For example: `example.googleapis.com`.",
	//       "location": "path",
	//       "required": true,
	//       "type": "string"
	//     }
	//   },
	//   "path": "v1/services/{serviceName}",
	//   "response": {
	//     "$ref": "Operation"
	//   },
	//   "scopes": [
	//     "https://www.googleapis.com/auth/cloud-platform",
	//     "https://www.googleapis.com/auth/service.management"
	//   ]
	// }

}

// method id "servicemanagement.services.disable":

type ServicesDisableCall struct {
	s                     *APIService
	serviceName           string
	disableservicerequest *DisableServiceRequest
	urlParams_            gensupport.URLParams
	ctx_                  context.Context
	header_               http.Header
}

// Disable: Disables a service for a project, so it can no longer be
// be used for the project. It prevents accidental usage that may
// cause
// unexpected billing charges or security leaks.
//
// Operation<response: DisableServiceResponse>
func (r *ServicesService) Disable(serviceName string, disableservicerequest *DisableServiceRequest) *ServicesDisableCall {
	c := &ServicesDisableCall{s: r.s, urlParams_: make(gensupport.URLParams)}
	c.serviceName = serviceName
	c.disableservicerequest = disableservicerequest
	return c
}

// Fields allows partial responses to be retrieved. See
// https://developers.google.com/gdata/docs/2.0/basics#PartialResponse
// for more information.
func (c *ServicesDisableCall) Fields(s ...googleapi.Field) *ServicesDisableCall {
	c.urlParams_.Set("fields", googleapi.CombineFields(s))
	return c
}

// Context sets the context to be used in this call's Do method. Any
// pending HTTP request will be aborted if the provided context is
// canceled.
func (c *ServicesDisableCall) Context(ctx context.Context) *ServicesDisableCall {
	c.ctx_ = ctx
	return c
}

// Header returns an http.Header that can be modified by the caller to
// add HTTP headers to the request.
func (c *ServicesDisableCall) Header() http.Header {
	if c.header_ == nil {
		c.header_ = make(http.Header)
	}
	return c.header_
}

func (c *ServicesDisableCall) doRequest(alt string) (*http.Response, error) {
	reqHeaders := make(http.Header)
	for k, v := range c.header_ {
		reqHeaders[k] = v
	}
	reqHeaders.Set("User-Agent", c.s.userAgent())
	var body io.Reader = nil
	body, err := googleapi.WithoutDataWrapper.JSONReader(c.disableservicerequest)
	if err != nil {
		return nil, err
	}
	reqHeaders.Set("Content-Type", "application/json")
	c.urlParams_.Set("alt", alt)
	urls := googleapi.ResolveRelative(c.s.BasePath, "v1/services/{serviceName}:disable")
	urls += "?" + c.urlParams_.Encode()
	req, _ := http.NewRequest("POST", urls, body)
	req.Header = reqHeaders
	googleapi.Expand(req.URL, map[string]string{
		"serviceName": c.serviceName,
	})
	return gensupport.SendRequest(c.ctx_, c.s.client, req)
}

// Do executes the "servicemanagement.services.disable" call.
// Exactly one of *Operation or error will be non-nil. Any non-2xx
// status code is an error. Response headers are in either
// *Operation.ServerResponse.Header or (if a response was returned at
// all) in error.(*googleapi.Error).Header. Use googleapi.IsNotModified
// to check whether the returned error was because
// http.StatusNotModified was returned.
func (c *ServicesDisableCall) Do(opts ...googleapi.CallOption) (*Operation, error) {
	gensupport.SetOptions(c.urlParams_, opts...)
	res, err := c.doRequest("json")
	if res != nil && res.StatusCode == http.StatusNotModified {
		if res.Body != nil {
			res.Body.Close()
		}
		return nil, &googleapi.Error{
			Code:   res.StatusCode,
			Header: res.Header,
		}
	}
	if err != nil {
		return nil, err
	}
	defer googleapi.CloseBody(res)
	if err := googleapi.CheckResponse(res); err != nil {
		return nil, err
	}
	ret := &Operation{
		ServerResponse: googleapi.ServerResponse{
			Header:         res.Header,
			HTTPStatusCode: res.StatusCode,
		},
	}
	target := &ret
	if err := json.NewDecoder(res.Body).Decode(target); err != nil {
		return nil, err
	}
	return ret, nil
	// {
	//   "description": "Disables a service for a project, so it can no longer be\nbe used for the project. It prevents accidental usage that may cause\nunexpected billing charges or security leaks.\n\nOperation\u003cresponse: DisableServiceResponse\u003e",
	//   "flatPath": "v1/services/{serviceName}:disable",
	//   "httpMethod": "POST",
	//   "id": "servicemanagement.services.disable",
	//   "parameterOrder": [
	//     "serviceName"
	//   ],
	//   "parameters": {
	//     "serviceName": {
	//       "description": "Name of the service to disable. Specifying an unknown service name\nwill cause the request to fail.",
	//       "location": "path",
	//       "required": true,
	//       "type": "string"
	//     }
	//   },
	//   "path": "v1/services/{serviceName}:disable",
	//   "request": {
	//     "$ref": "DisableServiceRequest"
	//   },
	//   "response": {
	//     "$ref": "Operation"
	//   },
	//   "scopes": [
	//     "https://www.googleapis.com/auth/cloud-platform",
	//     "https://www.googleapis.com/auth/service.management"
	//   ]
	// }

}

// method id "servicemanagement.services.enable":

type ServicesEnableCall struct {
	s                    *APIService
	serviceName          string
	enableservicerequest *EnableServiceRequest
	urlParams_           gensupport.URLParams
	ctx_                 context.Context
	header_              http.Header
}

// Enable: Enables a service for a project, so it can be used
// for the project. See
// [Cloud Auth Guide](https://cloud.google.com/docs/authentication)
// for
// more information.
//
// Operation<response: EnableServiceResponse>
func (r *ServicesService) Enable(serviceName string, enableservicerequest *EnableServiceRequest) *ServicesEnableCall {
	c := &ServicesEnableCall{s: r.s, urlParams_: make(gensupport.URLParams)}
	c.serviceName = serviceName
	c.enableservicerequest = enableservicerequest
	return c
}

// Fields allows partial responses to be retrieved. See
// https://developers.google.com/gdata/docs/2.0/basics#PartialResponse
// for more information.
func (c *ServicesEnableCall) Fields(s ...googleapi.Field) *ServicesEnableCall {
	c.urlParams_.Set("fields", googleapi.CombineFields(s))
	return c
}

// Context sets the context to be used in this call's Do method. Any
// pending HTTP request will be aborted if the provided context is
// canceled.
func (c *ServicesEnableCall) Context(ctx context.Context) *ServicesEnableCall {
	c.ctx_ = ctx
	return c
}

// Header returns an http.Header that can be modified by the caller to
// add HTTP headers to the request.
func (c *ServicesEnableCall) Header() http.Header {
	if c.header_ == nil {
		c.header_ = make(http.Header)
	}
	return c.header_
}

func (c *ServicesEnableCall) doRequest(alt string) (*http.Response, error) {
	reqHeaders := make(http.Header)
	for k, v := range c.header_ {
		reqHeaders[k] = v
	}
	reqHeaders.Set("User-Agent", c.s.userAgent())
	var body io.Reader = nil
	body, err := googleapi.WithoutDataWrapper.JSONReader(c.enableservicerequest)
	if err != nil {
		return nil, err
	}
	reqHeaders.Set("Content-Type", "application/json")
	c.urlParams_.Set("alt", alt)
	urls := googleapi.ResolveRelative(c.s.BasePath, "v1/services/{serviceName}:enable")
	urls += "?" + c.urlParams_.Encode()
	req, _ := http.NewRequest("POST", urls, body)
	req.Header = reqHeaders
	googleapi.Expand(req.URL, map[string]string{
		"serviceName": c.serviceName,
	})
	return gensupport.SendRequest(c.ctx_, c.s.client, req)
}

// Do executes the "servicemanagement.services.enable" call.
// Exactly one of *Operation or error will be non-nil. Any non-2xx
// status code is an error. Response headers are in either
// *Operation.ServerResponse.Header or (if a response was returned at
// all) in error.(*googleapi.Error).Header. Use googleapi.IsNotModified
// to check whether the returned error was because
// http.StatusNotModified was returned.
func (c *ServicesEnableCall) Do(opts ...googleapi.CallOption) (*Operation, error) {
	gensupport.SetOptions(c.urlParams_, opts...)
	res, err := c.doRequest("json")
	if res != nil && res.StatusCode == http.StatusNotModified {
		if res.Body != nil {
			res.Body.Close()
		}
		return nil, &googleapi.Error{
			Code:   res.StatusCode,
			Header: res.Header,
		}
	}
	if err != nil {
		return nil, err
	}
	defer googleapi.CloseBody(res)
	if err := googleapi.CheckResponse(res); err != nil {
		return nil, err
	}
	ret := &Operation{
		ServerResponse: googleapi.ServerResponse{
			Header:         res.Header,
			HTTPStatusCode: res.StatusCode,
		},
	}
	target := &ret
	if err := json.NewDecoder(res.Body).Decode(target); err != nil {
		return nil, err
	}
	return ret, nil
	// {
	//   "description": "Enables a service for a project, so it can be used\nfor the project. See\n[Cloud Auth Guide](https://cloud.google.com/docs/authentication) for\nmore information.\n\nOperation\u003cresponse: EnableServiceResponse\u003e",
	//   "flatPath": "v1/services/{serviceName}:enable",
	//   "httpMethod": "POST",
	//   "id": "servicemanagement.services.enable",
	//   "parameterOrder": [
	//     "serviceName"
	//   ],
	//   "parameters": {
	//     "serviceName": {
	//       "description": "Name of the service to enable. Specifying an unknown service name will\ncause the request to fail.",
	//       "location": "path",
	//       "required": true,
	//       "type": "string"
	//     }
	//   },
	//   "path": "v1/services/{serviceName}:enable",
	//   "request": {
	//     "$ref": "EnableServiceRequest"
	//   },
	//   "response": {
	//     "$ref": "Operation"
	//   },
	//   "scopes": [
	//     "https://www.googleapis.com/auth/cloud-platform",
	//     "https://www.googleapis.com/auth/service.management"
	//   ]
	// }

}

// method id "servicemanagement.services.generateConfigReport":

type ServicesGenerateConfigReportCall struct {
	s                           *APIService
	generateconfigreportrequest *GenerateConfigReportRequest
	urlParams_                  gensupport.URLParams
	ctx_                        context.Context
	header_                     http.Header
}

// GenerateConfigReport: Generates and returns a report (errors,
// warnings and changes from
// existing configurations) associated
// with
// GenerateConfigReportRequest.new_value
//
// If GenerateConfigReportRequest.old_value is
// specified,
// GenerateConfigReportRequest will contain a single ChangeReport based
// on the
// comparison between GenerateConfigReportRequest.new_value
// and
// GenerateConfigReportRequest.old_value.
// If GenerateConfigReportRequest.old_value is not specified, this
// method
// will compare GenerateConfigReportRequest.new_value with the last
// pushed
// service configuration.
func (r *ServicesService) GenerateConfigReport(generateconfigreportrequest *GenerateConfigReportRequest) *ServicesGenerateConfigReportCall {
	c := &ServicesGenerateConfigReportCall{s: r.s, urlParams_: make(gensupport.URLParams)}
	c.generateconfigreportrequest = generateconfigreportrequest
	return c
}

// Fields allows partial responses to be retrieved. See
// https://developers.google.com/gdata/docs/2.0/basics#PartialResponse
// for more information.
func (c *ServicesGenerateConfigReportCall) Fields(s ...googleapi.Field) *ServicesGenerateConfigReportCall {
	c.urlParams_.Set("fields", googleapi.CombineFields(s))
	return c
}

// Context sets the context to be used in this call's Do method. Any
// pending HTTP request will be aborted if the provided context is
// canceled.
func (c *ServicesGenerateConfigReportCall) Context(ctx context.Context) *ServicesGenerateConfigReportCall {
	c.ctx_ = ctx
	return c
}

// Header returns an http.Header that can be modified by the caller to
// add HTTP headers to the request.
func (c *ServicesGenerateConfigReportCall) Header() http.Header {
	if c.header_ == nil {
		c.header_ = make(http.Header)
	}
	return c.header_
}

func (c *ServicesGenerateConfigReportCall) doRequest(alt string) (*http.Response, error) {
	reqHeaders := make(http.Header)
	for k, v := range c.header_ {
		reqHeaders[k] = v
	}
	reqHeaders.Set("User-Agent", c.s.userAgent())
	var body io.Reader = nil
	body, err := googleapi.WithoutDataWrapper.JSONReader(c.generateconfigreportrequest)
	if err != nil {
		return nil, err
	}
	reqHeaders.Set("Content-Type", "application/json")
	c.urlParams_.Set("alt", alt)
	urls := googleapi.ResolveRelative(c.s.BasePath, "v1/services:generateConfigReport")
	urls += "?" + c.urlParams_.Encode()
	req, _ := http.NewRequest("POST", urls, body)
	req.Header = reqHeaders
	return gensupport.SendRequest(c.ctx_, c.s.client, req)
}

// Do executes the "servicemanagement.services.generateConfigReport" call.
// Exactly one of *GenerateConfigReportResponse or error will be
// non-nil. Any non-2xx status code is an error. Response headers are in
// either *GenerateConfigReportResponse.ServerResponse.Header or (if a
// response was returned at all) in error.(*googleapi.Error).Header. Use
// googleapi.IsNotModified to check whether the returned error was
// because http.StatusNotModified was returned.
func (c *ServicesGenerateConfigReportCall) Do(opts ...googleapi.CallOption) (*GenerateConfigReportResponse, error) {
	gensupport.SetOptions(c.urlParams_, opts...)
	res, err := c.doRequest("json")
	if res != nil && res.StatusCode == http.StatusNotModified {
		if res.Body != nil {
			res.Body.Close()
		}
		return nil, &googleapi.Error{
			Code:   res.StatusCode,
			Header: res.Header,
		}
	}
	if err != nil {
		return nil, err
	}
	defer googleapi.CloseBody(res)
	if err := googleapi.CheckResponse(res); err != nil {
		return nil, err
	}
	ret := &GenerateConfigReportResponse{
		ServerResponse: googleapi.ServerResponse{
			Header:         res.Header,
			HTTPStatusCode: res.StatusCode,
		},
	}
	target := &ret
	if err := json.NewDecoder(res.Body).Decode(target); err != nil {
		return nil, err
	}
	return ret, nil
	// {
	//   "description": "Generates and returns a report (errors, warnings and changes from\nexisting configurations) associated with\nGenerateConfigReportRequest.new_value\n\nIf GenerateConfigReportRequest.old_value is specified,\nGenerateConfigReportRequest will contain a single ChangeReport based on the\ncomparison between GenerateConfigReportRequest.new_value and\nGenerateConfigReportRequest.old_value.\nIf GenerateConfigReportRequest.old_value is not specified, this method\nwill compare GenerateConfigReportRequest.new_value with the last pushed\nservice configuration.",
	//   "flatPath": "v1/services:generateConfigReport",
	//   "httpMethod": "POST",
	//   "id": "servicemanagement.services.generateConfigReport",
	//   "parameterOrder": [],
	//   "parameters": {},
	//   "path": "v1/services:generateConfigReport",
	//   "request": {
	//     "$ref": "GenerateConfigReportRequest"
	//   },
	//   "response": {
	//     "$ref": "GenerateConfigReportResponse"
	//   },
	//   "scopes": [
	//     "https://www.googleapis.com/auth/cloud-platform",
	//     "https://www.googleapis.com/auth/service.management"
	//   ]
	// }

}

// method id "servicemanagement.services.get":

type ServicesGetCall struct {
	s            *APIService
	serviceName  string
	urlParams_   gensupport.URLParams
	ifNoneMatch_ string
	ctx_         context.Context
	header_      http.Header
}

// Get: Gets a managed service. Authentication is required unless the
// service is
// public.
func (r *ServicesService) Get(serviceName string) *ServicesGetCall {
	c := &ServicesGetCall{s: r.s, urlParams_: make(gensupport.URLParams)}
	c.serviceName = serviceName
	return c
}

// Fields allows partial responses to be retrieved. See
// https://developers.google.com/gdata/docs/2.0/basics#PartialResponse
// for more information.
func (c *ServicesGetCall) Fields(s ...googleapi.Field) *ServicesGetCall {
	c.urlParams_.Set("fields", googleapi.CombineFields(s))
	return c
}

// IfNoneMatch sets the optional parameter which makes the operation
// fail if the object's ETag matches the given value. This is useful for
// getting updates only after the object has changed since the last
// request. Use googleapi.IsNotModified to check whether the response
// error from Do is the result of In-None-Match.
func (c *ServicesGetCall) IfNoneMatch(entityTag string) *ServicesGetCall {
	c.ifNoneMatch_ = entityTag
	return c
}

// Context sets the context to be used in this call's Do method. Any
// pending HTTP request will be aborted if the provided context is
// canceled.
func (c *ServicesGetCall) Context(ctx context.Context) *ServicesGetCall {
	c.ctx_ = ctx
	return c
}

// Header returns an http.Header that can be modified by the caller to
// add HTTP headers to the request.
func (c *ServicesGetCall) Header() http.Header {
	if c.header_ == nil {
		c.header_ = make(http.Header)
	}
	return c.header_
}

func (c *ServicesGetCall) doRequest(alt string) (*http.Response, error) {
	reqHeaders := make(http.Header)
	for k, v := range c.header_ {
		reqHeaders[k] = v
	}
	reqHeaders.Set("User-Agent", c.s.userAgent())
	if c.ifNoneMatch_ != "" {
		reqHeaders.Set("If-None-Match", c.ifNoneMatch_)
	}
	var body io.Reader = nil
	c.urlParams_.Set("alt", alt)
	urls := googleapi.ResolveRelative(c.s.BasePath, "v1/services/{serviceName}")
	urls += "?" + c.urlParams_.Encode()
	req, _ := http.NewRequest("GET", urls, body)
	req.Header = reqHeaders
	googleapi.Expand(req.URL, map[string]string{
		"serviceName": c.serviceName,
	})
	return gensupport.SendRequest(c.ctx_, c.s.client, req)
}

// Do executes the "servicemanagement.services.get" call.
// Exactly one of *ManagedService or error will be non-nil. Any non-2xx
// status code is an error. Response headers are in either
// *ManagedService.ServerResponse.Header or (if a response was returned
// at all) in error.(*googleapi.Error).Header. Use
// googleapi.IsNotModified to check whether the returned error was
// because http.StatusNotModified was returned.
func (c *ServicesGetCall) Do(opts ...googleapi.CallOption) (*ManagedService, error) {
	gensupport.SetOptions(c.urlParams_, opts...)
	res, err := c.doRequest("json")
	if res != nil && res.StatusCode == http.StatusNotModified {
		if res.Body != nil {
			res.Body.Close()
		}
		return nil, &googleapi.Error{
			Code:   res.StatusCode,
			Header: res.Header,
		}
	}
	if err != nil {
		return nil, err
	}
	defer googleapi.CloseBody(res)
	if err := googleapi.CheckResponse(res); err != nil {
		return nil, err
	}
	ret := &ManagedService{
		ServerResponse: googleapi.ServerResponse{
			Header:         res.Header,
			HTTPStatusCode: res.StatusCode,
		},
	}
	target := &ret
	if err := json.NewDecoder(res.Body).Decode(target); err != nil {
		return nil, err
	}
	return ret, nil
	// {
	//   "description": "Gets a managed service. Authentication is required unless the service is\npublic.",
	//   "flatPath": "v1/services/{serviceName}",
	//   "httpMethod": "GET",
	//   "id": "servicemanagement.services.get",
	//   "parameterOrder": [
	//     "serviceName"
	//   ],
	//   "parameters": {
	//     "serviceName": {
	//       "description": "The name of the service.  See the `ServiceManager` overview for naming\nrequirements.  For example: `example.googleapis.com`.",
	//       "location": "path",
	//       "required": true,
	//       "type": "string"
	//     }
	//   },
	//   "path": "v1/services/{serviceName}",
	//   "response": {
	//     "$ref": "ManagedService"
	//   },
	//   "scopes": [
	//     "https://www.googleapis.com/auth/cloud-platform",
	//     "https://www.googleapis.com/auth/cloud-platform.read-only",
	//     "https://www.googleapis.com/auth/service.management",
	//     "https://www.googleapis.com/auth/service.management.readonly"
	//   ]
	// }

}

// method id "servicemanagement.services.getConfig":

type ServicesGetConfigCall struct {
	s            *APIService
	serviceName  string
	urlParams_   gensupport.URLParams
	ifNoneMatch_ string
	ctx_         context.Context
	header_      http.Header
}

// GetConfig: Gets a service configuration (version) for a managed
// service.
func (r *ServicesService) GetConfig(serviceName string) *ServicesGetConfigCall {
	c := &ServicesGetConfigCall{s: r.s, urlParams_: make(gensupport.URLParams)}
	c.serviceName = serviceName
	return c
}

// ConfigId sets the optional parameter "configId": The id of the
// service configuration resource.
func (c *ServicesGetConfigCall) ConfigId(configId string) *ServicesGetConfigCall {
	c.urlParams_.Set("configId", configId)
	return c
}

// View sets the optional parameter "view": Specifies which parts of the
// Service Config should be returned in the
// response.
//
// Possible values:
//   "BASIC"
//   "FULL"
func (c *ServicesGetConfigCall) View(view string) *ServicesGetConfigCall {
	c.urlParams_.Set("view", view)
	return c
}

// Fields allows partial responses to be retrieved. See
// https://developers.google.com/gdata/docs/2.0/basics#PartialResponse
// for more information.
func (c *ServicesGetConfigCall) Fields(s ...googleapi.Field) *ServicesGetConfigCall {
	c.urlParams_.Set("fields", googleapi.CombineFields(s))
	return c
}

// IfNoneMatch sets the optional parameter which makes the operation
// fail if the object's ETag matches the given value. This is useful for
// getting updates only after the object has changed since the last
// request. Use googleapi.IsNotModified to check whether the response
// error from Do is the result of In-None-Match.
func (c *ServicesGetConfigCall) IfNoneMatch(entityTag string) *ServicesGetConfigCall {
	c.ifNoneMatch_ = entityTag
	return c
}

// Context sets the context to be used in this call's Do method. Any
// pending HTTP request will be aborted if the provided context is
// canceled.
func (c *ServicesGetConfigCall) Context(ctx context.Context) *ServicesGetConfigCall {
	c.ctx_ = ctx
	return c
}

// Header returns an http.Header that can be modified by the caller to
// add HTTP headers to the request.
func (c *ServicesGetConfigCall) Header() http.Header {
	if c.header_ == nil {
		c.header_ = make(http.Header)
	}
	return c.header_
}

func (c *ServicesGetConfigCall) doRequest(alt string) (*http.Response, error) {
	reqHeaders := make(http.Header)
	for k, v := range c.header_ {
		reqHeaders[k] = v
	}
	reqHeaders.Set("User-Agent", c.s.userAgent())
	if c.ifNoneMatch_ != "" {
		reqHeaders.Set("If-None-Match", c.ifNoneMatch_)
	}
	var body io.Reader = nil
	c.urlParams_.Set("alt", alt)
	urls := googleapi.ResolveRelative(c.s.BasePath, "v1/services/{serviceName}/config")
	urls += "?" + c.urlParams_.Encode()
	req, _ := http.NewRequest("GET", urls, body)
	req.Header = reqHeaders
	googleapi.Expand(req.URL, map[string]string{
		"serviceName": c.serviceName,
	})
	return gensupport.SendRequest(c.ctx_, c.s.client, req)
}

// Do executes the "servicemanagement.services.getConfig" call.
// Exactly one of *Service or error will be non-nil. Any non-2xx status
// code is an error. Response headers are in either
// *Service.ServerResponse.Header or (if a response was returned at all)
// in error.(*googleapi.Error).Header. Use googleapi.IsNotModified to
// check whether the returned error was because http.StatusNotModified
// was returned.
func (c *ServicesGetConfigCall) Do(opts ...googleapi.CallOption) (*Service, error) {
	gensupport.SetOptions(c.urlParams_, opts...)
	res, err := c.doRequest("json")
	if res != nil && res.StatusCode == http.StatusNotModified {
		if res.Body != nil {
			res.Body.Close()
		}
		return nil, &googleapi.Error{
			Code:   res.StatusCode,
			Header: res.Header,
		}
	}
	if err != nil {
		return nil, err
	}
	defer googleapi.CloseBody(res)
	if err := googleapi.CheckResponse(res); err != nil {
		return nil, err
	}
	ret := &Service{
		ServerResponse: googleapi.ServerResponse{
			Header:         res.Header,
			HTTPStatusCode: res.StatusCode,
		},
	}
	target := &ret
	if err := json.NewDecoder(res.Body).Decode(target); err != nil {
		return nil, err
	}
	return ret, nil
	// {
	//   "description": "Gets a service configuration (version) for a managed service.",
	//   "flatPath": "v1/services/{serviceName}/config",
	//   "httpMethod": "GET",
	//   "id": "servicemanagement.services.getConfig",
	//   "parameterOrder": [
	//     "serviceName"
	//   ],
	//   "parameters": {
	//     "configId": {
	//       "description": "The id of the service configuration resource.",
	//       "location": "query",
	//       "type": "string"
	//     },
	//     "serviceName": {
	//       "description": "The name of the service.  See the [overview](/service-management/overview)\nfor naming requirements.  For example: `example.googleapis.com`.",
	//       "location": "path",
	//       "required": true,
	//       "type": "string"
	//     },
	//     "view": {
	//       "description": "Specifies which parts of the Service Config should be returned in the\nresponse.",
	//       "enum": [
	//         "BASIC",
	//         "FULL"
	//       ],
	//       "location": "query",
	//       "type": "string"
	//     }
	//   },
	//   "path": "v1/services/{serviceName}/config",
	//   "response": {
	//     "$ref": "Service"
	//   },
	//   "scopes": [
	//     "https://www.googleapis.com/auth/cloud-platform",
	//     "https://www.googleapis.com/auth/cloud-platform.read-only",
	//     "https://www.googleapis.com/auth/service.management",
	//     "https://www.googleapis.com/auth/service.management.readonly"
	//   ]
	// }

}

// method id "servicemanagement.services.getIamPolicy":

type ServicesGetIamPolicyCall struct {
	s                   *APIService
	resource            string
	getiampolicyrequest *GetIamPolicyRequest
	urlParams_          gensupport.URLParams
	ctx_                context.Context
	header_             http.Header
}

// GetIamPolicy: Gets the access control policy for a resource.
// Returns an empty policy if the resource exists and does not have a
// policy
// set.
func (r *ServicesService) GetIamPolicy(resource string, getiampolicyrequest *GetIamPolicyRequest) *ServicesGetIamPolicyCall {
	c := &ServicesGetIamPolicyCall{s: r.s, urlParams_: make(gensupport.URLParams)}
	c.resource = resource
	c.getiampolicyrequest = getiampolicyrequest
	return c
}

// Fields allows partial responses to be retrieved. See
// https://developers.google.com/gdata/docs/2.0/basics#PartialResponse
// for more information.
func (c *ServicesGetIamPolicyCall) Fields(s ...googleapi.Field) *ServicesGetIamPolicyCall {
	c.urlParams_.Set("fields", googleapi.CombineFields(s))
	return c
}

// Context sets the context to be used in this call's Do method. Any
// pending HTTP request will be aborted if the provided context is
// canceled.
func (c *ServicesGetIamPolicyCall) Context(ctx context.Context) *ServicesGetIamPolicyCall {
	c.ctx_ = ctx
	return c
}

// Header returns an http.Header that can be modified by the caller to
// add HTTP headers to the request.
func (c *ServicesGetIamPolicyCall) Header() http.Header {
	if c.header_ == nil {
		c.header_ = make(http.Header)
	}
	return c.header_
}

func (c *ServicesGetIamPolicyCall) doRequest(alt string) (*http.Response, error) {
	reqHeaders := make(http.Header)
	for k, v := range c.header_ {
		reqHeaders[k] = v
	}
	reqHeaders.Set("User-Agent", c.s.userAgent())
	var body io.Reader = nil
	body, err := googleapi.WithoutDataWrapper.JSONReader(c.getiampolicyrequest)
	if err != nil {
		return nil, err
	}
	reqHeaders.Set("Content-Type", "application/json")
	c.urlParams_.Set("alt", alt)
	urls := googleapi.ResolveRelative(c.s.BasePath, "v1/{+resource}:getIamPolicy")
	urls += "?" + c.urlParams_.Encode()
	req, _ := http.NewRequest("POST", urls, body)
	req.Header = reqHeaders
	googleapi.Expand(req.URL, map[string]string{
		"resource": c.resource,
	})
	return gensupport.SendRequest(c.ctx_, c.s.client, req)
}

// Do executes the "servicemanagement.services.getIamPolicy" call.
// Exactly one of *Policy or error will be non-nil. Any non-2xx status
// code is an error. Response headers are in either
// *Policy.ServerResponse.Header or (if a response was returned at all)
// in error.(*googleapi.Error).Header. Use googleapi.IsNotModified to
// check whether the returned error was because http.StatusNotModified
// was returned.
func (c *ServicesGetIamPolicyCall) Do(opts ...googleapi.CallOption) (*Policy, error) {
	gensupport.SetOptions(c.urlParams_, opts...)
	res, err := c.doRequest("json")
	if res != nil && res.StatusCode == http.StatusNotModified {
		if res.Body != nil {
			res.Body.Close()
		}
		return nil, &googleapi.Error{
			Code:   res.StatusCode,
			Header: res.Header,
		}
	}
	if err != nil {
		return nil, err
	}
	defer googleapi.CloseBody(res)
	if err := googleapi.CheckResponse(res); err != nil {
		return nil, err
	}
	ret := &Policy{
		ServerResponse: googleapi.ServerResponse{
			Header:         res.Header,
			HTTPStatusCode: res.StatusCode,
		},
	}
	target := &ret
	if err := json.NewDecoder(res.Body).Decode(target); err != nil {
		return nil, err
	}
	return ret, nil
	// {
	//   "description": "Gets the access control policy for a resource.\nReturns an empty policy if the resource exists and does not have a policy\nset.",
	//   "flatPath": "v1/services/{servicesId}:getIamPolicy",
	//   "httpMethod": "POST",
	//   "id": "servicemanagement.services.getIamPolicy",
	//   "parameterOrder": [
	//     "resource"
	//   ],
	//   "parameters": {
	//     "resource": {
	//       "description": "REQUIRED: The resource for which the policy is being requested.\nSee the operation documentation for the appropriate value for this field.",
	//       "location": "path",
	//       "pattern": "^services/[^/]+$",
	//       "required": true,
	//       "type": "string"
	//     }
	//   },
	//   "path": "v1/{+resource}:getIamPolicy",
	//   "request": {
	//     "$ref": "GetIamPolicyRequest"
	//   },
	//   "response": {
	//     "$ref": "Policy"
	//   },
	//   "scopes": [
	//     "https://www.googleapis.com/auth/cloud-platform",
	//     "https://www.googleapis.com/auth/cloud-platform.read-only",
	//     "https://www.googleapis.com/auth/service.management",
	//     "https://www.googleapis.com/auth/service.management.readonly"
	//   ]
	// }

}

// method id "servicemanagement.services.list":

type ServicesListCall struct {
	s            *APIService
	urlParams_   gensupport.URLParams
	ifNoneMatch_ string
	ctx_         context.Context
	header_      http.Header
}

// List: Lists managed services.
//
// Returns all public services. For authenticated users, also returns
// all
// services the calling user has "servicemanagement.services.get"
// permission
// for.
//
// **BETA:** If the caller specifies the `consumer_id`, it returns only
// the
// services enabled on the consumer. The `consumer_id` must have the
// format
// of "project:{PROJECT-ID}".
func (r *ServicesService) List() *ServicesListCall {
	c := &ServicesListCall{s: r.s, urlParams_: make(gensupport.URLParams)}
	return c
}

// ConsumerId sets the optional parameter "consumerId": Include services
// consumed by the specified consumer.
//
// The Google Service Management implementation accepts the
// following
// forms:
// - project:<project_id>
func (c *ServicesListCall) ConsumerId(consumerId string) *ServicesListCall {
	c.urlParams_.Set("consumerId", consumerId)
	return c
}

// PageSize sets the optional parameter "pageSize": Requested size of
// the next page of data.
func (c *ServicesListCall) PageSize(pageSize int64) *ServicesListCall {
	c.urlParams_.Set("pageSize", fmt.Sprint(pageSize))
	return c
}

// PageToken sets the optional parameter "pageToken": Token identifying
// which result to start with; returned by a previous list
// call.
func (c *ServicesListCall) PageToken(pageToken string) *ServicesListCall {
	c.urlParams_.Set("pageToken", pageToken)
	return c
}

// ProducerProjectId sets the optional parameter "producerProjectId":
// Include services produced by the specified project.
func (c *ServicesListCall) ProducerProjectId(producerProjectId string) *ServicesListCall {
	c.urlParams_.Set("producerProjectId", producerProjectId)
	return c
}

// Fields allows partial responses to be retrieved. See
// https://developers.google.com/gdata/docs/2.0/basics#PartialResponse
// for more information.
func (c *ServicesListCall) Fields(s ...googleapi.Field) *ServicesListCall {
	c.urlParams_.Set("fields", googleapi.CombineFields(s))
	return c
}

// IfNoneMatch sets the optional parameter which makes the operation
// fail if the object's ETag matches the given value. This is useful for
// getting updates only after the object has changed since the last
// request. Use googleapi.IsNotModified to check whether the response
// error from Do is the result of In-None-Match.
func (c *ServicesListCall) IfNoneMatch(entityTag string) *ServicesListCall {
	c.ifNoneMatch_ = entityTag
	return c
}

// Context sets the context to be used in this call's Do method. Any
// pending HTTP request will be aborted if the provided context is
// canceled.
func (c *ServicesListCall) Context(ctx context.Context) *ServicesListCall {
	c.ctx_ = ctx
	return c
}

// Header returns an http.Header that can be modified by the caller to
// add HTTP headers to the request.
func (c *ServicesListCall) Header() http.Header {
	if c.header_ == nil {
		c.header_ = make(http.Header)
	}
	return c.header_
}

func (c *ServicesListCall) doRequest(alt string) (*http.Response, error) {
	reqHeaders := make(http.Header)
	for k, v := range c.header_ {
		reqHeaders[k] = v
	}
	reqHeaders.Set("User-Agent", c.s.userAgent())
	if c.ifNoneMatch_ != "" {
		reqHeaders.Set("If-None-Match", c.ifNoneMatch_)
	}
	var body io.Reader = nil
	c.urlParams_.Set("alt", alt)
	urls := googleapi.ResolveRelative(c.s.BasePath, "v1/services")
	urls += "?" + c.urlParams_.Encode()
	req, _ := http.NewRequest("GET", urls, body)
	req.Header = reqHeaders
	return gensupport.SendRequest(c.ctx_, c.s.client, req)
}

// Do executes the "servicemanagement.services.list" call.
// Exactly one of *ListServicesResponse or error will be non-nil. Any
// non-2xx status code is an error. Response headers are in either
// *ListServicesResponse.ServerResponse.Header or (if a response was
// returned at all) in error.(*googleapi.Error).Header. Use
// googleapi.IsNotModified to check whether the returned error was
// because http.StatusNotModified was returned.
func (c *ServicesListCall) Do(opts ...googleapi.CallOption) (*ListServicesResponse, error) {
	gensupport.SetOptions(c.urlParams_, opts...)
	res, err := c.doRequest("json")
	if res != nil && res.StatusCode == http.StatusNotModified {
		if res.Body != nil {
			res.Body.Close()
		}
		return nil, &googleapi.Error{
			Code:   res.StatusCode,
			Header: res.Header,
		}
	}
	if err != nil {
		return nil, err
	}
	defer googleapi.CloseBody(res)
	if err := googleapi.CheckResponse(res); err != nil {
		return nil, err
	}
	ret := &ListServicesResponse{
		ServerResponse: googleapi.ServerResponse{
			Header:         res.Header,
			HTTPStatusCode: res.StatusCode,
		},
	}
	target := &ret
	if err := json.NewDecoder(res.Body).Decode(target); err != nil {
		return nil, err
	}
	return ret, nil
	// {
	//   "description": "Lists managed services.\n\nReturns all public services. For authenticated users, also returns all\nservices the calling user has \"servicemanagement.services.get\" permission\nfor.\n\n**BETA:** If the caller specifies the `consumer_id`, it returns only the\nservices enabled on the consumer. The `consumer_id` must have the format\nof \"project:{PROJECT-ID}\".",
	//   "flatPath": "v1/services",
	//   "httpMethod": "GET",
	//   "id": "servicemanagement.services.list",
	//   "parameterOrder": [],
	//   "parameters": {
	//     "consumerId": {
	//       "description": "Include services consumed by the specified consumer.\n\nThe Google Service Management implementation accepts the following\nforms:\n- project:\u003cproject_id\u003e",
	//       "location": "query",
	//       "type": "string"
	//     },
	//     "pageSize": {
	//       "description": "Requested size of the next page of data.",
	//       "format": "int32",
	//       "location": "query",
	//       "type": "integer"
	//     },
	//     "pageToken": {
	//       "description": "Token identifying which result to start with; returned by a previous list\ncall.",
	//       "location": "query",
	//       "type": "string"
	//     },
	//     "producerProjectId": {
	//       "description": "Include services produced by the specified project.",
	//       "location": "query",
	//       "type": "string"
	//     }
	//   },
	//   "path": "v1/services",
	//   "response": {
	//     "$ref": "ListServicesResponse"
	//   },
	//   "scopes": [
	//     "https://www.googleapis.com/auth/cloud-platform",
	//     "https://www.googleapis.com/auth/cloud-platform.read-only",
	//     "https://www.googleapis.com/auth/service.management",
	//     "https://www.googleapis.com/auth/service.management.readonly"
	//   ]
	// }

}

// Pages invokes f for each page of results.
// A non-nil error returned from f will halt the iteration.
// The provided context supersedes any context provided to the Context method.
func (c *ServicesListCall) Pages(ctx context.Context, f func(*ListServicesResponse) error) error {
	c.ctx_ = ctx
	defer c.PageToken(c.urlParams_.Get("pageToken")) // reset paging to original point
	for {
		x, err := c.Do()
		if err != nil {
			return err
		}
		if err := f(x); err != nil {
			return err
		}
		if x.NextPageToken == "" {
			return nil
		}
		c.PageToken(x.NextPageToken)
	}
}

// method id "servicemanagement.services.setIamPolicy":

type ServicesSetIamPolicyCall struct {
	s                   *APIService
	resource            string
	setiampolicyrequest *SetIamPolicyRequest
	urlParams_          gensupport.URLParams
	ctx_                context.Context
	header_             http.Header
}

// SetIamPolicy: Sets the access control policy on the specified
// resource. Replaces any
// existing policy.
func (r *ServicesService) SetIamPolicy(resource string, setiampolicyrequest *SetIamPolicyRequest) *ServicesSetIamPolicyCall {
	c := &ServicesSetIamPolicyCall{s: r.s, urlParams_: make(gensupport.URLParams)}
	c.resource = resource
	c.setiampolicyrequest = setiampolicyrequest
	return c
}

// Fields allows partial responses to be retrieved. See
// https://developers.google.com/gdata/docs/2.0/basics#PartialResponse
// for more information.
func (c *ServicesSetIamPolicyCall) Fields(s ...googleapi.Field) *ServicesSetIamPolicyCall {
	c.urlParams_.Set("fields", googleapi.CombineFields(s))
	return c
}

// Context sets the context to be used in this call's Do method. Any
// pending HTTP request will be aborted if the provided context is
// canceled.
func (c *ServicesSetIamPolicyCall) Context(ctx context.Context) *ServicesSetIamPolicyCall {
	c.ctx_ = ctx
	return c
}

// Header returns an http.Header that can be modified by the caller to
// add HTTP headers to the request.
func (c *ServicesSetIamPolicyCall) Header() http.Header {
	if c.header_ == nil {
		c.header_ = make(http.Header)
	}
	return c.header_
}

func (c *ServicesSetIamPolicyCall) doRequest(alt string) (*http.Response, error) {
	reqHeaders := make(http.Header)
	for k, v := range c.header_ {
		reqHeaders[k] = v
	}
	reqHeaders.Set("User-Agent", c.s.userAgent())
	var body io.Reader = nil
	body, err := googleapi.WithoutDataWrapper.JSONReader(c.setiampolicyrequest)
	if err != nil {
		return nil, err
	}
	reqHeaders.Set("Content-Type", "application/json")
	c.urlParams_.Set("alt", alt)
	urls := googleapi.ResolveRelative(c.s.BasePath, "v1/{+resource}:setIamPolicy")
	urls += "?" + c.urlParams_.Encode()
	req, _ := http.NewRequest("POST", urls, body)
	req.Header = reqHeaders
	googleapi.Expand(req.URL, map[string]string{
		"resource": c.resource,
	})
	return gensupport.SendRequest(c.ctx_, c.s.client, req)
}

// Do executes the "servicemanagement.services.setIamPolicy" call.
// Exactly one of *Policy or error will be non-nil. Any non-2xx status
// code is an error. Response headers are in either
// *Policy.ServerResponse.Header or (if a response was returned at all)
// in error.(*googleapi.Error).Header. Use googleapi.IsNotModified to
// check whether the returned error was because http.StatusNotModified
// was returned.
func (c *ServicesSetIamPolicyCall) Do(opts ...googleapi.CallOption) (*Policy, error) {
	gensupport.SetOptions(c.urlParams_, opts...)
	res, err := c.doRequest("json")
	if res != nil && res.StatusCode == http.StatusNotModified {
		if res.Body != nil {
			res.Body.Close()
		}
		return nil, &googleapi.Error{
			Code:   res.StatusCode,
			Header: res.Header,
		}
	}
	if err != nil {
		return nil, err
	}
	defer googleapi.CloseBody(res)
	if err := googleapi.CheckResponse(res); err != nil {
		return nil, err
	}
	ret := &Policy{
		ServerResponse: googleapi.ServerResponse{
			Header:         res.Header,
			HTTPStatusCode: res.StatusCode,
		},
	}
	target := &ret
	if err := json.NewDecoder(res.Body).Decode(target); err != nil {
		return nil, err
	}
	return ret, nil
	// {
	//   "description": "Sets the access control policy on the specified resource. Replaces any\nexisting policy.",
	//   "flatPath": "v1/services/{servicesId}:setIamPolicy",
	//   "httpMethod": "POST",
	//   "id": "servicemanagement.services.setIamPolicy",
	//   "parameterOrder": [
	//     "resource"
	//   ],
	//   "parameters": {
	//     "resource": {
	//       "description": "REQUIRED: The resource for which the policy is being specified.\nSee the operation documentation for the appropriate value for this field.",
	//       "location": "path",
	//       "pattern": "^services/[^/]+$",
	//       "required": true,
	//       "type": "string"
	//     }
	//   },
	//   "path": "v1/{+resource}:setIamPolicy",
	//   "request": {
	//     "$ref": "SetIamPolicyRequest"
	//   },
	//   "response": {
	//     "$ref": "Policy"
	//   },
	//   "scopes": [
	//     "https://www.googleapis.com/auth/cloud-platform",
	//     "https://www.googleapis.com/auth/service.management"
	//   ]
	// }

}

// method id "servicemanagement.services.testIamPermissions":

type ServicesTestIamPermissionsCall struct {
	s                         *APIService
	resource                  string
	testiampermissionsrequest *TestIamPermissionsRequest
	urlParams_                gensupport.URLParams
	ctx_                      context.Context
	header_                   http.Header
}

// TestIamPermissions: Returns permissions that a caller has on the
// specified resource.
// If the resource does not exist, this will return an empty set
// of
// permissions, not a NOT_FOUND error.
//
// Note: This operation is designed to be used for building
// permission-aware
// UIs and command-line tools, not for authorization checking. This
// operation
// may "fail open" without warning.
func (r *ServicesService) TestIamPermissions(resource string, testiampermissionsrequest *TestIamPermissionsRequest) *ServicesTestIamPermissionsCall {
	c := &ServicesTestIamPermissionsCall{s: r.s, urlParams_: make(gensupport.URLParams)}
	c.resource = resource
	c.testiampermissionsrequest = testiampermissionsrequest
	return c
}

// Fields allows partial responses to be retrieved. See
// https://developers.google.com/gdata/docs/2.0/basics#PartialResponse
// for more information.
func (c *ServicesTestIamPermissionsCall) Fields(s ...googleapi.Field) *ServicesTestIamPermissionsCall {
	c.urlParams_.Set("fields", googleapi.CombineFields(s))
	return c
}

// Context sets the context to be used in this call's Do method. Any
// pending HTTP request will be aborted if the provided context is
// canceled.
func (c *ServicesTestIamPermissionsCall) Context(ctx context.Context) *ServicesTestIamPermissionsCall {
	c.ctx_ = ctx
	return c
}

// Header returns an http.Header that can be modified by the caller to
// add HTTP headers to the request.
func (c *ServicesTestIamPermissionsCall) Header() http.Header {
	if c.header_ == nil {
		c.header_ = make(http.Header)
	}
	return c.header_
}

func (c *ServicesTestIamPermissionsCall) doRequest(alt string) (*http.Response, error) {
	reqHeaders := make(http.Header)
	for k, v := range c.header_ {
		reqHeaders[k] = v
	}
	reqHeaders.Set("User-Agent", c.s.userAgent())
	var body io.Reader = nil
	body, err := googleapi.WithoutDataWrapper.JSONReader(c.testiampermissionsrequest)
	if err != nil {
		return nil, err
	}
	reqHeaders.Set("Content-Type", "application/json")
	c.urlParams_.Set("alt", alt)
	urls := googleapi.ResolveRelative(c.s.BasePath, "v1/{+resource}:testIamPermissions")
	urls += "?" + c.urlParams_.Encode()
	req, _ := http.NewRequest("POST", urls, body)
	req.Header = reqHeaders
	googleapi.Expand(req.URL, map[string]string{
		"resource": c.resource,
	})
	return gensupport.SendRequest(c.ctx_, c.s.client, req)
}

// Do executes the "servicemanagement.services.testIamPermissions" call.
// Exactly one of *TestIamPermissionsResponse or error will be non-nil.
// Any non-2xx status code is an error. Response headers are in either
// *TestIamPermissionsResponse.ServerResponse.Header or (if a response
// was returned at all) in error.(*googleapi.Error).Header. Use
// googleapi.IsNotModified to check whether the returned error was
// because http.StatusNotModified was returned.
func (c *ServicesTestIamPermissionsCall) Do(opts ...googleapi.CallOption) (*TestIamPermissionsResponse, error) {
	gensupport.SetOptions(c.urlParams_, opts...)
	res, err := c.doRequest("json")
	if res != nil && res.StatusCode == http.StatusNotModified {
		if res.Body != nil {
			res.Body.Close()
		}
		return nil, &googleapi.Error{
			Code:   res.StatusCode,
			Header: res.Header,
		}
	}
	if err != nil {
		return nil, err
	}
	defer googleapi.CloseBody(res)
	if err := googleapi.CheckResponse(res); err != nil {
		return nil, err
	}
	ret := &TestIamPermissionsResponse{
		ServerResponse: googleapi.ServerResponse{
			Header:         res.Header,
			HTTPStatusCode: res.StatusCode,
		},
	}
	target := &ret
	if err := json.NewDecoder(res.Body).Decode(target); err != nil {
		return nil, err
	}
	return ret, nil
	// {
	//   "description": "Returns permissions that a caller has on the specified resource.\nIf the resource does not exist, this will return an empty set of\npermissions, not a NOT_FOUND error.\n\nNote: This operation is designed to be used for building permission-aware\nUIs and command-line tools, not for authorization checking. This operation\nmay \"fail open\" without warning.",
	//   "flatPath": "v1/services/{servicesId}:testIamPermissions",
	//   "httpMethod": "POST",
	//   "id": "servicemanagement.services.testIamPermissions",
	//   "parameterOrder": [
	//     "resource"
	//   ],
	//   "parameters": {
	//     "resource": {
	//       "description": "REQUIRED: The resource for which the policy detail is being requested.\nSee the operation documentation for the appropriate value for this field.",
	//       "location": "path",
	//       "pattern": "^services/[^/]+$",
	//       "required": true,
	//       "type": "string"
	//     }
	//   },
	//   "path": "v1/{+resource}:testIamPermissions",
	//   "request": {
	//     "$ref": "TestIamPermissionsRequest"
	//   },
	//   "response": {
	//     "$ref": "TestIamPermissionsResponse"
	//   },
	//   "scopes": [
	//     "https://www.googleapis.com/auth/cloud-platform",
	//     "https://www.googleapis.com/auth/cloud-platform.read-only",
	//     "https://www.googleapis.com/auth/service.management",
	//     "https://www.googleapis.com/auth/service.management.readonly"
	//   ]
	// }

}

// method id "servicemanagement.services.undelete":

type ServicesUndeleteCall struct {
	s           *APIService
	serviceName string
	urlParams_  gensupport.URLParams
	ctx_        context.Context
	header_     http.Header
}

// Undelete: Revives a previously deleted managed service. The method
// restores the
// service using the configuration at the time the service was
// deleted.
// The target service must exist and must have been deleted within
// the
// last 30 days.
//
// Operation<response: UndeleteServiceResponse>
func (r *ServicesService) Undelete(serviceName string) *ServicesUndeleteCall {
	c := &ServicesUndeleteCall{s: r.s, urlParams_: make(gensupport.URLParams)}
	c.serviceName = serviceName
	return c
}

// Fields allows partial responses to be retrieved. See
// https://developers.google.com/gdata/docs/2.0/basics#PartialResponse
// for more information.
func (c *ServicesUndeleteCall) Fields(s ...googleapi.Field) *ServicesUndeleteCall {
	c.urlParams_.Set("fields", googleapi.CombineFields(s))
	return c
}

// Context sets the context to be used in this call's Do method. Any
// pending HTTP request will be aborted if the provided context is
// canceled.
func (c *ServicesUndeleteCall) Context(ctx context.Context) *ServicesUndeleteCall {
	c.ctx_ = ctx
	return c
}

// Header returns an http.Header that can be modified by the caller to
// add HTTP headers to the request.
func (c *ServicesUndeleteCall) Header() http.Header {
	if c.header_ == nil {
		c.header_ = make(http.Header)
	}
	return c.header_
}

func (c *ServicesUndeleteCall) doRequest(alt string) (*http.Response, error) {
	reqHeaders := make(http.Header)
	for k, v := range c.header_ {
		reqHeaders[k] = v
	}
	reqHeaders.Set("User-Agent", c.s.userAgent())
	var body io.Reader = nil
	c.urlParams_.Set("alt", alt)
	urls := googleapi.ResolveRelative(c.s.BasePath, "v1/services/{serviceName}:undelete")
	urls += "?" + c.urlParams_.Encode()
	req, _ := http.NewRequest("POST", urls, body)
	req.Header = reqHeaders
	googleapi.Expand(req.URL, map[string]string{
		"serviceName": c.serviceName,
	})
	return gensupport.SendRequest(c.ctx_, c.s.client, req)
}

// Do executes the "servicemanagement.services.undelete" call.
// Exactly one of *Operation or error will be non-nil. Any non-2xx
// status code is an error. Response headers are in either
// *Operation.ServerResponse.Header or (if a response was returned at
// all) in error.(*googleapi.Error).Header. Use googleapi.IsNotModified
// to check whether the returned error was because
// http.StatusNotModified was returned.
func (c *ServicesUndeleteCall) Do(opts ...googleapi.CallOption) (*Operation, error) {
	gensupport.SetOptions(c.urlParams_, opts...)
	res, err := c.doRequest("json")
	if res != nil && res.StatusCode == http.StatusNotModified {
		if res.Body != nil {
			res.Body.Close()
		}
		return nil, &googleapi.Error{
			Code:   res.StatusCode,
			Header: res.Header,
		}
	}
	if err != nil {
		return nil, err
	}
	defer googleapi.CloseBody(res)
	if err := googleapi.CheckResponse(res); err != nil {
		return nil, err
	}
	ret := &Operation{
		ServerResponse: googleapi.ServerResponse{
			Header:         res.Header,
			HTTPStatusCode: res.StatusCode,
		},
	}
	target := &ret
	if err := json.NewDecoder(res.Body).Decode(target); err != nil {
		return nil, err
	}
	return ret, nil
	// {
	//   "description": "Revives a previously deleted managed service. The method restores the\nservice using the configuration at the time the service was deleted.\nThe target service must exist and must have been deleted within the\nlast 30 days.\n\nOperation\u003cresponse: UndeleteServiceResponse\u003e",
	//   "flatPath": "v1/services/{serviceName}:undelete",
	//   "httpMethod": "POST",
	//   "id": "servicemanagement.services.undelete",
	//   "parameterOrder": [
	//     "serviceName"
	//   ],
	//   "parameters": {
	//     "serviceName": {
	//       "description": "The name of the service. See the [overview](/service-management/overview)\nfor naming requirements. For example: `example.googleapis.com`.",
	//       "location": "path",
	//       "required": true,
	//       "type": "string"
	//     }
	//   },
	//   "path": "v1/services/{serviceName}:undelete",
	//   "response": {
	//     "$ref": "Operation"
	//   },
	//   "scopes": [
	//     "https://www.googleapis.com/auth/cloud-platform",
	//     "https://www.googleapis.com/auth/service.management"
	//   ]
	// }

}

// method id "servicemanagement.services.configs.create":

type ServicesConfigsCreateCall struct {
	s           *APIService
	serviceName string
	service     *Service
	urlParams_  gensupport.URLParams
	ctx_        context.Context
	header_     http.Header
}

// Create: Creates a new service configuration (version) for a managed
// service.
// This method only stores the service configuration. To roll out the
// service
// configuration to backend systems please call
// CreateServiceRollout.
func (r *ServicesConfigsService) Create(serviceName string, service *Service) *ServicesConfigsCreateCall {
	c := &ServicesConfigsCreateCall{s: r.s, urlParams_: make(gensupport.URLParams)}
	c.serviceName = serviceName
	c.service = service
	return c
}

// Fields allows partial responses to be retrieved. See
// https://developers.google.com/gdata/docs/2.0/basics#PartialResponse
// for more information.
func (c *ServicesConfigsCreateCall) Fields(s ...googleapi.Field) *ServicesConfigsCreateCall {
	c.urlParams_.Set("fields", googleapi.CombineFields(s))
	return c
}

// Context sets the context to be used in this call's Do method. Any
// pending HTTP request will be aborted if the provided context is
// canceled.
func (c *ServicesConfigsCreateCall) Context(ctx context.Context) *ServicesConfigsCreateCall {
	c.ctx_ = ctx
	return c
}

// Header returns an http.Header that can be modified by the caller to
// add HTTP headers to the request.
func (c *ServicesConfigsCreateCall) Header() http.Header {
	if c.header_ == nil {
		c.header_ = make(http.Header)
	}
	return c.header_
}

func (c *ServicesConfigsCreateCall) doRequest(alt string) (*http.Response, error) {
	reqHeaders := make(http.Header)
	for k, v := range c.header_ {
		reqHeaders[k] = v
	}
	reqHeaders.Set("User-Agent", c.s.userAgent())
	var body io.Reader = nil
	body, err := googleapi.WithoutDataWrapper.JSONReader(c.service)
	if err != nil {
		return nil, err
	}
	reqHeaders.Set("Content-Type", "application/json")
	c.urlParams_.Set("alt", alt)
	urls := googleapi.ResolveRelative(c.s.BasePath, "v1/services/{serviceName}/configs")
	urls += "?" + c.urlParams_.Encode()
	req, _ := http.NewRequest("POST", urls, body)
	req.Header = reqHeaders
	googleapi.Expand(req.URL, map[string]string{
		"serviceName": c.serviceName,
	})
	return gensupport.SendRequest(c.ctx_, c.s.client, req)
}

// Do executes the "servicemanagement.services.configs.create" call.
// Exactly one of *Service or error will be non-nil. Any non-2xx status
// code is an error. Response headers are in either
// *Service.ServerResponse.Header or (if a response was returned at all)
// in error.(*googleapi.Error).Header. Use googleapi.IsNotModified to
// check whether the returned error was because http.StatusNotModified
// was returned.
func (c *ServicesConfigsCreateCall) Do(opts ...googleapi.CallOption) (*Service, error) {
	gensupport.SetOptions(c.urlParams_, opts...)
	res, err := c.doRequest("json")
	if res != nil && res.StatusCode == http.StatusNotModified {
		if res.Body != nil {
			res.Body.Close()
		}
		return nil, &googleapi.Error{
			Code:   res.StatusCode,
			Header: res.Header,
		}
	}
	if err != nil {
		return nil, err
	}
	defer googleapi.CloseBody(res)
	if err := googleapi.CheckResponse(res); err != nil {
		return nil, err
	}
	ret := &Service{
		ServerResponse: googleapi.ServerResponse{
			Header:         res.Header,
			HTTPStatusCode: res.StatusCode,
		},
	}
	target := &ret
	if err := json.NewDecoder(res.Body).Decode(target); err != nil {
		return nil, err
	}
	return ret, nil
	// {
	//   "description": "Creates a new service configuration (version) for a managed service.\nThis method only stores the service configuration. To roll out the service\nconfiguration to backend systems please call\nCreateServiceRollout.",
	//   "flatPath": "v1/services/{serviceName}/configs",
	//   "httpMethod": "POST",
	//   "id": "servicemanagement.services.configs.create",
	//   "parameterOrder": [
	//     "serviceName"
	//   ],
	//   "parameters": {
	//     "serviceName": {
	//       "description": "The name of the service.  See the [overview](/service-management/overview)\nfor naming requirements.  For example: `example.googleapis.com`.",
	//       "location": "path",
	//       "required": true,
	//       "type": "string"
	//     }
	//   },
	//   "path": "v1/services/{serviceName}/configs",
	//   "request": {
	//     "$ref": "Service"
	//   },
	//   "response": {
	//     "$ref": "Service"
	//   },
	//   "scopes": [
	//     "https://www.googleapis.com/auth/cloud-platform",
	//     "https://www.googleapis.com/auth/service.management"
	//   ]
	// }

}

// method id "servicemanagement.services.configs.get":

type ServicesConfigsGetCall struct {
	s            *APIService
	serviceName  string
	configId     string
	urlParams_   gensupport.URLParams
	ifNoneMatch_ string
	ctx_         context.Context
	header_      http.Header
}

// Get: Gets a service configuration (version) for a managed service.
func (r *ServicesConfigsService) Get(serviceName string, configId string) *ServicesConfigsGetCall {
	c := &ServicesConfigsGetCall{s: r.s, urlParams_: make(gensupport.URLParams)}
	c.serviceName = serviceName
	c.configId = configId
	return c
}

// View sets the optional parameter "view": Specifies which parts of the
// Service Config should be returned in the
// response.
//
// Possible values:
//   "BASIC"
//   "FULL"
func (c *ServicesConfigsGetCall) View(view string) *ServicesConfigsGetCall {
	c.urlParams_.Set("view", view)
	return c
}

// Fields allows partial responses to be retrieved. See
// https://developers.google.com/gdata/docs/2.0/basics#PartialResponse
// for more information.
func (c *ServicesConfigsGetCall) Fields(s ...googleapi.Field) *ServicesConfigsGetCall {
	c.urlParams_.Set("fields", googleapi.CombineFields(s))
	return c
}

// IfNoneMatch sets the optional parameter which makes the operation
// fail if the object's ETag matches the given value. This is useful for
// getting updates only after the object has changed since the last
// request. Use googleapi.IsNotModified to check whether the response
// error from Do is the result of In-None-Match.
func (c *ServicesConfigsGetCall) IfNoneMatch(entityTag string) *ServicesConfigsGetCall {
	c.ifNoneMatch_ = entityTag
	return c
}

// Context sets the context to be used in this call's Do method. Any
// pending HTTP request will be aborted if the provided context is
// canceled.
func (c *ServicesConfigsGetCall) Context(ctx context.Context) *ServicesConfigsGetCall {
	c.ctx_ = ctx
	return c
}

// Header returns an http.Header that can be modified by the caller to
// add HTTP headers to the request.
func (c *ServicesConfigsGetCall) Header() http.Header {
	if c.header_ == nil {
		c.header_ = make(http.Header)
	}
	return c.header_
}

func (c *ServicesConfigsGetCall) doRequest(alt string) (*http.Response, error) {
	reqHeaders := make(http.Header)
	for k, v := range c.header_ {
		reqHeaders[k] = v
	}
	reqHeaders.Set("User-Agent", c.s.userAgent())
	if c.ifNoneMatch_ != "" {
		reqHeaders.Set("If-None-Match", c.ifNoneMatch_)
	}
	var body io.Reader = nil
	c.urlParams_.Set("alt", alt)
	urls := googleapi.ResolveRelative(c.s.BasePath, "v1/services/{serviceName}/configs/{configId}")
	urls += "?" + c.urlParams_.Encode()
	req, _ := http.NewRequest("GET", urls, body)
	req.Header = reqHeaders
	googleapi.Expand(req.URL, map[string]string{
		"serviceName": c.serviceName,
		"configId":    c.configId,
	})
	return gensupport.SendRequest(c.ctx_, c.s.client, req)
}

// Do executes the "servicemanagement.services.configs.get" call.
// Exactly one of *Service or error will be non-nil. Any non-2xx status
// code is an error. Response headers are in either
// *Service.ServerResponse.Header or (if a response was returned at all)
// in error.(*googleapi.Error).Header. Use googleapi.IsNotModified to
// check whether the returned error was because http.StatusNotModified
// was returned.
func (c *ServicesConfigsGetCall) Do(opts ...googleapi.CallOption) (*Service, error) {
	gensupport.SetOptions(c.urlParams_, opts...)
	res, err := c.doRequest("json")
	if res != nil && res.StatusCode == http.StatusNotModified {
		if res.Body != nil {
			res.Body.Close()
		}
		return nil, &googleapi.Error{
			Code:   res.StatusCode,
			Header: res.Header,
		}
	}
	if err != nil {
		return nil, err
	}
	defer googleapi.CloseBody(res)
	if err := googleapi.CheckResponse(res); err != nil {
		return nil, err
	}
	ret := &Service{
		ServerResponse: googleapi.ServerResponse{
			Header:         res.Header,
			HTTPStatusCode: res.StatusCode,
		},
	}
	target := &ret
	if err := json.NewDecoder(res.Body).Decode(target); err != nil {
		return nil, err
	}
	return ret, nil
	// {
	//   "description": "Gets a service configuration (version) for a managed service.",
	//   "flatPath": "v1/services/{serviceName}/configs/{configId}",
	//   "httpMethod": "GET",
	//   "id": "servicemanagement.services.configs.get",
	//   "parameterOrder": [
	//     "serviceName",
	//     "configId"
	//   ],
	//   "parameters": {
	//     "configId": {
	//       "description": "The id of the service configuration resource.",
	//       "location": "path",
	//       "required": true,
	//       "type": "string"
	//     },
	//     "serviceName": {
	//       "description": "The name of the service.  See the [overview](/service-management/overview)\nfor naming requirements.  For example: `example.googleapis.com`.",
	//       "location": "path",
	//       "required": true,
	//       "type": "string"
	//     },
	//     "view": {
	//       "description": "Specifies which parts of the Service Config should be returned in the\nresponse.",
	//       "enum": [
	//         "BASIC",
	//         "FULL"
	//       ],
	//       "location": "query",
	//       "type": "string"
	//     }
	//   },
	//   "path": "v1/services/{serviceName}/configs/{configId}",
	//   "response": {
	//     "$ref": "Service"
	//   },
	//   "scopes": [
	//     "https://www.googleapis.com/auth/cloud-platform",
	//     "https://www.googleapis.com/auth/cloud-platform.read-only",
	//     "https://www.googleapis.com/auth/service.management",
	//     "https://www.googleapis.com/auth/service.management.readonly"
	//   ]
	// }

}

// method id "servicemanagement.services.configs.list":

type ServicesConfigsListCall struct {
	s            *APIService
	serviceName  string
	urlParams_   gensupport.URLParams
	ifNoneMatch_ string
	ctx_         context.Context
	header_      http.Header
}

// List: Lists the history of the service configuration for a managed
// service,
// from the newest to the oldest.
func (r *ServicesConfigsService) List(serviceName string) *ServicesConfigsListCall {
	c := &ServicesConfigsListCall{s: r.s, urlParams_: make(gensupport.URLParams)}
	c.serviceName = serviceName
	return c
}

// PageSize sets the optional parameter "pageSize": The max number of
// items to include in the response list.
func (c *ServicesConfigsListCall) PageSize(pageSize int64) *ServicesConfigsListCall {
	c.urlParams_.Set("pageSize", fmt.Sprint(pageSize))
	return c
}

// PageToken sets the optional parameter "pageToken": The token of the
// page to retrieve.
func (c *ServicesConfigsListCall) PageToken(pageToken string) *ServicesConfigsListCall {
	c.urlParams_.Set("pageToken", pageToken)
	return c
}

// Fields allows partial responses to be retrieved. See
// https://developers.google.com/gdata/docs/2.0/basics#PartialResponse
// for more information.
func (c *ServicesConfigsListCall) Fields(s ...googleapi.Field) *ServicesConfigsListCall {
	c.urlParams_.Set("fields", googleapi.CombineFields(s))
	return c
}

// IfNoneMatch sets the optional parameter which makes the operation
// fail if the object's ETag matches the given value. This is useful for
// getting updates only after the object has changed since the last
// request. Use googleapi.IsNotModified to check whether the response
// error from Do is the result of In-None-Match.
func (c *ServicesConfigsListCall) IfNoneMatch(entityTag string) *ServicesConfigsListCall {
	c.ifNoneMatch_ = entityTag
	return c
}

// Context sets the context to be used in this call's Do method. Any
// pending HTTP request will be aborted if the provided context is
// canceled.
func (c *ServicesConfigsListCall) Context(ctx context.Context) *ServicesConfigsListCall {
	c.ctx_ = ctx
	return c
}

// Header returns an http.Header that can be modified by the caller to
// add HTTP headers to the request.
func (c *ServicesConfigsListCall) Header() http.Header {
	if c.header_ == nil {
		c.header_ = make(http.Header)
	}
	return c.header_
}

func (c *ServicesConfigsListCall) doRequest(alt string) (*http.Response, error) {
	reqHeaders := make(http.Header)
	for k, v := range c.header_ {
		reqHeaders[k] = v
	}
	reqHeaders.Set("User-Agent", c.s.userAgent())
	if c.ifNoneMatch_ != "" {
		reqHeaders.Set("If-None-Match", c.ifNoneMatch_)
	}
	var body io.Reader = nil
	c.urlParams_.Set("alt", alt)
	urls := googleapi.ResolveRelative(c.s.BasePath, "v1/services/{serviceName}/configs")
	urls += "?" + c.urlParams_.Encode()
	req, _ := http.NewRequest("GET", urls, body)
	req.Header = reqHeaders
	googleapi.Expand(req.URL, map[string]string{
		"serviceName": c.serviceName,
	})
	return gensupport.SendRequest(c.ctx_, c.s.client, req)
}

// Do executes the "servicemanagement.services.configs.list" call.
// Exactly one of *ListServiceConfigsResponse or error will be non-nil.
// Any non-2xx status code is an error. Response headers are in either
// *ListServiceConfigsResponse.ServerResponse.Header or (if a response
// was returned at all) in error.(*googleapi.Error).Header. Use
// googleapi.IsNotModified to check whether the returned error was
// because http.StatusNotModified was returned.
func (c *ServicesConfigsListCall) Do(opts ...googleapi.CallOption) (*ListServiceConfigsResponse, error) {
	gensupport.SetOptions(c.urlParams_, opts...)
	res, err := c.doRequest("json")
	if res != nil && res.StatusCode == http.StatusNotModified {
		if res.Body != nil {
			res.Body.Close()
		}
		return nil, &googleapi.Error{
			Code:   res.StatusCode,
			Header: res.Header,
		}
	}
	if err != nil {
		return nil, err
	}
	defer googleapi.CloseBody(res)
	if err := googleapi.CheckResponse(res); err != nil {
		return nil, err
	}
	ret := &ListServiceConfigsResponse{
		ServerResponse: googleapi.ServerResponse{
			Header:         res.Header,
			HTTPStatusCode: res.StatusCode,
		},
	}
	target := &ret
	if err := json.NewDecoder(res.Body).Decode(target); err != nil {
		return nil, err
	}
	return ret, nil
	// {
	//   "description": "Lists the history of the service configuration for a managed service,\nfrom the newest to the oldest.",
	//   "flatPath": "v1/services/{serviceName}/configs",
	//   "httpMethod": "GET",
	//   "id": "servicemanagement.services.configs.list",
	//   "parameterOrder": [
	//     "serviceName"
	//   ],
	//   "parameters": {
	//     "pageSize": {
	//       "description": "The max number of items to include in the response list.",
	//       "format": "int32",
	//       "location": "query",
	//       "type": "integer"
	//     },
	//     "pageToken": {
	//       "description": "The token of the page to retrieve.",
	//       "location": "query",
	//       "type": "string"
	//     },
	//     "serviceName": {
	//       "description": "The name of the service.  See the [overview](/service-management/overview)\nfor naming requirements.  For example: `example.googleapis.com`.",
	//       "location": "path",
	//       "required": true,
	//       "type": "string"
	//     }
	//   },
	//   "path": "v1/services/{serviceName}/configs",
	//   "response": {
	//     "$ref": "ListServiceConfigsResponse"
	//   },
	//   "scopes": [
	//     "https://www.googleapis.com/auth/cloud-platform",
	//     "https://www.googleapis.com/auth/cloud-platform.read-only",
	//     "https://www.googleapis.com/auth/service.management",
	//     "https://www.googleapis.com/auth/service.management.readonly"
	//   ]
	// }

}

// Pages invokes f for each page of results.
// A non-nil error returned from f will halt the iteration.
// The provided context supersedes any context provided to the Context method.
func (c *ServicesConfigsListCall) Pages(ctx context.Context, f func(*ListServiceConfigsResponse) error) error {
	c.ctx_ = ctx
	defer c.PageToken(c.urlParams_.Get("pageToken")) // reset paging to original point
	for {
		x, err := c.Do()
		if err != nil {
			return err
		}
		if err := f(x); err != nil {
			return err
		}
		if x.NextPageToken == "" {
			return nil
		}
		c.PageToken(x.NextPageToken)
	}
}

// method id "servicemanagement.services.configs.submit":

type ServicesConfigsSubmitCall struct {
	s                         *APIService
	serviceName               string
	submitconfigsourcerequest *SubmitConfigSourceRequest
	urlParams_                gensupport.URLParams
	ctx_                      context.Context
	header_                   http.Header
}

// Submit: Creates a new service configuration (version) for a managed
// service based
// on
// user-supplied configuration source files (for example:
// OpenAPI
// Specification). This method stores the source configurations as well
// as the
// generated service configuration. To rollout the service configuration
// to
// other services,
// please call CreateServiceRollout.
//
// Operation<response: SubmitConfigSourceResponse>
func (r *ServicesConfigsService) Submit(serviceName string, submitconfigsourcerequest *SubmitConfigSourceRequest) *ServicesConfigsSubmitCall {
	c := &ServicesConfigsSubmitCall{s: r.s, urlParams_: make(gensupport.URLParams)}
	c.serviceName = serviceName
	c.submitconfigsourcerequest = submitconfigsourcerequest
	return c
}

// Fields allows partial responses to be retrieved. See
// https://developers.google.com/gdata/docs/2.0/basics#PartialResponse
// for more information.
func (c *ServicesConfigsSubmitCall) Fields(s ...googleapi.Field) *ServicesConfigsSubmitCall {
	c.urlParams_.Set("fields", googleapi.CombineFields(s))
	return c
}

// Context sets the context to be used in this call's Do method. Any
// pending HTTP request will be aborted if the provided context is
// canceled.
func (c *ServicesConfigsSubmitCall) Context(ctx context.Context) *ServicesConfigsSubmitCall {
	c.ctx_ = ctx
	return c
}

// Header returns an http.Header that can be modified by the caller to
// add HTTP headers to the request.
func (c *ServicesConfigsSubmitCall) Header() http.Header {
	if c.header_ == nil {
		c.header_ = make(http.Header)
	}
	return c.header_
}

func (c *ServicesConfigsSubmitCall) doRequest(alt string) (*http.Response, error) {
	reqHeaders := make(http.Header)
	for k, v := range c.header_ {
		reqHeaders[k] = v
	}
	reqHeaders.Set("User-Agent", c.s.userAgent())
	var body io.Reader = nil
	body, err := googleapi.WithoutDataWrapper.JSONReader(c.submitconfigsourcerequest)
	if err != nil {
		return nil, err
	}
	reqHeaders.Set("Content-Type", "application/json")
	c.urlParams_.Set("alt", alt)
	urls := googleapi.ResolveRelative(c.s.BasePath, "v1/services/{serviceName}/configs:submit")
	urls += "?" + c.urlParams_.Encode()
	req, _ := http.NewRequest("POST", urls, body)
	req.Header = reqHeaders
	googleapi.Expand(req.URL, map[string]string{
		"serviceName": c.serviceName,
	})
	return gensupport.SendRequest(c.ctx_, c.s.client, req)
}

// Do executes the "servicemanagement.services.configs.submit" call.
// Exactly one of *Operation or error will be non-nil. Any non-2xx
// status code is an error. Response headers are in either
// *Operation.ServerResponse.Header or (if a response was returned at
// all) in error.(*googleapi.Error).Header. Use googleapi.IsNotModified
// to check whether the returned error was because
// http.StatusNotModified was returned.
func (c *ServicesConfigsSubmitCall) Do(opts ...googleapi.CallOption) (*Operation, error) {
	gensupport.SetOptions(c.urlParams_, opts...)
	res, err := c.doRequest("json")
	if res != nil && res.StatusCode == http.StatusNotModified {
		if res.Body != nil {
			res.Body.Close()
		}
		return nil, &googleapi.Error{
			Code:   res.StatusCode,
			Header: res.Header,
		}
	}
	if err != nil {
		return nil, err
	}
	defer googleapi.CloseBody(res)
	if err := googleapi.CheckResponse(res); err != nil {
		return nil, err
	}
	ret := &Operation{
		ServerResponse: googleapi.ServerResponse{
			Header:         res.Header,
			HTTPStatusCode: res.StatusCode,
		},
	}
	target := &ret
	if err := json.NewDecoder(res.Body).Decode(target); err != nil {
		return nil, err
	}
	return ret, nil
	// {
	//   "description": "Creates a new service configuration (version) for a managed service based\non\nuser-supplied configuration source files (for example: OpenAPI\nSpecification). This method stores the source configurations as well as the\ngenerated service configuration. To rollout the service configuration to\nother services,\nplease call CreateServiceRollout.\n\nOperation\u003cresponse: SubmitConfigSourceResponse\u003e",
	//   "flatPath": "v1/services/{serviceName}/configs:submit",
	//   "httpMethod": "POST",
	//   "id": "servicemanagement.services.configs.submit",
	//   "parameterOrder": [
	//     "serviceName"
	//   ],
	//   "parameters": {
	//     "serviceName": {
	//       "description": "The name of the service.  See the [overview](/service-management/overview)\nfor naming requirements.  For example: `example.googleapis.com`.",
	//       "location": "path",
	//       "required": true,
	//       "type": "string"
	//     }
	//   },
	//   "path": "v1/services/{serviceName}/configs:submit",
	//   "request": {
	//     "$ref": "SubmitConfigSourceRequest"
	//   },
	//   "response": {
	//     "$ref": "Operation"
	//   },
	//   "scopes": [
	//     "https://www.googleapis.com/auth/cloud-platform",
	//     "https://www.googleapis.com/auth/service.management"
	//   ]
	// }

}

// method id "servicemanagement.services.consumers.getIamPolicy":

type ServicesConsumersGetIamPolicyCall struct {
	s                   *APIService
	resource            string
	getiampolicyrequest *GetIamPolicyRequest
	urlParams_          gensupport.URLParams
	ctx_                context.Context
	header_             http.Header
}

// GetIamPolicy: Gets the access control policy for a resource.
// Returns an empty policy if the resource exists and does not have a
// policy
// set.
func (r *ServicesConsumersService) GetIamPolicy(resource string, getiampolicyrequest *GetIamPolicyRequest) *ServicesConsumersGetIamPolicyCall {
	c := &ServicesConsumersGetIamPolicyCall{s: r.s, urlParams_: make(gensupport.URLParams)}
	c.resource = resource
	c.getiampolicyrequest = getiampolicyrequest
	return c
}

// Fields allows partial responses to be retrieved. See
// https://developers.google.com/gdata/docs/2.0/basics#PartialResponse
// for more information.
func (c *ServicesConsumersGetIamPolicyCall) Fields(s ...googleapi.Field) *ServicesConsumersGetIamPolicyCall {
	c.urlParams_.Set("fields", googleapi.CombineFields(s))
	return c
}

// Context sets the context to be used in this call's Do method. Any
// pending HTTP request will be aborted if the provided context is
// canceled.
func (c *ServicesConsumersGetIamPolicyCall) Context(ctx context.Context) *ServicesConsumersGetIamPolicyCall {
	c.ctx_ = ctx
	return c
}

// Header returns an http.Header that can be modified by the caller to
// add HTTP headers to the request.
func (c *ServicesConsumersGetIamPolicyCall) Header() http.Header {
	if c.header_ == nil {
		c.header_ = make(http.Header)
	}
	return c.header_
}

func (c *ServicesConsumersGetIamPolicyCall) doRequest(alt string) (*http.Response, error) {
	reqHeaders := make(http.Header)
	for k, v := range c.header_ {
		reqHeaders[k] = v
	}
	reqHeaders.Set("User-Agent", c.s.userAgent())
	var body io.Reader = nil
	body, err := googleapi.WithoutDataWrapper.JSONReader(c.getiampolicyrequest)
	if err != nil {
		return nil, err
	}
	reqHeaders.Set("Content-Type", "application/json")
	c.urlParams_.Set("alt", alt)
	urls := googleapi.ResolveRelative(c.s.BasePath, "v1/{+resource}:getIamPolicy")
	urls += "?" + c.urlParams_.Encode()
	req, _ := http.NewRequest("POST", urls, body)
	req.Header = reqHeaders
	googleapi.Expand(req.URL, map[string]string{
		"resource": c.resource,
	})
	return gensupport.SendRequest(c.ctx_, c.s.client, req)
}

// Do executes the "servicemanagement.services.consumers.getIamPolicy" call.
// Exactly one of *Policy or error will be non-nil. Any non-2xx status
// code is an error. Response headers are in either
// *Policy.ServerResponse.Header or (if a response was returned at all)
// in error.(*googleapi.Error).Header. Use googleapi.IsNotModified to
// check whether the returned error was because http.StatusNotModified
// was returned.
func (c *ServicesConsumersGetIamPolicyCall) Do(opts ...googleapi.CallOption) (*Policy, error) {
	gensupport.SetOptions(c.urlParams_, opts...)
	res, err := c.doRequest("json")
	if res != nil && res.StatusCode == http.StatusNotModified {
		if res.Body != nil {
			res.Body.Close()
		}
		return nil, &googleapi.Error{
			Code:   res.StatusCode,
			Header: res.Header,
		}
	}
	if err != nil {
		return nil, err
	}
	defer googleapi.CloseBody(res)
	if err := googleapi.CheckResponse(res); err != nil {
		return nil, err
	}
	ret := &Policy{
		ServerResponse: googleapi.ServerResponse{
			Header:         res.Header,
			HTTPStatusCode: res.StatusCode,
		},
	}
	target := &ret
	if err := json.NewDecoder(res.Body).Decode(target); err != nil {
		return nil, err
	}
	return ret, nil
	// {
	//   "description": "Gets the access control policy for a resource.\nReturns an empty policy if the resource exists and does not have a policy\nset.",
	//   "flatPath": "v1/services/{servicesId}/consumers/{consumersId}:getIamPolicy",
	//   "httpMethod": "POST",
	//   "id": "servicemanagement.services.consumers.getIamPolicy",
	//   "parameterOrder": [
	//     "resource"
	//   ],
	//   "parameters": {
	//     "resource": {
	//       "description": "REQUIRED: The resource for which the policy is being requested.\nSee the operation documentation for the appropriate value for this field.",
	//       "location": "path",
	//       "pattern": "^services/[^/]+/consumers/[^/]+$",
	//       "required": true,
	//       "type": "string"
	//     }
	//   },
	//   "path": "v1/{+resource}:getIamPolicy",
	//   "request": {
	//     "$ref": "GetIamPolicyRequest"
	//   },
	//   "response": {
	//     "$ref": "Policy"
	//   },
	//   "scopes": [
	//     "https://www.googleapis.com/auth/cloud-platform",
	//     "https://www.googleapis.com/auth/cloud-platform.read-only",
	//     "https://www.googleapis.com/auth/service.management",
	//     "https://www.googleapis.com/auth/service.management.readonly"
	//   ]
	// }

}

// method id "servicemanagement.services.consumers.setIamPolicy":

type ServicesConsumersSetIamPolicyCall struct {
	s                   *APIService
	resource            string
	setiampolicyrequest *SetIamPolicyRequest
	urlParams_          gensupport.URLParams
	ctx_                context.Context
	header_             http.Header
}

// SetIamPolicy: Sets the access control policy on the specified
// resource. Replaces any
// existing policy.
func (r *ServicesConsumersService) SetIamPolicy(resource string, setiampolicyrequest *SetIamPolicyRequest) *ServicesConsumersSetIamPolicyCall {
	c := &ServicesConsumersSetIamPolicyCall{s: r.s, urlParams_: make(gensupport.URLParams)}
	c.resource = resource
	c.setiampolicyrequest = setiampolicyrequest
	return c
}

// Fields allows partial responses to be retrieved. See
// https://developers.google.com/gdata/docs/2.0/basics#PartialResponse
// for more information.
func (c *ServicesConsumersSetIamPolicyCall) Fields(s ...googleapi.Field) *ServicesConsumersSetIamPolicyCall {
	c.urlParams_.Set("fields", googleapi.CombineFields(s))
	return c
}

// Context sets the context to be used in this call's Do method. Any
// pending HTTP request will be aborted if the provided context is
// canceled.
func (c *ServicesConsumersSetIamPolicyCall) Context(ctx context.Context) *ServicesConsumersSetIamPolicyCall {
	c.ctx_ = ctx
	return c
}

// Header returns an http.Header that can be modified by the caller to
// add HTTP headers to the request.
func (c *ServicesConsumersSetIamPolicyCall) Header() http.Header {
	if c.header_ == nil {
		c.header_ = make(http.Header)
	}
	return c.header_
}

func (c *ServicesConsumersSetIamPolicyCall) doRequest(alt string) (*http.Response, error) {
	reqHeaders := make(http.Header)
	for k, v := range c.header_ {
		reqHeaders[k] = v
	}
	reqHeaders.Set("User-Agent", c.s.userAgent())
	var body io.Reader = nil
	body, err := googleapi.WithoutDataWrapper.JSONReader(c.setiampolicyrequest)
	if err != nil {
		return nil, err
	}
	reqHeaders.Set("Content-Type", "application/json")
	c.urlParams_.Set("alt", alt)
	urls := googleapi.ResolveRelative(c.s.BasePath, "v1/{+resource}:setIamPolicy")
	urls += "?" + c.urlParams_.Encode()
	req, _ := http.NewRequest("POST", urls, body)
	req.Header = reqHeaders
	googleapi.Expand(req.URL, map[string]string{
		"resource": c.resource,
	})
	return gensupport.SendRequest(c.ctx_, c.s.client, req)
}

// Do executes the "servicemanagement.services.consumers.setIamPolicy" call.
// Exactly one of *Policy or error will be non-nil. Any non-2xx status
// code is an error. Response headers are in either
// *Policy.ServerResponse.Header or (if a response was returned at all)
// in error.(*googleapi.Error).Header. Use googleapi.IsNotModified to
// check whether the returned error was because http.StatusNotModified
// was returned.
func (c *ServicesConsumersSetIamPolicyCall) Do(opts ...googleapi.CallOption) (*Policy, error) {
	gensupport.SetOptions(c.urlParams_, opts...)
	res, err := c.doRequest("json")
	if res != nil && res.StatusCode == http.StatusNotModified {
		if res.Body != nil {
			res.Body.Close()
		}
		return nil, &googleapi.Error{
			Code:   res.StatusCode,
			Header: res.Header,
		}
	}
	if err != nil {
		return nil, err
	}
	defer googleapi.CloseBody(res)
	if err := googleapi.CheckResponse(res); err != nil {
		return nil, err
	}
	ret := &Policy{
		ServerResponse: googleapi.ServerResponse{
			Header:         res.Header,
			HTTPStatusCode: res.StatusCode,
		},
	}
	target := &ret
	if err := json.NewDecoder(res.Body).Decode(target); err != nil {
		return nil, err
	}
	return ret, nil
	// {
	//   "description": "Sets the access control policy on the specified resource. Replaces any\nexisting policy.",
	//   "flatPath": "v1/services/{servicesId}/consumers/{consumersId}:setIamPolicy",
	//   "httpMethod": "POST",
	//   "id": "servicemanagement.services.consumers.setIamPolicy",
	//   "parameterOrder": [
	//     "resource"
	//   ],
	//   "parameters": {
	//     "resource": {
	//       "description": "REQUIRED: The resource for which the policy is being specified.\nSee the operation documentation for the appropriate value for this field.",
	//       "location": "path",
	//       "pattern": "^services/[^/]+/consumers/[^/]+$",
	//       "required": true,
	//       "type": "string"
	//     }
	//   },
	//   "path": "v1/{+resource}:setIamPolicy",
	//   "request": {
	//     "$ref": "SetIamPolicyRequest"
	//   },
	//   "response": {
	//     "$ref": "Policy"
	//   },
	//   "scopes": [
	//     "https://www.googleapis.com/auth/cloud-platform",
	//     "https://www.googleapis.com/auth/service.management"
	//   ]
	// }

}

// method id "servicemanagement.services.consumers.testIamPermissions":

type ServicesConsumersTestIamPermissionsCall struct {
	s                         *APIService
	resource                  string
	testiampermissionsrequest *TestIamPermissionsRequest
	urlParams_                gensupport.URLParams
	ctx_                      context.Context
	header_                   http.Header
}

// TestIamPermissions: Returns permissions that a caller has on the
// specified resource.
// If the resource does not exist, this will return an empty set
// of
// permissions, not a NOT_FOUND error.
//
// Note: This operation is designed to be used for building
// permission-aware
// UIs and command-line tools, not for authorization checking. This
// operation
// may "fail open" without warning.
func (r *ServicesConsumersService) TestIamPermissions(resource string, testiampermissionsrequest *TestIamPermissionsRequest) *ServicesConsumersTestIamPermissionsCall {
	c := &ServicesConsumersTestIamPermissionsCall{s: r.s, urlParams_: make(gensupport.URLParams)}
	c.resource = resource
	c.testiampermissionsrequest = testiampermissionsrequest
	return c
}

// Fields allows partial responses to be retrieved. See
// https://developers.google.com/gdata/docs/2.0/basics#PartialResponse
// for more information.
func (c *ServicesConsumersTestIamPermissionsCall) Fields(s ...googleapi.Field) *ServicesConsumersTestIamPermissionsCall {
	c.urlParams_.Set("fields", googleapi.CombineFields(s))
	return c
}

// Context sets the context to be used in this call's Do method. Any
// pending HTTP request will be aborted if the provided context is
// canceled.
func (c *ServicesConsumersTestIamPermissionsCall) Context(ctx context.Context) *ServicesConsumersTestIamPermissionsCall {
	c.ctx_ = ctx
	return c
}

// Header returns an http.Header that can be modified by the caller to
// add HTTP headers to the request.
func (c *ServicesConsumersTestIamPermissionsCall) Header() http.Header {
	if c.header_ == nil {
		c.header_ = make(http.Header)
	}
	return c.header_
}

func (c *ServicesConsumersTestIamPermissionsCall) doRequest(alt string) (*http.Response, error) {
	reqHeaders := make(http.Header)
	for k, v := range c.header_ {
		reqHeaders[k] = v
	}
	reqHeaders.Set("User-Agent", c.s.userAgent())
	var body io.Reader = nil
	body, err := googleapi.WithoutDataWrapper.JSONReader(c.testiampermissionsrequest)
	if err != nil {
		return nil, err
	}
	reqHeaders.Set("Content-Type", "application/json")
	c.urlParams_.Set("alt", alt)
	urls := googleapi.ResolveRelative(c.s.BasePath, "v1/{+resource}:testIamPermissions")
	urls += "?" + c.urlParams_.Encode()
	req, _ := http.NewRequest("POST", urls, body)
	req.Header = reqHeaders
	googleapi.Expand(req.URL, map[string]string{
		"resource": c.resource,
	})
	return gensupport.SendRequest(c.ctx_, c.s.client, req)
}

// Do executes the "servicemanagement.services.consumers.testIamPermissions" call.
// Exactly one of *TestIamPermissionsResponse or error will be non-nil.
// Any non-2xx status code is an error. Response headers are in either
// *TestIamPermissionsResponse.ServerResponse.Header or (if a response
// was returned at all) in error.(*googleapi.Error).Header. Use
// googleapi.IsNotModified to check whether the returned error was
// because http.StatusNotModified was returned.
func (c *ServicesConsumersTestIamPermissionsCall) Do(opts ...googleapi.CallOption) (*TestIamPermissionsResponse, error) {
	gensupport.SetOptions(c.urlParams_, opts...)
	res, err := c.doRequest("json")
	if res != nil && res.StatusCode == http.StatusNotModified {
		if res.Body != nil {
			res.Body.Close()
		}
		return nil, &googleapi.Error{
			Code:   res.StatusCode,
			Header: res.Header,
		}
	}
	if err != nil {
		return nil, err
	}
	defer googleapi.CloseBody(res)
	if err := googleapi.CheckResponse(res); err != nil {
		return nil, err
	}
	ret := &TestIamPermissionsResponse{
		ServerResponse: googleapi.ServerResponse{
			Header:         res.Header,
			HTTPStatusCode: res.StatusCode,
		},
	}
	target := &ret
	if err := json.NewDecoder(res.Body).Decode(target); err != nil {
		return nil, err
	}
	return ret, nil
	// {
	//   "description": "Returns permissions that a caller has on the specified resource.\nIf the resource does not exist, this will return an empty set of\npermissions, not a NOT_FOUND error.\n\nNote: This operation is designed to be used for building permission-aware\nUIs and command-line tools, not for authorization checking. This operation\nmay \"fail open\" without warning.",
	//   "flatPath": "v1/services/{servicesId}/consumers/{consumersId}:testIamPermissions",
	//   "httpMethod": "POST",
	//   "id": "servicemanagement.services.consumers.testIamPermissions",
	//   "parameterOrder": [
	//     "resource"
	//   ],
	//   "parameters": {
	//     "resource": {
	//       "description": "REQUIRED: The resource for which the policy detail is being requested.\nSee the operation documentation for the appropriate value for this field.",
	//       "location": "path",
	//       "pattern": "^services/[^/]+/consumers/[^/]+$",
	//       "required": true,
	//       "type": "string"
	//     }
	//   },
	//   "path": "v1/{+resource}:testIamPermissions",
	//   "request": {
	//     "$ref": "TestIamPermissionsRequest"
	//   },
	//   "response": {
	//     "$ref": "TestIamPermissionsResponse"
	//   },
	//   "scopes": [
	//     "https://www.googleapis.com/auth/cloud-platform",
	//     "https://www.googleapis.com/auth/cloud-platform.read-only",
	//     "https://www.googleapis.com/auth/service.management",
	//     "https://www.googleapis.com/auth/service.management.readonly"
	//   ]
	// }

}

// method id "servicemanagement.services.rollouts.create":

type ServicesRolloutsCreateCall struct {
	s           *APIService
	serviceName string
	rollout     *Rollout
	urlParams_  gensupport.URLParams
	ctx_        context.Context
	header_     http.Header
}

// Create: Creates a new service configuration rollout. Based on
// rollout, the
// Google Service Management will roll out the service configurations
// to
// different backend services. For example, the logging configuration
// will be
// pushed to Google Cloud Logging.
//
// Please note that any previous pending and running Rollouts and
// associated
// Operations will be automatically cancelled so that the latest Rollout
// will
// not be blocked by previous Rollouts.
//
// Operation<response: Rollout>
func (r *ServicesRolloutsService) Create(serviceName string, rollout *Rollout) *ServicesRolloutsCreateCall {
	c := &ServicesRolloutsCreateCall{s: r.s, urlParams_: make(gensupport.URLParams)}
	c.serviceName = serviceName
	c.rollout = rollout
	return c
}

// Fields allows partial responses to be retrieved. See
// https://developers.google.com/gdata/docs/2.0/basics#PartialResponse
// for more information.
func (c *ServicesRolloutsCreateCall) Fields(s ...googleapi.Field) *ServicesRolloutsCreateCall {
	c.urlParams_.Set("fields", googleapi.CombineFields(s))
	return c
}

// Context sets the context to be used in this call's Do method. Any
// pending HTTP request will be aborted if the provided context is
// canceled.
func (c *ServicesRolloutsCreateCall) Context(ctx context.Context) *ServicesRolloutsCreateCall {
	c.ctx_ = ctx
	return c
}

// Header returns an http.Header that can be modified by the caller to
// add HTTP headers to the request.
func (c *ServicesRolloutsCreateCall) Header() http.Header {
	if c.header_ == nil {
		c.header_ = make(http.Header)
	}
	return c.header_
}

func (c *ServicesRolloutsCreateCall) doRequest(alt string) (*http.Response, error) {
	reqHeaders := make(http.Header)
	for k, v := range c.header_ {
		reqHeaders[k] = v
	}
	reqHeaders.Set("User-Agent", c.s.userAgent())
	var body io.Reader = nil
	body, err := googleapi.WithoutDataWrapper.JSONReader(c.rollout)
	if err != nil {
		return nil, err
	}
	reqHeaders.Set("Content-Type", "application/json")
	c.urlParams_.Set("alt", alt)
	urls := googleapi.ResolveRelative(c.s.BasePath, "v1/services/{serviceName}/rollouts")
	urls += "?" + c.urlParams_.Encode()
	req, _ := http.NewRequest("POST", urls, body)
	req.Header = reqHeaders
	googleapi.Expand(req.URL, map[string]string{
		"serviceName": c.serviceName,
	})
	return gensupport.SendRequest(c.ctx_, c.s.client, req)
}

// Do executes the "servicemanagement.services.rollouts.create" call.
// Exactly one of *Operation or error will be non-nil. Any non-2xx
// status code is an error. Response headers are in either
// *Operation.ServerResponse.Header or (if a response was returned at
// all) in error.(*googleapi.Error).Header. Use googleapi.IsNotModified
// to check whether the returned error was because
// http.StatusNotModified was returned.
func (c *ServicesRolloutsCreateCall) Do(opts ...googleapi.CallOption) (*Operation, error) {
	gensupport.SetOptions(c.urlParams_, opts...)
	res, err := c.doRequest("json")
	if res != nil && res.StatusCode == http.StatusNotModified {
		if res.Body != nil {
			res.Body.Close()
		}
		return nil, &googleapi.Error{
			Code:   res.StatusCode,
			Header: res.Header,
		}
	}
	if err != nil {
		return nil, err
	}
	defer googleapi.CloseBody(res)
	if err := googleapi.CheckResponse(res); err != nil {
		return nil, err
	}
	ret := &Operation{
		ServerResponse: googleapi.ServerResponse{
			Header:         res.Header,
			HTTPStatusCode: res.StatusCode,
		},
	}
	target := &ret
	if err := json.NewDecoder(res.Body).Decode(target); err != nil {
		return nil, err
	}
	return ret, nil
	// {
	//   "description": "Creates a new service configuration rollout. Based on rollout, the\nGoogle Service Management will roll out the service configurations to\ndifferent backend services. For example, the logging configuration will be\npushed to Google Cloud Logging.\n\nPlease note that any previous pending and running Rollouts and associated\nOperations will be automatically cancelled so that the latest Rollout will\nnot be blocked by previous Rollouts.\n\nOperation\u003cresponse: Rollout\u003e",
	//   "flatPath": "v1/services/{serviceName}/rollouts",
	//   "httpMethod": "POST",
	//   "id": "servicemanagement.services.rollouts.create",
	//   "parameterOrder": [
	//     "serviceName"
	//   ],
	//   "parameters": {
	//     "serviceName": {
	//       "description": "The name of the service.  See the [overview](/service-management/overview)\nfor naming requirements.  For example: `example.googleapis.com`.",
	//       "location": "path",
	//       "required": true,
	//       "type": "string"
	//     }
	//   },
	//   "path": "v1/services/{serviceName}/rollouts",
	//   "request": {
	//     "$ref": "Rollout"
	//   },
	//   "response": {
	//     "$ref": "Operation"
	//   },
	//   "scopes": [
	//     "https://www.googleapis.com/auth/cloud-platform",
	//     "https://www.googleapis.com/auth/service.management"
	//   ]
	// }

}

// method id "servicemanagement.services.rollouts.get":

type ServicesRolloutsGetCall struct {
	s            *APIService
	serviceName  string
	rolloutId    string
	urlParams_   gensupport.URLParams
	ifNoneMatch_ string
	ctx_         context.Context
	header_      http.Header
}

// Get: Gets a service configuration rollout.
func (r *ServicesRolloutsService) Get(serviceName string, rolloutId string) *ServicesRolloutsGetCall {
	c := &ServicesRolloutsGetCall{s: r.s, urlParams_: make(gensupport.URLParams)}
	c.serviceName = serviceName
	c.rolloutId = rolloutId
	return c
}

// Fields allows partial responses to be retrieved. See
// https://developers.google.com/gdata/docs/2.0/basics#PartialResponse
// for more information.
func (c *ServicesRolloutsGetCall) Fields(s ...googleapi.Field) *ServicesRolloutsGetCall {
	c.urlParams_.Set("fields", googleapi.CombineFields(s))
	return c
}

// IfNoneMatch sets the optional parameter which makes the operation
// fail if the object's ETag matches the given value. This is useful for
// getting updates only after the object has changed since the last
// request. Use googleapi.IsNotModified to check whether the response
// error from Do is the result of In-None-Match.
func (c *ServicesRolloutsGetCall) IfNoneMatch(entityTag string) *ServicesRolloutsGetCall {
	c.ifNoneMatch_ = entityTag
	return c
}

// Context sets the context to be used in this call's Do method. Any
// pending HTTP request will be aborted if the provided context is
// canceled.
func (c *ServicesRolloutsGetCall) Context(ctx context.Context) *ServicesRolloutsGetCall {
	c.ctx_ = ctx
	return c
}

// Header returns an http.Header that can be modified by the caller to
// add HTTP headers to the request.
func (c *ServicesRolloutsGetCall) Header() http.Header {
	if c.header_ == nil {
		c.header_ = make(http.Header)
	}
	return c.header_
}

func (c *ServicesRolloutsGetCall) doRequest(alt string) (*http.Response, error) {
	reqHeaders := make(http.Header)
	for k, v := range c.header_ {
		reqHeaders[k] = v
	}
	reqHeaders.Set("User-Agent", c.s.userAgent())
	if c.ifNoneMatch_ != "" {
		reqHeaders.Set("If-None-Match", c.ifNoneMatch_)
	}
	var body io.Reader = nil
	c.urlParams_.Set("alt", alt)
	urls := googleapi.ResolveRelative(c.s.BasePath, "v1/services/{serviceName}/rollouts/{rolloutId}")
	urls += "?" + c.urlParams_.Encode()
	req, _ := http.NewRequest("GET", urls, body)
	req.Header = reqHeaders
	googleapi.Expand(req.URL, map[string]string{
		"serviceName": c.serviceName,
		"rolloutId":   c.rolloutId,
	})
	return gensupport.SendRequest(c.ctx_, c.s.client, req)
}

// Do executes the "servicemanagement.services.rollouts.get" call.
// Exactly one of *Rollout or error will be non-nil. Any non-2xx status
// code is an error. Response headers are in either
// *Rollout.ServerResponse.Header or (if a response was returned at all)
// in error.(*googleapi.Error).Header. Use googleapi.IsNotModified to
// check whether the returned error was because http.StatusNotModified
// was returned.
func (c *ServicesRolloutsGetCall) Do(opts ...googleapi.CallOption) (*Rollout, error) {
	gensupport.SetOptions(c.urlParams_, opts...)
	res, err := c.doRequest("json")
	if res != nil && res.StatusCode == http.StatusNotModified {
		if res.Body != nil {
			res.Body.Close()
		}
		return nil, &googleapi.Error{
			Code:   res.StatusCode,
			Header: res.Header,
		}
	}
	if err != nil {
		return nil, err
	}
	defer googleapi.CloseBody(res)
	if err := googleapi.CheckResponse(res); err != nil {
		return nil, err
	}
	ret := &Rollout{
		ServerResponse: googleapi.ServerResponse{
			Header:         res.Header,
			HTTPStatusCode: res.StatusCode,
		},
	}
	target := &ret
	if err := json.NewDecoder(res.Body).Decode(target); err != nil {
		return nil, err
	}
	return ret, nil
	// {
	//   "description": "Gets a service configuration rollout.",
	//   "flatPath": "v1/services/{serviceName}/rollouts/{rolloutId}",
	//   "httpMethod": "GET",
	//   "id": "servicemanagement.services.rollouts.get",
	//   "parameterOrder": [
	//     "serviceName",
	//     "rolloutId"
	//   ],
	//   "parameters": {
	//     "rolloutId": {
	//       "description": "The id of the rollout resource.",
	//       "location": "path",
	//       "required": true,
	//       "type": "string"
	//     },
	//     "serviceName": {
	//       "description": "The name of the service.  See the [overview](/service-management/overview)\nfor naming requirements.  For example: `example.googleapis.com`.",
	//       "location": "path",
	//       "required": true,
	//       "type": "string"
	//     }
	//   },
	//   "path": "v1/services/{serviceName}/rollouts/{rolloutId}",
	//   "response": {
	//     "$ref": "Rollout"
	//   },
	//   "scopes": [
	//     "https://www.googleapis.com/auth/cloud-platform",
	//     "https://www.googleapis.com/auth/cloud-platform.read-only",
	//     "https://www.googleapis.com/auth/service.management",
	//     "https://www.googleapis.com/auth/service.management.readonly"
	//   ]
	// }

}

// method id "servicemanagement.services.rollouts.list":

type ServicesRolloutsListCall struct {
	s            *APIService
	serviceName  string
	urlParams_   gensupport.URLParams
	ifNoneMatch_ string
	ctx_         context.Context
	header_      http.Header
}

// List: Lists the history of the service configuration rollouts for a
// managed
// service, from the newest to the oldest.
func (r *ServicesRolloutsService) List(serviceName string) *ServicesRolloutsListCall {
	c := &ServicesRolloutsListCall{s: r.s, urlParams_: make(gensupport.URLParams)}
	c.serviceName = serviceName
	return c
}

// Filter sets the optional parameter "filter": Use `filter` to return
// subset of rollouts.
// The following filters are supported:
//   -- To limit the results to only those in
//      [status](google.api.servicemanagement.v1.RolloutStatus)
// 'SUCCESS',
//      use filter='status=SUCCESS'
//   -- To limit the results to those in
//      [status](google.api.servicemanagement.v1.RolloutStatus)
// 'CANCELLED'
//      or 'FAILED', use filter='status=CANCELLED OR status=FAILED'
func (c *ServicesRolloutsListCall) Filter(filter string) *ServicesRolloutsListCall {
	c.urlParams_.Set("filter", filter)
	return c
}

// PageSize sets the optional parameter "pageSize": The max number of
// items to include in the response list.
func (c *ServicesRolloutsListCall) PageSize(pageSize int64) *ServicesRolloutsListCall {
	c.urlParams_.Set("pageSize", fmt.Sprint(pageSize))
	return c
}

// PageToken sets the optional parameter "pageToken": The token of the
// page to retrieve.
func (c *ServicesRolloutsListCall) PageToken(pageToken string) *ServicesRolloutsListCall {
	c.urlParams_.Set("pageToken", pageToken)
	return c
}

// Fields allows partial responses to be retrieved. See
// https://developers.google.com/gdata/docs/2.0/basics#PartialResponse
// for more information.
func (c *ServicesRolloutsListCall) Fields(s ...googleapi.Field) *ServicesRolloutsListCall {
	c.urlParams_.Set("fields", googleapi.CombineFields(s))
	return c
}

// IfNoneMatch sets the optional parameter which makes the operation
// fail if the object's ETag matches the given value. This is useful for
// getting updates only after the object has changed since the last
// request. Use googleapi.IsNotModified to check whether the response
// error from Do is the result of In-None-Match.
func (c *ServicesRolloutsListCall) IfNoneMatch(entityTag string) *ServicesRolloutsListCall {
	c.ifNoneMatch_ = entityTag
	return c
}

// Context sets the context to be used in this call's Do method. Any
// pending HTTP request will be aborted if the provided context is
// canceled.
func (c *ServicesRolloutsListCall) Context(ctx context.Context) *ServicesRolloutsListCall {
	c.ctx_ = ctx
	return c
}

// Header returns an http.Header that can be modified by the caller to
// add HTTP headers to the request.
func (c *ServicesRolloutsListCall) Header() http.Header {
	if c.header_ == nil {
		c.header_ = make(http.Header)
	}
	return c.header_
}

func (c *ServicesRolloutsListCall) doRequest(alt string) (*http.Response, error) {
	reqHeaders := make(http.Header)
	for k, v := range c.header_ {
		reqHeaders[k] = v
	}
	reqHeaders.Set("User-Agent", c.s.userAgent())
	if c.ifNoneMatch_ != "" {
		reqHeaders.Set("If-None-Match", c.ifNoneMatch_)
	}
	var body io.Reader = nil
	c.urlParams_.Set("alt", alt)
	urls := googleapi.ResolveRelative(c.s.BasePath, "v1/services/{serviceName}/rollouts")
	urls += "?" + c.urlParams_.Encode()
	req, _ := http.NewRequest("GET", urls, body)
	req.Header = reqHeaders
	googleapi.Expand(req.URL, map[string]string{
		"serviceName": c.serviceName,
	})
	return gensupport.SendRequest(c.ctx_, c.s.client, req)
}

// Do executes the "servicemanagement.services.rollouts.list" call.
// Exactly one of *ListServiceRolloutsResponse or error will be non-nil.
// Any non-2xx status code is an error. Response headers are in either
// *ListServiceRolloutsResponse.ServerResponse.Header or (if a response
// was returned at all) in error.(*googleapi.Error).Header. Use
// googleapi.IsNotModified to check whether the returned error was
// because http.StatusNotModified was returned.
func (c *ServicesRolloutsListCall) Do(opts ...googleapi.CallOption) (*ListServiceRolloutsResponse, error) {
	gensupport.SetOptions(c.urlParams_, opts...)
	res, err := c.doRequest("json")
	if res != nil && res.StatusCode == http.StatusNotModified {
		if res.Body != nil {
			res.Body.Close()
		}
		return nil, &googleapi.Error{
			Code:   res.StatusCode,
			Header: res.Header,
		}
	}
	if err != nil {
		return nil, err
	}
	defer googleapi.CloseBody(res)
	if err := googleapi.CheckResponse(res); err != nil {
		return nil, err
	}
	ret := &ListServiceRolloutsResponse{
		ServerResponse: googleapi.ServerResponse{
			Header:         res.Header,
			HTTPStatusCode: res.StatusCode,
		},
	}
	target := &ret
	if err := json.NewDecoder(res.Body).Decode(target); err != nil {
		return nil, err
	}
	return ret, nil
	// {
	//   "description": "Lists the history of the service configuration rollouts for a managed\nservice, from the newest to the oldest.",
	//   "flatPath": "v1/services/{serviceName}/rollouts",
	//   "httpMethod": "GET",
	//   "id": "servicemanagement.services.rollouts.list",
	//   "parameterOrder": [
	//     "serviceName"
	//   ],
	//   "parameters": {
	//     "filter": {
	//       "description": "Use `filter` to return subset of rollouts.\nThe following filters are supported:\n  -- To limit the results to only those in\n     [status](google.api.servicemanagement.v1.RolloutStatus) 'SUCCESS',\n     use filter='status=SUCCESS'\n  -- To limit the results to those in\n     [status](google.api.servicemanagement.v1.RolloutStatus) 'CANCELLED'\n     or 'FAILED', use filter='status=CANCELLED OR status=FAILED'",
	//       "location": "query",
	//       "type": "string"
	//     },
	//     "pageSize": {
	//       "description": "The max number of items to include in the response list.",
	//       "format": "int32",
	//       "location": "query",
	//       "type": "integer"
	//     },
	//     "pageToken": {
	//       "description": "The token of the page to retrieve.",
	//       "location": "query",
	//       "type": "string"
	//     },
	//     "serviceName": {
	//       "description": "The name of the service.  See the [overview](/service-management/overview)\nfor naming requirements.  For example: `example.googleapis.com`.",
	//       "location": "path",
	//       "required": true,
	//       "type": "string"
	//     }
	//   },
	//   "path": "v1/services/{serviceName}/rollouts",
	//   "response": {
	//     "$ref": "ListServiceRolloutsResponse"
	//   },
	//   "scopes": [
	//     "https://www.googleapis.com/auth/cloud-platform",
	//     "https://www.googleapis.com/auth/cloud-platform.read-only",
	//     "https://www.googleapis.com/auth/service.management",
	//     "https://www.googleapis.com/auth/service.management.readonly"
	//   ]
	// }

}

// Pages invokes f for each page of results.
// A non-nil error returned from f will halt the iteration.
// The provided context supersedes any context provided to the Context method.
func (c *ServicesRolloutsListCall) Pages(ctx context.Context, f func(*ListServiceRolloutsResponse) error) error {
	c.ctx_ = ctx
	defer c.PageToken(c.urlParams_.Get("pageToken")) // reset paging to original point
	for {
		x, err := c.Do()
		if err != nil {
			return err
		}
		if err := f(x); err != nil {
			return err
		}
		if x.NextPageToken == "" {
			return nil
		}
		c.PageToken(x.NextPageToken)
	}
}<|MERGE_RESOLUTION|>--- conflicted
+++ resolved
@@ -777,14 +777,8 @@
 
 	// Deadline: The number of seconds to wait for a response from a
 	// request.  The default
-<<<<<<< HEAD
-	// deadline for gRPC and HTTP requests is 5 seconds. For Stubby
-	// requests,
-	// the default is no deadline.
-=======
 	// deadline for gRPC is infinite (no deadline) and HTTP requests is 5
 	// seconds.
->>>>>>> b412c745
 	Deadline float64 `json:"deadline,omitempty"`
 
 	// MinDeadline: Minimum deadline in seconds needed for this method.
@@ -4646,12 +4640,9 @@
 	// Backend: API backend configuration.
 	Backend *Backend `json:"backend,omitempty"`
 
-<<<<<<< HEAD
-=======
 	// Billing: Billing configuration.
 	Billing *Billing `json:"billing,omitempty"`
 
->>>>>>> b412c745
 	// ConfigVersion: The semantic version of the service configuration. The
 	// config version
 	// affects the interpretation of the service configuration. For
