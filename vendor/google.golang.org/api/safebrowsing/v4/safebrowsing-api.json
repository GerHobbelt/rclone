{
<<<<<<< HEAD
  "resources": {
    "threatListUpdates": {
      "methods": {
        "fetch": {
          "flatPath": "v4/threatListUpdates:fetch",
          "id": "safebrowsing.threatListUpdates.fetch",
          "path": "v4/threatListUpdates:fetch",
          "request": {
            "$ref": "FetchThreatListUpdatesRequest"
          },
          "description": "Fetches the most recent threat list updates. A client can request updates\nfor multiple lists at once.",
          "response": {
            "$ref": "FetchThreatListUpdatesResponse"
          },
          "parameterOrder": [],
          "httpMethod": "POST",
          "parameters": {}
        }
      }
    },
    "encodedFullHashes": {
      "methods": {
        "get": {
          "flatPath": "v4/encodedFullHashes/{encodedRequest}",
          "path": "v4/encodedFullHashes/{encodedRequest}",
          "id": "safebrowsing.encodedFullHashes.get",
          "description": "",
          "httpMethod": "GET",
          "parameterOrder": [
            "encodedRequest"
          ],
          "response": {
            "$ref": "FindFullHashesResponse"
          },
          "parameters": {
            "clientId": {
              "location": "query",
              "description": "A client ID that (hopefully) uniquely identifies the client implementation\nof the Safe Browsing API.",
              "type": "string"
            },
            "clientVersion": {
              "location": "query",
              "description": "The version of the client implementation.",
              "type": "string"
            },
            "encodedRequest": {
              "type": "string",
              "required": true,
              "location": "path",
              "format": "byte",
              "description": "A serialized FindFullHashesRequest proto."
            }
          }
        }
      }
    },
    "threatLists": {
      "methods": {
        "list": {
          "description": "Lists the Safe Browsing threat lists available for download.",
          "response": {
            "$ref": "ListThreatListsResponse"
          },
          "parameterOrder": [],
          "httpMethod": "GET",
          "parameters": {},
          "flatPath": "v4/threatLists",
          "id": "safebrowsing.threatLists.list",
          "path": "v4/threatLists"
        }
      }
    },
    "threatMatches": {
      "methods": {
        "find": {
          "httpMethod": "POST",
          "parameterOrder": [],
          "response": {
            "$ref": "FindThreatMatchesResponse"
          },
          "parameters": {},
          "flatPath": "v4/threatMatches:find",
          "path": "v4/threatMatches:find",
          "id": "safebrowsing.threatMatches.find",
          "description": "Finds the threat entries that match the Safe Browsing lists.",
          "request": {
            "$ref": "FindThreatMatchesRequest"
          }
        }
      }
    },
    "fullHashes": {
      "methods": {
        "find": {
          "parameters": {},
          "flatPath": "v4/fullHashes:find",
          "id": "safebrowsing.fullHashes.find",
          "path": "v4/fullHashes:find",
          "request": {
            "$ref": "FindFullHashesRequest"
          },
          "description": "Finds the full hashes that match the requested hash prefixes.",
=======
  "name": "safebrowsing",
  "batchPath": "batch",
  "revision": "20170927",
  "documentationLink": "https://developers.google.com/safe-browsing/",
  "id": "safebrowsing:v4",
  "title": "Google Safe Browsing API",
  "ownerName": "Google",
  "discoveryVersion": "v1",
  "resources": {
    "fullHashes": {
      "methods": {
        "find": {
          "path": "v4/fullHashes:find",
          "id": "safebrowsing.fullHashes.find",
          "description": "Finds the full hashes that match the requested hash prefixes.",
          "request": {
            "$ref": "FindFullHashesRequest"
          },
          "httpMethod": "POST",
          "parameterOrder": [],
          "response": {
            "$ref": "FindFullHashesResponse"
          },
          "parameters": {},
          "flatPath": "v4/fullHashes:find"
        }
      }
    },
    "encodedUpdates": {
      "methods": {
        "get": {
          "parameters": {
            "clientId": {
              "location": "query",
              "description": "A client ID that uniquely identifies the client implementation of the Safe\nBrowsing API.",
              "type": "string"
            },
            "clientVersion": {
              "location": "query",
              "description": "The version of the client implementation.",
              "type": "string"
            },
            "encodedRequest": {
              "location": "path",
              "format": "byte",
              "description": "A serialized FetchThreatListUpdatesRequest proto.",
              "type": "string",
              "required": true
            }
          },
          "flatPath": "v4/encodedUpdates/{encodedRequest}",
          "path": "v4/encodedUpdates/{encodedRequest}",
          "id": "safebrowsing.encodedUpdates.get",
          "description": "",
          "httpMethod": "GET",
          "parameterOrder": [
            "encodedRequest"
          ],
          "response": {
            "$ref": "FetchThreatListUpdatesResponse"
          }
        }
      }
    },
    "threatListUpdates": {
      "methods": {
        "fetch": {
          "id": "safebrowsing.threatListUpdates.fetch",
          "path": "v4/threatListUpdates:fetch",
          "request": {
            "$ref": "FetchThreatListUpdatesRequest"
          },
          "description": "Fetches the most recent threat list updates. A client can request updates\nfor multiple lists at once.",
>>>>>>> b412c745
          "response": {
            "$ref": "FindFullHashesResponse"
          },
          "parameterOrder": [],
<<<<<<< HEAD
          "httpMethod": "POST"
=======
          "httpMethod": "POST",
          "parameters": {},
          "flatPath": "v4/threatListUpdates:fetch"
>>>>>>> b412c745
        }
      }
    },
    "encodedUpdates": {
      "methods": {
        "get": {
          "description": "",
          "response": {
<<<<<<< HEAD
            "$ref": "FetchThreatListUpdatesResponse"
          },
          "parameterOrder": [
            "encodedRequest"
          ],
          "httpMethod": "GET",
=======
            "$ref": "FindFullHashesResponse"
          },
          "httpMethod": "GET",
          "parameterOrder": [
            "encodedRequest"
          ],
>>>>>>> b412c745
          "parameters": {
            "encodedRequest": {
              "format": "byte",
              "description": "A serialized FindFullHashesRequest proto.",
              "type": "string",
              "required": true,
              "location": "path"
            },
            "clientId": {
<<<<<<< HEAD
              "description": "A client ID that uniquely identifies the client implementation of the Safe\nBrowsing API.",
=======
              "description": "A client ID that (hopefully) uniquely identifies the client implementation\nof the Safe Browsing API.",
>>>>>>> b412c745
              "type": "string",
              "location": "query"
            },
            "clientVersion": {
              "location": "query",
              "description": "The version of the client implementation.",
<<<<<<< HEAD
              "type": "string"
            },
            "encodedRequest": {
              "format": "byte",
              "description": "A serialized FetchThreatListUpdatesRequest proto.",
              "type": "string",
              "required": true,
              "location": "path"
=======
              "type": "string",
              "location": "query"
>>>>>>> b412c745
            }
          },
          "flatPath": "v4/encodedUpdates/{encodedRequest}",
          "id": "safebrowsing.encodedUpdates.get",
          "path": "v4/encodedUpdates/{encodedRequest}"
        }
      }
    },
    "threatLists": {
      "methods": {
        "list": {
          "description": "Lists the Safe Browsing threat lists available for download.",
          "response": {
            "$ref": "ListThreatListsResponse"
          },
          "parameterOrder": [],
          "httpMethod": "GET",
          "parameters": {},
          "flatPath": "v4/threatLists",
          "id": "safebrowsing.threatLists.list",
          "path": "v4/threatLists"
        }
      }
    },
    "threatMatches": {
      "methods": {
        "find": {
          "parameters": {},
          "flatPath": "v4/threatMatches:find",
          "id": "safebrowsing.threatMatches.find",
          "path": "v4/threatMatches:find",
          "description": "Finds the threat entries that match the Safe Browsing lists.",
          "request": {
            "$ref": "FindThreatMatchesRequest"
          },
          "response": {
            "$ref": "FindThreatMatchesResponse"
          },
          "parameterOrder": [],
          "httpMethod": "POST"
        }
      }
    }
  },
  "parameters": {
<<<<<<< HEAD
    "alt": {
      "location": "query",
      "description": "Data format for response.",
      "default": "json",
      "enum": [
        "json",
        "media",
        "proto"
      ],
=======
    "callback": {
      "description": "JSONP",
      "type": "string",
      "location": "query"
    },
    "$.xgafv": {
      "enumDescriptions": [
        "v1 error format",
        "v2 error format"
      ],
      "location": "query",
      "enum": [
        "1",
        "2"
      ],
      "description": "V1 error format.",
      "type": "string"
    },
    "alt": {
>>>>>>> b412c745
      "type": "string",
      "enumDescriptions": [
        "Responses with Content-Type of application/json",
        "Media download with context-dependent Content-Type",
        "Responses with Content-Type of application/x-protobuf"
<<<<<<< HEAD
=======
      ],
      "location": "query",
      "description": "Data format for response.",
      "default": "json",
      "enum": [
        "json",
        "media",
        "proto"
>>>>>>> b412c745
      ]
    },
    "access_token": {
      "location": "query",
      "description": "OAuth access token.",
      "type": "string"
    },
<<<<<<< HEAD
    "key": {
      "location": "query",
      "description": "API key. Your API key identifies your project and provides you with API access, quota, and reports. Required unless you provide an OAuth 2.0 token.",
      "type": "string"
=======
    "access_token": {
      "description": "OAuth access token.",
      "type": "string",
      "location": "query"
>>>>>>> b412c745
    },
    "quotaUser": {
      "description": "Available to use for quota purposes for server-side applications. Can be any arbitrary string assigned to a user, but should not exceed 40 characters.",
      "type": "string",
      "location": "query"
    },
    "pp": {
      "location": "query",
      "description": "Pretty-print response.",
      "default": "true",
      "type": "boolean"
<<<<<<< HEAD
=======
    },
    "oauth_token": {
      "description": "OAuth 2.0 token for the current user.",
      "type": "string",
      "location": "query"
>>>>>>> b412c745
    },
    "bearer_token": {
      "description": "OAuth bearer token.",
      "type": "string",
      "location": "query"
<<<<<<< HEAD
    },
    "oauth_token": {
      "type": "string",
      "location": "query",
      "description": "OAuth 2.0 token for the current user."
    },
    "upload_protocol": {
      "location": "query",
      "description": "Upload protocol for media (e.g. \"raw\", \"multipart\").",
      "type": "string"
    },
    "prettyPrint": {
      "location": "query",
      "description": "Returns response with indentations and line breaks.",
      "default": "true",
      "type": "boolean"
    },
    "fields": {
      "description": "Selector specifying which fields to include in a partial response.",
      "type": "string",
      "location": "query"
    },
    "uploadType": {
      "location": "query",
      "description": "Legacy upload protocol for media (e.g. \"media\", \"multipart\").",
      "type": "string"
    },
    "$.xgafv": {
      "description": "V1 error format.",
      "type": "string",
      "enumDescriptions": [
        "v1 error format",
        "v2 error format"
      ],
      "location": "query",
      "enum": [
        "1",
        "2"
      ]
    },
    "callback": {
      "location": "query",
      "description": "JSONP",
      "type": "string"
    }
  },
  "schemas": {
    "MetadataEntry": {
      "description": "A single metadata entry.",
      "type": "object",
      "properties": {
        "value": {
          "format": "byte",
          "description": "The metadata entry value. For JSON requests, the value is base64-encoded.",
          "type": "string"
        },
        "key": {
          "format": "byte",
          "description": "The metadata entry key. For JSON requests, the key is base64-encoded.",
          "type": "string"
        }
      },
      "id": "MetadataEntry"
    },
    "ClientInfo": {
      "type": "object",
      "properties": {
        "clientId": {
          "description": "A client ID that (hopefully) uniquely identifies the client implementation\nof the Safe Browsing API.",
          "type": "string"
        },
        "clientVersion": {
          "description": "The version of the client implementation.",
          "type": "string"
        }
      },
      "id": "ClientInfo",
      "description": "The client metadata associated with Safe Browsing API requests."
    },
    "ThreatInfo": {
      "description": "The information regarding one or more threats that a client submits when\nchecking for matches in threat lists.",
      "type": "object",
      "properties": {
        "platformTypes": {
          "enumDescriptions": [
            "Unknown platform.",
            "Threat posed to Windows.",
            "Threat posed to Linux.",
            "Threat posed to Android.",
            "Threat posed to OS X.",
            "Threat posed to iOS.",
            "Threat posed to at least one of the defined platforms.",
            "Threat posed to all defined platforms.",
            "Threat posed to Chrome."
          ],
          "description": "The platform types to be checked.",
          "items": {
            "type": "string",
            "enum": [
              "PLATFORM_TYPE_UNSPECIFIED",
              "WINDOWS",
              "LINUX",
              "ANDROID",
              "OSX",
              "IOS",
              "ANY_PLATFORM",
              "ALL_PLATFORMS",
              "CHROME"
            ]
          },
          "type": "array"
        },
        "threatEntries": {
          "description": "The threat entries to be checked.",
          "items": {
            "$ref": "ThreatEntry"
          },
          "type": "array"
        },
        "threatEntryTypes": {
          "description": "The entry types to be checked.",
          "items": {
            "enum": [
              "THREAT_ENTRY_TYPE_UNSPECIFIED",
              "URL",
              "EXECUTABLE",
              "IP_RANGE",
              "CHROME_EXTENSION",
              "FILENAME",
              "CERT"
            ],
            "type": "string"
          },
          "type": "array",
          "enumDescriptions": [
            "Unspecified.",
            "A URL.",
            "An executable program.",
            "An IP range.",
            "Chrome extension.",
            "Filename.",
            "CERT"
          ]
        },
        "threatTypes": {
          "enumDescriptions": [
            "Unknown.",
            "Malware threat type.",
            "Social engineering threat type.",
            "Unwanted software threat type.",
            "Potentially harmful application threat type.",
            "Social engineering threat type for internal use.",
            "API abuse threat type.",
            "Malicious binary threat type.",
            "Client side detection whitelist threat type.",
            "Client side download detection whitelist threat type.",
            "Client incident threat type.",
            "Whitelist used when detecting client incident threats.\nThis enum was never launched and should be re-used for the next list.",
            "List used for offline APK checks in PAM.",
            "Patterns to be used for activating the subresource filter. Interstitial\nwill not be shown for patterns from this list."
          ],
          "description": "The threat types to be checked.",
          "items": {
            "type": "string",
            "enum": [
              "THREAT_TYPE_UNSPECIFIED",
              "MALWARE",
              "SOCIAL_ENGINEERING",
              "UNWANTED_SOFTWARE",
              "POTENTIALLY_HARMFUL_APPLICATION",
              "SOCIAL_ENGINEERING_INTERNAL",
              "API_ABUSE",
              "MALICIOUS_BINARY",
              "CSD_WHITELIST",
              "CSD_DOWNLOAD_WHITELIST",
              "CLIENT_INCIDENT",
              "CLIENT_INCIDENT_WHITELIST",
              "APK_MALWARE_OFFLINE",
              "SUBRESOURCE_FILTER"
            ]
          },
          "type": "array"
        }
      },
      "id": "ThreatInfo"
    },
    "FindThreatMatchesRequest": {
      "description": "Request to check entries against lists.",
      "type": "object",
      "properties": {
        "client": {
          "$ref": "ClientInfo",
          "description": "The client metadata."
        },
        "threatInfo": {
          "description": "The lists and entries to be checked for matches.",
          "$ref": "ThreatInfo"
        }
      },
      "id": "FindThreatMatchesRequest"
    },
    "ThreatEntryMetadata": {
      "description": "The metadata associated with a specific threat entry. The client is expected\nto know the metadata key/value pairs associated with each threat type.",
      "type": "object",
      "properties": {
        "entries": {
          "description": "The metadata entries.",
          "items": {
            "$ref": "MetadataEntry"
          },
          "type": "array"
        }
      },
      "id": "ThreatEntryMetadata"
    },
    "RawIndices": {
      "type": "object",
      "properties": {
        "indices": {
          "description": "The indices to remove from a lexicographically-sorted local list.",
          "items": {
            "format": "int32",
            "type": "integer"
          },
          "type": "array"
        }
      },
      "id": "RawIndices",
      "description": "A set of raw indices to remove from a local list."
    },
    "RawHashes": {
      "description": "The uncompressed threat entries in hash format of a particular prefix length.\nHashes can be anywhere from 4 to 32 bytes in size. A large majority are 4\nbytes, but some hashes are lengthened if they collide with the hash of a\npopular URL.\n\nUsed for sending ThreatEntrySet to clients that do not support compression,\nor when sending non-4-byte hashes to clients that do support compression.",
=======
    },
    "upload_protocol": {
      "location": "query",
      "description": "Upload protocol for media (e.g. \"raw\", \"multipart\").",
      "type": "string"
    },
    "prettyPrint": {
      "description": "Returns response with indentations and line breaks.",
      "default": "true",
      "type": "boolean",
      "location": "query"
    },
    "uploadType": {
      "description": "Legacy upload protocol for media (e.g. \"media\", \"multipart\").",
      "type": "string",
      "location": "query"
    },
    "fields": {
      "description": "Selector specifying which fields to include in a partial response.",
      "type": "string",
      "location": "query"
    }
  },
  "schemas": {
    "ThreatMatch": {
      "description": "A match when checking a threat entry in the Safe Browsing threat lists.",
>>>>>>> b412c745
      "type": "object",
      "properties": {
        "platformType": {
          "enumDescriptions": [
            "Unknown platform.",
            "Threat posed to Windows.",
            "Threat posed to Linux.",
            "Threat posed to Android.",
            "Threat posed to OS X.",
            "Threat posed to iOS.",
            "Threat posed to at least one of the defined platforms.",
            "Threat posed to all defined platforms.",
            "Threat posed to Chrome."
          ],
          "enum": [
            "PLATFORM_TYPE_UNSPECIFIED",
            "WINDOWS",
            "LINUX",
            "ANDROID",
            "OSX",
            "IOS",
            "ANY_PLATFORM",
            "ALL_PLATFORMS",
            "CHROME"
          ],
          "description": "The platform type matching this threat.",
          "type": "string"
<<<<<<< HEAD
        }
      },
      "id": "RawHashes"
    },
    "FetchThreatListUpdatesResponse": {
      "type": "object",
      "properties": {
        "minimumWaitDuration": {
=======
        },
        "threatEntryType": {
          "description": "The threat entry type matching this threat.",
          "type": "string",
          "enumDescriptions": [
            "Unspecified.",
            "A URL.",
            "An executable program.",
            "An IP range.",
            "Chrome extension.",
            "Filename.",
            "CERT"
          ],
          "enum": [
            "THREAT_ENTRY_TYPE_UNSPECIFIED",
            "URL",
            "EXECUTABLE",
            "IP_RANGE",
            "CHROME_EXTENSION",
            "FILENAME",
            "CERT"
          ]
        },
        "cacheDuration": {
>>>>>>> b412c745
          "format": "google-duration",
          "description": "The cache lifetime for the returned match. Clients must not cache this\nresponse for more than this duration to avoid false positives.",
          "type": "string"
        },
        "threatType": {
          "enumDescriptions": [
            "Unknown.",
            "Malware threat type.",
            "Social engineering threat type.",
            "Unwanted software threat type.",
            "Potentially harmful application threat type.",
            "Social engineering threat type for internal use.",
            "API abuse threat type.",
            "Malicious binary threat type.",
            "Client side detection whitelist threat type.",
            "Client side download detection whitelist threat type.",
            "Client incident threat type.",
            "Whitelist used when detecting client incident threats.\nThis enum was never launched and should be re-used for the next list.",
            "List used for offline APK checks in PAM.",
            "Patterns to be used for activating the subresource filter. Interstitial\nwill not be shown for patterns from this list."
          ],
          "enum": [
            "THREAT_TYPE_UNSPECIFIED",
            "MALWARE",
            "SOCIAL_ENGINEERING",
            "UNWANTED_SOFTWARE",
            "POTENTIALLY_HARMFUL_APPLICATION",
            "SOCIAL_ENGINEERING_INTERNAL",
            "API_ABUSE",
            "MALICIOUS_BINARY",
            "CSD_WHITELIST",
            "CSD_DOWNLOAD_WHITELIST",
            "CLIENT_INCIDENT",
            "CLIENT_INCIDENT_WHITELIST",
            "APK_MALWARE_OFFLINE",
            "SUBRESOURCE_FILTER"
          ],
          "description": "The threat type matching this threat.",
          "type": "string"
        },
        "threatEntryMetadata": {
          "description": "Optional metadata associated with this threat.",
          "$ref": "ThreatEntryMetadata"
        },
        "threat": {
          "$ref": "ThreatEntry",
          "description": "The threat matching this threat."
        }
      },
      "id": "ThreatMatch"
    },
<<<<<<< HEAD
    "FindFullHashesResponse": {
      "id": "FindFullHashesResponse",
      "type": "object",
      "properties": {
        "negativeCacheDuration": {
          "format": "google-duration",
          "description": "For requested entities that did not match the threat list, how long to\ncache the response.",
=======
    "ListThreatListsResponse": {
      "id": "ListThreatListsResponse",
      "type": "object",
      "properties": {
        "threatLists": {
          "description": "The lists available for download by the client.",
          "items": {
            "$ref": "ThreatListDescriptor"
          },
          "type": "array"
        }
      }
    },
    "RiceDeltaEncoding": {
      "description": "The Rice-Golomb encoded data. Used for sending compressed 4-byte hashes or\ncompressed removal indices.",
      "type": "object",
      "properties": {
        "encodedData": {
          "format": "byte",
          "description": "The encoded deltas that are encoded using the Golomb-Rice coder.",
>>>>>>> b412c745
          "type": "string"
        },
        "firstValue": {
          "format": "int64",
          "description": "The offset of the first entry in the encoded data, or, if only a single\ninteger was encoded, that single integer's value.",
          "type": "string"
        },
<<<<<<< HEAD
        "matches": {
          "description": "The full hashes that matched the requested prefixes.",
          "items": {
            "$ref": "ThreatMatch"
          },
          "type": "array"
        }
      }
=======
        "numEntries": {
          "format": "int32",
          "description": "The number of entries that are delta encoded in the encoded data. If only a\nsingle integer was encoded, this will be zero and the single value will be\nstored in `first_value`.",
          "type": "integer"
        },
        "riceParameter": {
          "format": "int32",
          "description": "The Golomb-Rice parameter, which is a number between 2 and 28. This field\nis missing (that is, zero) if `num_entries` is zero.",
          "type": "integer"
        }
      },
      "id": "RiceDeltaEncoding"
>>>>>>> b412c745
    },
    "ThreatEntry": {
      "description": "An individual threat; for example, a malicious URL or its hash\nrepresentation. Only one of these fields should be set.",
      "type": "object",
      "properties": {
<<<<<<< HEAD
        "riceHashes": {
          "$ref": "RiceDeltaEncoding",
          "description": "The encoded 4-byte prefixes of SHA256-formatted entries, using a\nGolomb-Rice encoding. The hashes are converted to uint32, sorted in\nascending order, then delta encoded and stored as encoded_data."
        },
        "riceIndices": {
          "description": "The encoded local, lexicographically-sorted list indices, using a\nGolomb-Rice encoding. Used for sending compressed removal indices. The\nremoval indices (uint32) are sorted in ascending order, then delta encoded\nand stored as encoded_data.",
          "$ref": "RiceDeltaEncoding"
        },
        "compressionType": {
          "enumDescriptions": [
            "Unknown.",
            "Raw, uncompressed data.",
            "Rice-Golomb encoded data."
          ],
          "enum": [
            "COMPRESSION_TYPE_UNSPECIFIED",
            "RAW",
            "RICE"
          ],
          "description": "The compression type for the entries in this set.",
          "type": "string"
        },
        "rawIndices": {
          "description": "The raw removal indices for a local list.",
          "$ref": "RawIndices"
        },
        "rawHashes": {
          "$ref": "RawHashes",
          "description": "The raw SHA256-formatted entries."
=======
        "url": {
          "description": "A URL.",
          "type": "string"
        },
        "digest": {
          "format": "byte",
          "description": "The digest of an executable in SHA256 format. The API supports both\nbinary and hex digests. For JSON requests, digests are base64-encoded.",
          "type": "string"
        },
        "hash": {
          "format": "byte",
          "description": "A hash prefix, consisting of the most significant 4-32 bytes of a SHA256\nhash. This field is in binary format. For JSON requests, hashes are\nbase64-encoded.",
          "type": "string"
>>>>>>> b412c745
        }
      },
      "id": "ThreatEntry"
    },
<<<<<<< HEAD
    "FindFullHashesRequest": {
      "description": "Request to return full hashes matched by the provided hash prefixes.",
      "type": "object",
      "properties": {
        "apiClient": {
          "$ref": "ClientInfo",
          "description": "Client metadata associated with callers of higher-level APIs built on top\nof the client's implementation."
        },
        "clientStates": {
          "description": "The current client states for each of the client's local threat lists.",
=======
    "FindThreatMatchesResponse": {
      "id": "FindThreatMatchesResponse",
      "type": "object",
      "properties": {
        "matches": {
          "description": "The threat list matches.",
>>>>>>> b412c745
          "items": {
            "$ref": "ThreatMatch"
          },
          "type": "array"
<<<<<<< HEAD
        },
        "client": {
          "description": "The client metadata.",
          "$ref": "ClientInfo"
        },
        "threatInfo": {
          "$ref": "ThreatInfo",
          "description": "The lists and hashes to be checked."
=======
>>>>>>> b412c745
        }
      },
      "id": "FindFullHashesRequest"
    },
<<<<<<< HEAD
    "ListUpdateRequest": {
      "type": "object",
      "properties": {
        "state": {
          "format": "byte",
          "description": "The current state of the client for the requested list (the encrypted\nclient state that was received from the last successful list update).",
          "type": "string"
        },
        "platformType": {
          "enum": [
            "PLATFORM_TYPE_UNSPECIFIED",
            "WINDOWS",
            "LINUX",
            "ANDROID",
            "OSX",
            "IOS",
            "ANY_PLATFORM",
            "ALL_PLATFORMS",
            "CHROME"
          ],
          "description": "The type of platform at risk by entries present in the list.",
          "type": "string",
=======
    "ThreatListDescriptor": {
      "id": "ThreatListDescriptor",
      "description": "Describes an individual threat list. A list is defined by three parameters:\nthe type of threat posed, the type of platform targeted by the threat, and\nthe type of entries in the list.",
      "type": "object",
      "properties": {
        "threatEntryType": {
          "enumDescriptions": [
            "Unspecified.",
            "A URL.",
            "An executable program.",
            "An IP range.",
            "Chrome extension.",
            "Filename.",
            "CERT"
          ],
          "enum": [
            "THREAT_ENTRY_TYPE_UNSPECIFIED",
            "URL",
            "EXECUTABLE",
            "IP_RANGE",
            "CHROME_EXTENSION",
            "FILENAME",
            "CERT"
          ],
          "description": "The entry types contained in the list.",
          "type": "string"
        },
        "platformType": {
>>>>>>> b412c745
          "enumDescriptions": [
            "Unknown platform.",
            "Threat posed to Windows.",
            "Threat posed to Linux.",
            "Threat posed to Android.",
            "Threat posed to OS X.",
            "Threat posed to iOS.",
            "Threat posed to at least one of the defined platforms.",
            "Threat posed to all defined platforms.",
            "Threat posed to Chrome."
<<<<<<< HEAD
          ]
        },
        "constraints": {
          "$ref": "Constraints",
          "description": "The constraints associated with this request."
        },
        "threatType": {
          "enumDescriptions": [
            "Unknown.",
            "Malware threat type.",
            "Social engineering threat type.",
            "Unwanted software threat type.",
            "Potentially harmful application threat type.",
            "Social engineering threat type for internal use.",
            "API abuse threat type.",
            "Malicious binary threat type.",
            "Client side detection whitelist threat type.",
            "Client side download detection whitelist threat type.",
            "Client incident threat type.",
            "Whitelist used when detecting client incident threats.\nThis enum was never launched and should be re-used for the next list.",
            "List used for offline APK checks in PAM.",
            "Patterns to be used for activating the subresource filter. Interstitial\nwill not be shown for patterns from this list."
          ],
          "enum": [
            "THREAT_TYPE_UNSPECIFIED",
            "MALWARE",
            "SOCIAL_ENGINEERING",
            "UNWANTED_SOFTWARE",
            "POTENTIALLY_HARMFUL_APPLICATION",
            "SOCIAL_ENGINEERING_INTERNAL",
            "API_ABUSE",
            "MALICIOUS_BINARY",
            "CSD_WHITELIST",
            "CSD_DOWNLOAD_WHITELIST",
            "CLIENT_INCIDENT",
            "CLIENT_INCIDENT_WHITELIST",
            "APK_MALWARE_OFFLINE",
            "SUBRESOURCE_FILTER"
          ],
          "description": "The type of threat posed by entries present in the list.",
          "type": "string"
        },
        "threatEntryType": {
          "description": "The types of entries present in the list.",
          "type": "string",
          "enumDescriptions": [
            "Unspecified.",
            "A URL.",
            "An executable program.",
            "An IP range.",
            "Chrome extension.",
            "Filename.",
            "CERT"
          ],
          "enum": [
            "THREAT_ENTRY_TYPE_UNSPECIFIED",
            "URL",
            "EXECUTABLE",
            "IP_RANGE",
            "CHROME_EXTENSION",
            "FILENAME",
            "CERT"
          ]
        }
      },
      "id": "ListUpdateRequest",
      "description": "A single list update request."
    },
    "FetchThreatListUpdatesRequest": {
=======
          ],
          "enum": [
            "PLATFORM_TYPE_UNSPECIFIED",
            "WINDOWS",
            "LINUX",
            "ANDROID",
            "OSX",
            "IOS",
            "ANY_PLATFORM",
            "ALL_PLATFORMS",
            "CHROME"
          ],
          "description": "The platform type targeted by the list's entries.",
          "type": "string"
        },
        "threatType": {
          "description": "The threat type posed by the list's entries.",
          "type": "string",
          "enumDescriptions": [
            "Unknown.",
            "Malware threat type.",
            "Social engineering threat type.",
            "Unwanted software threat type.",
            "Potentially harmful application threat type.",
            "Social engineering threat type for internal use.",
            "API abuse threat type.",
            "Malicious binary threat type.",
            "Client side detection whitelist threat type.",
            "Client side download detection whitelist threat type.",
            "Client incident threat type.",
            "Whitelist used when detecting client incident threats.\nThis enum was never launched and should be re-used for the next list.",
            "List used for offline APK checks in PAM.",
            "Patterns to be used for activating the subresource filter. Interstitial\nwill not be shown for patterns from this list."
          ],
          "enum": [
            "THREAT_TYPE_UNSPECIFIED",
            "MALWARE",
            "SOCIAL_ENGINEERING",
            "UNWANTED_SOFTWARE",
            "POTENTIALLY_HARMFUL_APPLICATION",
            "SOCIAL_ENGINEERING_INTERNAL",
            "API_ABUSE",
            "MALICIOUS_BINARY",
            "CSD_WHITELIST",
            "CSD_DOWNLOAD_WHITELIST",
            "CLIENT_INCIDENT",
            "CLIENT_INCIDENT_WHITELIST",
            "APK_MALWARE_OFFLINE",
            "SUBRESOURCE_FILTER"
          ]
        }
      }
    },
    "MetadataEntry": {
      "id": "MetadataEntry",
      "description": "A single metadata entry.",
>>>>>>> b412c745
      "type": "object",
      "properties": {
        "value": {
          "format": "byte",
          "description": "The metadata entry value. For JSON requests, the value is base64-encoded.",
          "type": "string"
        },
        "key": {
          "format": "byte",
          "description": "The metadata entry key. For JSON requests, the key is base64-encoded.",
          "type": "string"
        }
<<<<<<< HEAD
      },
      "id": "FetchThreatListUpdatesRequest",
      "description": "Describes a Safe Browsing API update request. Clients can request updates for\nmultiple lists in a single request.\nNOTE: Field index 2 is unused.\nNEXT: 5"
=======
      }
>>>>>>> b412c745
    },
    "ClientInfo": {
      "id": "ClientInfo",
      "description": "The client metadata associated with Safe Browsing API requests.",
      "type": "object",
      "properties": {
<<<<<<< HEAD
        "removals": {
          "description": "A set of entries to remove from a local threat type's list. In practice,\nthis field is empty or contains exactly one ThreatEntrySet.",
          "items": {
            "$ref": "ThreatEntrySet"
          },
          "type": "array"
        },
        "newClientState": {
          "format": "byte",
          "description": "The new client state, in encrypted format. Opaque to clients.",
          "type": "string"
        },
        "platformType": {
          "enumDescriptions": [
            "Unknown platform.",
            "Threat posed to Windows.",
            "Threat posed to Linux.",
            "Threat posed to Android.",
            "Threat posed to OS X.",
            "Threat posed to iOS.",
            "Threat posed to at least one of the defined platforms.",
            "Threat posed to all defined platforms.",
            "Threat posed to Chrome."
          ],
          "enum": [
            "PLATFORM_TYPE_UNSPECIFIED",
            "WINDOWS",
            "LINUX",
            "ANDROID",
            "OSX",
            "IOS",
            "ANY_PLATFORM",
            "ALL_PLATFORMS",
            "CHROME"
          ],
          "description": "The platform type for which data is returned.",
          "type": "string"
        },
        "threatEntryType": {
          "type": "string",
=======
        "clientId": {
          "description": "A client ID that (hopefully) uniquely identifies the client implementation\nof the Safe Browsing API.",
          "type": "string"
        },
        "clientVersion": {
          "description": "The version of the client implementation.",
          "type": "string"
        }
      }
    },
    "FindThreatMatchesRequest": {
      "description": "Request to check entries against lists.",
      "type": "object",
      "properties": {
        "client": {
          "description": "The client metadata.",
          "$ref": "ClientInfo"
        },
        "threatInfo": {
          "$ref": "ThreatInfo",
          "description": "The lists and entries to be checked for matches."
        }
      },
      "id": "FindThreatMatchesRequest"
    },
    "ThreatInfo": {
      "description": "The information regarding one or more threats that a client submits when\nchecking for matches in threat lists.",
      "type": "object",
      "properties": {
        "threatEntryTypes": {
          "description": "The entry types to be checked.",
          "items": {
            "enum": [
              "THREAT_ENTRY_TYPE_UNSPECIFIED",
              "URL",
              "EXECUTABLE",
              "IP_RANGE",
              "CHROME_EXTENSION",
              "FILENAME",
              "CERT"
            ],
            "type": "string"
          },
          "type": "array",
>>>>>>> b412c745
          "enumDescriptions": [
            "Unspecified.",
            "A URL.",
            "An executable program.",
            "An IP range.",
            "Chrome extension.",
            "Filename.",
            "CERT"
<<<<<<< HEAD
          ],
          "enum": [
            "THREAT_ENTRY_TYPE_UNSPECIFIED",
            "URL",
            "EXECUTABLE",
            "IP_RANGE",
            "CHROME_EXTENSION",
            "FILENAME",
            "CERT"
          ],
          "description": "The format of the threats."
        },
        "additions": {
          "description": "A set of entries to add to a local threat type's list. Repeated to allow\nfor a combination of compressed and raw data to be sent in a single\nresponse.",
          "items": {
            "$ref": "ThreatEntrySet"
          },
          "type": "array"
        },
        "responseType": {
          "enum": [
            "RESPONSE_TYPE_UNSPECIFIED",
            "PARTIAL_UPDATE",
            "FULL_UPDATE"
          ],
          "description": "The type of response. This may indicate that an action is required by the\nclient when the response is received.",
          "type": "string",
          "enumDescriptions": [
            "Unknown.",
            "Partial updates are applied to the client's existing local database.",
            "Full updates replace the client's entire local database. This means\nthat either the client was seriously out-of-date or the client is\nbelieved to be corrupt."
          ]
        },
        "checksum": {
          "$ref": "Checksum",
          "description": "The expected SHA256 hash of the client state; that is, of the sorted list\nof all hashes present in the database after applying the provided update.\nIf the client state doesn't match the expected state, the client must\ndisregard this update and retry later."
        },
        "threatType": {
=======
          ]
        },
        "threatTypes": {
>>>>>>> b412c745
          "enumDescriptions": [
            "Unknown.",
            "Malware threat type.",
            "Social engineering threat type.",
            "Unwanted software threat type.",
            "Potentially harmful application threat type.",
            "Social engineering threat type for internal use.",
            "API abuse threat type.",
            "Malicious binary threat type.",
            "Client side detection whitelist threat type.",
            "Client side download detection whitelist threat type.",
            "Client incident threat type.",
            "Whitelist used when detecting client incident threats.\nThis enum was never launched and should be re-used for the next list.",
            "List used for offline APK checks in PAM.",
            "Patterns to be used for activating the subresource filter. Interstitial\nwill not be shown for patterns from this list."
          ],
<<<<<<< HEAD
          "enum": [
            "THREAT_TYPE_UNSPECIFIED",
            "MALWARE",
            "SOCIAL_ENGINEERING",
            "UNWANTED_SOFTWARE",
            "POTENTIALLY_HARMFUL_APPLICATION",
            "SOCIAL_ENGINEERING_INTERNAL",
            "API_ABUSE",
            "MALICIOUS_BINARY",
            "CSD_WHITELIST",
            "CSD_DOWNLOAD_WHITELIST",
            "CLIENT_INCIDENT",
            "CLIENT_INCIDENT_WHITELIST",
            "APK_MALWARE_OFFLINE",
            "SUBRESOURCE_FILTER"
          ],
          "description": "The threat type for which data is returned.",
          "type": "string"
=======
          "description": "The threat types to be checked.",
          "items": {
            "enum": [
              "THREAT_TYPE_UNSPECIFIED",
              "MALWARE",
              "SOCIAL_ENGINEERING",
              "UNWANTED_SOFTWARE",
              "POTENTIALLY_HARMFUL_APPLICATION",
              "SOCIAL_ENGINEERING_INTERNAL",
              "API_ABUSE",
              "MALICIOUS_BINARY",
              "CSD_WHITELIST",
              "CSD_DOWNLOAD_WHITELIST",
              "CLIENT_INCIDENT",
              "CLIENT_INCIDENT_WHITELIST",
              "APK_MALWARE_OFFLINE",
              "SUBRESOURCE_FILTER"
            ],
            "type": "string"
          },
          "type": "array"
        },
        "platformTypes": {
          "description": "The platform types to be checked.",
          "items": {
            "type": "string",
            "enum": [
              "PLATFORM_TYPE_UNSPECIFIED",
              "WINDOWS",
              "LINUX",
              "ANDROID",
              "OSX",
              "IOS",
              "ANY_PLATFORM",
              "ALL_PLATFORMS",
              "CHROME"
            ]
          },
          "type": "array",
          "enumDescriptions": [
            "Unknown platform.",
            "Threat posed to Windows.",
            "Threat posed to Linux.",
            "Threat posed to Android.",
            "Threat posed to OS X.",
            "Threat posed to iOS.",
            "Threat posed to at least one of the defined platforms.",
            "Threat posed to all defined platforms.",
            "Threat posed to Chrome."
          ]
        },
        "threatEntries": {
          "description": "The threat entries to be checked.",
          "items": {
            "$ref": "ThreatEntry"
          },
          "type": "array"
>>>>>>> b412c745
        }
      },
      "id": "ThreatInfo"
    },
<<<<<<< HEAD
    "Constraints": {
=======
    "ThreatEntryMetadata": {
      "description": "The metadata associated with a specific threat entry. The client is expected\nto know the metadata key/value pairs associated with each threat type.",
>>>>>>> b412c745
      "type": "object",
      "properties": {
        "entries": {
          "description": "The metadata entries.",
          "items": {
            "$ref": "MetadataEntry"
          },
          "type": "array"
        }
      },
      "id": "ThreatEntryMetadata"
    },
    "RawIndices": {
      "id": "RawIndices",
      "description": "A set of raw indices to remove from a local list.",
      "type": "object",
      "properties": {
        "indices": {
          "description": "The indices to remove from a lexicographically-sorted local list.",
          "items": {
            "format": "int32",
            "type": "integer"
          },
          "type": "array"
        }
      }
    },
    "RawHashes": {
      "description": "The uncompressed threat entries in hash format of a particular prefix length.\nHashes can be anywhere from 4 to 32 bytes in size. A large majority are 4\nbytes, but some hashes are lengthened if they collide with the hash of a\npopular URL.\n\nUsed for sending ThreatEntrySet to clients that do not support compression,\nor when sending non-4-byte hashes to clients that do support compression.",
      "type": "object",
      "properties": {
        "rawHashes": {
          "format": "byte",
          "description": "The hashes, in binary format, concatenated into one long string. Hashes are\nsorted in lexicographic order. For JSON API users, hashes are\nbase64-encoded.",
          "type": "string"
        },
        "prefixSize": {
          "format": "int32",
          "description": "The number of bytes for each prefix encoded below.  This field can be\nanywhere from 4 (shortest prefix) to 32 (full SHA256 hash).",
          "type": "integer"
        }
      },
      "id": "RawHashes"
    },
    "FetchThreatListUpdatesResponse": {
      "id": "FetchThreatListUpdatesResponse",
      "type": "object",
      "properties": {
        "minimumWaitDuration": {
          "format": "google-duration",
          "description": "The minimum duration the client must wait before issuing any update\nrequest. If this field is not set clients may update as soon as they want.",
          "type": "string"
        },
<<<<<<< HEAD
        "supportedCompressions": {
          "enumDescriptions": [
            "Unknown.",
            "Raw, uncompressed data.",
            "Rice-Golomb encoded data."
          ],
          "description": "The compression types supported by the client.",
=======
        "listUpdateResponses": {
          "description": "The list updates requested by the clients.",
>>>>>>> b412c745
          "items": {
            "$ref": "ListUpdateResponse"
          },
          "type": "array"
<<<<<<< HEAD
        },
        "maxUpdateEntries": {
          "type": "integer",
          "format": "int32",
          "description": "The maximum size in number of entries. The update will not contain more\nentries than this value.  This should be a power of 2 between 2**10 and\n2**20.  If zero, no update size limit is set."
        }
      },
      "id": "Constraints",
      "description": "The constraints for this update."
    },
    "ThreatMatch": {
=======
        }
      }
    },
    "Checksum": {
      "description": "The expected state of a client's local database.",
      "type": "object",
      "properties": {
        "sha256": {
          "format": "byte",
          "description": "The SHA256 hash of the client state; that is, of the sorted list of all\nhashes present in the database.",
          "type": "string"
        }
      },
      "id": "Checksum"
    },
    "FindFullHashesResponse": {
      "id": "FindFullHashesResponse",
      "type": "object",
>>>>>>> b412c745
      "properties": {
        "minimumWaitDuration": {
          "format": "google-duration",
          "description": "The minimum duration the client must wait before issuing any find hashes\nrequest. If this field is not set, clients can issue a request as soon as\nthey want.",
          "type": "string"
        },
        "matches": {
          "description": "The full hashes that matched the requested prefixes.",
          "items": {
            "$ref": "ThreatMatch"
          },
          "type": "array"
        },
        "negativeCacheDuration": {
          "format": "google-duration",
          "description": "For requested entities that did not match the threat list, how long to\ncache the response.",
          "type": "string"
        }
      }
    },
    "ThreatEntrySet": {
      "id": "ThreatEntrySet",
      "description": "A set of threats that should be added or removed from a client's local\ndatabase.",
      "type": "object",
      "properties": {
        "riceIndices": {
          "$ref": "RiceDeltaEncoding",
          "description": "The encoded local, lexicographically-sorted list indices, using a\nGolomb-Rice encoding. Used for sending compressed removal indices. The\nremoval indices (uint32) are sorted in ascending order, then delta encoded\nand stored as encoded_data."
        },
        "compressionType": {
          "description": "The compression type for the entries in this set.",
          "type": "string",
          "enumDescriptions": [
            "Unknown.",
<<<<<<< HEAD
            "Malware threat type.",
            "Social engineering threat type.",
            "Unwanted software threat type.",
            "Potentially harmful application threat type.",
            "Social engineering threat type for internal use.",
            "API abuse threat type.",
            "Malicious binary threat type.",
            "Client side detection whitelist threat type.",
            "Client side download detection whitelist threat type.",
            "Client incident threat type.",
            "Whitelist used when detecting client incident threats.\nThis enum was never launched and should be re-used for the next list.",
            "List used for offline APK checks in PAM.",
            "Patterns to be used for activating the subresource filter. Interstitial\nwill not be shown for patterns from this list."
          ],
          "enum": [
            "THREAT_TYPE_UNSPECIFIED",
            "MALWARE",
            "SOCIAL_ENGINEERING",
            "UNWANTED_SOFTWARE",
            "POTENTIALLY_HARMFUL_APPLICATION",
            "SOCIAL_ENGINEERING_INTERNAL",
            "API_ABUSE",
            "MALICIOUS_BINARY",
            "CSD_WHITELIST",
            "CSD_DOWNLOAD_WHITELIST",
            "CLIENT_INCIDENT",
            "CLIENT_INCIDENT_WHITELIST",
            "APK_MALWARE_OFFLINE",
            "SUBRESOURCE_FILTER"
          ]
        },
        "threatEntryMetadata": {
          "description": "Optional metadata associated with this threat.",
          "$ref": "ThreatEntryMetadata"
=======
            "Raw, uncompressed data.",
            "Rice-Golomb encoded data."
          ],
          "enum": [
            "COMPRESSION_TYPE_UNSPECIFIED",
            "RAW",
            "RICE"
          ]
        },
        "rawIndices": {
          "description": "The raw removal indices for a local list.",
          "$ref": "RawIndices"
>>>>>>> b412c745
        },
        "rawHashes": {
          "description": "The raw SHA256-formatted entries.",
          "$ref": "RawHashes"
        },
<<<<<<< HEAD
        "platformType": {
          "enumDescriptions": [
            "Unknown platform.",
            "Threat posed to Windows.",
            "Threat posed to Linux.",
            "Threat posed to Android.",
            "Threat posed to OS X.",
            "Threat posed to iOS.",
            "Threat posed to at least one of the defined platforms.",
            "Threat posed to all defined platforms.",
            "Threat posed to Chrome."
          ],
          "enum": [
            "PLATFORM_TYPE_UNSPECIFIED",
            "WINDOWS",
            "LINUX",
            "ANDROID",
            "OSX",
            "IOS",
            "ANY_PLATFORM",
            "ALL_PLATFORMS",
            "CHROME"
          ],
          "description": "The platform type matching this threat.",
          "type": "string"
=======
        "riceHashes": {
          "$ref": "RiceDeltaEncoding",
          "description": "The encoded 4-byte prefixes of SHA256-formatted entries, using a\nGolomb-Rice encoding. The hashes are converted to uint32, sorted in\nascending order, then delta encoded and stored as encoded_data."
        }
      }
    },
    "FindFullHashesRequest": {
      "id": "FindFullHashesRequest",
      "description": "Request to return full hashes matched by the provided hash prefixes.",
      "type": "object",
      "properties": {
        "clientStates": {
          "description": "The current client states for each of the client's local threat lists.",
          "items": {
            "format": "byte",
            "type": "string"
          },
          "type": "array"
        },
        "client": {
          "$ref": "ClientInfo",
          "description": "The client metadata."
>>>>>>> b412c745
        },
        "threatInfo": {
          "description": "The lists and hashes to be checked.",
          "$ref": "ThreatInfo"
        },
        "apiClient": {
          "description": "Client metadata associated with callers of higher-level APIs built on top\nof the client's implementation.",
          "$ref": "ClientInfo"
        }
      }
    },
    "ListUpdateRequest": {
      "id": "ListUpdateRequest",
      "description": "A single list update request.",
      "type": "object",
      "properties": {
        "threatEntryType": {
<<<<<<< HEAD
          "type": "string",
=======
>>>>>>> b412c745
          "enumDescriptions": [
            "Unspecified.",
            "A URL.",
            "An executable program.",
            "An IP range.",
            "Chrome extension.",
            "Filename.",
            "CERT"
          ],
          "enum": [
            "THREAT_ENTRY_TYPE_UNSPECIFIED",
            "URL",
            "EXECUTABLE",
            "IP_RANGE",
            "CHROME_EXTENSION",
            "FILENAME",
            "CERT"
          ],
<<<<<<< HEAD
          "description": "The threat entry type matching this threat."
        }
      },
      "id": "ThreatMatch",
      "description": "A match when checking a threat entry in the Safe Browsing threat lists.",
      "type": "object"
    },
    "ListThreatListsResponse": {
      "type": "object",
      "properties": {
        "threatLists": {
          "description": "The lists available for download by the client.",
          "items": {
            "$ref": "ThreatListDescriptor"
          },
          "type": "array"
        }
      },
      "id": "ListThreatListsResponse"
    },
    "RiceDeltaEncoding": {
      "description": "The Rice-Golomb encoded data. Used for sending compressed 4-byte hashes or\ncompressed removal indices.",
      "type": "object",
      "properties": {
        "encodedData": {
          "format": "byte",
          "description": "The encoded deltas that are encoded using the Golomb-Rice coder.",
          "type": "string"
        },
        "firstValue": {
          "format": "int64",
          "description": "The offset of the first entry in the encoded data, or, if only a single\ninteger was encoded, that single integer's value.",
          "type": "string"
        },
        "numEntries": {
          "format": "int32",
          "description": "The number of entries that are delta encoded in the encoded data. If only a\nsingle integer was encoded, this will be zero and the single value will be\nstored in `first_value`.",
          "type": "integer"
        },
        "riceParameter": {
          "format": "int32",
          "description": "The Golomb-Rice parameter, which is a number between 2 and 28. This field\nis missing (that is, zero) if `num_entries` is zero.",
          "type": "integer"
        }
      },
      "id": "RiceDeltaEncoding"
    },
    "FindThreatMatchesResponse": {
      "type": "object",
      "properties": {
        "matches": {
          "description": "The threat list matches.",
          "items": {
            "$ref": "ThreatMatch"
          },
          "type": "array"
        }
      },
      "id": "FindThreatMatchesResponse"
    },
    "ThreatEntry": {
      "description": "An individual threat; for example, a malicious URL or its hash\nrepresentation. Only one of these fields should be set.",
      "type": "object",
      "properties": {
        "digest": {
=======
          "description": "The types of entries present in the list.",
          "type": "string"
        },
        "state": {
>>>>>>> b412c745
          "format": "byte",
          "description": "The current state of the client for the requested list (the encrypted\nclient state that was received from the last successful list update).",
          "type": "string"
        },
        "platformType": {
          "enumDescriptions": [
            "Unknown platform.",
            "Threat posed to Windows.",
            "Threat posed to Linux.",
            "Threat posed to Android.",
            "Threat posed to OS X.",
            "Threat posed to iOS.",
            "Threat posed to at least one of the defined platforms.",
            "Threat posed to all defined platforms.",
            "Threat posed to Chrome."
          ],
          "enum": [
            "PLATFORM_TYPE_UNSPECIFIED",
            "WINDOWS",
            "LINUX",
            "ANDROID",
            "OSX",
            "IOS",
            "ANY_PLATFORM",
            "ALL_PLATFORMS",
            "CHROME"
          ],
          "description": "The type of platform at risk by entries present in the list.",
          "type": "string"
        },
        "constraints": {
          "$ref": "Constraints",
          "description": "The constraints associated with this request."
        },
        "threatType": {
          "enumDescriptions": [
            "Unknown.",
            "Malware threat type.",
            "Social engineering threat type.",
            "Unwanted software threat type.",
            "Potentially harmful application threat type.",
            "Social engineering threat type for internal use.",
            "API abuse threat type.",
            "Malicious binary threat type.",
            "Client side detection whitelist threat type.",
            "Client side download detection whitelist threat type.",
            "Client incident threat type.",
            "Whitelist used when detecting client incident threats.\nThis enum was never launched and should be re-used for the next list.",
            "List used for offline APK checks in PAM.",
            "Patterns to be used for activating the subresource filter. Interstitial\nwill not be shown for patterns from this list."
          ],
          "enum": [
            "THREAT_TYPE_UNSPECIFIED",
            "MALWARE",
            "SOCIAL_ENGINEERING",
            "UNWANTED_SOFTWARE",
            "POTENTIALLY_HARMFUL_APPLICATION",
            "SOCIAL_ENGINEERING_INTERNAL",
            "API_ABUSE",
            "MALICIOUS_BINARY",
            "CSD_WHITELIST",
            "CSD_DOWNLOAD_WHITELIST",
            "CLIENT_INCIDENT",
            "CLIENT_INCIDENT_WHITELIST",
            "APK_MALWARE_OFFLINE",
            "SUBRESOURCE_FILTER"
          ],
          "description": "The type of threat posed by entries present in the list.",
          "type": "string"
        }
<<<<<<< HEAD
      },
      "id": "ThreatEntry"
=======
      }
    },
    "FetchThreatListUpdatesRequest": {
      "description": "Describes a Safe Browsing API update request. Clients can request updates for\nmultiple lists in a single request.\nNOTE: Field index 2 is unused.\nNEXT: 5",
      "type": "object",
      "properties": {
        "listUpdateRequests": {
          "description": "The requested threat list updates.",
          "items": {
            "$ref": "ListUpdateRequest"
          },
          "type": "array"
        },
        "client": {
          "$ref": "ClientInfo",
          "description": "The client metadata."
        }
      },
      "id": "FetchThreatListUpdatesRequest"
>>>>>>> b412c745
    },
    "ListUpdateResponse": {
      "description": "An update to an individual list.",
      "type": "object",
      "properties": {
<<<<<<< HEAD
        "threatEntryType": {
          "enum": [
            "THREAT_ENTRY_TYPE_UNSPECIFIED",
            "URL",
            "EXECUTABLE",
            "IP_RANGE",
            "CHROME_EXTENSION",
            "FILENAME",
            "CERT"
          ],
          "description": "The entry types contained in the list.",
          "type": "string",
          "enumDescriptions": [
            "Unspecified.",
            "A URL.",
            "An executable program.",
            "An IP range.",
            "Chrome extension.",
            "Filename.",
            "CERT"
          ]
        },
        "platformType": {
          "description": "The platform type targeted by the list's entries.",
=======
        "removals": {
          "description": "A set of entries to remove from a local threat type's list. In practice,\nthis field is empty or contains exactly one ThreatEntrySet.",
          "items": {
            "$ref": "ThreatEntrySet"
          },
          "type": "array"
        },
        "newClientState": {
          "format": "byte",
          "description": "The new client state, in encrypted format. Opaque to clients.",
          "type": "string"
        },
        "platformType": {
          "description": "The platform type for which data is returned.",
>>>>>>> b412c745
          "type": "string",
          "enumDescriptions": [
            "Unknown platform.",
            "Threat posed to Windows.",
            "Threat posed to Linux.",
            "Threat posed to Android.",
            "Threat posed to OS X.",
            "Threat posed to iOS.",
            "Threat posed to at least one of the defined platforms.",
            "Threat posed to all defined platforms.",
            "Threat posed to Chrome."
          ],
          "enum": [
            "PLATFORM_TYPE_UNSPECIFIED",
            "WINDOWS",
            "LINUX",
            "ANDROID",
            "OSX",
            "IOS",
            "ANY_PLATFORM",
            "ALL_PLATFORMS",
            "CHROME"
          ]
        },
<<<<<<< HEAD
        "threatType": {
          "enum": [
            "THREAT_TYPE_UNSPECIFIED",
            "MALWARE",
            "SOCIAL_ENGINEERING",
            "UNWANTED_SOFTWARE",
            "POTENTIALLY_HARMFUL_APPLICATION",
            "SOCIAL_ENGINEERING_INTERNAL",
            "API_ABUSE",
            "MALICIOUS_BINARY",
            "CSD_WHITELIST",
            "CSD_DOWNLOAD_WHITELIST",
            "CLIENT_INCIDENT",
            "CLIENT_INCIDENT_WHITELIST",
            "APK_MALWARE_OFFLINE",
            "SUBRESOURCE_FILTER"
          ],
          "description": "The threat type posed by the list's entries.",
          "type": "string",
          "enumDescriptions": [
=======
        "threatEntryType": {
          "enumDescriptions": [
            "Unspecified.",
            "A URL.",
            "An executable program.",
            "An IP range.",
            "Chrome extension.",
            "Filename.",
            "CERT"
          ],
          "enum": [
            "THREAT_ENTRY_TYPE_UNSPECIFIED",
            "URL",
            "EXECUTABLE",
            "IP_RANGE",
            "CHROME_EXTENSION",
            "FILENAME",
            "CERT"
          ],
          "description": "The format of the threats.",
          "type": "string"
        },
        "additions": {
          "description": "A set of entries to add to a local threat type's list. Repeated to allow\nfor a combination of compressed and raw data to be sent in a single\nresponse.",
          "items": {
            "$ref": "ThreatEntrySet"
          },
          "type": "array"
        },
        "checksum": {
          "$ref": "Checksum",
          "description": "The expected SHA256 hash of the client state; that is, of the sorted list\nof all hashes present in the database after applying the provided update.\nIf the client state doesn't match the expected state, the client must\ndisregard this update and retry later."
        },
        "responseType": {
          "description": "The type of response. This may indicate that an action is required by the\nclient when the response is received.",
          "type": "string",
          "enumDescriptions": [
            "Unknown.",
            "Partial updates are applied to the client's existing local database.",
            "Full updates replace the client's entire local database. This means\nthat either the client was seriously out-of-date or the client is\nbelieved to be corrupt."
          ],
          "enum": [
            "RESPONSE_TYPE_UNSPECIFIED",
            "PARTIAL_UPDATE",
            "FULL_UPDATE"
          ]
        },
        "threatType": {
          "description": "The threat type for which data is returned.",
          "type": "string",
          "enumDescriptions": [
>>>>>>> b412c745
            "Unknown.",
            "Malware threat type.",
            "Social engineering threat type.",
            "Unwanted software threat type.",
            "Potentially harmful application threat type.",
            "Social engineering threat type for internal use.",
            "API abuse threat type.",
            "Malicious binary threat type.",
            "Client side detection whitelist threat type.",
            "Client side download detection whitelist threat type.",
            "Client incident threat type.",
            "Whitelist used when detecting client incident threats.\nThis enum was never launched and should be re-used for the next list.",
            "List used for offline APK checks in PAM.",
            "Patterns to be used for activating the subresource filter. Interstitial\nwill not be shown for patterns from this list."
<<<<<<< HEAD
          ]
        }
      },
      "id": "ThreatListDescriptor"
=======
          ],
          "enum": [
            "THREAT_TYPE_UNSPECIFIED",
            "MALWARE",
            "SOCIAL_ENGINEERING",
            "UNWANTED_SOFTWARE",
            "POTENTIALLY_HARMFUL_APPLICATION",
            "SOCIAL_ENGINEERING_INTERNAL",
            "API_ABUSE",
            "MALICIOUS_BINARY",
            "CSD_WHITELIST",
            "CSD_DOWNLOAD_WHITELIST",
            "CLIENT_INCIDENT",
            "CLIENT_INCIDENT_WHITELIST",
            "APK_MALWARE_OFFLINE",
            "SUBRESOURCE_FILTER"
          ]
        }
      },
      "id": "ListUpdateResponse"
    },
    "Constraints": {
      "id": "Constraints",
      "description": "The constraints for this update.",
      "type": "object",
      "properties": {
        "maxUpdateEntries": {
          "format": "int32",
          "description": "The maximum size in number of entries. The update will not contain more\nentries than this value.  This should be a power of 2 between 2**10 and\n2**20.  If zero, no update size limit is set.",
          "type": "integer"
        },
        "region": {
          "description": "Requests the list for a specific geographic location. If not set the\nserver may pick that value based on the user's IP address. Expects ISO\n3166-1 alpha-2 format.",
          "type": "string"
        },
        "maxDatabaseEntries": {
          "format": "int32",
          "description": "Sets the maximum number of entries that the client is willing to have\nin the local database. This should be a power of 2 between 2**10 and\n2**20. If zero, no database size limit is set.",
          "type": "integer"
        },
        "supportedCompressions": {
          "description": "The compression types supported by the client.",
          "items": {
            "enum": [
              "COMPRESSION_TYPE_UNSPECIFIED",
              "RAW",
              "RICE"
            ],
            "type": "string"
          },
          "type": "array",
          "enumDescriptions": [
            "Unknown.",
            "Raw, uncompressed data.",
            "Rice-Golomb encoded data."
          ]
        }
      }
>>>>>>> b412c745
    }
  },
  "protocol": "rest",
  "icons": {
    "x16": "http://www.google.com/images/icons/product/search-16.gif",
    "x32": "http://www.google.com/images/icons/product/search-32.gif"
  },
  "version": "v4",
  "baseUrl": "https://safebrowsing.googleapis.com/",
<<<<<<< HEAD
  "kind": "discovery#restDescription",
  "description": "Enables client applications to check web resources (most commonly URLs) against Google-generated lists of unsafe web resources.",
=======
>>>>>>> b412c745
  "servicePath": "",
  "kind": "discovery#restDescription",
  "description": "Enables client applications to check web resources (most commonly URLs) against Google-generated lists of unsafe web resources.",
  "rootUrl": "https://safebrowsing.googleapis.com/",
  "basePath": "",
<<<<<<< HEAD
  "ownerDomain": "google.com",
  "name": "safebrowsing",
  "batchPath": "batch",
  "revision": "20170814",
  "documentationLink": "https://developers.google.com/safe-browsing/",
  "id": "safebrowsing:v4",
  "title": "Google Safe Browsing API",
  "discoveryVersion": "v1",
  "ownerName": "Google"
=======
  "ownerDomain": "google.com"
>>>>>>> b412c745
}<|MERGE_RESOLUTION|>--- conflicted
+++ resolved
@@ -1,108 +1,4 @@
 {
-<<<<<<< HEAD
-  "resources": {
-    "threatListUpdates": {
-      "methods": {
-        "fetch": {
-          "flatPath": "v4/threatListUpdates:fetch",
-          "id": "safebrowsing.threatListUpdates.fetch",
-          "path": "v4/threatListUpdates:fetch",
-          "request": {
-            "$ref": "FetchThreatListUpdatesRequest"
-          },
-          "description": "Fetches the most recent threat list updates. A client can request updates\nfor multiple lists at once.",
-          "response": {
-            "$ref": "FetchThreatListUpdatesResponse"
-          },
-          "parameterOrder": [],
-          "httpMethod": "POST",
-          "parameters": {}
-        }
-      }
-    },
-    "encodedFullHashes": {
-      "methods": {
-        "get": {
-          "flatPath": "v4/encodedFullHashes/{encodedRequest}",
-          "path": "v4/encodedFullHashes/{encodedRequest}",
-          "id": "safebrowsing.encodedFullHashes.get",
-          "description": "",
-          "httpMethod": "GET",
-          "parameterOrder": [
-            "encodedRequest"
-          ],
-          "response": {
-            "$ref": "FindFullHashesResponse"
-          },
-          "parameters": {
-            "clientId": {
-              "location": "query",
-              "description": "A client ID that (hopefully) uniquely identifies the client implementation\nof the Safe Browsing API.",
-              "type": "string"
-            },
-            "clientVersion": {
-              "location": "query",
-              "description": "The version of the client implementation.",
-              "type": "string"
-            },
-            "encodedRequest": {
-              "type": "string",
-              "required": true,
-              "location": "path",
-              "format": "byte",
-              "description": "A serialized FindFullHashesRequest proto."
-            }
-          }
-        }
-      }
-    },
-    "threatLists": {
-      "methods": {
-        "list": {
-          "description": "Lists the Safe Browsing threat lists available for download.",
-          "response": {
-            "$ref": "ListThreatListsResponse"
-          },
-          "parameterOrder": [],
-          "httpMethod": "GET",
-          "parameters": {},
-          "flatPath": "v4/threatLists",
-          "id": "safebrowsing.threatLists.list",
-          "path": "v4/threatLists"
-        }
-      }
-    },
-    "threatMatches": {
-      "methods": {
-        "find": {
-          "httpMethod": "POST",
-          "parameterOrder": [],
-          "response": {
-            "$ref": "FindThreatMatchesResponse"
-          },
-          "parameters": {},
-          "flatPath": "v4/threatMatches:find",
-          "path": "v4/threatMatches:find",
-          "id": "safebrowsing.threatMatches.find",
-          "description": "Finds the threat entries that match the Safe Browsing lists.",
-          "request": {
-            "$ref": "FindThreatMatchesRequest"
-          }
-        }
-      }
-    },
-    "fullHashes": {
-      "methods": {
-        "find": {
-          "parameters": {},
-          "flatPath": "v4/fullHashes:find",
-          "id": "safebrowsing.fullHashes.find",
-          "path": "v4/fullHashes:find",
-          "request": {
-            "$ref": "FindFullHashesRequest"
-          },
-          "description": "Finds the full hashes that match the requested hash prefixes.",
-=======
   "name": "safebrowsing",
   "batchPath": "batch",
   "revision": "20170927",
@@ -176,41 +72,27 @@
             "$ref": "FetchThreatListUpdatesRequest"
           },
           "description": "Fetches the most recent threat list updates. A client can request updates\nfor multiple lists at once.",
->>>>>>> b412c745
           "response": {
-            "$ref": "FindFullHashesResponse"
+            "$ref": "FetchThreatListUpdatesResponse"
           },
           "parameterOrder": [],
-<<<<<<< HEAD
-          "httpMethod": "POST"
-=======
           "httpMethod": "POST",
           "parameters": {},
           "flatPath": "v4/threatListUpdates:fetch"
->>>>>>> b412c745
-        }
-      }
-    },
-    "encodedUpdates": {
+        }
+      }
+    },
+    "encodedFullHashes": {
       "methods": {
         "get": {
           "description": "",
           "response": {
-<<<<<<< HEAD
-            "$ref": "FetchThreatListUpdatesResponse"
-          },
-          "parameterOrder": [
-            "encodedRequest"
-          ],
-          "httpMethod": "GET",
-=======
             "$ref": "FindFullHashesResponse"
           },
           "httpMethod": "GET",
           "parameterOrder": [
             "encodedRequest"
           ],
->>>>>>> b412c745
           "parameters": {
             "encodedRequest": {
               "format": "byte",
@@ -220,35 +102,19 @@
               "location": "path"
             },
             "clientId": {
-<<<<<<< HEAD
-              "description": "A client ID that uniquely identifies the client implementation of the Safe\nBrowsing API.",
-=======
               "description": "A client ID that (hopefully) uniquely identifies the client implementation\nof the Safe Browsing API.",
->>>>>>> b412c745
               "type": "string",
               "location": "query"
             },
             "clientVersion": {
-              "location": "query",
               "description": "The version of the client implementation.",
-<<<<<<< HEAD
-              "type": "string"
-            },
-            "encodedRequest": {
-              "format": "byte",
-              "description": "A serialized FetchThreatListUpdatesRequest proto.",
-              "type": "string",
-              "required": true,
-              "location": "path"
-=======
               "type": "string",
               "location": "query"
->>>>>>> b412c745
             }
           },
-          "flatPath": "v4/encodedUpdates/{encodedRequest}",
-          "id": "safebrowsing.encodedUpdates.get",
-          "path": "v4/encodedUpdates/{encodedRequest}"
+          "flatPath": "v4/encodedFullHashes/{encodedRequest}",
+          "id": "safebrowsing.encodedFullHashes.get",
+          "path": "v4/encodedFullHashes/{encodedRequest}"
         }
       }
     },
@@ -289,17 +155,6 @@
     }
   },
   "parameters": {
-<<<<<<< HEAD
-    "alt": {
-      "location": "query",
-      "description": "Data format for response.",
-      "default": "json",
-      "enum": [
-        "json",
-        "media",
-        "proto"
-      ],
-=======
     "callback": {
       "description": "JSONP",
       "type": "string",
@@ -319,14 +174,11 @@
       "type": "string"
     },
     "alt": {
->>>>>>> b412c745
       "type": "string",
       "enumDescriptions": [
         "Responses with Content-Type of application/json",
         "Media download with context-dependent Content-Type",
         "Responses with Content-Type of application/x-protobuf"
-<<<<<<< HEAD
-=======
       ],
       "location": "query",
       "description": "Data format for response.",
@@ -335,25 +187,17 @@
         "json",
         "media",
         "proto"
->>>>>>> b412c745
       ]
     },
-    "access_token": {
-      "location": "query",
-      "description": "OAuth access token.",
-      "type": "string"
-    },
-<<<<<<< HEAD
     "key": {
       "location": "query",
       "description": "API key. Your API key identifies your project and provides you with API access, quota, and reports. Required unless you provide an OAuth 2.0 token.",
       "type": "string"
-=======
+    },
     "access_token": {
       "description": "OAuth access token.",
       "type": "string",
       "location": "query"
->>>>>>> b412c745
     },
     "quotaUser": {
       "description": "Available to use for quota purposes for server-side applications. Can be any arbitrary string assigned to a user, but should not exceed 40 characters.",
@@ -365,25 +209,16 @@
       "description": "Pretty-print response.",
       "default": "true",
       "type": "boolean"
-<<<<<<< HEAD
-=======
     },
     "oauth_token": {
       "description": "OAuth 2.0 token for the current user.",
       "type": "string",
       "location": "query"
->>>>>>> b412c745
     },
     "bearer_token": {
       "description": "OAuth bearer token.",
       "type": "string",
       "location": "query"
-<<<<<<< HEAD
-    },
-    "oauth_token": {
-      "type": "string",
-      "location": "query",
-      "description": "OAuth 2.0 token for the current user."
     },
     "upload_protocol": {
       "location": "query",
@@ -391,78 +226,28 @@
       "type": "string"
     },
     "prettyPrint": {
-      "location": "query",
       "description": "Returns response with indentations and line breaks.",
       "default": "true",
-      "type": "boolean"
+      "type": "boolean",
+      "location": "query"
+    },
+    "uploadType": {
+      "description": "Legacy upload protocol for media (e.g. \"media\", \"multipart\").",
+      "type": "string",
+      "location": "query"
     },
     "fields": {
       "description": "Selector specifying which fields to include in a partial response.",
       "type": "string",
       "location": "query"
-    },
-    "uploadType": {
-      "location": "query",
-      "description": "Legacy upload protocol for media (e.g. \"media\", \"multipart\").",
-      "type": "string"
-    },
-    "$.xgafv": {
-      "description": "V1 error format.",
-      "type": "string",
-      "enumDescriptions": [
-        "v1 error format",
-        "v2 error format"
-      ],
-      "location": "query",
-      "enum": [
-        "1",
-        "2"
-      ]
-    },
-    "callback": {
-      "location": "query",
-      "description": "JSONP",
-      "type": "string"
     }
   },
   "schemas": {
-    "MetadataEntry": {
-      "description": "A single metadata entry.",
-      "type": "object",
-      "properties": {
-        "value": {
-          "format": "byte",
-          "description": "The metadata entry value. For JSON requests, the value is base64-encoded.",
-          "type": "string"
-        },
-        "key": {
-          "format": "byte",
-          "description": "The metadata entry key. For JSON requests, the key is base64-encoded.",
-          "type": "string"
-        }
-      },
-      "id": "MetadataEntry"
-    },
-    "ClientInfo": {
-      "type": "object",
-      "properties": {
-        "clientId": {
-          "description": "A client ID that (hopefully) uniquely identifies the client implementation\nof the Safe Browsing API.",
-          "type": "string"
-        },
-        "clientVersion": {
-          "description": "The version of the client implementation.",
-          "type": "string"
-        }
-      },
-      "id": "ClientInfo",
-      "description": "The client metadata associated with Safe Browsing API requests."
-    },
-    "ThreatInfo": {
-      "description": "The information regarding one or more threats that a client submits when\nchecking for matches in threat lists.",
-      "type": "object",
-      "properties": {
-        "platformTypes": {
+    "ThreatMatch": {
+      "description": "A match when checking a threat entry in the Safe Browsing threat lists.",
+      "type": "object",
+      "properties": {
+        "platformType": {
           "enumDescriptions": [
             "Unknown platform.",
             "Threat posed to Windows.",
@@ -474,45 +259,23 @@
             "Threat posed to all defined platforms.",
             "Threat posed to Chrome."
           ],
-          "description": "The platform types to be checked.",
-          "items": {
-            "type": "string",
-            "enum": [
-              "PLATFORM_TYPE_UNSPECIFIED",
-              "WINDOWS",
-              "LINUX",
-              "ANDROID",
-              "OSX",
-              "IOS",
-              "ANY_PLATFORM",
-              "ALL_PLATFORMS",
-              "CHROME"
-            ]
-          },
-          "type": "array"
-        },
-        "threatEntries": {
-          "description": "The threat entries to be checked.",
-          "items": {
-            "$ref": "ThreatEntry"
-          },
-          "type": "array"
-        },
-        "threatEntryTypes": {
-          "description": "The entry types to be checked.",
-          "items": {
-            "enum": [
-              "THREAT_ENTRY_TYPE_UNSPECIFIED",
-              "URL",
-              "EXECUTABLE",
-              "IP_RANGE",
-              "CHROME_EXTENSION",
-              "FILENAME",
-              "CERT"
-            ],
-            "type": "string"
-          },
-          "type": "array",
+          "enum": [
+            "PLATFORM_TYPE_UNSPECIFIED",
+            "WINDOWS",
+            "LINUX",
+            "ANDROID",
+            "OSX",
+            "IOS",
+            "ANY_PLATFORM",
+            "ALL_PLATFORMS",
+            "CHROME"
+          ],
+          "description": "The platform type matching this threat.",
+          "type": "string"
+        },
+        "threatEntryType": {
+          "description": "The threat entry type matching this threat.",
+          "type": "string",
           "enumDescriptions": [
             "Unspecified.",
             "A URL.",
@@ -521,9 +284,23 @@
             "Chrome extension.",
             "Filename.",
             "CERT"
+          ],
+          "enum": [
+            "THREAT_ENTRY_TYPE_UNSPECIFIED",
+            "URL",
+            "EXECUTABLE",
+            "IP_RANGE",
+            "CHROME_EXTENSION",
+            "FILENAME",
+            "CERT"
           ]
         },
-        "threatTypes": {
+        "cacheDuration": {
+          "format": "google-duration",
+          "description": "The cache lifetime for the returned match. Clients must not cache this\nresponse for more than this duration to avoid false positives.",
+          "type": "string"
+        },
+        "threatType": {
           "enumDescriptions": [
             "Unknown.",
             "Malware threat type.",
@@ -540,188 +317,6 @@
             "List used for offline APK checks in PAM.",
             "Patterns to be used for activating the subresource filter. Interstitial\nwill not be shown for patterns from this list."
           ],
-          "description": "The threat types to be checked.",
-          "items": {
-            "type": "string",
-            "enum": [
-              "THREAT_TYPE_UNSPECIFIED",
-              "MALWARE",
-              "SOCIAL_ENGINEERING",
-              "UNWANTED_SOFTWARE",
-              "POTENTIALLY_HARMFUL_APPLICATION",
-              "SOCIAL_ENGINEERING_INTERNAL",
-              "API_ABUSE",
-              "MALICIOUS_BINARY",
-              "CSD_WHITELIST",
-              "CSD_DOWNLOAD_WHITELIST",
-              "CLIENT_INCIDENT",
-              "CLIENT_INCIDENT_WHITELIST",
-              "APK_MALWARE_OFFLINE",
-              "SUBRESOURCE_FILTER"
-            ]
-          },
-          "type": "array"
-        }
-      },
-      "id": "ThreatInfo"
-    },
-    "FindThreatMatchesRequest": {
-      "description": "Request to check entries against lists.",
-      "type": "object",
-      "properties": {
-        "client": {
-          "$ref": "ClientInfo",
-          "description": "The client metadata."
-        },
-        "threatInfo": {
-          "description": "The lists and entries to be checked for matches.",
-          "$ref": "ThreatInfo"
-        }
-      },
-      "id": "FindThreatMatchesRequest"
-    },
-    "ThreatEntryMetadata": {
-      "description": "The metadata associated with a specific threat entry. The client is expected\nto know the metadata key/value pairs associated with each threat type.",
-      "type": "object",
-      "properties": {
-        "entries": {
-          "description": "The metadata entries.",
-          "items": {
-            "$ref": "MetadataEntry"
-          },
-          "type": "array"
-        }
-      },
-      "id": "ThreatEntryMetadata"
-    },
-    "RawIndices": {
-      "type": "object",
-      "properties": {
-        "indices": {
-          "description": "The indices to remove from a lexicographically-sorted local list.",
-          "items": {
-            "format": "int32",
-            "type": "integer"
-          },
-          "type": "array"
-        }
-      },
-      "id": "RawIndices",
-      "description": "A set of raw indices to remove from a local list."
-    },
-    "RawHashes": {
-      "description": "The uncompressed threat entries in hash format of a particular prefix length.\nHashes can be anywhere from 4 to 32 bytes in size. A large majority are 4\nbytes, but some hashes are lengthened if they collide with the hash of a\npopular URL.\n\nUsed for sending ThreatEntrySet to clients that do not support compression,\nor when sending non-4-byte hashes to clients that do support compression.",
-=======
-    },
-    "upload_protocol": {
-      "location": "query",
-      "description": "Upload protocol for media (e.g. \"raw\", \"multipart\").",
-      "type": "string"
-    },
-    "prettyPrint": {
-      "description": "Returns response with indentations and line breaks.",
-      "default": "true",
-      "type": "boolean",
-      "location": "query"
-    },
-    "uploadType": {
-      "description": "Legacy upload protocol for media (e.g. \"media\", \"multipart\").",
-      "type": "string",
-      "location": "query"
-    },
-    "fields": {
-      "description": "Selector specifying which fields to include in a partial response.",
-      "type": "string",
-      "location": "query"
-    }
-  },
-  "schemas": {
-    "ThreatMatch": {
-      "description": "A match when checking a threat entry in the Safe Browsing threat lists.",
->>>>>>> b412c745
-      "type": "object",
-      "properties": {
-        "platformType": {
-          "enumDescriptions": [
-            "Unknown platform.",
-            "Threat posed to Windows.",
-            "Threat posed to Linux.",
-            "Threat posed to Android.",
-            "Threat posed to OS X.",
-            "Threat posed to iOS.",
-            "Threat posed to at least one of the defined platforms.",
-            "Threat posed to all defined platforms.",
-            "Threat posed to Chrome."
-          ],
-          "enum": [
-            "PLATFORM_TYPE_UNSPECIFIED",
-            "WINDOWS",
-            "LINUX",
-            "ANDROID",
-            "OSX",
-            "IOS",
-            "ANY_PLATFORM",
-            "ALL_PLATFORMS",
-            "CHROME"
-          ],
-          "description": "The platform type matching this threat.",
-          "type": "string"
-<<<<<<< HEAD
-        }
-      },
-      "id": "RawHashes"
-    },
-    "FetchThreatListUpdatesResponse": {
-      "type": "object",
-      "properties": {
-        "minimumWaitDuration": {
-=======
-        },
-        "threatEntryType": {
-          "description": "The threat entry type matching this threat.",
-          "type": "string",
-          "enumDescriptions": [
-            "Unspecified.",
-            "A URL.",
-            "An executable program.",
-            "An IP range.",
-            "Chrome extension.",
-            "Filename.",
-            "CERT"
-          ],
-          "enum": [
-            "THREAT_ENTRY_TYPE_UNSPECIFIED",
-            "URL",
-            "EXECUTABLE",
-            "IP_RANGE",
-            "CHROME_EXTENSION",
-            "FILENAME",
-            "CERT"
-          ]
-        },
-        "cacheDuration": {
->>>>>>> b412c745
-          "format": "google-duration",
-          "description": "The cache lifetime for the returned match. Clients must not cache this\nresponse for more than this duration to avoid false positives.",
-          "type": "string"
-        },
-        "threatType": {
-          "enumDescriptions": [
-            "Unknown.",
-            "Malware threat type.",
-            "Social engineering threat type.",
-            "Unwanted software threat type.",
-            "Potentially harmful application threat type.",
-            "Social engineering threat type for internal use.",
-            "API abuse threat type.",
-            "Malicious binary threat type.",
-            "Client side detection whitelist threat type.",
-            "Client side download detection whitelist threat type.",
-            "Client incident threat type.",
-            "Whitelist used when detecting client incident threats.\nThis enum was never launched and should be re-used for the next list.",
-            "List used for offline APK checks in PAM.",
-            "Patterns to be used for activating the subresource filter. Interstitial\nwill not be shown for patterns from this list."
-          ],
           "enum": [
             "THREAT_TYPE_UNSPECIFIED",
             "MALWARE",
@@ -752,15 +347,6 @@
       },
       "id": "ThreatMatch"
     },
-<<<<<<< HEAD
-    "FindFullHashesResponse": {
-      "id": "FindFullHashesResponse",
-      "type": "object",
-      "properties": {
-        "negativeCacheDuration": {
-          "format": "google-duration",
-          "description": "For requested entities that did not match the threat list, how long to\ncache the response.",
-=======
     "ListThreatListsResponse": {
       "id": "ListThreatListsResponse",
       "type": "object",
@@ -781,7 +367,6 @@
         "encodedData": {
           "format": "byte",
           "description": "The encoded deltas that are encoded using the Golomb-Rice coder.",
->>>>>>> b412c745
           "type": "string"
         },
         "firstValue": {
@@ -789,16 +374,6 @@
           "description": "The offset of the first entry in the encoded data, or, if only a single\ninteger was encoded, that single integer's value.",
           "type": "string"
         },
-<<<<<<< HEAD
-        "matches": {
-          "description": "The full hashes that matched the requested prefixes.",
-          "items": {
-            "$ref": "ThreatMatch"
-          },
-          "type": "array"
-        }
-      }
-=======
         "numEntries": {
           "format": "int32",
           "description": "The number of entries that are delta encoded in the encoded data. If only a\nsingle integer was encoded, this will be zero and the single value will be\nstored in `first_value`.",
@@ -811,43 +386,11 @@
         }
       },
       "id": "RiceDeltaEncoding"
->>>>>>> b412c745
     },
     "ThreatEntry": {
       "description": "An individual threat; for example, a malicious URL or its hash\nrepresentation. Only one of these fields should be set.",
       "type": "object",
       "properties": {
-<<<<<<< HEAD
-        "riceHashes": {
-          "$ref": "RiceDeltaEncoding",
-          "description": "The encoded 4-byte prefixes of SHA256-formatted entries, using a\nGolomb-Rice encoding. The hashes are converted to uint32, sorted in\nascending order, then delta encoded and stored as encoded_data."
-        },
-        "riceIndices": {
-          "description": "The encoded local, lexicographically-sorted list indices, using a\nGolomb-Rice encoding. Used for sending compressed removal indices. The\nremoval indices (uint32) are sorted in ascending order, then delta encoded\nand stored as encoded_data.",
-          "$ref": "RiceDeltaEncoding"
-        },
-        "compressionType": {
-          "enumDescriptions": [
-            "Unknown.",
-            "Raw, uncompressed data.",
-            "Rice-Golomb encoded data."
-          ],
-          "enum": [
-            "COMPRESSION_TYPE_UNSPECIFIED",
-            "RAW",
-            "RICE"
-          ],
-          "description": "The compression type for the entries in this set.",
-          "type": "string"
-        },
-        "rawIndices": {
-          "description": "The raw removal indices for a local list.",
-          "$ref": "RawIndices"
-        },
-        "rawHashes": {
-          "$ref": "RawHashes",
-          "description": "The raw SHA256-formatted entries."
-=======
         "url": {
           "description": "A URL.",
           "type": "string"
@@ -861,73 +404,23 @@
           "format": "byte",
           "description": "A hash prefix, consisting of the most significant 4-32 bytes of a SHA256\nhash. This field is in binary format. For JSON requests, hashes are\nbase64-encoded.",
           "type": "string"
->>>>>>> b412c745
         }
       },
       "id": "ThreatEntry"
     },
-<<<<<<< HEAD
-    "FindFullHashesRequest": {
-      "description": "Request to return full hashes matched by the provided hash prefixes.",
-      "type": "object",
-      "properties": {
-        "apiClient": {
-          "$ref": "ClientInfo",
-          "description": "Client metadata associated with callers of higher-level APIs built on top\nof the client's implementation."
-        },
-        "clientStates": {
-          "description": "The current client states for each of the client's local threat lists.",
-=======
     "FindThreatMatchesResponse": {
       "id": "FindThreatMatchesResponse",
       "type": "object",
       "properties": {
         "matches": {
           "description": "The threat list matches.",
->>>>>>> b412c745
           "items": {
             "$ref": "ThreatMatch"
           },
           "type": "array"
-<<<<<<< HEAD
-        },
-        "client": {
-          "description": "The client metadata.",
-          "$ref": "ClientInfo"
-        },
-        "threatInfo": {
-          "$ref": "ThreatInfo",
-          "description": "The lists and hashes to be checked."
-=======
->>>>>>> b412c745
-        }
-      },
-      "id": "FindFullHashesRequest"
-    },
-<<<<<<< HEAD
-    "ListUpdateRequest": {
-      "type": "object",
-      "properties": {
-        "state": {
-          "format": "byte",
-          "description": "The current state of the client for the requested list (the encrypted\nclient state that was received from the last successful list update).",
-          "type": "string"
-        },
-        "platformType": {
-          "enum": [
-            "PLATFORM_TYPE_UNSPECIFIED",
-            "WINDOWS",
-            "LINUX",
-            "ANDROID",
-            "OSX",
-            "IOS",
-            "ANY_PLATFORM",
-            "ALL_PLATFORMS",
-            "CHROME"
-          ],
-          "description": "The type of platform at risk by entries present in the list.",
-          "type": "string",
-=======
+        }
+      }
+    },
     "ThreatListDescriptor": {
       "id": "ThreatListDescriptor",
       "description": "Describes an individual threat list. A list is defined by three parameters:\nthe type of threat posed, the type of platform targeted by the threat, and\nthe type of entries in the list.",
@@ -956,7 +449,6 @@
           "type": "string"
         },
         "platformType": {
->>>>>>> b412c745
           "enumDescriptions": [
             "Unknown platform.",
             "Threat posed to Windows.",
@@ -967,77 +459,6 @@
             "Threat posed to at least one of the defined platforms.",
             "Threat posed to all defined platforms.",
             "Threat posed to Chrome."
-<<<<<<< HEAD
-          ]
-        },
-        "constraints": {
-          "$ref": "Constraints",
-          "description": "The constraints associated with this request."
-        },
-        "threatType": {
-          "enumDescriptions": [
-            "Unknown.",
-            "Malware threat type.",
-            "Social engineering threat type.",
-            "Unwanted software threat type.",
-            "Potentially harmful application threat type.",
-            "Social engineering threat type for internal use.",
-            "API abuse threat type.",
-            "Malicious binary threat type.",
-            "Client side detection whitelist threat type.",
-            "Client side download detection whitelist threat type.",
-            "Client incident threat type.",
-            "Whitelist used when detecting client incident threats.\nThis enum was never launched and should be re-used for the next list.",
-            "List used for offline APK checks in PAM.",
-            "Patterns to be used for activating the subresource filter. Interstitial\nwill not be shown for patterns from this list."
-          ],
-          "enum": [
-            "THREAT_TYPE_UNSPECIFIED",
-            "MALWARE",
-            "SOCIAL_ENGINEERING",
-            "UNWANTED_SOFTWARE",
-            "POTENTIALLY_HARMFUL_APPLICATION",
-            "SOCIAL_ENGINEERING_INTERNAL",
-            "API_ABUSE",
-            "MALICIOUS_BINARY",
-            "CSD_WHITELIST",
-            "CSD_DOWNLOAD_WHITELIST",
-            "CLIENT_INCIDENT",
-            "CLIENT_INCIDENT_WHITELIST",
-            "APK_MALWARE_OFFLINE",
-            "SUBRESOURCE_FILTER"
-          ],
-          "description": "The type of threat posed by entries present in the list.",
-          "type": "string"
-        },
-        "threatEntryType": {
-          "description": "The types of entries present in the list.",
-          "type": "string",
-          "enumDescriptions": [
-            "Unspecified.",
-            "A URL.",
-            "An executable program.",
-            "An IP range.",
-            "Chrome extension.",
-            "Filename.",
-            "CERT"
-          ],
-          "enum": [
-            "THREAT_ENTRY_TYPE_UNSPECIFIED",
-            "URL",
-            "EXECUTABLE",
-            "IP_RANGE",
-            "CHROME_EXTENSION",
-            "FILENAME",
-            "CERT"
-          ]
-        }
-      },
-      "id": "ListUpdateRequest",
-      "description": "A single list update request."
-    },
-    "FetchThreatListUpdatesRequest": {
-=======
           ],
           "enum": [
             "PLATFORM_TYPE_UNSPECIFIED",
@@ -1094,7 +515,6 @@
     "MetadataEntry": {
       "id": "MetadataEntry",
       "description": "A single metadata entry.",
->>>>>>> b412c745
       "type": "object",
       "properties": {
         "value": {
@@ -1107,61 +527,13 @@
           "description": "The metadata entry key. For JSON requests, the key is base64-encoded.",
           "type": "string"
         }
-<<<<<<< HEAD
-      },
-      "id": "FetchThreatListUpdatesRequest",
-      "description": "Describes a Safe Browsing API update request. Clients can request updates for\nmultiple lists in a single request.\nNOTE: Field index 2 is unused.\nNEXT: 5"
-=======
-      }
->>>>>>> b412c745
+      }
     },
     "ClientInfo": {
       "id": "ClientInfo",
       "description": "The client metadata associated with Safe Browsing API requests.",
       "type": "object",
       "properties": {
-<<<<<<< HEAD
-        "removals": {
-          "description": "A set of entries to remove from a local threat type's list. In practice,\nthis field is empty or contains exactly one ThreatEntrySet.",
-          "items": {
-            "$ref": "ThreatEntrySet"
-          },
-          "type": "array"
-        },
-        "newClientState": {
-          "format": "byte",
-          "description": "The new client state, in encrypted format. Opaque to clients.",
-          "type": "string"
-        },
-        "platformType": {
-          "enumDescriptions": [
-            "Unknown platform.",
-            "Threat posed to Windows.",
-            "Threat posed to Linux.",
-            "Threat posed to Android.",
-            "Threat posed to OS X.",
-            "Threat posed to iOS.",
-            "Threat posed to at least one of the defined platforms.",
-            "Threat posed to all defined platforms.",
-            "Threat posed to Chrome."
-          ],
-          "enum": [
-            "PLATFORM_TYPE_UNSPECIFIED",
-            "WINDOWS",
-            "LINUX",
-            "ANDROID",
-            "OSX",
-            "IOS",
-            "ANY_PLATFORM",
-            "ALL_PLATFORMS",
-            "CHROME"
-          ],
-          "description": "The platform type for which data is returned.",
-          "type": "string"
-        },
-        "threatEntryType": {
-          "type": "string",
-=======
         "clientId": {
           "description": "A client ID that (hopefully) uniquely identifies the client implementation\nof the Safe Browsing API.",
           "type": "string"
@@ -1206,7 +578,6 @@
             "type": "string"
           },
           "type": "array",
->>>>>>> b412c745
           "enumDescriptions": [
             "Unspecified.",
             "A URL.",
@@ -1215,50 +586,9 @@
             "Chrome extension.",
             "Filename.",
             "CERT"
-<<<<<<< HEAD
-          ],
-          "enum": [
-            "THREAT_ENTRY_TYPE_UNSPECIFIED",
-            "URL",
-            "EXECUTABLE",
-            "IP_RANGE",
-            "CHROME_EXTENSION",
-            "FILENAME",
-            "CERT"
-          ],
-          "description": "The format of the threats."
-        },
-        "additions": {
-          "description": "A set of entries to add to a local threat type's list. Repeated to allow\nfor a combination of compressed and raw data to be sent in a single\nresponse.",
-          "items": {
-            "$ref": "ThreatEntrySet"
-          },
-          "type": "array"
-        },
-        "responseType": {
-          "enum": [
-            "RESPONSE_TYPE_UNSPECIFIED",
-            "PARTIAL_UPDATE",
-            "FULL_UPDATE"
-          ],
-          "description": "The type of response. This may indicate that an action is required by the\nclient when the response is received.",
-          "type": "string",
-          "enumDescriptions": [
-            "Unknown.",
-            "Partial updates are applied to the client's existing local database.",
-            "Full updates replace the client's entire local database. This means\nthat either the client was seriously out-of-date or the client is\nbelieved to be corrupt."
           ]
         },
-        "checksum": {
-          "$ref": "Checksum",
-          "description": "The expected SHA256 hash of the client state; that is, of the sorted list\nof all hashes present in the database after applying the provided update.\nIf the client state doesn't match the expected state, the client must\ndisregard this update and retry later."
-        },
-        "threatType": {
-=======
-          ]
-        },
         "threatTypes": {
->>>>>>> b412c745
           "enumDescriptions": [
             "Unknown.",
             "Malware threat type.",
@@ -1275,26 +605,6 @@
             "List used for offline APK checks in PAM.",
             "Patterns to be used for activating the subresource filter. Interstitial\nwill not be shown for patterns from this list."
           ],
-<<<<<<< HEAD
-          "enum": [
-            "THREAT_TYPE_UNSPECIFIED",
-            "MALWARE",
-            "SOCIAL_ENGINEERING",
-            "UNWANTED_SOFTWARE",
-            "POTENTIALLY_HARMFUL_APPLICATION",
-            "SOCIAL_ENGINEERING_INTERNAL",
-            "API_ABUSE",
-            "MALICIOUS_BINARY",
-            "CSD_WHITELIST",
-            "CSD_DOWNLOAD_WHITELIST",
-            "CLIENT_INCIDENT",
-            "CLIENT_INCIDENT_WHITELIST",
-            "APK_MALWARE_OFFLINE",
-            "SUBRESOURCE_FILTER"
-          ],
-          "description": "The threat type for which data is returned.",
-          "type": "string"
-=======
           "description": "The threat types to be checked.",
           "items": {
             "enum": [
@@ -1352,17 +662,12 @@
             "$ref": "ThreatEntry"
           },
           "type": "array"
->>>>>>> b412c745
         }
       },
       "id": "ThreatInfo"
     },
-<<<<<<< HEAD
-    "Constraints": {
-=======
     "ThreatEntryMetadata": {
       "description": "The metadata associated with a specific threat entry. The client is expected\nto know the metadata key/value pairs associated with each threat type.",
->>>>>>> b412c745
       "type": "object",
       "properties": {
         "entries": {
@@ -1416,89 +721,326 @@
           "description": "The minimum duration the client must wait before issuing any update\nrequest. If this field is not set clients may update as soon as they want.",
           "type": "string"
         },
-<<<<<<< HEAD
-        "supportedCompressions": {
+        "listUpdateResponses": {
+          "description": "The list updates requested by the clients.",
+          "items": {
+            "$ref": "ListUpdateResponse"
+          },
+          "type": "array"
+        }
+      }
+    },
+    "Checksum": {
+      "description": "The expected state of a client's local database.",
+      "type": "object",
+      "properties": {
+        "sha256": {
+          "format": "byte",
+          "description": "The SHA256 hash of the client state; that is, of the sorted list of all\nhashes present in the database.",
+          "type": "string"
+        }
+      },
+      "id": "Checksum"
+    },
+    "FindFullHashesResponse": {
+      "id": "FindFullHashesResponse",
+      "type": "object",
+      "properties": {
+        "minimumWaitDuration": {
+          "format": "google-duration",
+          "description": "The minimum duration the client must wait before issuing any find hashes\nrequest. If this field is not set, clients can issue a request as soon as\nthey want.",
+          "type": "string"
+        },
+        "matches": {
+          "description": "The full hashes that matched the requested prefixes.",
+          "items": {
+            "$ref": "ThreatMatch"
+          },
+          "type": "array"
+        },
+        "negativeCacheDuration": {
+          "format": "google-duration",
+          "description": "For requested entities that did not match the threat list, how long to\ncache the response.",
+          "type": "string"
+        }
+      }
+    },
+    "ThreatEntrySet": {
+      "id": "ThreatEntrySet",
+      "description": "A set of threats that should be added or removed from a client's local\ndatabase.",
+      "type": "object",
+      "properties": {
+        "riceIndices": {
+          "$ref": "RiceDeltaEncoding",
+          "description": "The encoded local, lexicographically-sorted list indices, using a\nGolomb-Rice encoding. Used for sending compressed removal indices. The\nremoval indices (uint32) are sorted in ascending order, then delta encoded\nand stored as encoded_data."
+        },
+        "compressionType": {
+          "description": "The compression type for the entries in this set.",
+          "type": "string",
           "enumDescriptions": [
             "Unknown.",
             "Raw, uncompressed data.",
             "Rice-Golomb encoded data."
           ],
-          "description": "The compression types supported by the client.",
-=======
-        "listUpdateResponses": {
-          "description": "The list updates requested by the clients.",
->>>>>>> b412c745
-          "items": {
-            "$ref": "ListUpdateResponse"
+          "enum": [
+            "COMPRESSION_TYPE_UNSPECIFIED",
+            "RAW",
+            "RICE"
+          ]
+        },
+        "rawIndices": {
+          "description": "The raw removal indices for a local list.",
+          "$ref": "RawIndices"
+        },
+        "rawHashes": {
+          "description": "The raw SHA256-formatted entries.",
+          "$ref": "RawHashes"
+        },
+        "riceHashes": {
+          "$ref": "RiceDeltaEncoding",
+          "description": "The encoded 4-byte prefixes of SHA256-formatted entries, using a\nGolomb-Rice encoding. The hashes are converted to uint32, sorted in\nascending order, then delta encoded and stored as encoded_data."
+        }
+      }
+    },
+    "FindFullHashesRequest": {
+      "id": "FindFullHashesRequest",
+      "description": "Request to return full hashes matched by the provided hash prefixes.",
+      "type": "object",
+      "properties": {
+        "clientStates": {
+          "description": "The current client states for each of the client's local threat lists.",
+          "items": {
+            "format": "byte",
+            "type": "string"
           },
           "type": "array"
-<<<<<<< HEAD
-        },
-        "maxUpdateEntries": {
-          "type": "integer",
-          "format": "int32",
-          "description": "The maximum size in number of entries. The update will not contain more\nentries than this value.  This should be a power of 2 between 2**10 and\n2**20.  If zero, no update size limit is set."
+        },
+        "client": {
+          "$ref": "ClientInfo",
+          "description": "The client metadata."
+        },
+        "threatInfo": {
+          "description": "The lists and hashes to be checked.",
+          "$ref": "ThreatInfo"
+        },
+        "apiClient": {
+          "description": "Client metadata associated with callers of higher-level APIs built on top\nof the client's implementation.",
+          "$ref": "ClientInfo"
+        }
+      }
+    },
+    "ListUpdateRequest": {
+      "id": "ListUpdateRequest",
+      "description": "A single list update request.",
+      "type": "object",
+      "properties": {
+        "threatEntryType": {
+          "enumDescriptions": [
+            "Unspecified.",
+            "A URL.",
+            "An executable program.",
+            "An IP range.",
+            "Chrome extension.",
+            "Filename.",
+            "CERT"
+          ],
+          "enum": [
+            "THREAT_ENTRY_TYPE_UNSPECIFIED",
+            "URL",
+            "EXECUTABLE",
+            "IP_RANGE",
+            "CHROME_EXTENSION",
+            "FILENAME",
+            "CERT"
+          ],
+          "description": "The types of entries present in the list.",
+          "type": "string"
+        },
+        "state": {
+          "format": "byte",
+          "description": "The current state of the client for the requested list (the encrypted\nclient state that was received from the last successful list update).",
+          "type": "string"
+        },
+        "platformType": {
+          "enumDescriptions": [
+            "Unknown platform.",
+            "Threat posed to Windows.",
+            "Threat posed to Linux.",
+            "Threat posed to Android.",
+            "Threat posed to OS X.",
+            "Threat posed to iOS.",
+            "Threat posed to at least one of the defined platforms.",
+            "Threat posed to all defined platforms.",
+            "Threat posed to Chrome."
+          ],
+          "enum": [
+            "PLATFORM_TYPE_UNSPECIFIED",
+            "WINDOWS",
+            "LINUX",
+            "ANDROID",
+            "OSX",
+            "IOS",
+            "ANY_PLATFORM",
+            "ALL_PLATFORMS",
+            "CHROME"
+          ],
+          "description": "The type of platform at risk by entries present in the list.",
+          "type": "string"
+        },
+        "constraints": {
+          "$ref": "Constraints",
+          "description": "The constraints associated with this request."
+        },
+        "threatType": {
+          "enumDescriptions": [
+            "Unknown.",
+            "Malware threat type.",
+            "Social engineering threat type.",
+            "Unwanted software threat type.",
+            "Potentially harmful application threat type.",
+            "Social engineering threat type for internal use.",
+            "API abuse threat type.",
+            "Malicious binary threat type.",
+            "Client side detection whitelist threat type.",
+            "Client side download detection whitelist threat type.",
+            "Client incident threat type.",
+            "Whitelist used when detecting client incident threats.\nThis enum was never launched and should be re-used for the next list.",
+            "List used for offline APK checks in PAM.",
+            "Patterns to be used for activating the subresource filter. Interstitial\nwill not be shown for patterns from this list."
+          ],
+          "enum": [
+            "THREAT_TYPE_UNSPECIFIED",
+            "MALWARE",
+            "SOCIAL_ENGINEERING",
+            "UNWANTED_SOFTWARE",
+            "POTENTIALLY_HARMFUL_APPLICATION",
+            "SOCIAL_ENGINEERING_INTERNAL",
+            "API_ABUSE",
+            "MALICIOUS_BINARY",
+            "CSD_WHITELIST",
+            "CSD_DOWNLOAD_WHITELIST",
+            "CLIENT_INCIDENT",
+            "CLIENT_INCIDENT_WHITELIST",
+            "APK_MALWARE_OFFLINE",
+            "SUBRESOURCE_FILTER"
+          ],
+          "description": "The type of threat posed by entries present in the list.",
+          "type": "string"
+        }
+      }
+    },
+    "FetchThreatListUpdatesRequest": {
+      "description": "Describes a Safe Browsing API update request. Clients can request updates for\nmultiple lists in a single request.\nNOTE: Field index 2 is unused.\nNEXT: 5",
+      "type": "object",
+      "properties": {
+        "listUpdateRequests": {
+          "description": "The requested threat list updates.",
+          "items": {
+            "$ref": "ListUpdateRequest"
+          },
+          "type": "array"
+        },
+        "client": {
+          "$ref": "ClientInfo",
+          "description": "The client metadata."
         }
       },
-      "id": "Constraints",
-      "description": "The constraints for this update."
-    },
-    "ThreatMatch": {
-=======
-        }
-      }
-    },
-    "Checksum": {
-      "description": "The expected state of a client's local database.",
-      "type": "object",
-      "properties": {
-        "sha256": {
+      "id": "FetchThreatListUpdatesRequest"
+    },
+    "ListUpdateResponse": {
+      "description": "An update to an individual list.",
+      "type": "object",
+      "properties": {
+        "removals": {
+          "description": "A set of entries to remove from a local threat type's list. In practice,\nthis field is empty or contains exactly one ThreatEntrySet.",
+          "items": {
+            "$ref": "ThreatEntrySet"
+          },
+          "type": "array"
+        },
+        "newClientState": {
           "format": "byte",
-          "description": "The SHA256 hash of the client state; that is, of the sorted list of all\nhashes present in the database.",
-          "type": "string"
-        }
-      },
-      "id": "Checksum"
-    },
-    "FindFullHashesResponse": {
-      "id": "FindFullHashesResponse",
-      "type": "object",
->>>>>>> b412c745
-      "properties": {
-        "minimumWaitDuration": {
-          "format": "google-duration",
-          "description": "The minimum duration the client must wait before issuing any find hashes\nrequest. If this field is not set, clients can issue a request as soon as\nthey want.",
-          "type": "string"
-        },
-        "matches": {
-          "description": "The full hashes that matched the requested prefixes.",
-          "items": {
-            "$ref": "ThreatMatch"
+          "description": "The new client state, in encrypted format. Opaque to clients.",
+          "type": "string"
+        },
+        "platformType": {
+          "description": "The platform type for which data is returned.",
+          "type": "string",
+          "enumDescriptions": [
+            "Unknown platform.",
+            "Threat posed to Windows.",
+            "Threat posed to Linux.",
+            "Threat posed to Android.",
+            "Threat posed to OS X.",
+            "Threat posed to iOS.",
+            "Threat posed to at least one of the defined platforms.",
+            "Threat posed to all defined platforms.",
+            "Threat posed to Chrome."
+          ],
+          "enum": [
+            "PLATFORM_TYPE_UNSPECIFIED",
+            "WINDOWS",
+            "LINUX",
+            "ANDROID",
+            "OSX",
+            "IOS",
+            "ANY_PLATFORM",
+            "ALL_PLATFORMS",
+            "CHROME"
+          ]
+        },
+        "threatEntryType": {
+          "enumDescriptions": [
+            "Unspecified.",
+            "A URL.",
+            "An executable program.",
+            "An IP range.",
+            "Chrome extension.",
+            "Filename.",
+            "CERT"
+          ],
+          "enum": [
+            "THREAT_ENTRY_TYPE_UNSPECIFIED",
+            "URL",
+            "EXECUTABLE",
+            "IP_RANGE",
+            "CHROME_EXTENSION",
+            "FILENAME",
+            "CERT"
+          ],
+          "description": "The format of the threats.",
+          "type": "string"
+        },
+        "additions": {
+          "description": "A set of entries to add to a local threat type's list. Repeated to allow\nfor a combination of compressed and raw data to be sent in a single\nresponse.",
+          "items": {
+            "$ref": "ThreatEntrySet"
           },
           "type": "array"
         },
-        "negativeCacheDuration": {
-          "format": "google-duration",
-          "description": "For requested entities that did not match the threat list, how long to\ncache the response.",
-          "type": "string"
-        }
-      }
-    },
-    "ThreatEntrySet": {
-      "id": "ThreatEntrySet",
-      "description": "A set of threats that should be added or removed from a client's local\ndatabase.",
-      "type": "object",
-      "properties": {
-        "riceIndices": {
-          "$ref": "RiceDeltaEncoding",
-          "description": "The encoded local, lexicographically-sorted list indices, using a\nGolomb-Rice encoding. Used for sending compressed removal indices. The\nremoval indices (uint32) are sorted in ascending order, then delta encoded\nand stored as encoded_data."
-        },
-        "compressionType": {
-          "description": "The compression type for the entries in this set.",
+        "checksum": {
+          "$ref": "Checksum",
+          "description": "The expected SHA256 hash of the client state; that is, of the sorted list\nof all hashes present in the database after applying the provided update.\nIf the client state doesn't match the expected state, the client must\ndisregard this update and retry later."
+        },
+        "responseType": {
+          "description": "The type of response. This may indicate that an action is required by the\nclient when the response is received.",
           "type": "string",
           "enumDescriptions": [
             "Unknown.",
-<<<<<<< HEAD
+            "Partial updates are applied to the client's existing local database.",
+            "Full updates replace the client's entire local database. This means\nthat either the client was seriously out-of-date or the client is\nbelieved to be corrupt."
+          ],
+          "enum": [
+            "RESPONSE_TYPE_UNSPECIFIED",
+            "PARTIAL_UPDATE",
+            "FULL_UPDATE"
+          ]
+        },
+        "threatType": {
+          "description": "The threat type for which data is returned.",
+          "type": "string",
+          "enumDescriptions": [
+            "Unknown.",
             "Malware threat type.",
             "Social engineering threat type.",
             "Unwanted software threat type.",
@@ -1529,465 +1071,6 @@
             "APK_MALWARE_OFFLINE",
             "SUBRESOURCE_FILTER"
           ]
-        },
-        "threatEntryMetadata": {
-          "description": "Optional metadata associated with this threat.",
-          "$ref": "ThreatEntryMetadata"
-=======
-            "Raw, uncompressed data.",
-            "Rice-Golomb encoded data."
-          ],
-          "enum": [
-            "COMPRESSION_TYPE_UNSPECIFIED",
-            "RAW",
-            "RICE"
-          ]
-        },
-        "rawIndices": {
-          "description": "The raw removal indices for a local list.",
-          "$ref": "RawIndices"
->>>>>>> b412c745
-        },
-        "rawHashes": {
-          "description": "The raw SHA256-formatted entries.",
-          "$ref": "RawHashes"
-        },
-<<<<<<< HEAD
-        "platformType": {
-          "enumDescriptions": [
-            "Unknown platform.",
-            "Threat posed to Windows.",
-            "Threat posed to Linux.",
-            "Threat posed to Android.",
-            "Threat posed to OS X.",
-            "Threat posed to iOS.",
-            "Threat posed to at least one of the defined platforms.",
-            "Threat posed to all defined platforms.",
-            "Threat posed to Chrome."
-          ],
-          "enum": [
-            "PLATFORM_TYPE_UNSPECIFIED",
-            "WINDOWS",
-            "LINUX",
-            "ANDROID",
-            "OSX",
-            "IOS",
-            "ANY_PLATFORM",
-            "ALL_PLATFORMS",
-            "CHROME"
-          ],
-          "description": "The platform type matching this threat.",
-          "type": "string"
-=======
-        "riceHashes": {
-          "$ref": "RiceDeltaEncoding",
-          "description": "The encoded 4-byte prefixes of SHA256-formatted entries, using a\nGolomb-Rice encoding. The hashes are converted to uint32, sorted in\nascending order, then delta encoded and stored as encoded_data."
-        }
-      }
-    },
-    "FindFullHashesRequest": {
-      "id": "FindFullHashesRequest",
-      "description": "Request to return full hashes matched by the provided hash prefixes.",
-      "type": "object",
-      "properties": {
-        "clientStates": {
-          "description": "The current client states for each of the client's local threat lists.",
-          "items": {
-            "format": "byte",
-            "type": "string"
-          },
-          "type": "array"
-        },
-        "client": {
-          "$ref": "ClientInfo",
-          "description": "The client metadata."
->>>>>>> b412c745
-        },
-        "threatInfo": {
-          "description": "The lists and hashes to be checked.",
-          "$ref": "ThreatInfo"
-        },
-        "apiClient": {
-          "description": "Client metadata associated with callers of higher-level APIs built on top\nof the client's implementation.",
-          "$ref": "ClientInfo"
-        }
-      }
-    },
-    "ListUpdateRequest": {
-      "id": "ListUpdateRequest",
-      "description": "A single list update request.",
-      "type": "object",
-      "properties": {
-        "threatEntryType": {
-<<<<<<< HEAD
-          "type": "string",
-=======
->>>>>>> b412c745
-          "enumDescriptions": [
-            "Unspecified.",
-            "A URL.",
-            "An executable program.",
-            "An IP range.",
-            "Chrome extension.",
-            "Filename.",
-            "CERT"
-          ],
-          "enum": [
-            "THREAT_ENTRY_TYPE_UNSPECIFIED",
-            "URL",
-            "EXECUTABLE",
-            "IP_RANGE",
-            "CHROME_EXTENSION",
-            "FILENAME",
-            "CERT"
-          ],
-<<<<<<< HEAD
-          "description": "The threat entry type matching this threat."
-        }
-      },
-      "id": "ThreatMatch",
-      "description": "A match when checking a threat entry in the Safe Browsing threat lists.",
-      "type": "object"
-    },
-    "ListThreatListsResponse": {
-      "type": "object",
-      "properties": {
-        "threatLists": {
-          "description": "The lists available for download by the client.",
-          "items": {
-            "$ref": "ThreatListDescriptor"
-          },
-          "type": "array"
-        }
-      },
-      "id": "ListThreatListsResponse"
-    },
-    "RiceDeltaEncoding": {
-      "description": "The Rice-Golomb encoded data. Used for sending compressed 4-byte hashes or\ncompressed removal indices.",
-      "type": "object",
-      "properties": {
-        "encodedData": {
-          "format": "byte",
-          "description": "The encoded deltas that are encoded using the Golomb-Rice coder.",
-          "type": "string"
-        },
-        "firstValue": {
-          "format": "int64",
-          "description": "The offset of the first entry in the encoded data, or, if only a single\ninteger was encoded, that single integer's value.",
-          "type": "string"
-        },
-        "numEntries": {
-          "format": "int32",
-          "description": "The number of entries that are delta encoded in the encoded data. If only a\nsingle integer was encoded, this will be zero and the single value will be\nstored in `first_value`.",
-          "type": "integer"
-        },
-        "riceParameter": {
-          "format": "int32",
-          "description": "The Golomb-Rice parameter, which is a number between 2 and 28. This field\nis missing (that is, zero) if `num_entries` is zero.",
-          "type": "integer"
-        }
-      },
-      "id": "RiceDeltaEncoding"
-    },
-    "FindThreatMatchesResponse": {
-      "type": "object",
-      "properties": {
-        "matches": {
-          "description": "The threat list matches.",
-          "items": {
-            "$ref": "ThreatMatch"
-          },
-          "type": "array"
-        }
-      },
-      "id": "FindThreatMatchesResponse"
-    },
-    "ThreatEntry": {
-      "description": "An individual threat; for example, a malicious URL or its hash\nrepresentation. Only one of these fields should be set.",
-      "type": "object",
-      "properties": {
-        "digest": {
-=======
-          "description": "The types of entries present in the list.",
-          "type": "string"
-        },
-        "state": {
->>>>>>> b412c745
-          "format": "byte",
-          "description": "The current state of the client for the requested list (the encrypted\nclient state that was received from the last successful list update).",
-          "type": "string"
-        },
-        "platformType": {
-          "enumDescriptions": [
-            "Unknown platform.",
-            "Threat posed to Windows.",
-            "Threat posed to Linux.",
-            "Threat posed to Android.",
-            "Threat posed to OS X.",
-            "Threat posed to iOS.",
-            "Threat posed to at least one of the defined platforms.",
-            "Threat posed to all defined platforms.",
-            "Threat posed to Chrome."
-          ],
-          "enum": [
-            "PLATFORM_TYPE_UNSPECIFIED",
-            "WINDOWS",
-            "LINUX",
-            "ANDROID",
-            "OSX",
-            "IOS",
-            "ANY_PLATFORM",
-            "ALL_PLATFORMS",
-            "CHROME"
-          ],
-          "description": "The type of platform at risk by entries present in the list.",
-          "type": "string"
-        },
-        "constraints": {
-          "$ref": "Constraints",
-          "description": "The constraints associated with this request."
-        },
-        "threatType": {
-          "enumDescriptions": [
-            "Unknown.",
-            "Malware threat type.",
-            "Social engineering threat type.",
-            "Unwanted software threat type.",
-            "Potentially harmful application threat type.",
-            "Social engineering threat type for internal use.",
-            "API abuse threat type.",
-            "Malicious binary threat type.",
-            "Client side detection whitelist threat type.",
-            "Client side download detection whitelist threat type.",
-            "Client incident threat type.",
-            "Whitelist used when detecting client incident threats.\nThis enum was never launched and should be re-used for the next list.",
-            "List used for offline APK checks in PAM.",
-            "Patterns to be used for activating the subresource filter. Interstitial\nwill not be shown for patterns from this list."
-          ],
-          "enum": [
-            "THREAT_TYPE_UNSPECIFIED",
-            "MALWARE",
-            "SOCIAL_ENGINEERING",
-            "UNWANTED_SOFTWARE",
-            "POTENTIALLY_HARMFUL_APPLICATION",
-            "SOCIAL_ENGINEERING_INTERNAL",
-            "API_ABUSE",
-            "MALICIOUS_BINARY",
-            "CSD_WHITELIST",
-            "CSD_DOWNLOAD_WHITELIST",
-            "CLIENT_INCIDENT",
-            "CLIENT_INCIDENT_WHITELIST",
-            "APK_MALWARE_OFFLINE",
-            "SUBRESOURCE_FILTER"
-          ],
-          "description": "The type of threat posed by entries present in the list.",
-          "type": "string"
-        }
-<<<<<<< HEAD
-      },
-      "id": "ThreatEntry"
-=======
-      }
-    },
-    "FetchThreatListUpdatesRequest": {
-      "description": "Describes a Safe Browsing API update request. Clients can request updates for\nmultiple lists in a single request.\nNOTE: Field index 2 is unused.\nNEXT: 5",
-      "type": "object",
-      "properties": {
-        "listUpdateRequests": {
-          "description": "The requested threat list updates.",
-          "items": {
-            "$ref": "ListUpdateRequest"
-          },
-          "type": "array"
-        },
-        "client": {
-          "$ref": "ClientInfo",
-          "description": "The client metadata."
-        }
-      },
-      "id": "FetchThreatListUpdatesRequest"
->>>>>>> b412c745
-    },
-    "ListUpdateResponse": {
-      "description": "An update to an individual list.",
-      "type": "object",
-      "properties": {
-<<<<<<< HEAD
-        "threatEntryType": {
-          "enum": [
-            "THREAT_ENTRY_TYPE_UNSPECIFIED",
-            "URL",
-            "EXECUTABLE",
-            "IP_RANGE",
-            "CHROME_EXTENSION",
-            "FILENAME",
-            "CERT"
-          ],
-          "description": "The entry types contained in the list.",
-          "type": "string",
-          "enumDescriptions": [
-            "Unspecified.",
-            "A URL.",
-            "An executable program.",
-            "An IP range.",
-            "Chrome extension.",
-            "Filename.",
-            "CERT"
-          ]
-        },
-        "platformType": {
-          "description": "The platform type targeted by the list's entries.",
-=======
-        "removals": {
-          "description": "A set of entries to remove from a local threat type's list. In practice,\nthis field is empty or contains exactly one ThreatEntrySet.",
-          "items": {
-            "$ref": "ThreatEntrySet"
-          },
-          "type": "array"
-        },
-        "newClientState": {
-          "format": "byte",
-          "description": "The new client state, in encrypted format. Opaque to clients.",
-          "type": "string"
-        },
-        "platformType": {
-          "description": "The platform type for which data is returned.",
->>>>>>> b412c745
-          "type": "string",
-          "enumDescriptions": [
-            "Unknown platform.",
-            "Threat posed to Windows.",
-            "Threat posed to Linux.",
-            "Threat posed to Android.",
-            "Threat posed to OS X.",
-            "Threat posed to iOS.",
-            "Threat posed to at least one of the defined platforms.",
-            "Threat posed to all defined platforms.",
-            "Threat posed to Chrome."
-          ],
-          "enum": [
-            "PLATFORM_TYPE_UNSPECIFIED",
-            "WINDOWS",
-            "LINUX",
-            "ANDROID",
-            "OSX",
-            "IOS",
-            "ANY_PLATFORM",
-            "ALL_PLATFORMS",
-            "CHROME"
-          ]
-        },
-<<<<<<< HEAD
-        "threatType": {
-          "enum": [
-            "THREAT_TYPE_UNSPECIFIED",
-            "MALWARE",
-            "SOCIAL_ENGINEERING",
-            "UNWANTED_SOFTWARE",
-            "POTENTIALLY_HARMFUL_APPLICATION",
-            "SOCIAL_ENGINEERING_INTERNAL",
-            "API_ABUSE",
-            "MALICIOUS_BINARY",
-            "CSD_WHITELIST",
-            "CSD_DOWNLOAD_WHITELIST",
-            "CLIENT_INCIDENT",
-            "CLIENT_INCIDENT_WHITELIST",
-            "APK_MALWARE_OFFLINE",
-            "SUBRESOURCE_FILTER"
-          ],
-          "description": "The threat type posed by the list's entries.",
-          "type": "string",
-          "enumDescriptions": [
-=======
-        "threatEntryType": {
-          "enumDescriptions": [
-            "Unspecified.",
-            "A URL.",
-            "An executable program.",
-            "An IP range.",
-            "Chrome extension.",
-            "Filename.",
-            "CERT"
-          ],
-          "enum": [
-            "THREAT_ENTRY_TYPE_UNSPECIFIED",
-            "URL",
-            "EXECUTABLE",
-            "IP_RANGE",
-            "CHROME_EXTENSION",
-            "FILENAME",
-            "CERT"
-          ],
-          "description": "The format of the threats.",
-          "type": "string"
-        },
-        "additions": {
-          "description": "A set of entries to add to a local threat type's list. Repeated to allow\nfor a combination of compressed and raw data to be sent in a single\nresponse.",
-          "items": {
-            "$ref": "ThreatEntrySet"
-          },
-          "type": "array"
-        },
-        "checksum": {
-          "$ref": "Checksum",
-          "description": "The expected SHA256 hash of the client state; that is, of the sorted list\nof all hashes present in the database after applying the provided update.\nIf the client state doesn't match the expected state, the client must\ndisregard this update and retry later."
-        },
-        "responseType": {
-          "description": "The type of response. This may indicate that an action is required by the\nclient when the response is received.",
-          "type": "string",
-          "enumDescriptions": [
-            "Unknown.",
-            "Partial updates are applied to the client's existing local database.",
-            "Full updates replace the client's entire local database. This means\nthat either the client was seriously out-of-date or the client is\nbelieved to be corrupt."
-          ],
-          "enum": [
-            "RESPONSE_TYPE_UNSPECIFIED",
-            "PARTIAL_UPDATE",
-            "FULL_UPDATE"
-          ]
-        },
-        "threatType": {
-          "description": "The threat type for which data is returned.",
-          "type": "string",
-          "enumDescriptions": [
->>>>>>> b412c745
-            "Unknown.",
-            "Malware threat type.",
-            "Social engineering threat type.",
-            "Unwanted software threat type.",
-            "Potentially harmful application threat type.",
-            "Social engineering threat type for internal use.",
-            "API abuse threat type.",
-            "Malicious binary threat type.",
-            "Client side detection whitelist threat type.",
-            "Client side download detection whitelist threat type.",
-            "Client incident threat type.",
-            "Whitelist used when detecting client incident threats.\nThis enum was never launched and should be re-used for the next list.",
-            "List used for offline APK checks in PAM.",
-            "Patterns to be used for activating the subresource filter. Interstitial\nwill not be shown for patterns from this list."
-<<<<<<< HEAD
-          ]
-        }
-      },
-      "id": "ThreatListDescriptor"
-=======
-          ],
-          "enum": [
-            "THREAT_TYPE_UNSPECIFIED",
-            "MALWARE",
-            "SOCIAL_ENGINEERING",
-            "UNWANTED_SOFTWARE",
-            "POTENTIALLY_HARMFUL_APPLICATION",
-            "SOCIAL_ENGINEERING_INTERNAL",
-            "API_ABUSE",
-            "MALICIOUS_BINARY",
-            "CSD_WHITELIST",
-            "CSD_DOWNLOAD_WHITELIST",
-            "CLIENT_INCIDENT",
-            "CLIENT_INCIDENT_WHITELIST",
-            "APK_MALWARE_OFFLINE",
-            "SUBRESOURCE_FILTER"
-          ]
         }
       },
       "id": "ListUpdateResponse"
@@ -2029,37 +1112,19 @@
           ]
         }
       }
->>>>>>> b412c745
     }
   },
   "protocol": "rest",
   "icons": {
-    "x16": "http://www.google.com/images/icons/product/search-16.gif",
-    "x32": "http://www.google.com/images/icons/product/search-32.gif"
+    "x32": "http://www.google.com/images/icons/product/search-32.gif",
+    "x16": "http://www.google.com/images/icons/product/search-16.gif"
   },
   "version": "v4",
   "baseUrl": "https://safebrowsing.googleapis.com/",
-<<<<<<< HEAD
-  "kind": "discovery#restDescription",
-  "description": "Enables client applications to check web resources (most commonly URLs) against Google-generated lists of unsafe web resources.",
-=======
->>>>>>> b412c745
   "servicePath": "",
   "kind": "discovery#restDescription",
   "description": "Enables client applications to check web resources (most commonly URLs) against Google-generated lists of unsafe web resources.",
   "rootUrl": "https://safebrowsing.googleapis.com/",
   "basePath": "",
-<<<<<<< HEAD
-  "ownerDomain": "google.com",
-  "name": "safebrowsing",
-  "batchPath": "batch",
-  "revision": "20170814",
-  "documentationLink": "https://developers.google.com/safe-browsing/",
-  "id": "safebrowsing:v4",
-  "title": "Google Safe Browsing API",
-  "discoveryVersion": "v1",
-  "ownerName": "Google"
-=======
   "ownerDomain": "google.com"
->>>>>>> b412c745
 }