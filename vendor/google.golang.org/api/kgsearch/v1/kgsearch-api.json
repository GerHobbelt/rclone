{
<<<<<<< HEAD
  "parameters": {
    "upload_protocol": {
      "location": "query",
      "description": "Upload protocol for media (e.g. \"raw\", \"multipart\").",
      "type": "string"
    },
    "prettyPrint": {
      "description": "Returns response with indentations and line breaks.",
      "default": "true",
      "type": "boolean",
      "location": "query"
    },
    "fields": {
      "description": "Selector specifying which fields to include in a partial response.",
      "type": "string",
      "location": "query"
    },
    "uploadType": {
      "location": "query",
      "description": "Legacy upload protocol for media (e.g. \"media\", \"multipart\").",
      "type": "string"
    },
    "callback": {
      "description": "JSONP",
      "type": "string",
      "location": "query"
    },
    "$.xgafv": {
      "enumDescriptions": [
        "v1 error format",
        "v2 error format"
      ],
      "location": "query",
      "enum": [
        "1",
        "2"
      ],
      "description": "V1 error format.",
      "type": "string"
    },
=======
  "name": "kgsearch",
  "batchPath": "batch",
  "id": "kgsearch:v1",
  "documentationLink": "https://developers.google.com/knowledge-graph/",
  "revision": "20170925",
  "title": "Knowledge Graph Search API",
  "discoveryVersion": "v1",
  "ownerName": "Google",
  "version_module": true,
  "resources": {
    "entities": {
      "methods": {
        "search": {
          "response": {
            "$ref": "SearchResponse"
          },
          "parameterOrder": [],
          "httpMethod": "GET",
          "parameters": {
            "limit": {
              "format": "int32",
              "description": "Limits the number of entities to be returned.",
              "type": "integer",
              "location": "query"
            },
            "prefix": {
              "location": "query",
              "description": "Enables prefix match against names and aliases of entities",
              "type": "boolean"
            },
            "query": {
              "location": "query",
              "description": "The literal query string for search.",
              "type": "string"
            },
            "types": {
              "description": "Restricts returned entities with these types, e.g. Person\n(as defined in http://schema.org/Person). If multiple types are specified,\nreturned entities will contain one or more of these types.",
              "type": "string",
              "repeated": true,
              "location": "query"
            },
            "indent": {
              "location": "query",
              "description": "Enables indenting of json results.",
              "type": "boolean"
            },
            "languages": {
              "description": "The list of language codes (defined in ISO 693) to run the query with,\ne.g. 'en'.",
              "type": "string",
              "repeated": true,
              "location": "query"
            },
            "ids": {
              "repeated": true,
              "location": "query",
              "description": "The list of entity id to be used for search instead of query string.\nTo specify multiple ids in the HTTP request, repeat the parameter in the\nURL as in ...?ids=A&ids=B",
              "type": "string"
            }
          },
          "flatPath": "v1/entities:search",
          "id": "kgsearch.entities.search",
          "path": "v1/entities:search",
          "description": "Searches Knowledge Graph for entities that match the constraints.\nA list of matched entities will be returned in response, which will be in\nJSON-LD format and compatible with http://schema.org"
        }
      }
    }
  },
  "parameters": {
>>>>>>> b412c745
    "alt": {
      "location": "query",
      "description": "Data format for response.",
      "default": "json",
      "enum": [
        "json",
        "media",
        "proto"
      ],
      "type": "string",
      "enumDescriptions": [
        "Responses with Content-Type of application/json",
        "Media download with context-dependent Content-Type",
        "Responses with Content-Type of application/x-protobuf"
      ]
    },
    "access_token": {
      "description": "OAuth access token.",
      "type": "string",
      "location": "query"
    },
<<<<<<< HEAD
    "access_token": {
      "location": "query",
      "description": "OAuth access token.",
=======
    "key": {
      "location": "query",
      "description": "API key. Your API key identifies your project and provides you with API access, quota, and reports. Required unless you provide an OAuth 2.0 token.",
>>>>>>> b412c745
      "type": "string"
    },
    "quotaUser": {
      "location": "query",
      "description": "Available to use for quota purposes for server-side applications. Can be any arbitrary string assigned to a user, but should not exceed 40 characters.",
      "type": "string"
    },
    "pp": {
      "location": "query",
      "description": "Pretty-print response.",
      "default": "true",
      "type": "boolean"
    },
    "oauth_token": {
      "location": "query",
      "description": "OAuth 2.0 token for the current user.",
      "type": "string"
    },
    "bearer_token": {
      "description": "OAuth bearer token.",
<<<<<<< HEAD
      "type": "string",
      "location": "query"
=======
      "type": "string"
    },
    "upload_protocol": {
      "type": "string",
      "location": "query",
      "description": "Upload protocol for media (e.g. \"raw\", \"multipart\")."
    },
    "prettyPrint": {
      "location": "query",
      "description": "Returns response with indentations and line breaks.",
      "default": "true",
      "type": "boolean"
    },
    "uploadType": {
      "location": "query",
      "description": "Legacy upload protocol for media (e.g. \"media\", \"multipart\").",
      "type": "string"
    },
    "fields": {
      "type": "string",
      "location": "query",
      "description": "Selector specifying which fields to include in a partial response."
    },
    "callback": {
      "description": "JSONP",
      "type": "string",
      "location": "query"
    },
    "$.xgafv": {
      "type": "string",
      "enumDescriptions": [
        "v1 error format",
        "v2 error format"
      ],
      "location": "query",
      "enum": [
        "1",
        "2"
      ],
      "description": "V1 error format."
>>>>>>> b412c745
    }
  },
  "schemas": {
    "SearchResponse": {
      "id": "SearchResponse",
      "description": "Response message includes the context and a list of matching results\nwhich contain the detail of associated entities.",
      "type": "object",
      "properties": {
        "itemListElement": {
          "description": "The item list of search results.",
          "items": {
            "type": "any"
          },
          "type": "array"
        },
        "@context": {
          "description": "The local context applicable for the response. See more details at\nhttp://www.w3.org/TR/json-ld/#context-definitions.",
          "type": "any"
        },
        "@type": {
          "description": "The schema type of top-level JSON-LD object, e.g. ItemList.",
          "type": "any"
        }
      }
    }
  },
  "icons": {
    "x32": "http://www.google.com/images/icons/product/search-32.gif",
    "x16": "http://www.google.com/images/icons/product/search-16.gif"
  },
  "protocol": "rest",
  "version": "v1",
  "baseUrl": "https://kgsearch.googleapis.com/",
  "kind": "discovery#restDescription",
  "description": "Searches the Google Knowledge Graph for entities.",
  "servicePath": "",
  "rootUrl": "https://kgsearch.googleapis.com/",
  "basePath": "",
<<<<<<< HEAD
  "ownerDomain": "google.com",
  "name": "kgsearch",
  "batchPath": "batch",
  "id": "kgsearch:v1",
  "documentationLink": "https://developers.google.com/knowledge-graph/",
  "revision": "20170109",
  "title": "Knowledge Graph Search API",
  "ownerName": "Google",
  "discoveryVersion": "v1",
  "version_module": "True",
  "resources": {
    "entities": {
      "methods": {
        "search": {
          "description": "Searches Knowledge Graph for entities that match the constraints.\nA list of matched entities will be returned in response, which will be in\nJSON-LD format and compatible with http://schema.org",
          "httpMethod": "GET",
          "parameterOrder": [],
          "response": {
            "$ref": "SearchResponse"
          },
          "parameters": {
            "indent": {
              "description": "Enables indenting of json results.",
              "type": "boolean",
              "location": "query"
            },
            "languages": {
              "repeated": true,
              "location": "query",
              "description": "The list of language codes (defined in ISO 693) to run the query with,\ne.g. 'en'.",
              "type": "string"
            },
            "ids": {
              "description": "The list of entity id to be used for search instead of query string.\nTo specify multiple ids in the HTTP request, repeat the parameter in the\nURL as in ...?ids=A&ids=B",
              "type": "string",
              "repeated": true,
              "location": "query"
            },
            "limit": {
              "format": "int32",
              "description": "Limits the number of entities to be returned.",
              "type": "integer",
              "location": "query"
            },
            "prefix": {
              "description": "Enables prefix match against names and aliases of entities",
              "type": "boolean",
              "location": "query"
            },
            "query": {
              "description": "The literal query string for search.",
              "type": "string",
              "location": "query"
            },
            "types": {
              "repeated": true,
              "location": "query",
              "description": "Restricts returned entities with these types, e.g. Person\n(as defined in http://schema.org/Person). If multiple types are specified,\nreturned entities will contain one or more of these types.",
              "type": "string"
            }
          },
          "flatPath": "v1/entities:search",
          "path": "v1/entities:search",
          "id": "kgsearch.entities.search"
        }
      }
    }
  }
=======
  "ownerDomain": "google.com"
>>>>>>> b412c745
}<|MERGE_RESOLUTION|>--- conflicted
+++ resolved
@@ -1,46 +1,4 @@
 {
-<<<<<<< HEAD
-  "parameters": {
-    "upload_protocol": {
-      "location": "query",
-      "description": "Upload protocol for media (e.g. \"raw\", \"multipart\").",
-      "type": "string"
-    },
-    "prettyPrint": {
-      "description": "Returns response with indentations and line breaks.",
-      "default": "true",
-      "type": "boolean",
-      "location": "query"
-    },
-    "fields": {
-      "description": "Selector specifying which fields to include in a partial response.",
-      "type": "string",
-      "location": "query"
-    },
-    "uploadType": {
-      "location": "query",
-      "description": "Legacy upload protocol for media (e.g. \"media\", \"multipart\").",
-      "type": "string"
-    },
-    "callback": {
-      "description": "JSONP",
-      "type": "string",
-      "location": "query"
-    },
-    "$.xgafv": {
-      "enumDescriptions": [
-        "v1 error format",
-        "v2 error format"
-      ],
-      "location": "query",
-      "enum": [
-        "1",
-        "2"
-      ],
-      "description": "V1 error format.",
-      "type": "string"
-    },
-=======
   "name": "kgsearch",
   "batchPath": "batch",
   "id": "kgsearch:v1",
@@ -109,7 +67,6 @@
     }
   },
   "parameters": {
->>>>>>> b412c745
     "alt": {
       "location": "query",
       "description": "Data format for response.",
@@ -131,15 +88,9 @@
       "type": "string",
       "location": "query"
     },
-<<<<<<< HEAD
-    "access_token": {
-      "location": "query",
-      "description": "OAuth access token.",
-=======
     "key": {
       "location": "query",
       "description": "API key. Your API key identifies your project and provides you with API access, quota, and reports. Required unless you provide an OAuth 2.0 token.",
->>>>>>> b412c745
       "type": "string"
     },
     "quotaUser": {
@@ -159,11 +110,8 @@
       "type": "string"
     },
     "bearer_token": {
+      "location": "query",
       "description": "OAuth bearer token.",
-<<<<<<< HEAD
-      "type": "string",
-      "location": "query"
-=======
       "type": "string"
     },
     "upload_protocol": {
@@ -204,12 +152,10 @@
         "2"
       ],
       "description": "V1 error format."
->>>>>>> b412c745
     }
   },
   "schemas": {
     "SearchResponse": {
-      "id": "SearchResponse",
       "description": "Response message includes the context and a list of matching results\nwhich contain the detail of associated entities.",
       "type": "object",
       "properties": {
@@ -228,7 +174,8 @@
           "description": "The schema type of top-level JSON-LD object, e.g. ItemList.",
           "type": "any"
         }
-      }
+      },
+      "id": "SearchResponse"
     }
   },
   "icons": {
@@ -243,76 +190,5 @@
   "servicePath": "",
   "rootUrl": "https://kgsearch.googleapis.com/",
   "basePath": "",
-<<<<<<< HEAD
-  "ownerDomain": "google.com",
-  "name": "kgsearch",
-  "batchPath": "batch",
-  "id": "kgsearch:v1",
-  "documentationLink": "https://developers.google.com/knowledge-graph/",
-  "revision": "20170109",
-  "title": "Knowledge Graph Search API",
-  "ownerName": "Google",
-  "discoveryVersion": "v1",
-  "version_module": "True",
-  "resources": {
-    "entities": {
-      "methods": {
-        "search": {
-          "description": "Searches Knowledge Graph for entities that match the constraints.\nA list of matched entities will be returned in response, which will be in\nJSON-LD format and compatible with http://schema.org",
-          "httpMethod": "GET",
-          "parameterOrder": [],
-          "response": {
-            "$ref": "SearchResponse"
-          },
-          "parameters": {
-            "indent": {
-              "description": "Enables indenting of json results.",
-              "type": "boolean",
-              "location": "query"
-            },
-            "languages": {
-              "repeated": true,
-              "location": "query",
-              "description": "The list of language codes (defined in ISO 693) to run the query with,\ne.g. 'en'.",
-              "type": "string"
-            },
-            "ids": {
-              "description": "The list of entity id to be used for search instead of query string.\nTo specify multiple ids in the HTTP request, repeat the parameter in the\nURL as in ...?ids=A&ids=B",
-              "type": "string",
-              "repeated": true,
-              "location": "query"
-            },
-            "limit": {
-              "format": "int32",
-              "description": "Limits the number of entities to be returned.",
-              "type": "integer",
-              "location": "query"
-            },
-            "prefix": {
-              "description": "Enables prefix match against names and aliases of entities",
-              "type": "boolean",
-              "location": "query"
-            },
-            "query": {
-              "description": "The literal query string for search.",
-              "type": "string",
-              "location": "query"
-            },
-            "types": {
-              "repeated": true,
-              "location": "query",
-              "description": "Restricts returned entities with these types, e.g. Person\n(as defined in http://schema.org/Person). If multiple types are specified,\nreturned entities will contain one or more of these types.",
-              "type": "string"
-            }
-          },
-          "flatPath": "v1/entities:search",
-          "path": "v1/entities:search",
-          "id": "kgsearch.entities.search"
-        }
-      }
-    }
-  }
-=======
   "ownerDomain": "google.com"
->>>>>>> b412c745
 }