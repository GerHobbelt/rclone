{
<<<<<<< HEAD
  "version": "v1",
  "baseUrl": "https://firebaserules.googleapis.com/",
  "servicePath": "",
  "kind": "discovery#restDescription",
  "description": "Creates and manages rules that determine when a Firebase Rules-enabled service should permit a request.\n",
  "basePath": "",
  "id": "firebaserules:v1",
  "documentationLink": "https://firebase.google.com/docs/storage/security",
  "revision": "20170807",
  "discoveryVersion": "v1",
  "version_module": true,
  "schemas": {
    "Source": {
      "type": "object",
      "properties": {
        "files": {
          "items": {
            "$ref": "File"
          },
          "type": "array",
          "description": "`File` set constituting the `Source` bundle."
        }
      },
      "id": "Source",
      "description": "`Source` is one or more `File` messages comprising a logical set of rules."
    },
    "Result": {
      "type": "object",
      "properties": {
        "undefined": {
          "$ref": "Empty",
          "description": "The result is undefined, meaning the result could not be computed."
        },
        "value": {
          "description": "The result is an actual value. The type of the value must match that\nof the type declared by the service.",
          "type": "any"
        }
      },
      "id": "Result",
      "description": "Possible result values from the function mock invocation."
    },
    "SourcePosition": {
      "type": "object",
      "properties": {
        "line": {
          "type": "integer",
          "format": "int32",
          "description": "Line number of the source fragment. 1-based."
        },
        "column": {
          "type": "integer",
          "format": "int32",
          "description": "First column on the source line associated with the source fragment."
        },
        "fileName": {
          "description": "Name of the `File`.",
          "type": "string"
        }
      },
      "id": "SourcePosition",
      "description": "Position in the `Source` content including its line, column number, and an\nindex of the `File` in the `Source` message. Used for debug purposes."
    },
    "TestCase": {
      "type": "object",
      "properties": {
        "functionMocks": {
          "items": {
            "$ref": "FunctionMock"
          },
          "type": "array",
          "description": "Optional function mocks for service-defined functions. If not set, any\nservice defined function is expected to return an error, which may or may\nnot influence the test outcome."
        },
        "resource": {
          "type": "any",
          "description": "Optional resource value as it appears in persistent storage before the\nrequest is fulfilled.\n\nThe resource type depends on the `request.path` value."
        },
        "expectation": {
          "enum": [
            "EXPECTATION_UNSPECIFIED",
            "ALLOW",
            "DENY"
          ],
          "description": "Test expectation.",
          "type": "string",
          "enumDescriptions": [
            "Unspecified expectation.",
            "Expect an allowed result.",
            "Expect a denied result."
          ]
        },
        "request": {
          "type": "any",
          "description": "Request context.\n\nThe exact format of the request context is service-dependent. See the\nappropriate service documentation for information about the supported\nfields and types on the request. Minimally, all services support the\nfollowing fields and types:\n\nRequest field  | Type\n---------------|-----------------\nauth.uid       | `string`\nauth.token     | `map\u003cstring, string\u003e`\nheaders        | `map\u003cstring, string\u003e`\nmethod         | `string`\nparams         | `map\u003cstring, string\u003e`\npath           | `string`\ntime           | `google.protobuf.Timestamp`\n\nIf the request value is not well-formed for the service, the request will\nbe rejected as an invalid argument."
        }
      },
      "id": "TestCase",
      "description": "`TestCase` messages provide the request context and an expectation as to\nwhether the given context will be allowed or denied. Test cases may specify\nthe `request`, `resource`, and `function_mocks` to mock a function call to\na service-provided function.\n\nThe `request` object represents context present at request-time.\n\nThe `resource` is the value of the target resource as it appears in\npersistent storage before the request is executed."
    },
    "Ruleset": {
      "type": "object",
      "properties": {
        "source": {
          "$ref": "Source",
          "description": "`Source` for the `Ruleset`."
        },
        "createTime": {
          "format": "google-datetime",
          "description": "Time the `Ruleset` was created.\nOutput only.",
          "type": "string"
        },
        "name": {
          "type": "string",
          "description": "Name of the `Ruleset`. The ruleset_id is auto generated by the service.\nFormat: `projects/{project_id}/rulesets/{ruleset_id}`\nOutput only."
        }
      },
      "id": "Ruleset",
      "description": "`Ruleset` is an immutable copy of `Source` with a globally unique identifier\nand a creation time."
    },
    "TestRulesetRequest": {
      "type": "object",
      "properties": {
        "testSuite": {
          "$ref": "TestSuite",
          "description": "Inline `TestSuite` to run."
        },
        "source": {
          "$ref": "Source",
          "description": "Optional `Source` to be checked for correctness.\n\nThis field must not be set when the resource name refers to a `Ruleset`."
        }
      },
      "id": "TestRulesetRequest",
      "description": "The request for FirebaseRulesService.TestRuleset."
    },
    "Issue": {
      "type": "object",
      "properties": {
        "sourcePosition": {
          "$ref": "SourcePosition",
          "description": "Position of the issue in the `Source`."
        },
        "severity": {
          "type": "string",
          "enumDescriptions": [
            "An unspecified severity.",
            "Deprecation issue for statements and method that may no longer be\nsupported or maintained.",
            "Warnings such as: unused variables.",
            "Errors such as: unmatched curly braces or variable redefinition."
          ],
          "enum": [
            "SEVERITY_UNSPECIFIED",
            "DEPRECATION",
            "WARNING",
            "ERROR"
          ],
          "description": "The severity of the issue."
        },
        "description": {
          "type": "string",
          "description": "Short error description."
        }
      },
      "id": "Issue",
      "description": "Issues include warnings, errors, and deprecation notices."
    },
    "File": {
      "description": "`File` containing source content.",
      "type": "object",
      "properties": {
        "content": {
          "description": "Textual Content.",
          "type": "string"
        },
        "fingerprint": {
          "format": "byte",
          "description": "Fingerprint (e.g. github sha) associated with the `File`.",
          "type": "string"
        },
        "name": {
          "type": "string",
          "description": "File name."
        }
      },
      "id": "File"
    },
    "ListReleasesResponse": {
      "type": "object",
      "properties": {
        "nextPageToken": {
          "type": "string",
          "description": "The pagination token to retrieve the next page of results. If the value is\nempty, no further results remain."
        },
        "releases": {
          "items": {
            "$ref": "Release"
          },
          "type": "array",
          "description": "List of `Release` instances."
        }
      },
      "id": "ListReleasesResponse",
      "description": "The response for FirebaseRulesService.ListReleases."
    },
    "FunctionCall": {
      "description": "Represents a service-defined function call that was invoked during test\nexecution.",
      "type": "object",
      "properties": {
        "function": {
          "type": "string",
          "description": "Name of the function invoked."
        },
        "args": {
          "items": {
            "type": "any"
          },
          "type": "array",
          "description": "The arguments that were provided to the function."
        }
      },
      "id": "FunctionCall"
    },
    "Release": {
      "description": "`Release` is a named reference to a `Ruleset`. Once a `Release` refers to a\n`Ruleset`, rules-enabled services will be able to enforce the `Ruleset`.",
      "type": "object",
      "properties": {
        "updateTime": {
          "type": "string",
          "format": "google-datetime",
          "description": "Time the release was updated.\nOutput only."
        },
        "rulesetName": {
          "type": "string",
          "description": "Name of the `Ruleset` referred to by this `Release`. The `Ruleset` must\nexist the `Release` to be created."
        },
        "name": {
          "type": "string",
          "description": "Resource name for the `Release`.\n\n`Release` names may be structured `app1/prod/v2` or flat `app1_prod_v2`\nwhich affords developers a great deal of flexibility in mapping the name\nto the style that best fits their existing development practices. For\nexample, a name could refer to an environment, an app, a version, or some\ncombination of three.\n\nIn the table below, for the project name `projects/foo`, the following\nrelative release paths show how flat and structured names might be chosen\nto match a desired development / deployment strategy.\n\nUse Case     | Flat Name           | Structured Name\n-------------|---------------------|----------------\nEnvironments | releases/qa         | releases/qa\nApps         | releases/app1_qa    | releases/app1/qa\nVersions     | releases/app1_v2_qa | releases/app1/v2/qa\n\nThe delimiter between the release name path elements can be almost anything\nand it should work equally well with the release name list filter, but in\nmany ways the structured paths provide a clearer picture of the\nrelationship between `Release` instances.\n\nFormat: `projects/{project_id}/releases/{release_id}`"
        },
        "createTime": {
          "type": "string",
          "format": "google-datetime",
          "description": "Time the release was created.\nOutput only."
        }
      },
      "id": "Release"
    },
    "TestRulesetResponse": {
      "description": "The response for FirebaseRulesService.TestRuleset.",
      "type": "object",
      "properties": {
        "testResults": {
          "description": "The set of test results given the test cases in the `TestSuite`.\nThe results will appear in the same order as the test cases appear in the\n`TestSuite`.",
          "items": {
            "$ref": "TestResult"
          },
          "type": "array"
        },
        "issues": {
          "items": {
            "$ref": "Issue"
          },
          "type": "array",
          "description": "Syntactic and semantic `Source` issues of varying severity. Issues of\n`ERROR` severity will prevent tests from executing."
        }
      },
      "id": "TestRulesetResponse"
    },
    "ListRulesetsResponse": {
      "type": "object",
      "properties": {
        "rulesets": {
          "items": {
            "$ref": "Ruleset"
          },
          "type": "array",
          "description": "List of `Ruleset` instances."
        },
        "nextPageToken": {
          "description": "The pagination token to retrieve the next page of results. If the value is\nempty, no further results remain.",
          "type": "string"
        }
      },
      "id": "ListRulesetsResponse",
      "description": "The response for FirebaseRulesService.ListRulesets."
    },
    "TestResult": {
      "type": "object",
      "properties": {
        "functionCalls": {
          "description": "The set of function calls made to service-defined methods.\n\nFunction calls are included in the order in which they are encountered\nduring evaluation, are provided for both mocked and unmocked functions,\nand included on the response regardless of the test `state`.",
          "items": {
            "$ref": "FunctionCall"
          },
          "type": "array"
        },
        "debugMessages": {
          "description": "Debug messages related to test execution issues encountered during\nevaluation.\n\nDebug messages may be related to too many or too few invocations of\nfunction mocks or to runtime errors that occur during evaluation.\n\nFor example: ```Unable to read variable [name: \"resource\"]```",
          "items": {
            "type": "string"
          },
          "type": "array"
        },
        "state": {
          "type": "string",
          "enumDescriptions": [
            "Test state is not set.",
            "Test is a success.",
            "Test is a failure."
          ],
          "enum": [
            "STATE_UNSPECIFIED",
            "SUCCESS",
            "FAILURE"
          ],
          "description": "State of the test."
        },
        "errorPosition": {
          "$ref": "SourcePosition",
          "description": "Position in the `Source` or `Ruleset` where the principle runtime error\noccurs.\n\nEvaluation of an expression may result in an error. Rules are deny by\ndefault, so a `DENY` expectation when an error is generated is valid.\nWhen there is a `DENY` with an error, the `SourcePosition` is returned.\n\nE.g. `error_position { line: 19 column: 37 }`"
        }
      },
      "id": "TestResult",
      "description": "Test result message containing the state of the test as well as a\ndescription and source position for test failures."
    },
    "Arg": {
      "type": "object",
      "properties": {
        "anyValue": {
          "$ref": "Empty",
          "description": "Argument matches any value provided."
        },
        "exactValue": {
          "description": "Argument exactly matches value provided.",
          "type": "any"
        }
      },
      "id": "Arg",
      "description": "Arg matchers for the mock function."
    },
    "TestSuite": {
      "type": "object",
      "properties": {
        "testCases": {
          "items": {
            "$ref": "TestCase"
          },
          "type": "array",
          "description": "Collection of test cases associated with the `TestSuite`."
        }
      },
      "id": "TestSuite",
      "description": "`TestSuite` is a collection of `TestCase` instances that validate the logical\ncorrectness of a `Ruleset`. The `TestSuite` may be referenced in-line within\na `TestRuleset` invocation or as part of a `Release` object as a pre-release\ncheck."
    },
    "Empty": {
      "type": "object",
      "properties": {},
      "id": "Empty",
      "description": "A generic empty message that you can re-use to avoid defining duplicated\nempty messages in your APIs. A typical example is to use it as the request\nor the response type of an API method. For instance:\n\n    service Foo {\n      rpc Bar(google.protobuf.Empty) returns (google.protobuf.Empty);\n    }\n\nThe JSON representation for `Empty` is empty JSON object `{}`."
    },
    "FunctionMock": {
      "type": "object",
      "properties": {
        "args": {
          "items": {
            "$ref": "Arg"
          },
          "type": "array",
          "description": "The list of `Arg` values to match. The order in which the arguments are\nprovided is the order in which they must appear in the function\ninvocation."
        },
        "function": {
          "type": "string",
          "description": "The name of the function.\n\nThe function name must match one provided by a service declaration."
        },
        "result": {
          "$ref": "Result",
          "description": "The mock result of the function call."
        }
      },
      "id": "FunctionMock",
      "description": "Mock function definition.\n\nMocks must refer to a function declared by the target service. The type of\nthe function args and result will be inferred at test time. If either the\narg or result values are not compatible with function type declaration, the\nrequest will be considered invalid.\n\nMore than one `FunctionMock` may be provided for a given function name so\nlong as the `Arg` matchers are distinct. There may be only one function\nfor a given overload where all `Arg` values are `Arg.any_value`."
    }
  },
  "protocol": "rest",
  "icons": {
    "x16": "http://www.google.com/images/icons/product/search-16.gif",
    "x32": "http://www.google.com/images/icons/product/search-32.gif"
  },
  "canonicalName": "Firebase Rules",
  "auth": {
    "oauth2": {
      "scopes": {
        "https://www.googleapis.com/auth/cloud-platform": {
          "description": "View and manage your data across Google Cloud Platform services"
        },
        "https://www.googleapis.com/auth/firebase.readonly": {
          "description": "View all your Firebase data and settings"
        },
        "https://www.googleapis.com/auth/firebase": {
          "description": "View and administer all your Firebase data and settings"
        }
      }
    }
  },
  "rootUrl": "https://firebaserules.googleapis.com/",
  "ownerDomain": "google.com",
  "name": "firebaserules",
  "batchPath": "batch",
  "title": "Firebase Rules API",
  "ownerName": "Google",
  "resources": {
    "projects": {
      "methods": {
        "test": {
          "flatPath": "v1/projects/{projectsId}:test",
          "id": "firebaserules.projects.test",
          "path": "v1/{+name}:test",
          "request": {
            "$ref": "TestRulesetRequest"
          },
          "description": "Test `Source` for syntactic and semantic correctness. Issues present, if\nany, will be returned to the caller with a description, severity, and\nsource location.\n\nThe test method may be executed with `Source` or a `Ruleset` name.\nPassing `Source` is useful for unit testing new rules. Passing a `Ruleset`\nname is useful for regression testing an existing rule.\n\nThe following is an example of `Source` that permits users to upload images\nto a bucket bearing their user id and matching the correct metadata:\n\n_*Example*_\n\n    // Users are allowed to subscribe and unsubscribe to the blog.\n    service firebase.storage {\n      match /users/{userId}/images/{imageName} {\n          allow write: if userId == request.auth.uid\n              && (imageName.matches('*.png$')\n              || imageName.matches('*.jpg$'))\n              && resource.mimeType.matches('^image/')\n      }\n    }",
          "response": {
            "$ref": "TestRulesetResponse"
          },
          "parameterOrder": [
            "name"
          ],
          "httpMethod": "POST",
          "scopes": [
            "https://www.googleapis.com/auth/cloud-platform",
            "https://www.googleapis.com/auth/firebase",
            "https://www.googleapis.com/auth/firebase.readonly"
          ],
          "parameters": {
            "name": {
              "location": "path",
              "description": "Tests may either provide `source` or a `Ruleset` resource name.\n\nFor tests against `source`, the resource name must refer to the project:\nFormat: `projects/{project_id}`\n\nFor tests against a `Ruleset`, this must be the `Ruleset` resource name:\nFormat: `projects/{project_id}/rulesets/{ruleset_id}`",
              "type": "string",
              "required": true,
              "pattern": "^projects/.+$"
            }
          }
        }
      },
      "resources": {
        "rulesets": {
          "methods": {
            "list": {
              "httpMethod": "GET",
              "response": {
                "$ref": "ListRulesetsResponse"
              },
              "parameterOrder": [
                "name"
              ],
              "parameters": {
                "pageToken": {
                  "type": "string",
                  "location": "query",
                  "description": "Next page token for loading the next batch of `Ruleset` instances."
                },
                "name": {
                  "type": "string",
                  "required": true,
                  "pattern": "^projects/[^/]+$",
                  "location": "path",
                  "description": "Resource name for the project.\n\nFormat: `projects/{project_id}`"
                },
                "pageSize": {
                  "type": "integer",
                  "location": "query",
                  "format": "int32",
                  "description": "Page size to load. Maximum of 100. Defaults to 10.\nNote: `page_size` is just a hint and the service may choose to load less\nthan `page_size` due to the size of the output. To traverse all of the\nreleases, caller should iterate until the `page_token` is empty."
                },
                "filter": {
                  "location": "query",
                  "description": "`Ruleset` filter. The list method supports filters with restrictions on\n`Ruleset.name`.\n\nFilters on `Ruleset.create_time` should use the `date` function which\nparses strings that conform to the RFC 3339 date/time specifications.\n\nExample: `create_time \u003e date(\"2017-01-01\") AND name=UUID-*`",
                  "type": "string"
                }
              },
              "scopes": [
                "https://www.googleapis.com/auth/cloud-platform",
                "https://www.googleapis.com/auth/firebase",
                "https://www.googleapis.com/auth/firebase.readonly"
              ],
              "flatPath": "v1/projects/{projectsId}/rulesets",
              "path": "v1/{+name}/rulesets",
              "id": "firebaserules.projects.rulesets.list",
              "description": "List `Ruleset` metadata only and optionally filter the results by `Ruleset`\nname.\n\nThe full `Source` contents of a `Ruleset` may be retrieved with\nGetRuleset."
            },
            "get": {
              "parameterOrder": [
                "name"
              ],
              "response": {
                "$ref": "Ruleset"
              },
              "httpMethod": "GET",
              "scopes": [
                "https://www.googleapis.com/auth/cloud-platform",
                "https://www.googleapis.com/auth/firebase",
                "https://www.googleapis.com/auth/firebase.readonly"
              ],
              "parameters": {
                "name": {
                  "type": "string",
                  "required": true,
                  "pattern": "^projects/[^/]+/rulesets/[^/]+$",
                  "location": "path",
                  "description": "Resource name for the ruleset to get.\n\nFormat: `projects/{project_id}/rulesets/{ruleset_id}`"
                }
              },
              "flatPath": "v1/projects/{projectsId}/rulesets/{rulesetsId}",
              "id": "firebaserules.projects.rulesets.get",
              "path": "v1/{+name}",
              "description": "Get a `Ruleset` by name including the full `Source` contents."
            },
            "create": {
              "flatPath": "v1/projects/{projectsId}/rulesets",
              "id": "firebaserules.projects.rulesets.create",
              "path": "v1/{+name}/rulesets",
              "request": {
                "$ref": "Ruleset"
              },
              "description": "Create a `Ruleset` from `Source`.\n\nThe `Ruleset` is given a unique generated name which is returned to the\ncaller. `Source` containing syntactic or semantics errors will result in an\nerror response indicating the first error encountered. For a detailed view\nof `Source` issues, use TestRuleset.",
              "response": {
                "$ref": "Ruleset"
              },
              "parameterOrder": [
                "name"
              ],
              "httpMethod": "POST",
              "scopes": [
                "https://www.googleapis.com/auth/cloud-platform",
                "https://www.googleapis.com/auth/firebase"
              ],
              "parameters": {
                "name": {
                  "type": "string",
                  "required": true,
                  "pattern": "^projects/[^/]+$",
                  "location": "path",
                  "description": "Resource name for Project which owns this `Ruleset`.\n\nFormat: `projects/{project_id}`"
                }
              }
            },
            "delete": {
              "httpMethod": "DELETE",
              "response": {
                "$ref": "Empty"
              },
              "parameterOrder": [
                "name"
              ],
              "parameters": {
                "name": {
                  "type": "string",
                  "required": true,
                  "pattern": "^projects/[^/]+/rulesets/[^/]+$",
                  "location": "path",
                  "description": "Resource name for the ruleset to delete.\n\nFormat: `projects/{project_id}/rulesets/{ruleset_id}`"
                }
              },
              "scopes": [
                "https://www.googleapis.com/auth/cloud-platform",
                "https://www.googleapis.com/auth/firebase"
              ],
              "flatPath": "v1/projects/{projectsId}/rulesets/{rulesetsId}",
              "path": "v1/{+name}",
              "id": "firebaserules.projects.rulesets.delete",
              "description": "Delete a `Ruleset` by resource name.\n\nIf the `Ruleset` is referenced by a `Release` the operation will fail."
            }
          }
        },
        "releases": {
          "methods": {
            "list": {
              "httpMethod": "GET",
              "parameterOrder": [
                "name"
              ],
              "response": {
                "$ref": "ListReleasesResponse"
              },
              "scopes": [
                "https://www.googleapis.com/auth/cloud-platform",
                "https://www.googleapis.com/auth/firebase",
                "https://www.googleapis.com/auth/firebase.readonly"
              ],
              "parameters": {
                "pageToken": {
                  "location": "query",
                  "description": "Next page token for the next batch of `Release` instances.",
                  "type": "string"
                },
                "name": {
                  "type": "string",
                  "required": true,
                  "pattern": "^projects/[^/]+$",
                  "location": "path",
                  "description": "Resource name for the project.\n\nFormat: `projects/{project_id}`"
                },
                "pageSize": {
                  "location": "query",
                  "format": "int32",
                  "description": "Page size to load. Maximum of 100. Defaults to 10.\nNote: `page_size` is just a hint and the service may choose to load fewer\nthan `page_size` results due to the size of the output. To traverse all of\nthe releases, the caller should iterate until the `page_token` on the\nresponse is empty.",
                  "type": "integer"
                },
                "filter": {
                  "type": "string",
                  "location": "query",
                  "description": "`Release` filter. The list method supports filters with restrictions on the\n`Release.name`, `Release.ruleset_name`, and `Release.test_suite_name`.\n\nExample 1: A filter of 'name=prod*' might return `Release`s with names\nwithin 'projects/foo' prefixed with 'prod':\n\nName                          | Ruleset Name\n------------------------------|-------------\nprojects/foo/releases/prod    | projects/foo/rulesets/uuid1234\nprojects/foo/releases/prod/v1 | projects/foo/rulesets/uuid1234\nprojects/foo/releases/prod/v2 | projects/foo/rulesets/uuid8888\n\nExample 2: A filter of `name=prod* ruleset_name=uuid1234` would return only\n`Release` instances for 'projects/foo' with names prefixed with 'prod'\nreferring to the same `Ruleset` name of 'uuid1234':\n\nName                          | Ruleset Name\n------------------------------|-------------\nprojects/foo/releases/prod    | projects/foo/rulesets/1234\nprojects/foo/releases/prod/v1 | projects/foo/rulesets/1234\n\nIn the examples, the filter parameters refer to the search filters are\nrelative to the project. Fully qualified prefixed may also be used. e.g.\n`test_suite_name=projects/foo/testsuites/uuid1`"
                }
              },
              "flatPath": "v1/projects/{projectsId}/releases",
              "path": "v1/{+name}/releases",
              "id": "firebaserules.projects.releases.list",
              "description": "List the `Release` values for a project. This list may optionally be\nfiltered by `Release` name, `Ruleset` name, `TestSuite` name, or any\ncombination thereof."
            },
            "get": {
              "description": "Get a `Release` by name.",
              "httpMethod": "GET",
              "parameterOrder": [
                "name"
              ],
              "response": {
                "$ref": "Release"
              },
              "scopes": [
                "https://www.googleapis.com/auth/cloud-platform",
                "https://www.googleapis.com/auth/firebase",
                "https://www.googleapis.com/auth/firebase.readonly"
              ],
              "parameters": {
                "name": {
                  "type": "string",
                  "required": true,
                  "pattern": "^projects/[^/]+/releases/.+$",
                  "location": "path",
                  "description": "Resource name of the `Release`.\n\nFormat: `projects/{project_id}/releases/{release_id}`"
                }
              },
              "flatPath": "v1/projects/{projectsId}/releases/{releasesId}",
              "path": "v1/{+name}",
              "id": "firebaserules.projects.releases.get"
            },
            "update": {
              "httpMethod": "PUT",
              "parameterOrder": [
                "name"
              ],
              "response": {
                "$ref": "Release"
              },
              "parameters": {
                "name": {
                  "location": "path",
                  "description": "Resource name for the `Release`.\n\n`Release` names may be structured `app1/prod/v2` or flat `app1_prod_v2`\nwhich affords developers a great deal of flexibility in mapping the name\nto the style that best fits their existing development practices. For\nexample, a name could refer to an environment, an app, a version, or some\ncombination of three.\n\nIn the table below, for the project name `projects/foo`, the following\nrelative release paths show how flat and structured names might be chosen\nto match a desired development / deployment strategy.\n\nUse Case     | Flat Name           | Structured Name\n-------------|---------------------|----------------\nEnvironments | releases/qa         | releases/qa\nApps         | releases/app1_qa    | releases/app1/qa\nVersions     | releases/app1_v2_qa | releases/app1/v2/qa\n\nThe delimiter between the release name path elements can be almost anything\nand it should work equally well with the release name list filter, but in\nmany ways the structured paths provide a clearer picture of the\nrelationship between `Release` instances.\n\nFormat: `projects/{project_id}/releases/{release_id}`",
                  "type": "string",
                  "required": true,
                  "pattern": "^projects/[^/]+/releases/.+$"
                }
              },
              "scopes": [
                "https://www.googleapis.com/auth/cloud-platform",
                "https://www.googleapis.com/auth/firebase"
              ],
              "flatPath": "v1/projects/{projectsId}/releases/{releasesId}",
              "path": "v1/{+name}",
              "id": "firebaserules.projects.releases.update",
              "description": "Update a `Release`.\n\nOnly updates to the `ruleset_name` and `test_suite_name` fields will be\nhonored. `Release` rename is not supported. To create a `Release` use the\nCreateRelease method.",
              "request": {
                "$ref": "Release"
              }
            },
            "create": {
              "request": {
                "$ref": "Release"
              },
              "description": "Create a `Release`.\n\nRelease names should reflect the developer's deployment practices. For\nexample, the release name may include the environment name, application\nname, application version, or any other name meaningful to the developer.\nOnce a `Release` refers to a `Ruleset`, the rules can be enforced by\nFirebase Rules-enabled services.\n\nMore than one `Release` may be 'live' concurrently. Consider the following\nthree `Release` names for `projects/foo` and the `Ruleset` to which they\nrefer.\n\nRelease Name                    | Ruleset Name\n--------------------------------|-------------\nprojects/foo/releases/prod      | projects/foo/rulesets/uuid123\nprojects/foo/releases/prod/beta | projects/foo/rulesets/uuid123\nprojects/foo/releases/prod/v23  | projects/foo/rulesets/uuid456\n\nThe table reflects the `Ruleset` rollout in progress. The `prod` and\n`prod/beta` releases refer to the same `Ruleset`. However, `prod/v23`\nrefers to a new `Ruleset`. The `Ruleset` reference for a `Release` may be\nupdated using the UpdateRelease method.",
              "response": {
                "$ref": "Release"
              },
              "parameterOrder": [
                "name"
              ],
              "httpMethod": "POST",
              "scopes": [
                "https://www.googleapis.com/auth/cloud-platform",
                "https://www.googleapis.com/auth/firebase"
              ],
              "parameters": {
                "name": {
                  "type": "string",
                  "required": true,
                  "pattern": "^projects/[^/]+$",
                  "location": "path",
                  "description": "Resource name for the project which owns this `Release`.\n\nFormat: `projects/{project_id}`"
                }
              },
              "flatPath": "v1/projects/{projectsId}/releases",
              "id": "firebaserules.projects.releases.create",
              "path": "v1/{+name}/releases"
            },
            "delete": {
              "response": {
                "$ref": "Empty"
              },
              "parameterOrder": [
                "name"
              ],
              "httpMethod": "DELETE",
              "scopes": [
                "https://www.googleapis.com/auth/cloud-platform",
                "https://www.googleapis.com/auth/firebase"
              ],
              "parameters": {
                "name": {
                  "location": "path",
                  "description": "Resource name for the `Release` to delete.\n\nFormat: `projects/{project_id}/releases/{release_id}`",
                  "type": "string",
                  "required": true,
                  "pattern": "^projects/[^/]+/releases/.+$"
                }
              },
              "flatPath": "v1/projects/{projectsId}/releases/{releasesId}",
              "id": "firebaserules.projects.releases.delete",
              "path": "v1/{+name}",
              "description": "Delete a `Release` by resource name."
            }
          }
=======
  "basePath": "",
  "id": "firebaserules:v1",
  "revision": "20170925",
  "documentationLink": "https://firebase.google.com/docs/storage/security",
  "discoveryVersion": "v1",
  "version_module": true,
  "schemas": {
    "FunctionMock": {
      "properties": {
        "function": {
          "description": "The name of the function.\n\nThe function name must match one provided by a service declaration.",
          "type": "string"
        },
        "result": {
          "$ref": "Result",
          "description": "The mock result of the function call."
        },
        "args": {
          "description": "The list of `Arg` values to match. The order in which the arguments are\nprovided is the order in which they must appear in the function\ninvocation.",
          "items": {
            "$ref": "Arg"
          },
          "type": "array"
        }
      },
      "id": "FunctionMock",
      "description": "Mock function definition.\n\nMocks must refer to a function declared by the target service. The type of\nthe function args and result will be inferred at test time. If either the\narg or result values are not compatible with function type declaration, the\nrequest will be considered invalid.\n\nMore than one `FunctionMock` may be provided for a given function name so\nlong as the `Arg` matchers are distinct. There may be only one function\nfor a given overload where all `Arg` values are `Arg.any_value`.",
      "type": "object"
    },
    "GetReleaseExecutableResponse": {
      "id": "GetReleaseExecutableResponse",
      "description": "The response for FirebaseRulesService.GetReleaseExecutable",
      "type": "object",
      "properties": {
        "rulesetName": {
          "description": "`Ruleset` name associated with the `Release` executable.",
          "type": "string"
        },
        "language": {
          "type": "string",
          "enumDescriptions": [
            "Language unspecified. Defaults to FIREBASE_RULES.",
            "Firebase Rules language.",
            "Event Flow triggers."
          ],
          "enum": [
            "LANGUAGE_UNSPECIFIED",
            "FIREBASE_RULES",
            "EVENT_FLOW_TRIGGERS"
          ],
          "description": "`Language` used to generate the executable bytes."
        },
        "executableVersion": {
          "enumDescriptions": [
            "Executable format unspecified.\nDefaults to FIREBASE_RULES_EXECUTABLE_V1",
            "Firebase Rules syntax 'rules2' executable versions:\nCustom AST for use with Java clients.",
            "CEL-based executable for use with C++ clients."
          ],
          "enum": [
            "RELEASE_EXECUTABLE_VERSION_UNSPECIFIED",
            "FIREBASE_RULES_EXECUTABLE_V1",
            "FIREBASE_RULES_EXECUTABLE_V2"
          ],
          "description": "The Rules runtime version of the executable.",
          "type": "string"
        },
        "executable": {
          "type": "string",
          "format": "byte",
          "description": "Executable view of the `Ruleset` referenced by the `Release`."
        },
        "updateTime": {
          "format": "google-datetime",
          "description": "Timestamp for the most recent `Release.update_time`.",
          "type": "string"
        }
      }
    },
    "Source": {
      "description": "`Source` is one or more `File` messages comprising a logical set of rules.",
      "type": "object",
      "properties": {
        "files": {
          "items": {
            "$ref": "File"
          },
          "type": "array",
          "description": "`File` set constituting the `Source` bundle."
        }
      },
      "id": "Source"
    },
    "Result": {
      "id": "Result",
      "description": "Possible result values from the function mock invocation.",
      "type": "object",
      "properties": {
        "undefined": {
          "$ref": "Empty",
          "description": "The result is undefined, meaning the result could not be computed."
        },
        "value": {
          "description": "The result is an actual value. The type of the value must match that\nof the type declared by the service.",
          "type": "any"
        }
      }
    },
    "SourcePosition": {
      "description": "Position in the `Source` content including its line, column number, and an\nindex of the `File` in the `Source` message. Used for debug purposes.",
      "type": "object",
      "properties": {
        "line": {
          "format": "int32",
          "description": "Line number of the source fragment. 1-based.",
          "type": "integer"
        },
        "column": {
          "type": "integer",
          "format": "int32",
          "description": "First column on the source line associated with the source fragment."
        },
        "fileName": {
          "description": "Name of the `File`.",
          "type": "string"
        }
      },
      "id": "SourcePosition"
    },
    "TestCase": {
      "description": "`TestCase` messages provide the request context and an expectation as to\nwhether the given context will be allowed or denied. Test cases may specify\nthe `request`, `resource`, and `function_mocks` to mock a function call to\na service-provided function.\n\nThe `request` object represents context present at request-time.\n\nThe `resource` is the value of the target resource as it appears in\npersistent storage before the request is executed.",
      "type": "object",
      "properties": {
        "request": {
          "description": "Request context.\n\nThe exact format of the request context is service-dependent. See the\nappropriate service documentation for information about the supported\nfields and types on the request. Minimally, all services support the\nfollowing fields and types:\n\nRequest field  | Type\n---------------|-----------------\nauth.uid       | `string`\nauth.token     | `map\u003cstring, string\u003e`\nheaders        | `map\u003cstring, string\u003e`\nmethod         | `string`\nparams         | `map\u003cstring, string\u003e`\npath           | `string`\ntime           | `google.protobuf.Timestamp`\n\nIf the request value is not well-formed for the service, the request will\nbe rejected as an invalid argument.",
          "type": "any"
        },
        "functionMocks": {
          "description": "Optional function mocks for service-defined functions. If not set, any\nservice defined function is expected to return an error, which may or may\nnot influence the test outcome.",
          "items": {
            "$ref": "FunctionMock"
          },
          "type": "array"
        },
        "resource": {
          "description": "Optional resource value as it appears in persistent storage before the\nrequest is fulfilled.\n\nThe resource type depends on the `request.path` value.",
          "type": "any"
        },
        "expectation": {
          "type": "string",
          "enumDescriptions": [
            "Unspecified expectation.",
            "Expect an allowed result.",
            "Expect a denied result."
          ],
          "enum": [
            "EXPECTATION_UNSPECIFIED",
            "ALLOW",
            "DENY"
          ],
          "description": "Test expectation."
        }
      },
      "id": "TestCase"
    },
    "Issue": {
      "id": "Issue",
      "description": "Issues include warnings, errors, and deprecation notices.",
      "type": "object",
      "properties": {
        "sourcePosition": {
          "$ref": "SourcePosition",
          "description": "Position of the issue in the `Source`."
        },
        "severity": {
          "enum": [
            "SEVERITY_UNSPECIFIED",
            "DEPRECATION",
            "WARNING",
            "ERROR"
          ],
          "description": "The severity of the issue.",
          "type": "string",
          "enumDescriptions": [
            "An unspecified severity.",
            "Deprecation issue for statements and method that may no longer be\nsupported or maintained.",
            "Warnings such as: unused variables.",
            "Errors such as: unmatched curly braces or variable redefinition."
          ]
        },
        "description": {
          "type": "string",
          "description": "Short error description."
        }
      }
    },
    "TestRulesetRequest": {
      "description": "The request for FirebaseRulesService.TestRuleset.",
      "type": "object",
      "properties": {
        "testSuite": {
          "$ref": "TestSuite",
          "description": "Inline `TestSuite` to run."
        },
        "source": {
          "$ref": "Source",
          "description": "Optional `Source` to be checked for correctness.\n\nThis field must not be set when the resource name refers to a `Ruleset`."
        }
      },
      "id": "TestRulesetRequest"
    },
    "Ruleset": {
      "description": "`Ruleset` is an immutable copy of `Source` with a globally unique identifier\nand a creation time.",
      "type": "object",
      "properties": {
        "createTime": {
          "format": "google-datetime",
          "description": "Time the `Ruleset` was created.\nOutput only.",
          "type": "string"
        },
        "name": {
          "description": "Name of the `Ruleset`. The ruleset_id is auto generated by the service.\nFormat: `projects/{project_id}/rulesets/{ruleset_id}`\nOutput only.",
          "type": "string"
        },
        "source": {
          "description": "`Source` for the `Ruleset`.",
          "$ref": "Source"
        }
      },
      "id": "Ruleset"
    },
    "ListReleasesResponse": {
      "description": "The response for FirebaseRulesService.ListReleases.",
      "type": "object",
      "properties": {
        "releases": {
          "description": "List of `Release` instances.",
          "items": {
            "$ref": "Release"
          },
          "type": "array"
        },
        "nextPageToken": {
          "description": "The pagination token to retrieve the next page of results. If the value is\nempty, no further results remain.",
          "type": "string"
        }
      },
      "id": "ListReleasesResponse"
    },
    "File": {
      "description": "`File` containing source content.",
      "type": "object",
      "properties": {
        "fingerprint": {
          "format": "byte",
          "description": "Fingerprint (e.g. github sha) associated with the `File`.",
          "type": "string"
        },
        "name": {
          "description": "File name.",
          "type": "string"
        },
        "content": {
          "description": "Textual Content.",
          "type": "string"
        }
      },
      "id": "File"
    },
    "FunctionCall": {
      "type": "object",
      "properties": {
        "function": {
          "description": "Name of the function invoked.",
          "type": "string"
        },
        "args": {
          "description": "The arguments that were provided to the function.",
          "items": {
            "type": "any"
          },
          "type": "array"
        }
      },
      "id": "FunctionCall",
      "description": "Represents a service-defined function call that was invoked during test\nexecution."
    },
    "Release": {
      "id": "Release",
      "description": "`Release` is a named reference to a `Ruleset`. Once a `Release` refers to a\n`Ruleset`, rules-enabled services will be able to enforce the `Ruleset`.",
      "type": "object",
      "properties": {
        "updateTime": {
          "format": "google-datetime",
          "description": "Time the release was updated.\nOutput only.",
          "type": "string"
        },
        "rulesetName": {
          "description": "Name of the `Ruleset` referred to by this `Release`. The `Ruleset` must\nexist the `Release` to be created.",
          "type": "string"
        },
        "name": {
          "type": "string",
          "description": "Resource name for the `Release`.\n\n`Release` names may be structured `app1/prod/v2` or flat `app1_prod_v2`\nwhich affords developers a great deal of flexibility in mapping the name\nto the style that best fits their existing development practices. For\nexample, a name could refer to an environment, an app, a version, or some\ncombination of three.\n\nIn the table below, for the project name `projects/foo`, the following\nrelative release paths show how flat and structured names might be chosen\nto match a desired development / deployment strategy.\n\nUse Case     | Flat Name           | Structured Name\n-------------|---------------------|----------------\nEnvironments | releases/qa         | releases/qa\nApps         | releases/app1_qa    | releases/app1/qa\nVersions     | releases/app1_v2_qa | releases/app1/v2/qa\n\nThe delimiter between the release name path elements can be almost anything\nand it should work equally well with the release name list filter, but in\nmany ways the structured paths provide a clearer picture of the\nrelationship between `Release` instances.\n\nFormat: `projects/{project_id}/releases/{release_id}`"
        },
        "createTime": {
          "format": "google-datetime",
          "description": "Time the release was created.\nOutput only.",
          "type": "string"
        }
      }
    },
    "TestRulesetResponse": {
      "id": "TestRulesetResponse",
      "description": "The response for FirebaseRulesService.TestRuleset.",
      "type": "object",
      "properties": {
        "testResults": {
          "description": "The set of test results given the test cases in the `TestSuite`.\nThe results will appear in the same order as the test cases appear in the\n`TestSuite`.",
          "items": {
            "$ref": "TestResult"
          },
          "type": "array"
        },
        "issues": {
          "description": "Syntactic and semantic `Source` issues of varying severity. Issues of\n`ERROR` severity will prevent tests from executing.",
          "items": {
            "$ref": "Issue"
          },
          "type": "array"
        }
      }
    },
    "TestResult": {
      "properties": {
        "errorPosition": {
          "description": "Position in the `Source` or `Ruleset` where the principle runtime error\noccurs.\n\nEvaluation of an expression may result in an error. Rules are deny by\ndefault, so a `DENY` expectation when an error is generated is valid.\nWhen there is a `DENY` with an error, the `SourcePosition` is returned.\n\nE.g. `error_position { line: 19 column: 37 }`",
          "$ref": "SourcePosition"
        },
        "functionCalls": {
          "description": "The set of function calls made to service-defined methods.\n\nFunction calls are included in the order in which they are encountered\nduring evaluation, are provided for both mocked and unmocked functions,\nand included on the response regardless of the test `state`.",
          "items": {
            "$ref": "FunctionCall"
          },
          "type": "array"
        },
        "debugMessages": {
          "description": "Debug messages related to test execution issues encountered during\nevaluation.\n\nDebug messages may be related to too many or too few invocations of\nfunction mocks or to runtime errors that occur during evaluation.\n\nFor example: ```Unable to read variable [name: \"resource\"]```",
          "items": {
            "type": "string"
          },
          "type": "array"
        },
        "state": {
          "enumDescriptions": [
            "Test state is not set.",
            "Test is a success.",
            "Test is a failure."
          ],
          "enum": [
            "STATE_UNSPECIFIED",
            "SUCCESS",
            "FAILURE"
          ],
          "description": "State of the test.",
          "type": "string"
        }
      },
      "id": "TestResult",
      "description": "Test result message containing the state of the test as well as a\ndescription and source position for test failures.",
      "type": "object"
    },
    "ListRulesetsResponse": {
      "description": "The response for FirebaseRulesService.ListRulesets.",
      "type": "object",
      "properties": {
        "nextPageToken": {
          "description": "The pagination token to retrieve the next page of results. If the value is\nempty, no further results remain.",
          "type": "string"
        },
        "rulesets": {
          "description": "List of `Ruleset` instances.",
          "items": {
            "$ref": "Ruleset"
          },
          "type": "array"
        }
      },
      "id": "ListRulesetsResponse"
    },
    "Arg": {
      "description": "Arg matchers for the mock function.",
      "type": "object",
      "properties": {
        "anyValue": {
          "$ref": "Empty",
          "description": "Argument matches any value provided."
        },
        "exactValue": {
          "type": "any",
          "description": "Argument exactly matches value provided."
>>>>>>> b412c745
        }
      }
    }
  },
  "parameters": {
    "upload_protocol": {
      "type": "string",
      "location": "query",
      "description": "Upload protocol for media (e.g. \"raw\", \"multipart\")."
    },
<<<<<<< HEAD
    "prettyPrint": {
      "default": "true",
      "type": "boolean",
      "location": "query",
      "description": "Returns response with indentations and line breaks."
    },
    "fields": {
      "location": "query",
      "description": "Selector specifying which fields to include in a partial response.",
      "type": "string"
    },
    "uploadType": {
      "location": "query",
      "description": "Legacy upload protocol for media (e.g. \"media\", \"multipart\").",
      "type": "string"
    },
    "callback": {
      "type": "string",
      "location": "query",
      "description": "JSONP"
    },
    "$.xgafv": {
      "location": "query",
      "enum": [
        "1",
        "2"
      ],
      "description": "V1 error format.",
      "type": "string",
      "enumDescriptions": [
        "v1 error format",
        "v2 error format"
      ]
    },
    "alt": {
      "default": "json",
      "enum": [
        "json",
        "media",
        "proto"
      ],
      "type": "string",
      "enumDescriptions": [
        "Responses with Content-Type of application/json",
        "Media download with context-dependent Content-Type",
        "Responses with Content-Type of application/x-protobuf"
      ],
      "location": "query",
      "description": "Data format for response."
    },
    "key": {
      "location": "query",
      "description": "API key. Your API key identifies your project and provides you with API access, quota, and reports. Required unless you provide an OAuth 2.0 token.",
      "type": "string"
    },
    "access_token": {
      "location": "query",
      "description": "OAuth access token.",
      "type": "string"
    },
    "quotaUser": {
      "location": "query",
      "description": "Available to use for quota purposes for server-side applications. Can be any arbitrary string assigned to a user, but should not exceed 40 characters.",
      "type": "string"
    },
    "pp": {
      "default": "true",
      "type": "boolean",
      "location": "query",
      "description": "Pretty-print response."
    },
    "oauth_token": {
      "location": "query",
      "description": "OAuth 2.0 token for the current user.",
      "type": "string"
    },
    "bearer_token": {
      "type": "string",
      "location": "query",
      "description": "OAuth bearer token."
    }
  }
=======
    "TestSuite": {
      "description": "`TestSuite` is a collection of `TestCase` instances that validate the logical\ncorrectness of a `Ruleset`. The `TestSuite` may be referenced in-line within\na `TestRuleset` invocation or as part of a `Release` object as a pre-release\ncheck.",
      "type": "object",
      "properties": {
        "testCases": {
          "description": "Collection of test cases associated with the `TestSuite`.",
          "items": {
            "$ref": "TestCase"
          },
          "type": "array"
        }
      },
      "id": "TestSuite"
    },
    "Empty": {
      "properties": {},
      "id": "Empty",
      "description": "A generic empty message that you can re-use to avoid defining duplicated\nempty messages in your APIs. A typical example is to use it as the request\nor the response type of an API method. For instance:\n\n    service Foo {\n      rpc Bar(google.protobuf.Empty) returns (google.protobuf.Empty);\n    }\n\nThe JSON representation for `Empty` is empty JSON object `{}`.",
      "type": "object"
    }
  },
  "icons": {
    "x32": "http://www.google.com/images/icons/product/search-32.gif",
    "x16": "http://www.google.com/images/icons/product/search-16.gif"
  },
  "protocol": "rest",
  "canonicalName": "Firebase Rules",
  "auth": {
    "oauth2": {
      "scopes": {
        "https://www.googleapis.com/auth/firebase.readonly": {
          "description": "View all your Firebase data and settings"
        },
        "https://www.googleapis.com/auth/firebase": {
          "description": "View and administer all your Firebase data and settings"
        },
        "https://www.googleapis.com/auth/cloud-platform": {
          "description": "View and manage your data across Google Cloud Platform services"
        }
      }
    }
  },
  "rootUrl": "https://firebaserules.googleapis.com/",
  "ownerDomain": "google.com",
  "name": "firebaserules",
  "batchPath": "batch",
  "title": "Firebase Rules API",
  "ownerName": "Google",
  "resources": {
    "projects": {
      "methods": {
        "test": {
          "httpMethod": "POST",
          "parameterOrder": [
            "name"
          ],
          "response": {
            "$ref": "TestRulesetResponse"
          },
          "scopes": [
            "https://www.googleapis.com/auth/cloud-platform",
            "https://www.googleapis.com/auth/firebase",
            "https://www.googleapis.com/auth/firebase.readonly"
          ],
          "parameters": {
            "name": {
              "description": "Tests may either provide `source` or a `Ruleset` resource name.\n\nFor tests against `source`, the resource name must refer to the project:\nFormat: `projects/{project_id}`\n\nFor tests against a `Ruleset`, this must be the `Ruleset` resource name:\nFormat: `projects/{project_id}/rulesets/{ruleset_id}`",
              "type": "string",
              "required": true,
              "pattern": "^projects/.+$",
              "location": "path"
            }
          },
          "flatPath": "v1/projects/{projectsId}:test",
          "path": "v1/{+name}:test",
          "id": "firebaserules.projects.test",
          "request": {
            "$ref": "TestRulesetRequest"
          },
          "description": "Test `Source` for syntactic and semantic correctness. Issues present, if\nany, will be returned to the caller with a description, severity, and\nsource location.\n\nThe test method may be executed with `Source` or a `Ruleset` name.\nPassing `Source` is useful for unit testing new rules. Passing a `Ruleset`\nname is useful for regression testing an existing rule.\n\nThe following is an example of `Source` that permits users to upload images\nto a bucket bearing their user id and matching the correct metadata:\n\n_*Example*_\n\n    // Users are allowed to subscribe and unsubscribe to the blog.\n    service firebase.storage {\n      match /users/{userId}/images/{imageName} {\n          allow write: if userId == request.auth.uid\n              && (imageName.matches('*.png$')\n              || imageName.matches('*.jpg$'))\n              && resource.mimeType.matches('^image/')\n      }\n    }"
        }
      },
      "resources": {
        "rulesets": {
          "methods": {
            "list": {
              "id": "firebaserules.projects.rulesets.list",
              "path": "v1/{+name}/rulesets",
              "description": "List `Ruleset` metadata only and optionally filter the results by `Ruleset`\nname.\n\nThe full `Source` contents of a `Ruleset` may be retrieved with\nGetRuleset.",
              "response": {
                "$ref": "ListRulesetsResponse"
              },
              "parameterOrder": [
                "name"
              ],
              "httpMethod": "GET",
              "scopes": [
                "https://www.googleapis.com/auth/cloud-platform",
                "https://www.googleapis.com/auth/firebase",
                "https://www.googleapis.com/auth/firebase.readonly"
              ],
              "parameters": {
                "pageSize": {
                  "location": "query",
                  "format": "int32",
                  "description": "Page size to load. Maximum of 100. Defaults to 10.\nNote: `page_size` is just a hint and the service may choose to load less\nthan `page_size` due to the size of the output. To traverse all of the\nreleases, caller should iterate until the `page_token` is empty.",
                  "type": "integer"
                },
                "filter": {
                  "type": "string",
                  "location": "query",
                  "description": "`Ruleset` filter. The list method supports filters with restrictions on\n`Ruleset.name`.\n\nFilters on `Ruleset.create_time` should use the `date` function which\nparses strings that conform to the RFC 3339 date/time specifications.\n\nExample: `create_time \u003e date(\"2017-01-01\") AND name=UUID-*`"
                },
                "pageToken": {
                  "location": "query",
                  "description": "Next page token for loading the next batch of `Ruleset` instances.",
                  "type": "string"
                },
                "name": {
                  "description": "Resource name for the project.\n\nFormat: `projects/{project_id}`",
                  "type": "string",
                  "required": true,
                  "pattern": "^projects/[^/]+$",
                  "location": "path"
                }
              },
              "flatPath": "v1/projects/{projectsId}/rulesets"
            },
            "get": {
              "httpMethod": "GET",
              "parameterOrder": [
                "name"
              ],
              "response": {
                "$ref": "Ruleset"
              },
              "scopes": [
                "https://www.googleapis.com/auth/cloud-platform",
                "https://www.googleapis.com/auth/firebase",
                "https://www.googleapis.com/auth/firebase.readonly"
              ],
              "parameters": {
                "name": {
                  "location": "path",
                  "description": "Resource name for the ruleset to get.\n\nFormat: `projects/{project_id}/rulesets/{ruleset_id}`",
                  "type": "string",
                  "required": true,
                  "pattern": "^projects/[^/]+/rulesets/[^/]+$"
                }
              },
              "flatPath": "v1/projects/{projectsId}/rulesets/{rulesetsId}",
              "path": "v1/{+name}",
              "id": "firebaserules.projects.rulesets.get",
              "description": "Get a `Ruleset` by name including the full `Source` contents."
            },
            "create": {
              "response": {
                "$ref": "Ruleset"
              },
              "parameterOrder": [
                "name"
              ],
              "httpMethod": "POST",
              "scopes": [
                "https://www.googleapis.com/auth/cloud-platform",
                "https://www.googleapis.com/auth/firebase"
              ],
              "parameters": {
                "name": {
                  "pattern": "^projects/[^/]+$",
                  "location": "path",
                  "description": "Resource name for Project which owns this `Ruleset`.\n\nFormat: `projects/{project_id}`",
                  "type": "string",
                  "required": true
                }
              },
              "flatPath": "v1/projects/{projectsId}/rulesets",
              "id": "firebaserules.projects.rulesets.create",
              "path": "v1/{+name}/rulesets",
              "request": {
                "$ref": "Ruleset"
              },
              "description": "Create a `Ruleset` from `Source`.\n\nThe `Ruleset` is given a unique generated name which is returned to the\ncaller. `Source` containing syntactic or semantics errors will result in an\nerror response indicating the first error encountered. For a detailed view\nof `Source` issues, use TestRuleset."
            },
            "delete": {
              "parameterOrder": [
                "name"
              ],
              "response": {
                "$ref": "Empty"
              },
              "httpMethod": "DELETE",
              "parameters": {
                "name": {
                  "type": "string",
                  "required": true,
                  "pattern": "^projects/[^/]+/rulesets/[^/]+$",
                  "location": "path",
                  "description": "Resource name for the ruleset to delete.\n\nFormat: `projects/{project_id}/rulesets/{ruleset_id}`"
                }
              },
              "scopes": [
                "https://www.googleapis.com/auth/cloud-platform",
                "https://www.googleapis.com/auth/firebase"
              ],
              "flatPath": "v1/projects/{projectsId}/rulesets/{rulesetsId}",
              "id": "firebaserules.projects.rulesets.delete",
              "path": "v1/{+name}",
              "description": "Delete a `Ruleset` by resource name.\n\nIf the `Ruleset` is referenced by a `Release` the operation will fail."
            }
          }
        },
        "releases": {
          "methods": {
            "getExecutable": {
              "description": "Get the `Release` executable to use when enforcing rules.",
              "httpMethod": "GET",
              "response": {
                "$ref": "GetReleaseExecutableResponse"
              },
              "parameterOrder": [
                "name"
              ],
              "parameters": {
                "name": {
                  "description": "Resource name of the `Release`.\n\nFormat: `projects/{project_id}/releases/{release_id}`",
                  "type": "string",
                  "required": true,
                  "pattern": "^projects/[^/]+/releases/.+$",
                  "location": "path"
                },
                "executableVersion": {
                  "location": "query",
                  "enum": [
                    "RELEASE_EXECUTABLE_VERSION_UNSPECIFIED",
                    "FIREBASE_RULES_EXECUTABLE_V1",
                    "FIREBASE_RULES_EXECUTABLE_V2"
                  ],
                  "description": "The requested runtime executable version.\nDefaults to FIREBASE_RULES_EXECUTABLE_V1",
                  "type": "string"
                }
              },
              "scopes": [
                "https://www.googleapis.com/auth/cloud-platform",
                "https://www.googleapis.com/auth/firebase",
                "https://www.googleapis.com/auth/firebase.readonly"
              ],
              "flatPath": "v1/projects/{projectsId}/releases/{releasesId}:getExecutable",
              "path": "v1/{+name}:getExecutable",
              "id": "firebaserules.projects.releases.getExecutable"
            },
            "delete": {
              "flatPath": "v1/projects/{projectsId}/releases/{releasesId}",
              "path": "v1/{+name}",
              "id": "firebaserules.projects.releases.delete",
              "description": "Delete a `Release` by resource name.",
              "httpMethod": "DELETE",
              "parameterOrder": [
                "name"
              ],
              "response": {
                "$ref": "Empty"
              },
              "parameters": {
                "name": {
                  "pattern": "^projects/[^/]+/releases/.+$",
                  "location": "path",
                  "description": "Resource name for the `Release` to delete.\n\nFormat: `projects/{project_id}/releases/{release_id}`",
                  "type": "string",
                  "required": true
                }
              },
              "scopes": [
                "https://www.googleapis.com/auth/cloud-platform",
                "https://www.googleapis.com/auth/firebase"
              ]
            },
            "list": {
              "description": "List the `Release` values for a project. This list may optionally be\nfiltered by `Release` name, `Ruleset` name, `TestSuite` name, or any\ncombination thereof.",
              "response": {
                "$ref": "ListReleasesResponse"
              },
              "parameterOrder": [
                "name"
              ],
              "httpMethod": "GET",
              "scopes": [
                "https://www.googleapis.com/auth/cloud-platform",
                "https://www.googleapis.com/auth/firebase",
                "https://www.googleapis.com/auth/firebase.readonly"
              ],
              "parameters": {
                "filter": {
                  "type": "string",
                  "location": "query",
                  "description": "`Release` filter. The list method supports filters with restrictions on the\n`Release.name`, `Release.ruleset_name`, and `Release.test_suite_name`.\n\nExample 1: A filter of 'name=prod*' might return `Release`s with names\nwithin 'projects/foo' prefixed with 'prod':\n\nName                          | Ruleset Name\n------------------------------|-------------\nprojects/foo/releases/prod    | projects/foo/rulesets/uuid1234\nprojects/foo/releases/prod/v1 | projects/foo/rulesets/uuid1234\nprojects/foo/releases/prod/v2 | projects/foo/rulesets/uuid8888\n\nExample 2: A filter of `name=prod* ruleset_name=uuid1234` would return only\n`Release` instances for 'projects/foo' with names prefixed with 'prod'\nreferring to the same `Ruleset` name of 'uuid1234':\n\nName                          | Ruleset Name\n------------------------------|-------------\nprojects/foo/releases/prod    | projects/foo/rulesets/1234\nprojects/foo/releases/prod/v1 | projects/foo/rulesets/1234\n\nIn the examples, the filter parameters refer to the search filters are\nrelative to the project. Fully qualified prefixed may also be used. e.g.\n`test_suite_name=projects/foo/testsuites/uuid1`"
                },
                "pageToken": {
                  "type": "string",
                  "location": "query",
                  "description": "Next page token for the next batch of `Release` instances."
                },
                "name": {
                  "description": "Resource name for the project.\n\nFormat: `projects/{project_id}`",
                  "type": "string",
                  "required": true,
                  "pattern": "^projects/[^/]+$",
                  "location": "path"
                },
                "pageSize": {
                  "location": "query",
                  "format": "int32",
                  "description": "Page size to load. Maximum of 100. Defaults to 10.\nNote: `page_size` is just a hint and the service may choose to load fewer\nthan `page_size` results due to the size of the output. To traverse all of\nthe releases, the caller should iterate until the `page_token` on the\nresponse is empty.",
                  "type": "integer"
                }
              },
              "flatPath": "v1/projects/{projectsId}/releases",
              "id": "firebaserules.projects.releases.list",
              "path": "v1/{+name}/releases"
            },
            "create": {
              "description": "Create a `Release`.\n\nRelease names should reflect the developer's deployment practices. For\nexample, the release name may include the environment name, application\nname, application version, or any other name meaningful to the developer.\nOnce a `Release` refers to a `Ruleset`, the rules can be enforced by\nFirebase Rules-enabled services.\n\nMore than one `Release` may be 'live' concurrently. Consider the following\nthree `Release` names for `projects/foo` and the `Ruleset` to which they\nrefer.\n\nRelease Name                    | Ruleset Name\n--------------------------------|-------------\nprojects/foo/releases/prod      | projects/foo/rulesets/uuid123\nprojects/foo/releases/prod/beta | projects/foo/rulesets/uuid123\nprojects/foo/releases/prod/v23  | projects/foo/rulesets/uuid456\n\nThe table reflects the `Ruleset` rollout in progress. The `prod` and\n`prod/beta` releases refer to the same `Ruleset`. However, `prod/v23`\nrefers to a new `Ruleset`. The `Ruleset` reference for a `Release` may be\nupdated using the UpdateRelease method.",
              "request": {
                "$ref": "Release"
              },
              "httpMethod": "POST",
              "parameterOrder": [
                "name"
              ],
              "response": {
                "$ref": "Release"
              },
              "parameters": {
                "name": {
                  "type": "string",
                  "required": true,
                  "pattern": "^projects/[^/]+$",
                  "location": "path",
                  "description": "Resource name for the project which owns this `Release`.\n\nFormat: `projects/{project_id}`"
                }
              },
              "scopes": [
                "https://www.googleapis.com/auth/cloud-platform",
                "https://www.googleapis.com/auth/firebase"
              ],
              "flatPath": "v1/projects/{projectsId}/releases",
              "path": "v1/{+name}/releases",
              "id": "firebaserules.projects.releases.create"
            },
            "get": {
              "description": "Get a `Release` by name.",
              "httpMethod": "GET",
              "parameterOrder": [
                "name"
              ],
              "response": {
                "$ref": "Release"
              },
              "parameters": {
                "name": {
                  "location": "path",
                  "description": "Resource name of the `Release`.\n\nFormat: `projects/{project_id}/releases/{release_id}`",
                  "type": "string",
                  "required": true,
                  "pattern": "^projects/[^/]+/releases/.+$"
                }
              },
              "scopes": [
                "https://www.googleapis.com/auth/cloud-platform",
                "https://www.googleapis.com/auth/firebase",
                "https://www.googleapis.com/auth/firebase.readonly"
              ],
              "flatPath": "v1/projects/{projectsId}/releases/{releasesId}",
              "path": "v1/{+name}",
              "id": "firebaserules.projects.releases.get"
            },
            "update": {
              "id": "firebaserules.projects.releases.update",
              "path": "v1/{+name}",
              "description": "Update a `Release`.\n\nOnly updates to the `ruleset_name` and `test_suite_name` fields will be\nhonored. `Release` rename is not supported. To create a `Release` use the\nCreateRelease method.",
              "request": {
                "$ref": "Release"
              },
              "response": {
                "$ref": "Release"
              },
              "parameterOrder": [
                "name"
              ],
              "httpMethod": "PUT",
              "parameters": {
                "name": {
                  "description": "Resource name for the `Release`.\n\n`Release` names may be structured `app1/prod/v2` or flat `app1_prod_v2`\nwhich affords developers a great deal of flexibility in mapping the name\nto the style that best fits their existing development practices. For\nexample, a name could refer to an environment, an app, a version, or some\ncombination of three.\n\nIn the table below, for the project name `projects/foo`, the following\nrelative release paths show how flat and structured names might be chosen\nto match a desired development / deployment strategy.\n\nUse Case     | Flat Name           | Structured Name\n-------------|---------------------|----------------\nEnvironments | releases/qa         | releases/qa\nApps         | releases/app1_qa    | releases/app1/qa\nVersions     | releases/app1_v2_qa | releases/app1/v2/qa\n\nThe delimiter between the release name path elements can be almost anything\nand it should work equally well with the release name list filter, but in\nmany ways the structured paths provide a clearer picture of the\nrelationship between `Release` instances.\n\nFormat: `projects/{project_id}/releases/{release_id}`",
                  "type": "string",
                  "required": true,
                  "pattern": "^projects/[^/]+/releases/.+$",
                  "location": "path"
                }
              },
              "scopes": [
                "https://www.googleapis.com/auth/cloud-platform",
                "https://www.googleapis.com/auth/firebase"
              ],
              "flatPath": "v1/projects/{projectsId}/releases/{releasesId}"
            }
          }
        }
      }
    }
  },
  "parameters": {
    "access_token": {
      "description": "OAuth access token.",
      "type": "string",
      "location": "query"
    },
    "key": {
      "description": "API key. Your API key identifies your project and provides you with API access, quota, and reports. Required unless you provide an OAuth 2.0 token.",
      "type": "string",
      "location": "query"
    },
    "quotaUser": {
      "location": "query",
      "description": "Available to use for quota purposes for server-side applications. Can be any arbitrary string assigned to a user, but should not exceed 40 characters.",
      "type": "string"
    },
    "pp": {
      "location": "query",
      "description": "Pretty-print response.",
      "default": "true",
      "type": "boolean"
    },
    "oauth_token": {
      "location": "query",
      "description": "OAuth 2.0 token for the current user.",
      "type": "string"
    },
    "bearer_token": {
      "location": "query",
      "description": "OAuth bearer token.",
      "type": "string"
    },
    "upload_protocol": {
      "description": "Upload protocol for media (e.g. \"raw\", \"multipart\").",
      "type": "string",
      "location": "query"
    },
    "prettyPrint": {
      "location": "query",
      "description": "Returns response with indentations and line breaks.",
      "default": "true",
      "type": "boolean"
    },
    "uploadType": {
      "location": "query",
      "description": "Legacy upload protocol for media (e.g. \"media\", \"multipart\").",
      "type": "string"
    },
    "fields": {
      "description": "Selector specifying which fields to include in a partial response.",
      "type": "string",
      "location": "query"
    },
    "callback": {
      "description": "JSONP",
      "type": "string",
      "location": "query"
    },
    "$.xgafv": {
      "enumDescriptions": [
        "v1 error format",
        "v2 error format"
      ],
      "location": "query",
      "enum": [
        "1",
        "2"
      ],
      "description": "V1 error format.",
      "type": "string"
    },
    "alt": {
      "description": "Data format for response.",
      "default": "json",
      "enum": [
        "json",
        "media",
        "proto"
      ],
      "type": "string",
      "enumDescriptions": [
        "Responses with Content-Type of application/json",
        "Media download with context-dependent Content-Type",
        "Responses with Content-Type of application/x-protobuf"
      ],
      "location": "query"
    }
  },
  "version": "v1",
  "baseUrl": "https://firebaserules.googleapis.com/",
  "kind": "discovery#restDescription",
  "description": "Creates and manages rules that determine when a Firebase Rules-enabled service should permit a request.\n",
  "servicePath": ""
>>>>>>> b412c745
}<|MERGE_RESOLUTION|>--- conflicted
+++ resolved
@@ -1,735 +1,4 @@
 {
-<<<<<<< HEAD
-  "version": "v1",
-  "baseUrl": "https://firebaserules.googleapis.com/",
-  "servicePath": "",
-  "kind": "discovery#restDescription",
-  "description": "Creates and manages rules that determine when a Firebase Rules-enabled service should permit a request.\n",
-  "basePath": "",
-  "id": "firebaserules:v1",
-  "documentationLink": "https://firebase.google.com/docs/storage/security",
-  "revision": "20170807",
-  "discoveryVersion": "v1",
-  "version_module": true,
-  "schemas": {
-    "Source": {
-      "type": "object",
-      "properties": {
-        "files": {
-          "items": {
-            "$ref": "File"
-          },
-          "type": "array",
-          "description": "`File` set constituting the `Source` bundle."
-        }
-      },
-      "id": "Source",
-      "description": "`Source` is one or more `File` messages comprising a logical set of rules."
-    },
-    "Result": {
-      "type": "object",
-      "properties": {
-        "undefined": {
-          "$ref": "Empty",
-          "description": "The result is undefined, meaning the result could not be computed."
-        },
-        "value": {
-          "description": "The result is an actual value. The type of the value must match that\nof the type declared by the service.",
-          "type": "any"
-        }
-      },
-      "id": "Result",
-      "description": "Possible result values from the function mock invocation."
-    },
-    "SourcePosition": {
-      "type": "object",
-      "properties": {
-        "line": {
-          "type": "integer",
-          "format": "int32",
-          "description": "Line number of the source fragment. 1-based."
-        },
-        "column": {
-          "type": "integer",
-          "format": "int32",
-          "description": "First column on the source line associated with the source fragment."
-        },
-        "fileName": {
-          "description": "Name of the `File`.",
-          "type": "string"
-        }
-      },
-      "id": "SourcePosition",
-      "description": "Position in the `Source` content including its line, column number, and an\nindex of the `File` in the `Source` message. Used for debug purposes."
-    },
-    "TestCase": {
-      "type": "object",
-      "properties": {
-        "functionMocks": {
-          "items": {
-            "$ref": "FunctionMock"
-          },
-          "type": "array",
-          "description": "Optional function mocks for service-defined functions. If not set, any\nservice defined function is expected to return an error, which may or may\nnot influence the test outcome."
-        },
-        "resource": {
-          "type": "any",
-          "description": "Optional resource value as it appears in persistent storage before the\nrequest is fulfilled.\n\nThe resource type depends on the `request.path` value."
-        },
-        "expectation": {
-          "enum": [
-            "EXPECTATION_UNSPECIFIED",
-            "ALLOW",
-            "DENY"
-          ],
-          "description": "Test expectation.",
-          "type": "string",
-          "enumDescriptions": [
-            "Unspecified expectation.",
-            "Expect an allowed result.",
-            "Expect a denied result."
-          ]
-        },
-        "request": {
-          "type": "any",
-          "description": "Request context.\n\nThe exact format of the request context is service-dependent. See the\nappropriate service documentation for information about the supported\nfields and types on the request. Minimally, all services support the\nfollowing fields and types:\n\nRequest field  | Type\n---------------|-----------------\nauth.uid       | `string`\nauth.token     | `map\u003cstring, string\u003e`\nheaders        | `map\u003cstring, string\u003e`\nmethod         | `string`\nparams         | `map\u003cstring, string\u003e`\npath           | `string`\ntime           | `google.protobuf.Timestamp`\n\nIf the request value is not well-formed for the service, the request will\nbe rejected as an invalid argument."
-        }
-      },
-      "id": "TestCase",
-      "description": "`TestCase` messages provide the request context and an expectation as to\nwhether the given context will be allowed or denied. Test cases may specify\nthe `request`, `resource`, and `function_mocks` to mock a function call to\na service-provided function.\n\nThe `request` object represents context present at request-time.\n\nThe `resource` is the value of the target resource as it appears in\npersistent storage before the request is executed."
-    },
-    "Ruleset": {
-      "type": "object",
-      "properties": {
-        "source": {
-          "$ref": "Source",
-          "description": "`Source` for the `Ruleset`."
-        },
-        "createTime": {
-          "format": "google-datetime",
-          "description": "Time the `Ruleset` was created.\nOutput only.",
-          "type": "string"
-        },
-        "name": {
-          "type": "string",
-          "description": "Name of the `Ruleset`. The ruleset_id is auto generated by the service.\nFormat: `projects/{project_id}/rulesets/{ruleset_id}`\nOutput only."
-        }
-      },
-      "id": "Ruleset",
-      "description": "`Ruleset` is an immutable copy of `Source` with a globally unique identifier\nand a creation time."
-    },
-    "TestRulesetRequest": {
-      "type": "object",
-      "properties": {
-        "testSuite": {
-          "$ref": "TestSuite",
-          "description": "Inline `TestSuite` to run."
-        },
-        "source": {
-          "$ref": "Source",
-          "description": "Optional `Source` to be checked for correctness.\n\nThis field must not be set when the resource name refers to a `Ruleset`."
-        }
-      },
-      "id": "TestRulesetRequest",
-      "description": "The request for FirebaseRulesService.TestRuleset."
-    },
-    "Issue": {
-      "type": "object",
-      "properties": {
-        "sourcePosition": {
-          "$ref": "SourcePosition",
-          "description": "Position of the issue in the `Source`."
-        },
-        "severity": {
-          "type": "string",
-          "enumDescriptions": [
-            "An unspecified severity.",
-            "Deprecation issue for statements and method that may no longer be\nsupported or maintained.",
-            "Warnings such as: unused variables.",
-            "Errors such as: unmatched curly braces or variable redefinition."
-          ],
-          "enum": [
-            "SEVERITY_UNSPECIFIED",
-            "DEPRECATION",
-            "WARNING",
-            "ERROR"
-          ],
-          "description": "The severity of the issue."
-        },
-        "description": {
-          "type": "string",
-          "description": "Short error description."
-        }
-      },
-      "id": "Issue",
-      "description": "Issues include warnings, errors, and deprecation notices."
-    },
-    "File": {
-      "description": "`File` containing source content.",
-      "type": "object",
-      "properties": {
-        "content": {
-          "description": "Textual Content.",
-          "type": "string"
-        },
-        "fingerprint": {
-          "format": "byte",
-          "description": "Fingerprint (e.g. github sha) associated with the `File`.",
-          "type": "string"
-        },
-        "name": {
-          "type": "string",
-          "description": "File name."
-        }
-      },
-      "id": "File"
-    },
-    "ListReleasesResponse": {
-      "type": "object",
-      "properties": {
-        "nextPageToken": {
-          "type": "string",
-          "description": "The pagination token to retrieve the next page of results. If the value is\nempty, no further results remain."
-        },
-        "releases": {
-          "items": {
-            "$ref": "Release"
-          },
-          "type": "array",
-          "description": "List of `Release` instances."
-        }
-      },
-      "id": "ListReleasesResponse",
-      "description": "The response for FirebaseRulesService.ListReleases."
-    },
-    "FunctionCall": {
-      "description": "Represents a service-defined function call that was invoked during test\nexecution.",
-      "type": "object",
-      "properties": {
-        "function": {
-          "type": "string",
-          "description": "Name of the function invoked."
-        },
-        "args": {
-          "items": {
-            "type": "any"
-          },
-          "type": "array",
-          "description": "The arguments that were provided to the function."
-        }
-      },
-      "id": "FunctionCall"
-    },
-    "Release": {
-      "description": "`Release` is a named reference to a `Ruleset`. Once a `Release` refers to a\n`Ruleset`, rules-enabled services will be able to enforce the `Ruleset`.",
-      "type": "object",
-      "properties": {
-        "updateTime": {
-          "type": "string",
-          "format": "google-datetime",
-          "description": "Time the release was updated.\nOutput only."
-        },
-        "rulesetName": {
-          "type": "string",
-          "description": "Name of the `Ruleset` referred to by this `Release`. The `Ruleset` must\nexist the `Release` to be created."
-        },
-        "name": {
-          "type": "string",
-          "description": "Resource name for the `Release`.\n\n`Release` names may be structured `app1/prod/v2` or flat `app1_prod_v2`\nwhich affords developers a great deal of flexibility in mapping the name\nto the style that best fits their existing development practices. For\nexample, a name could refer to an environment, an app, a version, or some\ncombination of three.\n\nIn the table below, for the project name `projects/foo`, the following\nrelative release paths show how flat and structured names might be chosen\nto match a desired development / deployment strategy.\n\nUse Case     | Flat Name           | Structured Name\n-------------|---------------------|----------------\nEnvironments | releases/qa         | releases/qa\nApps         | releases/app1_qa    | releases/app1/qa\nVersions     | releases/app1_v2_qa | releases/app1/v2/qa\n\nThe delimiter between the release name path elements can be almost anything\nand it should work equally well with the release name list filter, but in\nmany ways the structured paths provide a clearer picture of the\nrelationship between `Release` instances.\n\nFormat: `projects/{project_id}/releases/{release_id}`"
-        },
-        "createTime": {
-          "type": "string",
-          "format": "google-datetime",
-          "description": "Time the release was created.\nOutput only."
-        }
-      },
-      "id": "Release"
-    },
-    "TestRulesetResponse": {
-      "description": "The response for FirebaseRulesService.TestRuleset.",
-      "type": "object",
-      "properties": {
-        "testResults": {
-          "description": "The set of test results given the test cases in the `TestSuite`.\nThe results will appear in the same order as the test cases appear in the\n`TestSuite`.",
-          "items": {
-            "$ref": "TestResult"
-          },
-          "type": "array"
-        },
-        "issues": {
-          "items": {
-            "$ref": "Issue"
-          },
-          "type": "array",
-          "description": "Syntactic and semantic `Source` issues of varying severity. Issues of\n`ERROR` severity will prevent tests from executing."
-        }
-      },
-      "id": "TestRulesetResponse"
-    },
-    "ListRulesetsResponse": {
-      "type": "object",
-      "properties": {
-        "rulesets": {
-          "items": {
-            "$ref": "Ruleset"
-          },
-          "type": "array",
-          "description": "List of `Ruleset` instances."
-        },
-        "nextPageToken": {
-          "description": "The pagination token to retrieve the next page of results. If the value is\nempty, no further results remain.",
-          "type": "string"
-        }
-      },
-      "id": "ListRulesetsResponse",
-      "description": "The response for FirebaseRulesService.ListRulesets."
-    },
-    "TestResult": {
-      "type": "object",
-      "properties": {
-        "functionCalls": {
-          "description": "The set of function calls made to service-defined methods.\n\nFunction calls are included in the order in which they are encountered\nduring evaluation, are provided for both mocked and unmocked functions,\nand included on the response regardless of the test `state`.",
-          "items": {
-            "$ref": "FunctionCall"
-          },
-          "type": "array"
-        },
-        "debugMessages": {
-          "description": "Debug messages related to test execution issues encountered during\nevaluation.\n\nDebug messages may be related to too many or too few invocations of\nfunction mocks or to runtime errors that occur during evaluation.\n\nFor example: ```Unable to read variable [name: \"resource\"]```",
-          "items": {
-            "type": "string"
-          },
-          "type": "array"
-        },
-        "state": {
-          "type": "string",
-          "enumDescriptions": [
-            "Test state is not set.",
-            "Test is a success.",
-            "Test is a failure."
-          ],
-          "enum": [
-            "STATE_UNSPECIFIED",
-            "SUCCESS",
-            "FAILURE"
-          ],
-          "description": "State of the test."
-        },
-        "errorPosition": {
-          "$ref": "SourcePosition",
-          "description": "Position in the `Source` or `Ruleset` where the principle runtime error\noccurs.\n\nEvaluation of an expression may result in an error. Rules are deny by\ndefault, so a `DENY` expectation when an error is generated is valid.\nWhen there is a `DENY` with an error, the `SourcePosition` is returned.\n\nE.g. `error_position { line: 19 column: 37 }`"
-        }
-      },
-      "id": "TestResult",
-      "description": "Test result message containing the state of the test as well as a\ndescription and source position for test failures."
-    },
-    "Arg": {
-      "type": "object",
-      "properties": {
-        "anyValue": {
-          "$ref": "Empty",
-          "description": "Argument matches any value provided."
-        },
-        "exactValue": {
-          "description": "Argument exactly matches value provided.",
-          "type": "any"
-        }
-      },
-      "id": "Arg",
-      "description": "Arg matchers for the mock function."
-    },
-    "TestSuite": {
-      "type": "object",
-      "properties": {
-        "testCases": {
-          "items": {
-            "$ref": "TestCase"
-          },
-          "type": "array",
-          "description": "Collection of test cases associated with the `TestSuite`."
-        }
-      },
-      "id": "TestSuite",
-      "description": "`TestSuite` is a collection of `TestCase` instances that validate the logical\ncorrectness of a `Ruleset`. The `TestSuite` may be referenced in-line within\na `TestRuleset` invocation or as part of a `Release` object as a pre-release\ncheck."
-    },
-    "Empty": {
-      "type": "object",
-      "properties": {},
-      "id": "Empty",
-      "description": "A generic empty message that you can re-use to avoid defining duplicated\nempty messages in your APIs. A typical example is to use it as the request\nor the response type of an API method. For instance:\n\n    service Foo {\n      rpc Bar(google.protobuf.Empty) returns (google.protobuf.Empty);\n    }\n\nThe JSON representation for `Empty` is empty JSON object `{}`."
-    },
-    "FunctionMock": {
-      "type": "object",
-      "properties": {
-        "args": {
-          "items": {
-            "$ref": "Arg"
-          },
-          "type": "array",
-          "description": "The list of `Arg` values to match. The order in which the arguments are\nprovided is the order in which they must appear in the function\ninvocation."
-        },
-        "function": {
-          "type": "string",
-          "description": "The name of the function.\n\nThe function name must match one provided by a service declaration."
-        },
-        "result": {
-          "$ref": "Result",
-          "description": "The mock result of the function call."
-        }
-      },
-      "id": "FunctionMock",
-      "description": "Mock function definition.\n\nMocks must refer to a function declared by the target service. The type of\nthe function args and result will be inferred at test time. If either the\narg or result values are not compatible with function type declaration, the\nrequest will be considered invalid.\n\nMore than one `FunctionMock` may be provided for a given function name so\nlong as the `Arg` matchers are distinct. There may be only one function\nfor a given overload where all `Arg` values are `Arg.any_value`."
-    }
-  },
-  "protocol": "rest",
-  "icons": {
-    "x16": "http://www.google.com/images/icons/product/search-16.gif",
-    "x32": "http://www.google.com/images/icons/product/search-32.gif"
-  },
-  "canonicalName": "Firebase Rules",
-  "auth": {
-    "oauth2": {
-      "scopes": {
-        "https://www.googleapis.com/auth/cloud-platform": {
-          "description": "View and manage your data across Google Cloud Platform services"
-        },
-        "https://www.googleapis.com/auth/firebase.readonly": {
-          "description": "View all your Firebase data and settings"
-        },
-        "https://www.googleapis.com/auth/firebase": {
-          "description": "View and administer all your Firebase data and settings"
-        }
-      }
-    }
-  },
-  "rootUrl": "https://firebaserules.googleapis.com/",
-  "ownerDomain": "google.com",
-  "name": "firebaserules",
-  "batchPath": "batch",
-  "title": "Firebase Rules API",
-  "ownerName": "Google",
-  "resources": {
-    "projects": {
-      "methods": {
-        "test": {
-          "flatPath": "v1/projects/{projectsId}:test",
-          "id": "firebaserules.projects.test",
-          "path": "v1/{+name}:test",
-          "request": {
-            "$ref": "TestRulesetRequest"
-          },
-          "description": "Test `Source` for syntactic and semantic correctness. Issues present, if\nany, will be returned to the caller with a description, severity, and\nsource location.\n\nThe test method may be executed with `Source` or a `Ruleset` name.\nPassing `Source` is useful for unit testing new rules. Passing a `Ruleset`\nname is useful for regression testing an existing rule.\n\nThe following is an example of `Source` that permits users to upload images\nto a bucket bearing their user id and matching the correct metadata:\n\n_*Example*_\n\n    // Users are allowed to subscribe and unsubscribe to the blog.\n    service firebase.storage {\n      match /users/{userId}/images/{imageName} {\n          allow write: if userId == request.auth.uid\n              && (imageName.matches('*.png$')\n              || imageName.matches('*.jpg$'))\n              && resource.mimeType.matches('^image/')\n      }\n    }",
-          "response": {
-            "$ref": "TestRulesetResponse"
-          },
-          "parameterOrder": [
-            "name"
-          ],
-          "httpMethod": "POST",
-          "scopes": [
-            "https://www.googleapis.com/auth/cloud-platform",
-            "https://www.googleapis.com/auth/firebase",
-            "https://www.googleapis.com/auth/firebase.readonly"
-          ],
-          "parameters": {
-            "name": {
-              "location": "path",
-              "description": "Tests may either provide `source` or a `Ruleset` resource name.\n\nFor tests against `source`, the resource name must refer to the project:\nFormat: `projects/{project_id}`\n\nFor tests against a `Ruleset`, this must be the `Ruleset` resource name:\nFormat: `projects/{project_id}/rulesets/{ruleset_id}`",
-              "type": "string",
-              "required": true,
-              "pattern": "^projects/.+$"
-            }
-          }
-        }
-      },
-      "resources": {
-        "rulesets": {
-          "methods": {
-            "list": {
-              "httpMethod": "GET",
-              "response": {
-                "$ref": "ListRulesetsResponse"
-              },
-              "parameterOrder": [
-                "name"
-              ],
-              "parameters": {
-                "pageToken": {
-                  "type": "string",
-                  "location": "query",
-                  "description": "Next page token for loading the next batch of `Ruleset` instances."
-                },
-                "name": {
-                  "type": "string",
-                  "required": true,
-                  "pattern": "^projects/[^/]+$",
-                  "location": "path",
-                  "description": "Resource name for the project.\n\nFormat: `projects/{project_id}`"
-                },
-                "pageSize": {
-                  "type": "integer",
-                  "location": "query",
-                  "format": "int32",
-                  "description": "Page size to load. Maximum of 100. Defaults to 10.\nNote: `page_size` is just a hint and the service may choose to load less\nthan `page_size` due to the size of the output. To traverse all of the\nreleases, caller should iterate until the `page_token` is empty."
-                },
-                "filter": {
-                  "location": "query",
-                  "description": "`Ruleset` filter. The list method supports filters with restrictions on\n`Ruleset.name`.\n\nFilters on `Ruleset.create_time` should use the `date` function which\nparses strings that conform to the RFC 3339 date/time specifications.\n\nExample: `create_time \u003e date(\"2017-01-01\") AND name=UUID-*`",
-                  "type": "string"
-                }
-              },
-              "scopes": [
-                "https://www.googleapis.com/auth/cloud-platform",
-                "https://www.googleapis.com/auth/firebase",
-                "https://www.googleapis.com/auth/firebase.readonly"
-              ],
-              "flatPath": "v1/projects/{projectsId}/rulesets",
-              "path": "v1/{+name}/rulesets",
-              "id": "firebaserules.projects.rulesets.list",
-              "description": "List `Ruleset` metadata only and optionally filter the results by `Ruleset`\nname.\n\nThe full `Source` contents of a `Ruleset` may be retrieved with\nGetRuleset."
-            },
-            "get": {
-              "parameterOrder": [
-                "name"
-              ],
-              "response": {
-                "$ref": "Ruleset"
-              },
-              "httpMethod": "GET",
-              "scopes": [
-                "https://www.googleapis.com/auth/cloud-platform",
-                "https://www.googleapis.com/auth/firebase",
-                "https://www.googleapis.com/auth/firebase.readonly"
-              ],
-              "parameters": {
-                "name": {
-                  "type": "string",
-                  "required": true,
-                  "pattern": "^projects/[^/]+/rulesets/[^/]+$",
-                  "location": "path",
-                  "description": "Resource name for the ruleset to get.\n\nFormat: `projects/{project_id}/rulesets/{ruleset_id}`"
-                }
-              },
-              "flatPath": "v1/projects/{projectsId}/rulesets/{rulesetsId}",
-              "id": "firebaserules.projects.rulesets.get",
-              "path": "v1/{+name}",
-              "description": "Get a `Ruleset` by name including the full `Source` contents."
-            },
-            "create": {
-              "flatPath": "v1/projects/{projectsId}/rulesets",
-              "id": "firebaserules.projects.rulesets.create",
-              "path": "v1/{+name}/rulesets",
-              "request": {
-                "$ref": "Ruleset"
-              },
-              "description": "Create a `Ruleset` from `Source`.\n\nThe `Ruleset` is given a unique generated name which is returned to the\ncaller. `Source` containing syntactic or semantics errors will result in an\nerror response indicating the first error encountered. For a detailed view\nof `Source` issues, use TestRuleset.",
-              "response": {
-                "$ref": "Ruleset"
-              },
-              "parameterOrder": [
-                "name"
-              ],
-              "httpMethod": "POST",
-              "scopes": [
-                "https://www.googleapis.com/auth/cloud-platform",
-                "https://www.googleapis.com/auth/firebase"
-              ],
-              "parameters": {
-                "name": {
-                  "type": "string",
-                  "required": true,
-                  "pattern": "^projects/[^/]+$",
-                  "location": "path",
-                  "description": "Resource name for Project which owns this `Ruleset`.\n\nFormat: `projects/{project_id}`"
-                }
-              }
-            },
-            "delete": {
-              "httpMethod": "DELETE",
-              "response": {
-                "$ref": "Empty"
-              },
-              "parameterOrder": [
-                "name"
-              ],
-              "parameters": {
-                "name": {
-                  "type": "string",
-                  "required": true,
-                  "pattern": "^projects/[^/]+/rulesets/[^/]+$",
-                  "location": "path",
-                  "description": "Resource name for the ruleset to delete.\n\nFormat: `projects/{project_id}/rulesets/{ruleset_id}`"
-                }
-              },
-              "scopes": [
-                "https://www.googleapis.com/auth/cloud-platform",
-                "https://www.googleapis.com/auth/firebase"
-              ],
-              "flatPath": "v1/projects/{projectsId}/rulesets/{rulesetsId}",
-              "path": "v1/{+name}",
-              "id": "firebaserules.projects.rulesets.delete",
-              "description": "Delete a `Ruleset` by resource name.\n\nIf the `Ruleset` is referenced by a `Release` the operation will fail."
-            }
-          }
-        },
-        "releases": {
-          "methods": {
-            "list": {
-              "httpMethod": "GET",
-              "parameterOrder": [
-                "name"
-              ],
-              "response": {
-                "$ref": "ListReleasesResponse"
-              },
-              "scopes": [
-                "https://www.googleapis.com/auth/cloud-platform",
-                "https://www.googleapis.com/auth/firebase",
-                "https://www.googleapis.com/auth/firebase.readonly"
-              ],
-              "parameters": {
-                "pageToken": {
-                  "location": "query",
-                  "description": "Next page token for the next batch of `Release` instances.",
-                  "type": "string"
-                },
-                "name": {
-                  "type": "string",
-                  "required": true,
-                  "pattern": "^projects/[^/]+$",
-                  "location": "path",
-                  "description": "Resource name for the project.\n\nFormat: `projects/{project_id}`"
-                },
-                "pageSize": {
-                  "location": "query",
-                  "format": "int32",
-                  "description": "Page size to load. Maximum of 100. Defaults to 10.\nNote: `page_size` is just a hint and the service may choose to load fewer\nthan `page_size` results due to the size of the output. To traverse all of\nthe releases, the caller should iterate until the `page_token` on the\nresponse is empty.",
-                  "type": "integer"
-                },
-                "filter": {
-                  "type": "string",
-                  "location": "query",
-                  "description": "`Release` filter. The list method supports filters with restrictions on the\n`Release.name`, `Release.ruleset_name`, and `Release.test_suite_name`.\n\nExample 1: A filter of 'name=prod*' might return `Release`s with names\nwithin 'projects/foo' prefixed with 'prod':\n\nName                          | Ruleset Name\n------------------------------|-------------\nprojects/foo/releases/prod    | projects/foo/rulesets/uuid1234\nprojects/foo/releases/prod/v1 | projects/foo/rulesets/uuid1234\nprojects/foo/releases/prod/v2 | projects/foo/rulesets/uuid8888\n\nExample 2: A filter of `name=prod* ruleset_name=uuid1234` would return only\n`Release` instances for 'projects/foo' with names prefixed with 'prod'\nreferring to the same `Ruleset` name of 'uuid1234':\n\nName                          | Ruleset Name\n------------------------------|-------------\nprojects/foo/releases/prod    | projects/foo/rulesets/1234\nprojects/foo/releases/prod/v1 | projects/foo/rulesets/1234\n\nIn the examples, the filter parameters refer to the search filters are\nrelative to the project. Fully qualified prefixed may also be used. e.g.\n`test_suite_name=projects/foo/testsuites/uuid1`"
-                }
-              },
-              "flatPath": "v1/projects/{projectsId}/releases",
-              "path": "v1/{+name}/releases",
-              "id": "firebaserules.projects.releases.list",
-              "description": "List the `Release` values for a project. This list may optionally be\nfiltered by `Release` name, `Ruleset` name, `TestSuite` name, or any\ncombination thereof."
-            },
-            "get": {
-              "description": "Get a `Release` by name.",
-              "httpMethod": "GET",
-              "parameterOrder": [
-                "name"
-              ],
-              "response": {
-                "$ref": "Release"
-              },
-              "scopes": [
-                "https://www.googleapis.com/auth/cloud-platform",
-                "https://www.googleapis.com/auth/firebase",
-                "https://www.googleapis.com/auth/firebase.readonly"
-              ],
-              "parameters": {
-                "name": {
-                  "type": "string",
-                  "required": true,
-                  "pattern": "^projects/[^/]+/releases/.+$",
-                  "location": "path",
-                  "description": "Resource name of the `Release`.\n\nFormat: `projects/{project_id}/releases/{release_id}`"
-                }
-              },
-              "flatPath": "v1/projects/{projectsId}/releases/{releasesId}",
-              "path": "v1/{+name}",
-              "id": "firebaserules.projects.releases.get"
-            },
-            "update": {
-              "httpMethod": "PUT",
-              "parameterOrder": [
-                "name"
-              ],
-              "response": {
-                "$ref": "Release"
-              },
-              "parameters": {
-                "name": {
-                  "location": "path",
-                  "description": "Resource name for the `Release`.\n\n`Release` names may be structured `app1/prod/v2` or flat `app1_prod_v2`\nwhich affords developers a great deal of flexibility in mapping the name\nto the style that best fits their existing development practices. For\nexample, a name could refer to an environment, an app, a version, or some\ncombination of three.\n\nIn the table below, for the project name `projects/foo`, the following\nrelative release paths show how flat and structured names might be chosen\nto match a desired development / deployment strategy.\n\nUse Case     | Flat Name           | Structured Name\n-------------|---------------------|----------------\nEnvironments | releases/qa         | releases/qa\nApps         | releases/app1_qa    | releases/app1/qa\nVersions     | releases/app1_v2_qa | releases/app1/v2/qa\n\nThe delimiter between the release name path elements can be almost anything\nand it should work equally well with the release name list filter, but in\nmany ways the structured paths provide a clearer picture of the\nrelationship between `Release` instances.\n\nFormat: `projects/{project_id}/releases/{release_id}`",
-                  "type": "string",
-                  "required": true,
-                  "pattern": "^projects/[^/]+/releases/.+$"
-                }
-              },
-              "scopes": [
-                "https://www.googleapis.com/auth/cloud-platform",
-                "https://www.googleapis.com/auth/firebase"
-              ],
-              "flatPath": "v1/projects/{projectsId}/releases/{releasesId}",
-              "path": "v1/{+name}",
-              "id": "firebaserules.projects.releases.update",
-              "description": "Update a `Release`.\n\nOnly updates to the `ruleset_name` and `test_suite_name` fields will be\nhonored. `Release` rename is not supported. To create a `Release` use the\nCreateRelease method.",
-              "request": {
-                "$ref": "Release"
-              }
-            },
-            "create": {
-              "request": {
-                "$ref": "Release"
-              },
-              "description": "Create a `Release`.\n\nRelease names should reflect the developer's deployment practices. For\nexample, the release name may include the environment name, application\nname, application version, or any other name meaningful to the developer.\nOnce a `Release` refers to a `Ruleset`, the rules can be enforced by\nFirebase Rules-enabled services.\n\nMore than one `Release` may be 'live' concurrently. Consider the following\nthree `Release` names for `projects/foo` and the `Ruleset` to which they\nrefer.\n\nRelease Name                    | Ruleset Name\n--------------------------------|-------------\nprojects/foo/releases/prod      | projects/foo/rulesets/uuid123\nprojects/foo/releases/prod/beta | projects/foo/rulesets/uuid123\nprojects/foo/releases/prod/v23  | projects/foo/rulesets/uuid456\n\nThe table reflects the `Ruleset` rollout in progress. The `prod` and\n`prod/beta` releases refer to the same `Ruleset`. However, `prod/v23`\nrefers to a new `Ruleset`. The `Ruleset` reference for a `Release` may be\nupdated using the UpdateRelease method.",
-              "response": {
-                "$ref": "Release"
-              },
-              "parameterOrder": [
-                "name"
-              ],
-              "httpMethod": "POST",
-              "scopes": [
-                "https://www.googleapis.com/auth/cloud-platform",
-                "https://www.googleapis.com/auth/firebase"
-              ],
-              "parameters": {
-                "name": {
-                  "type": "string",
-                  "required": true,
-                  "pattern": "^projects/[^/]+$",
-                  "location": "path",
-                  "description": "Resource name for the project which owns this `Release`.\n\nFormat: `projects/{project_id}`"
-                }
-              },
-              "flatPath": "v1/projects/{projectsId}/releases",
-              "id": "firebaserules.projects.releases.create",
-              "path": "v1/{+name}/releases"
-            },
-            "delete": {
-              "response": {
-                "$ref": "Empty"
-              },
-              "parameterOrder": [
-                "name"
-              ],
-              "httpMethod": "DELETE",
-              "scopes": [
-                "https://www.googleapis.com/auth/cloud-platform",
-                "https://www.googleapis.com/auth/firebase"
-              ],
-              "parameters": {
-                "name": {
-                  "location": "path",
-                  "description": "Resource name for the `Release` to delete.\n\nFormat: `projects/{project_id}/releases/{release_id}`",
-                  "type": "string",
-                  "required": true,
-                  "pattern": "^projects/[^/]+/releases/.+$"
-                }
-              },
-              "flatPath": "v1/projects/{projectsId}/releases/{releasesId}",
-              "id": "firebaserules.projects.releases.delete",
-              "path": "v1/{+name}",
-              "description": "Delete a `Release` by resource name."
-            }
-          }
-=======
   "basePath": "",
   "id": "firebaserules:v1",
   "revision": "20170925",
@@ -1130,101 +399,10 @@
         "exactValue": {
           "type": "any",
           "description": "Argument exactly matches value provided."
->>>>>>> b412c745
-        }
-      }
-    }
-  },
-  "parameters": {
-    "upload_protocol": {
-      "type": "string",
-      "location": "query",
-      "description": "Upload protocol for media (e.g. \"raw\", \"multipart\")."
-    },
-<<<<<<< HEAD
-    "prettyPrint": {
-      "default": "true",
-      "type": "boolean",
-      "location": "query",
-      "description": "Returns response with indentations and line breaks."
-    },
-    "fields": {
-      "location": "query",
-      "description": "Selector specifying which fields to include in a partial response.",
-      "type": "string"
-    },
-    "uploadType": {
-      "location": "query",
-      "description": "Legacy upload protocol for media (e.g. \"media\", \"multipart\").",
-      "type": "string"
-    },
-    "callback": {
-      "type": "string",
-      "location": "query",
-      "description": "JSONP"
-    },
-    "$.xgafv": {
-      "location": "query",
-      "enum": [
-        "1",
-        "2"
-      ],
-      "description": "V1 error format.",
-      "type": "string",
-      "enumDescriptions": [
-        "v1 error format",
-        "v2 error format"
-      ]
-    },
-    "alt": {
-      "default": "json",
-      "enum": [
-        "json",
-        "media",
-        "proto"
-      ],
-      "type": "string",
-      "enumDescriptions": [
-        "Responses with Content-Type of application/json",
-        "Media download with context-dependent Content-Type",
-        "Responses with Content-Type of application/x-protobuf"
-      ],
-      "location": "query",
-      "description": "Data format for response."
-    },
-    "key": {
-      "location": "query",
-      "description": "API key. Your API key identifies your project and provides you with API access, quota, and reports. Required unless you provide an OAuth 2.0 token.",
-      "type": "string"
-    },
-    "access_token": {
-      "location": "query",
-      "description": "OAuth access token.",
-      "type": "string"
-    },
-    "quotaUser": {
-      "location": "query",
-      "description": "Available to use for quota purposes for server-side applications. Can be any arbitrary string assigned to a user, but should not exceed 40 characters.",
-      "type": "string"
-    },
-    "pp": {
-      "default": "true",
-      "type": "boolean",
-      "location": "query",
-      "description": "Pretty-print response."
-    },
-    "oauth_token": {
-      "location": "query",
-      "description": "OAuth 2.0 token for the current user.",
-      "type": "string"
-    },
-    "bearer_token": {
-      "type": "string",
-      "location": "query",
-      "description": "OAuth bearer token."
-    }
-  }
-=======
+        }
+      },
+      "id": "Arg"
+    },
     "TestSuite": {
       "description": "`TestSuite` is a collection of `TestCase` instances that validate the logical\ncorrectness of a `Ruleset`. The `TestSuite` may be referenced in-line within\na `TestRuleset` invocation or as part of a `Release` object as a pre-release\ncheck.",
       "type": "object",
@@ -1728,5 +906,4 @@
   "kind": "discovery#restDescription",
   "description": "Creates and manages rules that determine when a Firebase Rules-enabled service should permit a request.\n",
   "servicePath": ""
->>>>>>> b412c745
 }