{
<<<<<<< HEAD
  "rootUrl": "https://sourcerepo.googleapis.com/",
  "ownerDomain": "google.com",
  "name": "sourcerepo",
  "batchPath": "batch",
  "title": "Cloud Source Repositories API",
=======
>>>>>>> b412c745
  "ownerName": "Google",
  "resources": {
    "projects": {
      "resources": {
        "repos": {
          "methods": {
            "list": {
              "response": {
                "$ref": "ListReposResponse"
              },
              "parameterOrder": [
                "name"
              ],
              "httpMethod": "GET",
              "parameters": {
<<<<<<< HEAD
                "resource": {
                  "location": "path",
                  "description": "REQUIRED: The resource for which the policy is being requested.\nSee the operation documentation for the appropriate value for this field.",
                  "type": "string",
                  "required": true,
                  "pattern": "^projects/[^/]+/repos/.+$"
=======
                "pageSize": {
                  "format": "int32",
                  "description": "Maximum number of repositories to return; between 1 and 500.\nIf not set or zero, defaults to 100 at the server.",
                  "type": "integer",
                  "location": "query"
                },
                "pageToken": {
                  "location": "query",
                  "description": "Resume listing repositories where a prior ListReposResponse\nleft off. This is an opaque token that must be obtained from\na recent, prior ListReposResponse's next_page_token field.",
                  "type": "string"
                },
                "name": {
                  "location": "path",
                  "description": "The project ID whose repos should be listed. Values are of the form\n`projects/\u003cproject\u003e`.",
                  "type": "string",
                  "required": true,
                  "pattern": "^projects/[^/]+$"
>>>>>>> b412c745
                }
              },
              "scopes": [
                "https://www.googleapis.com/auth/cloud-platform",
                "https://www.googleapis.com/auth/source.full_control",
                "https://www.googleapis.com/auth/source.read_only",
                "https://www.googleapis.com/auth/source.read_write"
              ],
              "flatPath": "v1/projects/{projectsId}/repos",
              "id": "sourcerepo.projects.repos.list",
              "path": "v1/{+name}/repos",
              "description": "Returns all repos belonging to a project. The sizes of the repos are\nnot set by ListRepos.  To get the size of a repo, use GetRepo."
            },
<<<<<<< HEAD
            "get": {
              "id": "sourcerepo.projects.repos.get",
              "path": "v1/{+name}",
              "description": "Returns information about a repo.",
              "response": {
                "$ref": "Repo"
=======
            "setIamPolicy": {
              "request": {
                "$ref": "SetIamPolicyRequest"
>>>>>>> b412c745
              },
              "description": "Sets the access control policy on the specified resource. Replaces any\nexisting policy.",
              "httpMethod": "POST",
              "parameterOrder": [
                "resource"
              ],
<<<<<<< HEAD
              "httpMethod": "GET",
=======
              "response": {
                "$ref": "Policy"
              },
              "scopes": [
                "https://www.googleapis.com/auth/cloud-platform",
                "https://www.googleapis.com/auth/source.full_control",
                "https://www.googleapis.com/auth/source.read_only",
                "https://www.googleapis.com/auth/source.read_write"
              ],
>>>>>>> b412c745
              "parameters": {
                "resource": {
                  "description": "REQUIRED: The resource for which the policy is being specified.\nSee the operation documentation for the appropriate value for this field.",
                  "type": "string",
                  "required": true,
                  "pattern": "^projects/[^/]+/repos/.+$",
                  "location": "path"
                }
              },
<<<<<<< HEAD
              "scopes": [
                "https://www.googleapis.com/auth/cloud-platform",
                "https://www.googleapis.com/auth/source.read_only",
                "https://www.googleapis.com/auth/source.read_write"
              ],
              "flatPath": "v1/projects/{projectsId}/repos/{reposId}"
            },
            "testIamPermissions": {
              "flatPath": "v1/projects/{projectsId}/repos/{reposId}:testIamPermissions",
              "id": "sourcerepo.projects.repos.testIamPermissions",
              "path": "v1/{+resource}:testIamPermissions",
              "description": "Returns permissions that a caller has on the specified resource.\nIf the resource does not exist, this will return an empty set of\npermissions, not a NOT_FOUND error.",
=======
              "flatPath": "v1/projects/{projectsId}/repos/{reposId}:setIamPolicy",
              "path": "v1/{+resource}:setIamPolicy",
              "id": "sourcerepo.projects.repos.setIamPolicy"
            },
            "create": {
              "flatPath": "v1/projects/{projectsId}/repos",
              "id": "sourcerepo.projects.repos.create",
              "path": "v1/{+parent}/repos",
              "description": "Creates a repo in the given project with the given name.\n\nIf the named repository already exists, `CreateRepo` returns\n`ALREADY_EXISTS`.",
>>>>>>> b412c745
              "request": {
                "$ref": "Repo"
              },
              "response": {
                "$ref": "Repo"
              },
              "parameterOrder": [
                "parent"
              ],
              "httpMethod": "POST",
              "parameters": {
<<<<<<< HEAD
                "resource": {
                  "description": "REQUIRED: The resource for which the policy detail is being requested.\nSee the operation documentation for the appropriate value for this field.",
                  "type": "string",
                  "required": true,
                  "pattern": "^projects/[^/]+/repos/.+$",
=======
                "parent": {
                  "description": "The project in which to create the repo. Values are of the form\n`projects/\u003cproject\u003e`.",
                  "type": "string",
                  "required": true,
                  "pattern": "^projects/[^/]+$",
>>>>>>> b412c745
                  "location": "path"
                }
              },
              "scopes": [
                "https://www.googleapis.com/auth/cloud-platform",
                "https://www.googleapis.com/auth/source.full_control",
                "https://www.googleapis.com/auth/source.read_only",
                "https://www.googleapis.com/auth/source.read_write"
              ]
            },
<<<<<<< HEAD
            "delete": {
              "httpMethod": "DELETE",
=======
            "getIamPolicy": {
              "httpMethod": "GET",
>>>>>>> b412c745
              "parameterOrder": [
                "resource"
              ],
              "response": {
<<<<<<< HEAD
                "$ref": "Empty"
              },
              "parameters": {
                "name": {
                  "pattern": "^projects/[^/]+/repos/.+$",
                  "location": "path",
                  "description": "The name of the repo to delete. Values are of the form\n`projects/\u003cproject\u003e/repos/\u003crepo\u003e`.",
=======
                "$ref": "Policy"
              },
              "parameters": {
                "resource": {
                  "description": "REQUIRED: The resource for which the policy is being requested.\nSee the operation documentation for the appropriate value for this field.",
>>>>>>> b412c745
                  "type": "string",
                  "required": true
                }
              },
              "scopes": [
                "https://www.googleapis.com/auth/cloud-platform",
                "https://www.googleapis.com/auth/source.full_control",
                "https://www.googleapis.com/auth/source.read_only",
                "https://www.googleapis.com/auth/source.read_write"
              ],
<<<<<<< HEAD
              "flatPath": "v1/projects/{projectsId}/repos/{reposId}",
              "path": "v1/{+name}",
              "id": "sourcerepo.projects.repos.delete",
              "description": "Deletes a repo."
            },
            "list": {
              "description": "Returns all repos belonging to a project. The sizes of the repos are\nnot set by ListRepos.  To get the size of a repo, use GetRepo.",
              "httpMethod": "GET",
              "parameterOrder": [
                "name"
              ],
=======
              "flatPath": "v1/projects/{projectsId}/repos/{reposId}:getIamPolicy",
              "path": "v1/{+resource}:getIamPolicy",
              "id": "sourcerepo.projects.repos.getIamPolicy",
              "description": "Gets the access control policy for a resource.\nReturns an empty policy if the resource exists and does not have a policy\nset."
            },
            "get": {
              "description": "Returns information about a repo.",
>>>>>>> b412c745
              "response": {
                "$ref": "Repo"
              },
              "scopes": [
                "https://www.googleapis.com/auth/cloud-platform",
                "https://www.googleapis.com/auth/source.read_only",
                "https://www.googleapis.com/auth/source.read_write"
              ],
              "parameters": {
<<<<<<< HEAD
                "pageToken": {
                  "description": "Resume listing repositories where a prior ListReposResponse\nleft off. This is an opaque token that must be obtained from\na recent, prior ListReposResponse's next_page_token field.",
                  "type": "string",
                  "location": "query"
                },
=======
>>>>>>> b412c745
                "name": {
                  "location": "path",
                  "description": "The name of the requested repository. Values are of the form\n`projects/\u003cproject\u003e/repos/\u003crepo\u003e`.",
                  "type": "string",
                  "required": true,
<<<<<<< HEAD
                  "pattern": "^projects/[^/]+$"
                },
                "pageSize": {
                  "location": "query",
                  "format": "int32",
                  "description": "Maximum number of repositories to return; between 1 and 500.\nIf not set or zero, defaults to 100 at the server.",
                  "type": "integer"
                }
              },
              "flatPath": "v1/projects/{projectsId}/repos",
              "path": "v1/{+name}/repos",
              "id": "sourcerepo.projects.repos.list"
            },
            "setIamPolicy": {
              "response": {
                "$ref": "Policy"
=======
                  "pattern": "^projects/[^/]+/repos/.+$"
                }
              },
              "scopes": [
                "https://www.googleapis.com/auth/cloud-platform",
                "https://www.googleapis.com/auth/source.full_control",
                "https://www.googleapis.com/auth/source.read_only",
                "https://www.googleapis.com/auth/source.read_write"
              ],
              "flatPath": "v1/projects/{projectsId}/repos/{reposId}",
              "id": "sourcerepo.projects.repos.get",
              "path": "v1/{+name}"
            },
            "testIamPermissions": {
              "response": {
                "$ref": "TestIamPermissionsResponse"
>>>>>>> b412c745
              },
              "parameterOrder": [
                "resource"
              ],
              "httpMethod": "POST",
              "scopes": [
                "https://www.googleapis.com/auth/cloud-platform",
                "https://www.googleapis.com/auth/source.full_control",
                "https://www.googleapis.com/auth/source.read_only",
                "https://www.googleapis.com/auth/source.read_write"
              ],
              "parameters": {
                "resource": {
<<<<<<< HEAD
                  "description": "REQUIRED: The resource for which the policy is being specified.\nSee the operation documentation for the appropriate value for this field.",
=======
                  "description": "REQUIRED: The resource for which the policy detail is being requested.\nSee the operation documentation for the appropriate value for this field.",
>>>>>>> b412c745
                  "type": "string",
                  "required": true,
                  "pattern": "^projects/[^/]+/repos/.+$",
                  "location": "path"
                }
              },
<<<<<<< HEAD
              "scopes": [
                "https://www.googleapis.com/auth/cloud-platform",
                "https://www.googleapis.com/auth/source.read_only",
                "https://www.googleapis.com/auth/source.read_write"
              ],
              "flatPath": "v1/projects/{projectsId}/repos/{reposId}:setIamPolicy",
              "id": "sourcerepo.projects.repos.setIamPolicy",
              "path": "v1/{+resource}:setIamPolicy",
              "description": "Sets the access control policy on the specified resource. Replaces any\nexisting policy.",
              "request": {
                "$ref": "SetIamPolicyRequest"
              }
            },
            "create": {
              "request": {
                "$ref": "Repo"
              },
              "description": "Creates a repo in the given project with the given name.\n\nIf the named repository already exists, `CreateRepo` returns\n`ALREADY_EXISTS`.",
              "response": {
                "$ref": "Repo"
=======
              "flatPath": "v1/projects/{projectsId}/repos/{reposId}:testIamPermissions",
              "id": "sourcerepo.projects.repos.testIamPermissions",
              "path": "v1/{+resource}:testIamPermissions",
              "request": {
                "$ref": "TestIamPermissionsRequest"
              },
              "description": "Returns permissions that a caller has on the specified resource.\nIf the resource does not exist, this will return an empty set of\npermissions, not a NOT_FOUND error."
            },
            "delete": {
              "description": "Deletes a repo.",
              "httpMethod": "DELETE",
              "parameterOrder": [
                "name"
              ],
              "response": {
                "$ref": "Empty"
>>>>>>> b412c745
              },
              "parameterOrder": [
                "parent"
              ],
              "httpMethod": "POST",
              "scopes": [
                "https://www.googleapis.com/auth/cloud-platform",
                "https://www.googleapis.com/auth/source.full_control",
                "https://www.googleapis.com/auth/source.read_only",
                "https://www.googleapis.com/auth/source.read_write"
              ],
              "parameters": {
<<<<<<< HEAD
                "parent": {
=======
                "name": {
                  "description": "The name of the repo to delete. Values are of the form\n`projects/\u003cproject\u003e/repos/\u003crepo\u003e`.",
>>>>>>> b412c745
                  "type": "string",
                  "required": true,
                  "pattern": "^projects/[^/]+$",
                  "location": "path",
                  "description": "The project in which to create the repo. Values are of the form\n`projects/\u003cproject\u003e`."
                }
              },
<<<<<<< HEAD
              "flatPath": "v1/projects/{projectsId}/repos",
              "id": "sourcerepo.projects.repos.create",
              "path": "v1/{+parent}/repos"
=======
              "flatPath": "v1/projects/{projectsId}/repos/{reposId}",
              "path": "v1/{+name}",
              "id": "sourcerepo.projects.repos.delete"
>>>>>>> b412c745
            }
          }
        }
      }
    }
  },
  "parameters": {
    "upload_protocol": {
      "description": "Upload protocol for media (e.g. \"raw\", \"multipart\").",
      "type": "string",
      "location": "query"
    },
    "prettyPrint": {
      "location": "query",
      "description": "Returns response with indentations and line breaks.",
      "default": "true",
      "type": "boolean"
    },
    "uploadType": {
      "location": "query",
      "description": "Legacy upload protocol for media (e.g. \"media\", \"multipart\").",
      "type": "string"
    },
    "fields": {
      "description": "Selector specifying which fields to include in a partial response.",
      "type": "string",
      "location": "query"
    },
    "callback": {
<<<<<<< HEAD
      "location": "query",
      "description": "JSONP",
      "type": "string"
    },
    "$.xgafv": {
      "description": "V1 error format.",
=======
      "description": "JSONP",
>>>>>>> b412c745
      "type": "string",
      "location": "query"
    },
    "$.xgafv": {
      "enumDescriptions": [
        "v1 error format",
        "v2 error format"
      ],
      "location": "query",
      "enum": [
        "1",
        "2"
<<<<<<< HEAD
      ]
=======
      ],
      "description": "V1 error format.",
      "type": "string"
>>>>>>> b412c745
    },
    "alt": {
      "description": "Data format for response.",
      "default": "json",
      "enum": [
        "json",
        "media",
        "proto"
      ],
      "type": "string",
      "enumDescriptions": [
        "Responses with Content-Type of application/json",
        "Media download with context-dependent Content-Type",
        "Responses with Content-Type of application/x-protobuf"
      ],
      "location": "query"
    },
    "key": {
<<<<<<< HEAD
      "description": "API key. Your API key identifies your project and provides you with API access, quota, and reports. Required unless you provide an OAuth 2.0 token.",
      "type": "string",
      "location": "query"
=======
      "location": "query",
      "description": "API key. Your API key identifies your project and provides you with API access, quota, and reports. Required unless you provide an OAuth 2.0 token.",
      "type": "string"
>>>>>>> b412c745
    },
    "access_token": {
      "description": "OAuth access token.",
      "type": "string",
      "location": "query"
    },
    "quotaUser": {
<<<<<<< HEAD
      "location": "query",
      "description": "Available to use for quota purposes for server-side applications. Can be any arbitrary string assigned to a user, but should not exceed 40 characters.",
      "type": "string"
=======
      "description": "Available to use for quota purposes for server-side applications. Can be any arbitrary string assigned to a user, but should not exceed 40 characters.",
      "type": "string",
      "location": "query"
>>>>>>> b412c745
    },
    "pp": {
      "description": "Pretty-print response.",
      "default": "true",
      "type": "boolean",
      "location": "query"
    },
    "oauth_token": {
<<<<<<< HEAD
      "type": "string",
      "location": "query",
      "description": "OAuth 2.0 token for the current user."
    },
    "bearer_token": {
      "location": "query",
      "description": "OAuth bearer token.",
      "type": "string"
=======
      "location": "query",
      "description": "OAuth 2.0 token for the current user.",
      "type": "string"
    },
    "bearer_token": {
      "description": "OAuth bearer token.",
      "type": "string",
      "location": "query"
>>>>>>> b412c745
    }
  },
  "version": "v1",
  "baseUrl": "https://sourcerepo.googleapis.com/",
<<<<<<< HEAD
  "servicePath": "",
  "kind": "discovery#restDescription",
  "description": "Access source code repositories hosted by Google.",
  "basePath": "",
  "revision": "20170528",
  "documentationLink": "https://cloud.google.com/source-repositories/docs/apis",
  "id": "sourcerepo:v1",
  "discoveryVersion": "v1",
  "version_module": "True",
  "schemas": {
=======
  "kind": "discovery#restDescription",
  "description": "Access source code repositories hosted by Google.",
  "servicePath": "",
  "basePath": "",
  "revision": "20170908",
  "documentationLink": "https://cloud.google.com/source-repositories/docs/apis",
  "id": "sourcerepo:v1",
  "discoveryVersion": "v1",
  "version_module": true,
  "schemas": {
    "AuditConfig": {
      "description": "Specifies the audit configuration for a service.\nThe configuration determines which permission types are logged, and what\nidentities, if any, are exempted from logging.\nAn AuditConfig must have one or more AuditLogConfigs.\n\nIf there are AuditConfigs for both `allServices` and a specific service,\nthe union of the two AuditConfigs is used for that service: the log_types\nspecified in each AuditConfig are enabled, and the exempted_members in each\nAuditConfig are exempted.\n\nExample Policy with multiple AuditConfigs:\n\n    {\n      \"audit_configs\": [\n        {\n          \"service\": \"allServices\"\n          \"audit_log_configs\": [\n            {\n              \"log_type\": \"DATA_READ\",\n              \"exempted_members\": [\n                \"user:foo@gmail.com\"\n              ]\n            },\n            {\n              \"log_type\": \"DATA_WRITE\",\n            },\n            {\n              \"log_type\": \"ADMIN_READ\",\n            }\n          ]\n        },\n        {\n          \"service\": \"fooservice.googleapis.com\"\n          \"audit_log_configs\": [\n            {\n              \"log_type\": \"DATA_READ\",\n            },\n            {\n              \"log_type\": \"DATA_WRITE\",\n              \"exempted_members\": [\n                \"user:bar@gmail.com\"\n              ]\n            }\n          ]\n        }\n      ]\n    }\n\nFor fooservice, this policy enables DATA_READ, DATA_WRITE and ADMIN_READ\nlogging. It also exempts foo@gmail.com from DATA_READ logging, and\nbar@gmail.com from DATA_WRITE logging.",
      "type": "object",
      "properties": {
        "auditLogConfigs": {
          "description": "The configuration for logging of each type of permission.\nNext ID: 4",
          "items": {
            "$ref": "AuditLogConfig"
          },
          "type": "array"
        },
        "exemptedMembers": {
          "items": {
            "type": "string"
          },
          "type": "array"
        },
        "service": {
          "description": "Specifies a service that will be enabled for audit logging.\nFor example, `storage.googleapis.com`, `cloudsql.googleapis.com`.\n`allServices` is a special value that covers all services.",
          "type": "string"
        }
      },
      "id": "AuditConfig"
    },
    "SetIamPolicyRequest": {
      "description": "Request message for `SetIamPolicy` method.",
      "type": "object",
      "properties": {
        "updateMask": {
          "format": "google-fieldmask",
          "description": "OPTIONAL: A FieldMask specifying which fields of the policy to modify. Only\nthe fields in the mask will be modified. If no mask is provided, the\nfollowing default mask is used:\npaths: \"bindings, etag\"\nThis field is only used by Cloud IAM.",
          "type": "string"
        },
        "policy": {
          "$ref": "Policy",
          "description": "REQUIRED: The complete policy to be applied to the `resource`. The size of\nthe policy is limited to a few 10s of KB. An empty policy is a\nvalid policy but certain Cloud Platform services (such as Projects)\nmight reject them."
        }
      },
      "id": "SetIamPolicyRequest"
    },
    "Binding": {
      "description": "Associates `members` with a `role`.",
      "type": "object",
      "properties": {
        "condition": {
          "description": "The condition that is associated with this binding.\nNOTE: an unsatisfied condition will not allow user access via current\nbinding. Different bindings, including their conditions, are examined\nindependently.\nThis field is GOOGLE_INTERNAL.",
          "$ref": "Expr"
        },
        "members": {
          "description": "Specifies the identities requesting access for a Cloud Platform resource.\n`members` can have the following values:\n\n* `allUsers`: A special identifier that represents anyone who is\n   on the internet; with or without a Google account.\n\n* `allAuthenticatedUsers`: A special identifier that represents anyone\n   who is authenticated with a Google account or a service account.\n\n* `user:{emailid}`: An email address that represents a specific Google\n   account. For example, `alice@gmail.com` or `joe@example.com`.\n\n\n* `serviceAccount:{emailid}`: An email address that represents a service\n   account. For example, `my-other-app@appspot.gserviceaccount.com`.\n\n* `group:{emailid}`: An email address that represents a Google group.\n   For example, `admins@example.com`.\n\n\n* `domain:{domain}`: A Google Apps domain name that represents all the\n   users of that domain. For example, `google.com` or `example.com`.\n\n",
          "items": {
            "type": "string"
          },
          "type": "array"
        },
        "role": {
          "description": "Role that is assigned to `members`.\nFor example, `roles/viewer`, `roles/editor`, or `roles/owner`.\nRequired",
          "type": "string"
        }
      },
      "id": "Binding"
    },
    "Empty": {
      "description": "A generic empty message that you can re-use to avoid defining duplicated\nempty messages in your APIs. A typical example is to use it as the request\nor the response type of an API method. For instance:\n\n    service Foo {\n      rpc Bar(google.protobuf.Empty) returns (google.protobuf.Empty);\n    }\n\nThe JSON representation for `Empty` is empty JSON object `{}`.",
      "type": "object",
      "properties": {},
      "id": "Empty"
    },
    "MirrorConfig": {
      "description": "Configuration to automatically mirror a repository from another\nhosting service, for example GitHub or BitBucket.",
      "type": "object",
      "properties": {
        "webhookId": {
          "description": "ID of the webhook listening to updates to trigger mirroring.\nRemoving this webook from the other hosting service will stop\nGoogle Cloud Source Repositories from receiving notifications,\nand thereby disabling mirroring.",
          "type": "string"
        },
        "deployKeyId": {
          "description": "ID of the SSH deploy key at the other hosting service.\nRemoving this key from the other service would deauthorize\nGoogle Cloud Source Repositories from mirroring.",
          "type": "string"
        },
        "url": {
          "description": "URL of the main repository at the other hosting service.",
          "type": "string"
        }
      },
      "id": "MirrorConfig"
    },
    "Expr": {
      "description": "Represents an expression text. Example:\n\n    title: \"User account presence\"\n    description: \"Determines whether the request has a user account\"\n    expression: \"size(request.user) \u003e 0\"",
      "type": "object",
      "properties": {
        "location": {
          "description": "An optional string indicating the location of the expression for error\nreporting, e.g. a file name and a position in the file.",
          "type": "string"
        },
        "title": {
          "description": "An optional title for the expression, i.e. a short string describing\nits purpose. This can be used e.g. in UIs which allow to enter the\nexpression.",
          "type": "string"
        },
        "description": {
          "description": "An optional description of the expression. This is a longer text which\ndescribes the expression, e.g. when hovered over it in a UI.",
          "type": "string"
        },
        "expression": {
          "description": "Textual representation of an expression in\nCommon Expression Language syntax.\n\nThe application context of the containing message determines which\nwell-known feature set of CEL is supported.",
          "type": "string"
        }
      },
      "id": "Expr"
    },
    "Repo": {
      "description": "A repository (or repo) is a Git repository storing versioned source content.",
      "type": "object",
      "properties": {
        "mirrorConfig": {
          "description": "How this repository mirrors a repository managed by another service.",
          "$ref": "MirrorConfig"
        },
        "url": {
          "description": "URL to clone the repository from Google Cloud Source Repositories.",
          "type": "string"
        },
        "size": {
          "format": "int64",
          "description": "The disk usage of the repo, in bytes.\nOnly returned by GetRepo.",
          "type": "string"
        },
        "name": {
          "description": "Resource name of the repository, of the form\n`projects/\u003cproject\u003e/repos/\u003crepo\u003e`.  The repo name may contain slashes.\neg, `projects/myproject/repos/name/with/slash`",
          "type": "string"
        }
      },
      "id": "Repo"
    },
>>>>>>> b412c745
    "TestIamPermissionsResponse": {
      "description": "Response message for `TestIamPermissions` method.",
      "type": "object",
      "properties": {
        "permissions": {
          "items": {
            "type": "string"
          },
          "type": "array",
          "description": "A subset of `TestPermissionsRequest.permissions` that the caller is\nallowed."
        }
      },
      "id": "TestIamPermissionsResponse"
    },
    "ListReposResponse": {
      "type": "object",
      "properties": {
        "repos": {
          "description": "The listed repos.",
          "items": {
            "$ref": "Repo"
          },
          "type": "array"
        },
        "nextPageToken": {
          "description": "If non-empty, additional repositories exist within the project. These\ncan be retrieved by including this value in the next ListReposRequest's\npage_token field.",
          "type": "string"
        }
      },
      "id": "ListReposResponse",
      "description": "Response for ListRepos.  The size is not set in the returned repositories."
    },
<<<<<<< HEAD
    "Condition": {
      "id": "Condition",
      "description": "A condition to be met.",
      "type": "object",
      "properties": {
        "value": {
          "type": "string",
          "description": "DEPRECATED. Use 'values' instead."
        },
        "sys": {
          "enum": [
            "NO_ATTR",
            "REGION",
            "SERVICE",
            "NAME",
            "IP"
          ],
          "description": "Trusted attributes supplied by any service that owns resources and uses\nthe IAM system for access control.",
          "type": "string",
          "enumDescriptions": [
            "Default non-attribute type",
            "Region of the resource",
            "Service name",
            "Resource name",
            "IP address of the caller"
          ]
        },
        "values": {
          "description": "The objects of the condition. This is mutually exclusive with 'value'.",
          "items": {
            "type": "string"
          },
          "type": "array"
        },
        "iam": {
          "description": "Trusted attributes supplied by the IAM system.",
          "type": "string",
          "enumDescriptions": [
            "Default non-attribute.",
            "Either principal or (if present) authority selector.",
            "The principal (even if an authority selector is present), which\nmust only be used for attribution, not authorization.",
            "An approver (distinct from the requester) that has authorized this\nrequest.\nWhen used with IN, the condition indicates that one of the approvers\nassociated with the request matches the specified principal, or is a\nmember of the specified group. Approvers can only grant additional\naccess, and are thus only used in a strictly positive context\n(e.g. ALLOW/IN or DENY/NOT_IN).\nSee: go/rpc-security-policy-dynamicauth.",
            "What types of justifications have been supplied with this request.\nString values should match enum names from tech.iam.JustificationType,\ne.g. \"MANUAL_STRING\". It is not permitted to grant access based on\nthe *absence* of a justification, so justification conditions can only\nbe used in a \"positive\" context (e.g., ALLOW/IN or DENY/NOT_IN).\n\nMultiple justifications, e.g., a Buganizer ID and a manually-entered\nreason, are normal and supported."
          ],
          "enum": [
            "NO_ATTR",
            "AUTHORITY",
            "ATTRIBUTION",
            "APPROVER",
            "JUSTIFICATION_TYPE"
          ]
        },
        "op": {
          "description": "An operator to apply the subject with.",
          "type": "string",
          "enumDescriptions": [
            "Default no-op.",
            "DEPRECATED. Use IN instead.",
            "DEPRECATED. Use NOT_IN instead.",
            "The condition is true if the subject (or any element of it if it is\na set) matches any of the supplied values.",
            "The condition is true if the subject (or every element of it if it is\na set) matches none of the supplied values.",
            "Subject is discharged"
          ],
          "enum": [
            "NO_OP",
            "EQUALS",
            "NOT_EQUALS",
            "IN",
            "NOT_IN",
            "DISCHARGED"
          ]
        },
        "svc": {
          "description": "Trusted attributes discharged by the service.",
          "type": "string"
        }
      }
    },
    "CounterOptions": {
      "description": "Options for counters",
      "type": "object",
      "properties": {
        "field": {
          "description": "The field value to attribute.",
          "type": "string"
        },
        "metric": {
          "description": "The metric to update.",
          "type": "string"
        }
      },
      "id": "CounterOptions"
    },
=======
>>>>>>> b412c745
    "AuditLogConfig": {
      "description": "Provides the configuration for logging a type of permissions.\nExample:\n\n    {\n      \"audit_log_configs\": [\n        {\n          \"log_type\": \"DATA_READ\",\n          \"exempted_members\": [\n            \"user:foo@gmail.com\"\n          ]\n        },\n        {\n          \"log_type\": \"DATA_WRITE\",\n        }\n      ]\n    }\n\nThis enables 'DATA_READ' and 'DATA_WRITE' logging, while exempting\nfoo@gmail.com from DATA_READ logging.",
      "type": "object",
      "properties": {
<<<<<<< HEAD
        "exemptedMembers": {
          "items": {
            "type": "string"
          },
          "type": "array",
          "description": "Specifies the identities that do not cause logging for this type of\npermission.\nFollows the same format of Binding.members."
        },
=======
>>>>>>> b412c745
        "logType": {
          "type": "string",
          "enumDescriptions": [
            "Default case. Should never be this.",
            "Admin reads. Example: CloudIAM getIamPolicy",
            "Data writes. Example: CloudSQL Users create",
            "Data reads. Example: CloudSQL Users list"
          ],
          "enum": [
            "LOG_TYPE_UNSPECIFIED",
            "ADMIN_READ",
            "DATA_WRITE",
            "DATA_READ"
          ],
<<<<<<< HEAD
          "description": "The log type that this config enables."
        }
      },
      "id": "AuditLogConfig"
    },
    "Rule": {
      "description": "A rule to be applied in a Policy.",
      "type": "object",
      "properties": {
        "description": {
          "description": "Human-readable description of the rule.",
=======
          "description": "The log type that this config enables.",
>>>>>>> b412c745
          "type": "string"
        },
        "exemptedMembers": {
          "description": "Specifies the identities that do not cause logging for this type of\npermission.\nFollows the same format of Binding.members.",
          "items": {
            "type": "string"
          },
          "type": "array"
        }
      },
<<<<<<< HEAD
      "id": "Rule"
    },
    "LogConfig": {
      "description": "Specifies what kind of log the caller must write",
      "type": "object",
      "properties": {
        "dataAccess": {
          "$ref": "DataAccessOptions",
          "description": "Data access options."
        },
        "cloudAudit": {
          "$ref": "CloudAuditOptions",
          "description": "Cloud audit options."
        },
        "counter": {
          "description": "Counter options.",
          "$ref": "CounterOptions"
        }
      },
      "id": "LogConfig"
=======
      "id": "AuditLogConfig"
>>>>>>> b412c745
    },
    "TestIamPermissionsRequest": {
      "description": "Request message for `TestIamPermissions` method.",
      "type": "object",
      "properties": {
        "permissions": {
          "description": "The set of permissions to check for the `resource`. Permissions with\nwildcards (such as '*' or 'storage.*') are not allowed. For more\ninformation see\n[IAM Overview](https://cloud.google.com/iam/docs/overview#permissions).",
          "items": {
            "type": "string"
          },
          "type": "array"
        }
      },
      "id": "TestIamPermissionsRequest"
    },
    "Policy": {
      "description": "Defines an Identity and Access Management (IAM) policy. It is used to\nspecify access control policies for Cloud Platform resources.\n\n\nA `Policy` consists of a list of `bindings`. A `Binding` binds a list of\n`members` to a `role`, where the members can be user accounts, Google groups,\nGoogle domains, and service accounts. A `role` is a named list of permissions\ndefined by IAM.\n\n**Example**\n\n    {\n      \"bindings\": [\n        {\n          \"role\": \"roles/owner\",\n          \"members\": [\n            \"user:mike@example.com\",\n            \"group:admins@example.com\",\n            \"domain:google.com\",\n            \"serviceAccount:my-other-app@appspot.gserviceaccount.com\",\n          ]\n        },\n        {\n          \"role\": \"roles/viewer\",\n          \"members\": [\"user:sean@example.com\"]\n        }\n      ]\n    }\n\nFor a description of IAM and its features, see the\n[IAM developer's guide](https://cloud.google.com/iam).",
      "type": "object",
      "properties": {
<<<<<<< HEAD
        "bindings": {
          "description": "Associates a list of `members` to a `role`.\nMultiple `bindings` must not be specified for the same `role`.\n`bindings` with no members will result in an error.",
          "items": {
            "$ref": "Binding"
          },
          "type": "array"
        },
        "etag": {
          "format": "byte",
          "description": "`etag` is used for optimistic concurrency control as a way to help\nprevent simultaneous updates of a policy from overwriting each other.\nIt is strongly suggested that systems make use of the `etag` in the\nread-modify-write cycle to perform policy updates in order to avoid race\nconditions: An `etag` is returned in the response to `getIamPolicy`, and\nsystems are expected to put that etag in the request to `setIamPolicy` to\nensure that their change will be applied to the same version of the policy.\n\nIf no `etag` is provided in the call to `setIamPolicy`, then the existing\npolicy is overwritten blindly.",
          "type": "string"
        },
        "iamOwned": {
          "type": "boolean"
        },
        "rules": {
          "items": {
            "$ref": "Rule"
          },
          "type": "array",
          "description": "If more than one rule is specified, the rules are applied in the following\nmanner:\n- All matching LOG rules are always applied.\n- If any DENY/DENY_WITH_LOG rule matches, permission is denied.\n  Logging will be applied if one or more matching rule requires logging.\n- Otherwise, if any ALLOW/ALLOW_WITH_LOG rule matches, permission is\n  granted.\n  Logging will be applied if one or more matching rule requires logging.\n- Otherwise, if no rule applies, permission is denied."
        },
        "version": {
          "format": "int32",
          "description": "Version of the `Policy`. The default version is 0.",
          "type": "integer"
        },
=======
>>>>>>> b412c745
        "auditConfigs": {
          "description": "Specifies cloud audit logging configuration for this policy.",
          "items": {
            "$ref": "AuditConfig"
          },
          "type": "array"
<<<<<<< HEAD
        }
      },
      "id": "Policy"
    },
    "DataAccessOptions": {
      "type": "object",
      "properties": {},
      "id": "DataAccessOptions",
      "description": "Write a Data Access (Gin) log"
    },
    "AuditConfig": {
      "description": "Specifies the audit configuration for a service.\nThe configuration determines which permission types are logged, and what\nidentities, if any, are exempted from logging.\nAn AuditConfig must have one or more AuditLogConfigs.\n\nIf there are AuditConfigs for both `allServices` and a specific service,\nthe union of the two AuditConfigs is used for that service: the log_types\nspecified in each AuditConfig are enabled, and the exempted_members in each\nAuditConfig are exempted.\n\nExample Policy with multiple AuditConfigs:\n\n    {\n      \"audit_configs\": [\n        {\n          \"service\": \"allServices\"\n          \"audit_log_configs\": [\n            {\n              \"log_type\": \"DATA_READ\",\n              \"exempted_members\": [\n                \"user:foo@gmail.com\"\n              ]\n            },\n            {\n              \"log_type\": \"DATA_WRITE\",\n            },\n            {\n              \"log_type\": \"ADMIN_READ\",\n            }\n          ]\n        },\n        {\n          \"service\": \"fooservice.googleapis.com\"\n          \"audit_log_configs\": [\n            {\n              \"log_type\": \"DATA_READ\",\n            },\n            {\n              \"log_type\": \"DATA_WRITE\",\n              \"exempted_members\": [\n                \"user:bar@gmail.com\"\n              ]\n            }\n          ]\n        }\n      ]\n    }\n\nFor fooservice, this policy enables DATA_READ, DATA_WRITE and ADMIN_READ\nlogging. It also exempts foo@gmail.com from DATA_READ logging, and\nbar@gmail.com from DATA_WRITE logging.",
      "type": "object",
      "properties": {
        "service": {
          "description": "Specifies a service that will be enabled for audit logging.\nFor example, `storage.googleapis.com`, `cloudsql.googleapis.com`.\n`allServices` is a special value that covers all services.",
          "type": "string"
        },
        "auditLogConfigs": {
          "description": "The configuration for logging of each type of permission.\nNext ID: 4",
          "items": {
            "$ref": "AuditLogConfig"
          },
          "type": "array"
        },
        "exemptedMembers": {
          "items": {
            "type": "string"
          },
          "type": "array"
        }
      },
      "id": "AuditConfig"
    },
    "SetIamPolicyRequest": {
      "type": "object",
      "properties": {
        "updateMask": {
          "format": "google-fieldmask",
          "description": "OPTIONAL: A FieldMask specifying which fields of the policy to modify. Only\nthe fields in the mask will be modified. If no mask is provided, the\nfollowing default mask is used:\npaths: \"bindings, etag\"\nThis field is only used by Cloud IAM.",
          "type": "string"
        },
        "policy": {
          "description": "REQUIRED: The complete policy to be applied to the `resource`. The size of\nthe policy is limited to a few 10s of KB. An empty policy is a\nvalid policy but certain Cloud Platform services (such as Projects)\nmight reject them.",
          "$ref": "Policy"
        }
      },
      "id": "SetIamPolicyRequest",
      "description": "Request message for `SetIamPolicy` method."
    },
    "CloudAuditOptions": {
      "description": "Write a Cloud Audit log",
      "type": "object",
      "properties": {
        "logName": {
          "description": "The log_name to populate in the Cloud Audit Record.",
          "type": "string",
          "enumDescriptions": [
            "Default. Should not be used.",
            "Corresponds to \"cloudaudit.googleapis.com/activity\"",
            "Corresponds to \"cloudaudit.googleapis.com/data_access\""
          ],
          "enum": [
            "UNSPECIFIED_LOG_NAME",
            "ADMIN_ACTIVITY",
            "DATA_ACCESS"
          ]
        }
      },
      "id": "CloudAuditOptions"
    },
    "Binding": {
      "type": "object",
      "properties": {
        "members": {
          "description": "Specifies the identities requesting access for a Cloud Platform resource.\n`members` can have the following values:\n\n* `allUsers`: A special identifier that represents anyone who is\n   on the internet; with or without a Google account.\n\n* `allAuthenticatedUsers`: A special identifier that represents anyone\n   who is authenticated with a Google account or a service account.\n\n* `user:{emailid}`: An email address that represents a specific Google\n   account. For example, `alice@gmail.com` or `joe@example.com`.\n\n\n* `serviceAccount:{emailid}`: An email address that represents a service\n   account. For example, `my-other-app@appspot.gserviceaccount.com`.\n\n* `group:{emailid}`: An email address that represents a Google group.\n   For example, `admins@example.com`.\n\n\n* `domain:{domain}`: A Google Apps domain name that represents all the\n   users of that domain. For example, `google.com` or `example.com`.\n\n",
          "items": {
            "type": "string"
          },
          "type": "array"
=======
        },
        "bindings": {
          "description": "Associates a list of `members` to a `role`.\n`bindings` with no members will result in an error.",
          "items": {
            "$ref": "Binding"
          },
          "type": "array"
        },
        "iamOwned": {
          "type": "boolean"
        },
        "etag": {
          "format": "byte",
          "description": "`etag` is used for optimistic concurrency control as a way to help\nprevent simultaneous updates of a policy from overwriting each other.\nIt is strongly suggested that systems make use of the `etag` in the\nread-modify-write cycle to perform policy updates in order to avoid race\nconditions: An `etag` is returned in the response to `getIamPolicy`, and\nsystems are expected to put that etag in the request to `setIamPolicy` to\nensure that their change will be applied to the same version of the policy.\n\nIf no `etag` is provided in the call to `setIamPolicy`, then the existing\npolicy is overwritten blindly.",
          "type": "string"
>>>>>>> b412c745
        },
        "version": {
          "format": "int32",
          "description": "Version of the `Policy`. The default version is 0.",
          "type": "integer"
        }
      },
<<<<<<< HEAD
      "id": "Binding",
      "description": "Associates `members` with a `role`."
    },
    "Empty": {
      "description": "A generic empty message that you can re-use to avoid defining duplicated\nempty messages in your APIs. A typical example is to use it as the request\nor the response type of an API method. For instance:\n\n    service Foo {\n      rpc Bar(google.protobuf.Empty) returns (google.protobuf.Empty);\n    }\n\nThe JSON representation for `Empty` is empty JSON object `{}`.",
      "type": "object",
      "properties": {},
      "id": "Empty"
    },
    "MirrorConfig": {
      "properties": {
        "url": {
          "description": "URL of the main repository at the other hosting service.",
          "type": "string"
        },
        "webhookId": {
          "type": "string",
          "description": "ID of the webhook listening to updates to trigger mirroring.\nRemoving this webook from the other hosting service will stop\nGoogle Cloud Source Repositories from receiving notifications,\nand thereby disabling mirroring."
        },
        "deployKeyId": {
          "description": "ID of the SSH deploy key at the other hosting service.\nRemoving this key from the other service would deauthorize\nGoogle Cloud Source Repositories from mirroring.",
          "type": "string"
        }
      },
      "id": "MirrorConfig",
      "description": "Configuration to automatically mirror a repository from another\nhosting service, for example GitHub or BitBucket.",
      "type": "object"
    },
    "Repo": {
      "description": "A repository (or repo) is a Git repository storing versioned source content.",
      "type": "object",
      "properties": {
        "url": {
          "description": "URL to clone the repository from Google Cloud Source Repositories.",
          "type": "string"
        },
        "size": {
          "type": "string",
          "format": "int64",
          "description": "The disk usage of the repo, in bytes.\nOnly returned by GetRepo."
        },
        "name": {
          "description": "Resource name of the repository, of the form\n`projects/\u003cproject\u003e/repos/\u003crepo\u003e`.  The repo name may contain slashes.\neg, `projects/myproject/repos/name/with/slash`",
          "type": "string"
        },
        "mirrorConfig": {
          "$ref": "MirrorConfig",
          "description": "How this repository mirrors a repository managed by another service."
        }
      },
      "id": "Repo"
=======
      "id": "Policy"
>>>>>>> b412c745
    }
  },
  "icons": {
    "x32": "http://www.google.com/images/icons/product/search-32.gif",
    "x16": "http://www.google.com/images/icons/product/search-16.gif"
  },
  "protocol": "rest",
  "canonicalName": "Cloud Source Repositories",
  "auth": {
    "oauth2": {
      "scopes": {
<<<<<<< HEAD
=======
        "https://www.googleapis.com/auth/source.read_write": {
          "description": "Manage the contents of your source code repositories"
        },
        "https://www.googleapis.com/auth/source.full_control": {
          "description": "Manage your source code repositories"
        },
>>>>>>> b412c745
        "https://www.googleapis.com/auth/cloud-platform": {
          "description": "View and manage your data across Google Cloud Platform services"
        },
        "https://www.googleapis.com/auth/source.read_only": {
          "description": "View the contents of your source code repositories"
        },
        "https://www.googleapis.com/auth/source.read_write": {
          "description": "Manage the contents of your source code repositories"
        }
      }
    }
<<<<<<< HEAD
  }
=======
  },
  "rootUrl": "https://sourcerepo.googleapis.com/",
  "ownerDomain": "google.com",
  "name": "sourcerepo",
  "batchPath": "batch",
  "title": "Cloud Source Repositories API"
>>>>>>> b412c745
}<|MERGE_RESOLUTION|>--- conflicted
+++ resolved
@@ -1,12 +1,4 @@
 {
-<<<<<<< HEAD
-  "rootUrl": "https://sourcerepo.googleapis.com/",
-  "ownerDomain": "google.com",
-  "name": "sourcerepo",
-  "batchPath": "batch",
-  "title": "Cloud Source Repositories API",
-=======
->>>>>>> b412c745
   "ownerName": "Google",
   "resources": {
     "projects": {
@@ -22,14 +14,6 @@
               ],
               "httpMethod": "GET",
               "parameters": {
-<<<<<<< HEAD
-                "resource": {
-                  "location": "path",
-                  "description": "REQUIRED: The resource for which the policy is being requested.\nSee the operation documentation for the appropriate value for this field.",
-                  "type": "string",
-                  "required": true,
-                  "pattern": "^projects/[^/]+/repos/.+$"
-=======
                 "pageSize": {
                   "format": "int32",
                   "description": "Maximum number of repositories to return; between 1 and 500.\nIf not set or zero, defaults to 100 at the server.",
@@ -47,7 +31,6 @@
                   "type": "string",
                   "required": true,
                   "pattern": "^projects/[^/]+$"
->>>>>>> b412c745
                 }
               },
               "scopes": [
@@ -61,27 +44,15 @@
               "path": "v1/{+name}/repos",
               "description": "Returns all repos belonging to a project. The sizes of the repos are\nnot set by ListRepos.  To get the size of a repo, use GetRepo."
             },
-<<<<<<< HEAD
-            "get": {
-              "id": "sourcerepo.projects.repos.get",
-              "path": "v1/{+name}",
-              "description": "Returns information about a repo.",
-              "response": {
-                "$ref": "Repo"
-=======
             "setIamPolicy": {
               "request": {
                 "$ref": "SetIamPolicyRequest"
->>>>>>> b412c745
               },
               "description": "Sets the access control policy on the specified resource. Replaces any\nexisting policy.",
               "httpMethod": "POST",
               "parameterOrder": [
                 "resource"
               ],
-<<<<<<< HEAD
-              "httpMethod": "GET",
-=======
               "response": {
                 "$ref": "Policy"
               },
@@ -91,7 +62,6 @@
                 "https://www.googleapis.com/auth/source.read_only",
                 "https://www.googleapis.com/auth/source.read_write"
               ],
->>>>>>> b412c745
               "parameters": {
                 "resource": {
                   "description": "REQUIRED: The resource for which the policy is being specified.\nSee the operation documentation for the appropriate value for this field.",
@@ -101,20 +71,6 @@
                   "location": "path"
                 }
               },
-<<<<<<< HEAD
-              "scopes": [
-                "https://www.googleapis.com/auth/cloud-platform",
-                "https://www.googleapis.com/auth/source.read_only",
-                "https://www.googleapis.com/auth/source.read_write"
-              ],
-              "flatPath": "v1/projects/{projectsId}/repos/{reposId}"
-            },
-            "testIamPermissions": {
-              "flatPath": "v1/projects/{projectsId}/repos/{reposId}:testIamPermissions",
-              "id": "sourcerepo.projects.repos.testIamPermissions",
-              "path": "v1/{+resource}:testIamPermissions",
-              "description": "Returns permissions that a caller has on the specified resource.\nIf the resource does not exist, this will return an empty set of\npermissions, not a NOT_FOUND error.",
-=======
               "flatPath": "v1/projects/{projectsId}/repos/{reposId}:setIamPolicy",
               "path": "v1/{+resource}:setIamPolicy",
               "id": "sourcerepo.projects.repos.setIamPolicy"
@@ -124,7 +80,6 @@
               "id": "sourcerepo.projects.repos.create",
               "path": "v1/{+parent}/repos",
               "description": "Creates a repo in the given project with the given name.\n\nIf the named repository already exists, `CreateRepo` returns\n`ALREADY_EXISTS`.",
->>>>>>> b412c745
               "request": {
                 "$ref": "Repo"
               },
@@ -136,19 +91,11 @@
               ],
               "httpMethod": "POST",
               "parameters": {
-<<<<<<< HEAD
-                "resource": {
-                  "description": "REQUIRED: The resource for which the policy detail is being requested.\nSee the operation documentation for the appropriate value for this field.",
-                  "type": "string",
-                  "required": true,
-                  "pattern": "^projects/[^/]+/repos/.+$",
-=======
                 "parent": {
                   "description": "The project in which to create the repo. Values are of the form\n`projects/\u003cproject\u003e`.",
                   "type": "string",
                   "required": true,
                   "pattern": "^projects/[^/]+$",
->>>>>>> b412c745
                   "location": "path"
                 }
               },
@@ -159,34 +106,21 @@
                 "https://www.googleapis.com/auth/source.read_write"
               ]
             },
-<<<<<<< HEAD
-            "delete": {
-              "httpMethod": "DELETE",
-=======
             "getIamPolicy": {
               "httpMethod": "GET",
->>>>>>> b412c745
               "parameterOrder": [
                 "resource"
               ],
               "response": {
-<<<<<<< HEAD
-                "$ref": "Empty"
-              },
-              "parameters": {
-                "name": {
-                  "pattern": "^projects/[^/]+/repos/.+$",
-                  "location": "path",
-                  "description": "The name of the repo to delete. Values are of the form\n`projects/\u003cproject\u003e/repos/\u003crepo\u003e`.",
-=======
                 "$ref": "Policy"
               },
               "parameters": {
                 "resource": {
                   "description": "REQUIRED: The resource for which the policy is being requested.\nSee the operation documentation for the appropriate value for this field.",
->>>>>>> b412c745
                   "type": "string",
-                  "required": true
+                  "required": true,
+                  "pattern": "^projects/[^/]+/repos/.+$",
+                  "location": "path"
                 }
               },
               "scopes": [
@@ -195,19 +129,6 @@
                 "https://www.googleapis.com/auth/source.read_only",
                 "https://www.googleapis.com/auth/source.read_write"
               ],
-<<<<<<< HEAD
-              "flatPath": "v1/projects/{projectsId}/repos/{reposId}",
-              "path": "v1/{+name}",
-              "id": "sourcerepo.projects.repos.delete",
-              "description": "Deletes a repo."
-            },
-            "list": {
-              "description": "Returns all repos belonging to a project. The sizes of the repos are\nnot set by ListRepos.  To get the size of a repo, use GetRepo.",
-              "httpMethod": "GET",
-              "parameterOrder": [
-                "name"
-              ],
-=======
               "flatPath": "v1/projects/{projectsId}/repos/{reposId}:getIamPolicy",
               "path": "v1/{+resource}:getIamPolicy",
               "id": "sourcerepo.projects.repos.getIamPolicy",
@@ -215,47 +136,19 @@
             },
             "get": {
               "description": "Returns information about a repo.",
->>>>>>> b412c745
               "response": {
                 "$ref": "Repo"
               },
-              "scopes": [
-                "https://www.googleapis.com/auth/cloud-platform",
-                "https://www.googleapis.com/auth/source.read_only",
-                "https://www.googleapis.com/auth/source.read_write"
-              ],
+              "parameterOrder": [
+                "name"
+              ],
+              "httpMethod": "GET",
               "parameters": {
-<<<<<<< HEAD
-                "pageToken": {
-                  "description": "Resume listing repositories where a prior ListReposResponse\nleft off. This is an opaque token that must be obtained from\na recent, prior ListReposResponse's next_page_token field.",
-                  "type": "string",
-                  "location": "query"
-                },
-=======
->>>>>>> b412c745
                 "name": {
                   "location": "path",
                   "description": "The name of the requested repository. Values are of the form\n`projects/\u003cproject\u003e/repos/\u003crepo\u003e`.",
                   "type": "string",
                   "required": true,
-<<<<<<< HEAD
-                  "pattern": "^projects/[^/]+$"
-                },
-                "pageSize": {
-                  "location": "query",
-                  "format": "int32",
-                  "description": "Maximum number of repositories to return; between 1 and 500.\nIf not set or zero, defaults to 100 at the server.",
-                  "type": "integer"
-                }
-              },
-              "flatPath": "v1/projects/{projectsId}/repos",
-              "path": "v1/{+name}/repos",
-              "id": "sourcerepo.projects.repos.list"
-            },
-            "setIamPolicy": {
-              "response": {
-                "$ref": "Policy"
-=======
                   "pattern": "^projects/[^/]+/repos/.+$"
                 }
               },
@@ -272,7 +165,6 @@
             "testIamPermissions": {
               "response": {
                 "$ref": "TestIamPermissionsResponse"
->>>>>>> b412c745
               },
               "parameterOrder": [
                 "resource"
@@ -286,39 +178,13 @@
               ],
               "parameters": {
                 "resource": {
-<<<<<<< HEAD
-                  "description": "REQUIRED: The resource for which the policy is being specified.\nSee the operation documentation for the appropriate value for this field.",
-=======
                   "description": "REQUIRED: The resource for which the policy detail is being requested.\nSee the operation documentation for the appropriate value for this field.",
->>>>>>> b412c745
                   "type": "string",
                   "required": true,
                   "pattern": "^projects/[^/]+/repos/.+$",
                   "location": "path"
                 }
               },
-<<<<<<< HEAD
-              "scopes": [
-                "https://www.googleapis.com/auth/cloud-platform",
-                "https://www.googleapis.com/auth/source.read_only",
-                "https://www.googleapis.com/auth/source.read_write"
-              ],
-              "flatPath": "v1/projects/{projectsId}/repos/{reposId}:setIamPolicy",
-              "id": "sourcerepo.projects.repos.setIamPolicy",
-              "path": "v1/{+resource}:setIamPolicy",
-              "description": "Sets the access control policy on the specified resource. Replaces any\nexisting policy.",
-              "request": {
-                "$ref": "SetIamPolicyRequest"
-              }
-            },
-            "create": {
-              "request": {
-                "$ref": "Repo"
-              },
-              "description": "Creates a repo in the given project with the given name.\n\nIf the named repository already exists, `CreateRepo` returns\n`ALREADY_EXISTS`.",
-              "response": {
-                "$ref": "Repo"
-=======
               "flatPath": "v1/projects/{projectsId}/repos/{reposId}:testIamPermissions",
               "id": "sourcerepo.projects.repos.testIamPermissions",
               "path": "v1/{+resource}:testIamPermissions",
@@ -335,12 +201,7 @@
               ],
               "response": {
                 "$ref": "Empty"
->>>>>>> b412c745
-              },
-              "parameterOrder": [
-                "parent"
-              ],
-              "httpMethod": "POST",
+              },
               "scopes": [
                 "https://www.googleapis.com/auth/cloud-platform",
                 "https://www.googleapis.com/auth/source.full_control",
@@ -348,28 +209,17 @@
                 "https://www.googleapis.com/auth/source.read_write"
               ],
               "parameters": {
-<<<<<<< HEAD
-                "parent": {
-=======
                 "name": {
                   "description": "The name of the repo to delete. Values are of the form\n`projects/\u003cproject\u003e/repos/\u003crepo\u003e`.",
->>>>>>> b412c745
                   "type": "string",
                   "required": true,
-                  "pattern": "^projects/[^/]+$",
-                  "location": "path",
-                  "description": "The project in which to create the repo. Values are of the form\n`projects/\u003cproject\u003e`."
+                  "pattern": "^projects/[^/]+/repos/.+$",
+                  "location": "path"
                 }
               },
-<<<<<<< HEAD
-              "flatPath": "v1/projects/{projectsId}/repos",
-              "id": "sourcerepo.projects.repos.create",
-              "path": "v1/{+parent}/repos"
-=======
               "flatPath": "v1/projects/{projectsId}/repos/{reposId}",
               "path": "v1/{+name}",
               "id": "sourcerepo.projects.repos.delete"
->>>>>>> b412c745
             }
           }
         }
@@ -378,9 +228,9 @@
   },
   "parameters": {
     "upload_protocol": {
+      "location": "query",
       "description": "Upload protocol for media (e.g. \"raw\", \"multipart\").",
-      "type": "string",
-      "location": "query"
+      "type": "string"
     },
     "prettyPrint": {
       "location": "query",
@@ -389,9 +239,9 @@
       "type": "boolean"
     },
     "uploadType": {
-      "location": "query",
       "description": "Legacy upload protocol for media (e.g. \"media\", \"multipart\").",
-      "type": "string"
+      "type": "string",
+      "location": "query"
     },
     "fields": {
       "description": "Selector specifying which fields to include in a partial response.",
@@ -399,16 +249,7 @@
       "location": "query"
     },
     "callback": {
-<<<<<<< HEAD
-      "location": "query",
       "description": "JSONP",
-      "type": "string"
-    },
-    "$.xgafv": {
-      "description": "V1 error format.",
-=======
-      "description": "JSONP",
->>>>>>> b412c745
       "type": "string",
       "location": "query"
     },
@@ -421,13 +262,9 @@
       "enum": [
         "1",
         "2"
-<<<<<<< HEAD
-      ]
-=======
       ],
       "description": "V1 error format.",
       "type": "string"
->>>>>>> b412c745
     },
     "alt": {
       "description": "Data format for response.",
@@ -446,15 +283,9 @@
       "location": "query"
     },
     "key": {
-<<<<<<< HEAD
-      "description": "API key. Your API key identifies your project and provides you with API access, quota, and reports. Required unless you provide an OAuth 2.0 token.",
-      "type": "string",
-      "location": "query"
-=======
       "location": "query",
       "description": "API key. Your API key identifies your project and provides you with API access, quota, and reports. Required unless you provide an OAuth 2.0 token.",
       "type": "string"
->>>>>>> b412c745
     },
     "access_token": {
       "description": "OAuth access token.",
@@ -462,15 +293,9 @@
       "location": "query"
     },
     "quotaUser": {
-<<<<<<< HEAD
-      "location": "query",
-      "description": "Available to use for quota purposes for server-side applications. Can be any arbitrary string assigned to a user, but should not exceed 40 characters.",
-      "type": "string"
-=======
       "description": "Available to use for quota purposes for server-side applications. Can be any arbitrary string assigned to a user, but should not exceed 40 characters.",
       "type": "string",
       "location": "query"
->>>>>>> b412c745
     },
     "pp": {
       "description": "Pretty-print response.",
@@ -479,16 +304,6 @@
       "location": "query"
     },
     "oauth_token": {
-<<<<<<< HEAD
-      "type": "string",
-      "location": "query",
-      "description": "OAuth 2.0 token for the current user."
-    },
-    "bearer_token": {
-      "location": "query",
-      "description": "OAuth bearer token.",
-      "type": "string"
-=======
       "location": "query",
       "description": "OAuth 2.0 token for the current user.",
       "type": "string"
@@ -497,23 +312,10 @@
       "description": "OAuth bearer token.",
       "type": "string",
       "location": "query"
->>>>>>> b412c745
     }
   },
   "version": "v1",
   "baseUrl": "https://sourcerepo.googleapis.com/",
-<<<<<<< HEAD
-  "servicePath": "",
-  "kind": "discovery#restDescription",
-  "description": "Access source code repositories hosted by Google.",
-  "basePath": "",
-  "revision": "20170528",
-  "documentationLink": "https://cloud.google.com/source-repositories/docs/apis",
-  "id": "sourcerepo:v1",
-  "discoveryVersion": "v1",
-  "version_module": "True",
-  "schemas": {
-=======
   "kind": "discovery#restDescription",
   "description": "Access source code repositories hosted by Google.",
   "servicePath": "",
@@ -658,22 +460,22 @@
       },
       "id": "Repo"
     },
->>>>>>> b412c745
     "TestIamPermissionsResponse": {
       "description": "Response message for `TestIamPermissions` method.",
       "type": "object",
       "properties": {
         "permissions": {
+          "description": "A subset of `TestPermissionsRequest.permissions` that the caller is\nallowed.",
           "items": {
             "type": "string"
           },
-          "type": "array",
-          "description": "A subset of `TestPermissionsRequest.permissions` that the caller is\nallowed."
+          "type": "array"
         }
       },
       "id": "TestIamPermissionsResponse"
     },
     "ListReposResponse": {
+      "description": "Response for ListRepos.  The size is not set in the returned repositories.",
       "type": "object",
       "properties": {
         "repos": {
@@ -688,121 +490,13 @@
           "type": "string"
         }
       },
-      "id": "ListReposResponse",
-      "description": "Response for ListRepos.  The size is not set in the returned repositories."
-    },
-<<<<<<< HEAD
-    "Condition": {
-      "id": "Condition",
-      "description": "A condition to be met.",
-      "type": "object",
-      "properties": {
-        "value": {
-          "type": "string",
-          "description": "DEPRECATED. Use 'values' instead."
-        },
-        "sys": {
-          "enum": [
-            "NO_ATTR",
-            "REGION",
-            "SERVICE",
-            "NAME",
-            "IP"
-          ],
-          "description": "Trusted attributes supplied by any service that owns resources and uses\nthe IAM system for access control.",
-          "type": "string",
-          "enumDescriptions": [
-            "Default non-attribute type",
-            "Region of the resource",
-            "Service name",
-            "Resource name",
-            "IP address of the caller"
-          ]
-        },
-        "values": {
-          "description": "The objects of the condition. This is mutually exclusive with 'value'.",
-          "items": {
-            "type": "string"
-          },
-          "type": "array"
-        },
-        "iam": {
-          "description": "Trusted attributes supplied by the IAM system.",
-          "type": "string",
-          "enumDescriptions": [
-            "Default non-attribute.",
-            "Either principal or (if present) authority selector.",
-            "The principal (even if an authority selector is present), which\nmust only be used for attribution, not authorization.",
-            "An approver (distinct from the requester) that has authorized this\nrequest.\nWhen used with IN, the condition indicates that one of the approvers\nassociated with the request matches the specified principal, or is a\nmember of the specified group. Approvers can only grant additional\naccess, and are thus only used in a strictly positive context\n(e.g. ALLOW/IN or DENY/NOT_IN).\nSee: go/rpc-security-policy-dynamicauth.",
-            "What types of justifications have been supplied with this request.\nString values should match enum names from tech.iam.JustificationType,\ne.g. \"MANUAL_STRING\". It is not permitted to grant access based on\nthe *absence* of a justification, so justification conditions can only\nbe used in a \"positive\" context (e.g., ALLOW/IN or DENY/NOT_IN).\n\nMultiple justifications, e.g., a Buganizer ID and a manually-entered\nreason, are normal and supported."
-          ],
-          "enum": [
-            "NO_ATTR",
-            "AUTHORITY",
-            "ATTRIBUTION",
-            "APPROVER",
-            "JUSTIFICATION_TYPE"
-          ]
-        },
-        "op": {
-          "description": "An operator to apply the subject with.",
-          "type": "string",
-          "enumDescriptions": [
-            "Default no-op.",
-            "DEPRECATED. Use IN instead.",
-            "DEPRECATED. Use NOT_IN instead.",
-            "The condition is true if the subject (or any element of it if it is\na set) matches any of the supplied values.",
-            "The condition is true if the subject (or every element of it if it is\na set) matches none of the supplied values.",
-            "Subject is discharged"
-          ],
-          "enum": [
-            "NO_OP",
-            "EQUALS",
-            "NOT_EQUALS",
-            "IN",
-            "NOT_IN",
-            "DISCHARGED"
-          ]
-        },
-        "svc": {
-          "description": "Trusted attributes discharged by the service.",
-          "type": "string"
-        }
-      }
-    },
-    "CounterOptions": {
-      "description": "Options for counters",
-      "type": "object",
-      "properties": {
-        "field": {
-          "description": "The field value to attribute.",
-          "type": "string"
-        },
-        "metric": {
-          "description": "The metric to update.",
-          "type": "string"
-        }
-      },
-      "id": "CounterOptions"
-    },
-=======
->>>>>>> b412c745
+      "id": "ListReposResponse"
+    },
     "AuditLogConfig": {
       "description": "Provides the configuration for logging a type of permissions.\nExample:\n\n    {\n      \"audit_log_configs\": [\n        {\n          \"log_type\": \"DATA_READ\",\n          \"exempted_members\": [\n            \"user:foo@gmail.com\"\n          ]\n        },\n        {\n          \"log_type\": \"DATA_WRITE\",\n        }\n      ]\n    }\n\nThis enables 'DATA_READ' and 'DATA_WRITE' logging, while exempting\nfoo@gmail.com from DATA_READ logging.",
       "type": "object",
       "properties": {
-<<<<<<< HEAD
-        "exemptedMembers": {
-          "items": {
-            "type": "string"
-          },
-          "type": "array",
-          "description": "Specifies the identities that do not cause logging for this type of\npermission.\nFollows the same format of Binding.members."
-        },
-=======
->>>>>>> b412c745
         "logType": {
-          "type": "string",
           "enumDescriptions": [
             "Default case. Should never be this.",
             "Admin reads. Example: CloudIAM getIamPolicy",
@@ -815,21 +509,7 @@
             "DATA_WRITE",
             "DATA_READ"
           ],
-<<<<<<< HEAD
-          "description": "The log type that this config enables."
-        }
-      },
-      "id": "AuditLogConfig"
-    },
-    "Rule": {
-      "description": "A rule to be applied in a Policy.",
-      "type": "object",
-      "properties": {
-        "description": {
-          "description": "Human-readable description of the rule.",
-=======
           "description": "The log type that this config enables.",
->>>>>>> b412c745
           "type": "string"
         },
         "exemptedMembers": {
@@ -840,30 +520,7 @@
           "type": "array"
         }
       },
-<<<<<<< HEAD
-      "id": "Rule"
-    },
-    "LogConfig": {
-      "description": "Specifies what kind of log the caller must write",
-      "type": "object",
-      "properties": {
-        "dataAccess": {
-          "$ref": "DataAccessOptions",
-          "description": "Data access options."
-        },
-        "cloudAudit": {
-          "$ref": "CloudAuditOptions",
-          "description": "Cloud audit options."
-        },
-        "counter": {
-          "description": "Counter options.",
-          "$ref": "CounterOptions"
-        }
-      },
-      "id": "LogConfig"
-=======
       "id": "AuditLogConfig"
->>>>>>> b412c745
     },
     "TestIamPermissionsRequest": {
       "description": "Request message for `TestIamPermissions` method.",
@@ -883,202 +540,35 @@
       "description": "Defines an Identity and Access Management (IAM) policy. It is used to\nspecify access control policies for Cloud Platform resources.\n\n\nA `Policy` consists of a list of `bindings`. A `Binding` binds a list of\n`members` to a `role`, where the members can be user accounts, Google groups,\nGoogle domains, and service accounts. A `role` is a named list of permissions\ndefined by IAM.\n\n**Example**\n\n    {\n      \"bindings\": [\n        {\n          \"role\": \"roles/owner\",\n          \"members\": [\n            \"user:mike@example.com\",\n            \"group:admins@example.com\",\n            \"domain:google.com\",\n            \"serviceAccount:my-other-app@appspot.gserviceaccount.com\",\n          ]\n        },\n        {\n          \"role\": \"roles/viewer\",\n          \"members\": [\"user:sean@example.com\"]\n        }\n      ]\n    }\n\nFor a description of IAM and its features, see the\n[IAM developer's guide](https://cloud.google.com/iam).",
       "type": "object",
       "properties": {
-<<<<<<< HEAD
+        "auditConfigs": {
+          "description": "Specifies cloud audit logging configuration for this policy.",
+          "items": {
+            "$ref": "AuditConfig"
+          },
+          "type": "array"
+        },
         "bindings": {
-          "description": "Associates a list of `members` to a `role`.\nMultiple `bindings` must not be specified for the same `role`.\n`bindings` with no members will result in an error.",
+          "description": "Associates a list of `members` to a `role`.\n`bindings` with no members will result in an error.",
           "items": {
             "$ref": "Binding"
           },
           "type": "array"
+        },
+        "iamOwned": {
+          "type": "boolean"
         },
         "etag": {
           "format": "byte",
           "description": "`etag` is used for optimistic concurrency control as a way to help\nprevent simultaneous updates of a policy from overwriting each other.\nIt is strongly suggested that systems make use of the `etag` in the\nread-modify-write cycle to perform policy updates in order to avoid race\nconditions: An `etag` is returned in the response to `getIamPolicy`, and\nsystems are expected to put that etag in the request to `setIamPolicy` to\nensure that their change will be applied to the same version of the policy.\n\nIf no `etag` is provided in the call to `setIamPolicy`, then the existing\npolicy is overwritten blindly.",
           "type": "string"
-        },
-        "iamOwned": {
-          "type": "boolean"
-        },
-        "rules": {
-          "items": {
-            "$ref": "Rule"
-          },
-          "type": "array",
-          "description": "If more than one rule is specified, the rules are applied in the following\nmanner:\n- All matching LOG rules are always applied.\n- If any DENY/DENY_WITH_LOG rule matches, permission is denied.\n  Logging will be applied if one or more matching rule requires logging.\n- Otherwise, if any ALLOW/ALLOW_WITH_LOG rule matches, permission is\n  granted.\n  Logging will be applied if one or more matching rule requires logging.\n- Otherwise, if no rule applies, permission is denied."
         },
         "version": {
           "format": "int32",
           "description": "Version of the `Policy`. The default version is 0.",
           "type": "integer"
-        },
-=======
->>>>>>> b412c745
-        "auditConfigs": {
-          "description": "Specifies cloud audit logging configuration for this policy.",
-          "items": {
-            "$ref": "AuditConfig"
-          },
-          "type": "array"
-<<<<<<< HEAD
         }
       },
       "id": "Policy"
-    },
-    "DataAccessOptions": {
-      "type": "object",
-      "properties": {},
-      "id": "DataAccessOptions",
-      "description": "Write a Data Access (Gin) log"
-    },
-    "AuditConfig": {
-      "description": "Specifies the audit configuration for a service.\nThe configuration determines which permission types are logged, and what\nidentities, if any, are exempted from logging.\nAn AuditConfig must have one or more AuditLogConfigs.\n\nIf there are AuditConfigs for both `allServices` and a specific service,\nthe union of the two AuditConfigs is used for that service: the log_types\nspecified in each AuditConfig are enabled, and the exempted_members in each\nAuditConfig are exempted.\n\nExample Policy with multiple AuditConfigs:\n\n    {\n      \"audit_configs\": [\n        {\n          \"service\": \"allServices\"\n          \"audit_log_configs\": [\n            {\n              \"log_type\": \"DATA_READ\",\n              \"exempted_members\": [\n                \"user:foo@gmail.com\"\n              ]\n            },\n            {\n              \"log_type\": \"DATA_WRITE\",\n            },\n            {\n              \"log_type\": \"ADMIN_READ\",\n            }\n          ]\n        },\n        {\n          \"service\": \"fooservice.googleapis.com\"\n          \"audit_log_configs\": [\n            {\n              \"log_type\": \"DATA_READ\",\n            },\n            {\n              \"log_type\": \"DATA_WRITE\",\n              \"exempted_members\": [\n                \"user:bar@gmail.com\"\n              ]\n            }\n          ]\n        }\n      ]\n    }\n\nFor fooservice, this policy enables DATA_READ, DATA_WRITE and ADMIN_READ\nlogging. It also exempts foo@gmail.com from DATA_READ logging, and\nbar@gmail.com from DATA_WRITE logging.",
-      "type": "object",
-      "properties": {
-        "service": {
-          "description": "Specifies a service that will be enabled for audit logging.\nFor example, `storage.googleapis.com`, `cloudsql.googleapis.com`.\n`allServices` is a special value that covers all services.",
-          "type": "string"
-        },
-        "auditLogConfigs": {
-          "description": "The configuration for logging of each type of permission.\nNext ID: 4",
-          "items": {
-            "$ref": "AuditLogConfig"
-          },
-          "type": "array"
-        },
-        "exemptedMembers": {
-          "items": {
-            "type": "string"
-          },
-          "type": "array"
-        }
-      },
-      "id": "AuditConfig"
-    },
-    "SetIamPolicyRequest": {
-      "type": "object",
-      "properties": {
-        "updateMask": {
-          "format": "google-fieldmask",
-          "description": "OPTIONAL: A FieldMask specifying which fields of the policy to modify. Only\nthe fields in the mask will be modified. If no mask is provided, the\nfollowing default mask is used:\npaths: \"bindings, etag\"\nThis field is only used by Cloud IAM.",
-          "type": "string"
-        },
-        "policy": {
-          "description": "REQUIRED: The complete policy to be applied to the `resource`. The size of\nthe policy is limited to a few 10s of KB. An empty policy is a\nvalid policy but certain Cloud Platform services (such as Projects)\nmight reject them.",
-          "$ref": "Policy"
-        }
-      },
-      "id": "SetIamPolicyRequest",
-      "description": "Request message for `SetIamPolicy` method."
-    },
-    "CloudAuditOptions": {
-      "description": "Write a Cloud Audit log",
-      "type": "object",
-      "properties": {
-        "logName": {
-          "description": "The log_name to populate in the Cloud Audit Record.",
-          "type": "string",
-          "enumDescriptions": [
-            "Default. Should not be used.",
-            "Corresponds to \"cloudaudit.googleapis.com/activity\"",
-            "Corresponds to \"cloudaudit.googleapis.com/data_access\""
-          ],
-          "enum": [
-            "UNSPECIFIED_LOG_NAME",
-            "ADMIN_ACTIVITY",
-            "DATA_ACCESS"
-          ]
-        }
-      },
-      "id": "CloudAuditOptions"
-    },
-    "Binding": {
-      "type": "object",
-      "properties": {
-        "members": {
-          "description": "Specifies the identities requesting access for a Cloud Platform resource.\n`members` can have the following values:\n\n* `allUsers`: A special identifier that represents anyone who is\n   on the internet; with or without a Google account.\n\n* `allAuthenticatedUsers`: A special identifier that represents anyone\n   who is authenticated with a Google account or a service account.\n\n* `user:{emailid}`: An email address that represents a specific Google\n   account. For example, `alice@gmail.com` or `joe@example.com`.\n\n\n* `serviceAccount:{emailid}`: An email address that represents a service\n   account. For example, `my-other-app@appspot.gserviceaccount.com`.\n\n* `group:{emailid}`: An email address that represents a Google group.\n   For example, `admins@example.com`.\n\n\n* `domain:{domain}`: A Google Apps domain name that represents all the\n   users of that domain. For example, `google.com` or `example.com`.\n\n",
-          "items": {
-            "type": "string"
-          },
-          "type": "array"
-=======
-        },
-        "bindings": {
-          "description": "Associates a list of `members` to a `role`.\n`bindings` with no members will result in an error.",
-          "items": {
-            "$ref": "Binding"
-          },
-          "type": "array"
-        },
-        "iamOwned": {
-          "type": "boolean"
-        },
-        "etag": {
-          "format": "byte",
-          "description": "`etag` is used for optimistic concurrency control as a way to help\nprevent simultaneous updates of a policy from overwriting each other.\nIt is strongly suggested that systems make use of the `etag` in the\nread-modify-write cycle to perform policy updates in order to avoid race\nconditions: An `etag` is returned in the response to `getIamPolicy`, and\nsystems are expected to put that etag in the request to `setIamPolicy` to\nensure that their change will be applied to the same version of the policy.\n\nIf no `etag` is provided in the call to `setIamPolicy`, then the existing\npolicy is overwritten blindly.",
-          "type": "string"
->>>>>>> b412c745
-        },
-        "version": {
-          "format": "int32",
-          "description": "Version of the `Policy`. The default version is 0.",
-          "type": "integer"
-        }
-      },
-<<<<<<< HEAD
-      "id": "Binding",
-      "description": "Associates `members` with a `role`."
-    },
-    "Empty": {
-      "description": "A generic empty message that you can re-use to avoid defining duplicated\nempty messages in your APIs. A typical example is to use it as the request\nor the response type of an API method. For instance:\n\n    service Foo {\n      rpc Bar(google.protobuf.Empty) returns (google.protobuf.Empty);\n    }\n\nThe JSON representation for `Empty` is empty JSON object `{}`.",
-      "type": "object",
-      "properties": {},
-      "id": "Empty"
-    },
-    "MirrorConfig": {
-      "properties": {
-        "url": {
-          "description": "URL of the main repository at the other hosting service.",
-          "type": "string"
-        },
-        "webhookId": {
-          "type": "string",
-          "description": "ID of the webhook listening to updates to trigger mirroring.\nRemoving this webook from the other hosting service will stop\nGoogle Cloud Source Repositories from receiving notifications,\nand thereby disabling mirroring."
-        },
-        "deployKeyId": {
-          "description": "ID of the SSH deploy key at the other hosting service.\nRemoving this key from the other service would deauthorize\nGoogle Cloud Source Repositories from mirroring.",
-          "type": "string"
-        }
-      },
-      "id": "MirrorConfig",
-      "description": "Configuration to automatically mirror a repository from another\nhosting service, for example GitHub or BitBucket.",
-      "type": "object"
-    },
-    "Repo": {
-      "description": "A repository (or repo) is a Git repository storing versioned source content.",
-      "type": "object",
-      "properties": {
-        "url": {
-          "description": "URL to clone the repository from Google Cloud Source Repositories.",
-          "type": "string"
-        },
-        "size": {
-          "type": "string",
-          "format": "int64",
-          "description": "The disk usage of the repo, in bytes.\nOnly returned by GetRepo."
-        },
-        "name": {
-          "description": "Resource name of the repository, of the form\n`projects/\u003cproject\u003e/repos/\u003crepo\u003e`.  The repo name may contain slashes.\neg, `projects/myproject/repos/name/with/slash`",
-          "type": "string"
-        },
-        "mirrorConfig": {
-          "$ref": "MirrorConfig",
-          "description": "How this repository mirrors a repository managed by another service."
-        }
-      },
-      "id": "Repo"
-=======
-      "id": "Policy"
->>>>>>> b412c745
     }
   },
   "icons": {
@@ -1090,34 +580,24 @@
   "auth": {
     "oauth2": {
       "scopes": {
-<<<<<<< HEAD
-=======
         "https://www.googleapis.com/auth/source.read_write": {
           "description": "Manage the contents of your source code repositories"
         },
         "https://www.googleapis.com/auth/source.full_control": {
           "description": "Manage your source code repositories"
         },
->>>>>>> b412c745
         "https://www.googleapis.com/auth/cloud-platform": {
           "description": "View and manage your data across Google Cloud Platform services"
         },
         "https://www.googleapis.com/auth/source.read_only": {
           "description": "View the contents of your source code repositories"
-        },
-        "https://www.googleapis.com/auth/source.read_write": {
-          "description": "Manage the contents of your source code repositories"
         }
       }
     }
-<<<<<<< HEAD
-  }
-=======
   },
   "rootUrl": "https://sourcerepo.googleapis.com/",
   "ownerDomain": "google.com",
   "name": "sourcerepo",
   "batchPath": "batch",
   "title": "Cloud Source Repositories API"
->>>>>>> b412c745
 }