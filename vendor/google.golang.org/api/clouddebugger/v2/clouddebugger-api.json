--- conflicted
+++ resolved
@@ -1,6 +1,4 @@
 {
-<<<<<<< HEAD
-=======
   "version": "v2",
   "baseUrl": "https://clouddebugger.googleapis.com/",
   "kind": "discovery#restDescription",
@@ -652,7 +650,6 @@
   "name": "clouddebugger",
   "batchPath": "batch",
   "title": "Stackdriver Debugger API",
->>>>>>> b412c745
   "ownerName": "Google",
   "resources": {
     "debugger": {
@@ -660,10 +657,6 @@
         "debuggees": {
           "methods": {
             "list": {
-<<<<<<< HEAD
-              "description": "Lists all the debuggees that the user has access to.",
-=======
->>>>>>> b412c745
               "response": {
                 "$ref": "ListDebuggeesResponse"
               },
@@ -674,14 +667,6 @@
                 "https://www.googleapis.com/auth/cloud_debugger"
               ],
               "parameters": {
-<<<<<<< HEAD
-                "project": {
-                  "description": "Project number of a Google Cloud project whose debuggees to list.",
-                  "type": "string",
-                  "location": "query"
-                },
-=======
->>>>>>> b412c745
                 "clientVersion": {
                   "location": "query",
                   "description": "The client version making the call.\nSchema: `domain/type/version` (e.g., `google.com/intellij/v1`).",
@@ -691,48 +676,23 @@
                   "description": "When set to `true`, the result includes all debuggees. Otherwise, the\nresult includes only debuggees that are active.",
                   "type": "boolean",
                   "location": "query"
-<<<<<<< HEAD
-=======
                 },
                 "project": {
                   "location": "query",
                   "description": "Project number of a Google Cloud project whose debuggees to list.",
                   "type": "string"
->>>>>>> b412c745
                 }
               },
               "flatPath": "v2/debugger/debuggees",
               "id": "clouddebugger.debugger.debuggees.list",
-<<<<<<< HEAD
-              "path": "v2/debugger/debuggees"
-=======
               "path": "v2/debugger/debuggees",
               "description": "Lists all the debuggees that the user has access to."
->>>>>>> b412c745
             }
           },
           "resources": {
             "breakpoints": {
               "methods": {
                 "list": {
-<<<<<<< HEAD
-                  "parameters": {
-                    "stripResults": {
-                      "location": "query",
-                      "description": "This field is deprecated. The following fields are always stripped out of\nthe result: `stack_frames`, `evaluated_expressions` and `variable_table`.",
-                      "type": "boolean"
-                    },
-                    "debuggeeId": {
-                      "type": "string",
-                      "required": true,
-                      "location": "path",
-                      "description": "ID of the debuggee whose breakpoints to list."
-                    },
-                    "waitToken": {
-                      "description": "A wait token that, if specified, blocks the call until the breakpoints\nlist has changed, or a server selected timeout has expired.  The value\nshould be set from the last response. The error code\n`google.rpc.Code.ABORTED` (RPC) is returned on wait timeout, which\nshould be called again with the same `wait_token`.",
-                      "type": "string",
-                      "location": "query"
-=======
                   "flatPath": "v2/debugger/debuggees/{debuggeeId}/breakpoints",
                   "path": "v2/debugger/debuggees/{debuggeeId}/breakpoints",
                   "id": "clouddebugger.debugger.debuggees.breakpoints.list",
@@ -769,7 +729,6 @@
                       "location": "query",
                       "description": "The client version making the call.\nSchema: `domain/type/version` (e.g., `google.com/intellij/v1`).",
                       "type": "string"
->>>>>>> b412c745
                     },
                     "action.value": {
                       "description": "Only breakpoints with the specified action will pass the filter.",
@@ -779,14 +738,6 @@
                         "CAPTURE",
                         "LOG"
                       ]
-<<<<<<< HEAD
-                    },
-                    "clientVersion": {
-                      "description": "The client version making the call.\nSchema: `domain/type/version` (e.g., `google.com/intellij/v1`).",
-                      "type": "string",
-                      "location": "query"
-=======
->>>>>>> b412c745
                     },
                     "includeInactive": {
                       "location": "query",
@@ -798,26 +749,7 @@
                       "type": "boolean",
                       "location": "query"
                     }
-<<<<<<< HEAD
-                  },
-                  "scopes": [
-                    "https://www.googleapis.com/auth/cloud-platform",
-                    "https://www.googleapis.com/auth/cloud_debugger"
-                  ],
-                  "flatPath": "v2/debugger/debuggees/{debuggeeId}/breakpoints",
-                  "id": "clouddebugger.debugger.debuggees.breakpoints.list",
-                  "path": "v2/debugger/debuggees/{debuggeeId}/breakpoints",
-                  "description": "Lists all breakpoints for the debuggee.",
-                  "response": {
-                    "$ref": "ListBreakpointsResponse"
-                  },
-                  "parameterOrder": [
-                    "debuggeeId"
-                  ],
-                  "httpMethod": "GET"
-=======
                   }
->>>>>>> b412c745
                 },
                 "get": {
                   "flatPath": "v2/debugger/debuggees/{debuggeeId}/breakpoints/{breakpointId}",
@@ -832,19 +764,6 @@
                   "response": {
                     "$ref": "GetBreakpointResponse"
                   },
-<<<<<<< HEAD
-                  "parameters": {
-                    "clientVersion": {
-                      "description": "The client version making the call.\nSchema: `domain/type/version` (e.g., `google.com/intellij/v1`).",
-                      "type": "string",
-                      "location": "query"
-                    },
-                    "breakpointId": {
-                      "type": "string",
-                      "required": true,
-                      "location": "path",
-                      "description": "ID of the breakpoint to get."
-=======
                   "scopes": [
                     "https://www.googleapis.com/auth/cloud-platform",
                     "https://www.googleapis.com/auth/cloud_debugger"
@@ -860,44 +779,24 @@
                       "description": "ID of the breakpoint to get.",
                       "type": "string",
                       "required": true
->>>>>>> b412c745
                     },
                     "debuggeeId": {
+                      "location": "path",
                       "description": "ID of the debuggee whose breakpoint to get.",
                       "type": "string",
-<<<<<<< HEAD
-                      "required": true,
-                      "location": "path"
-=======
                       "required": true
->>>>>>> b412c745
                     }
                   }
                 },
                 "delete": {
-<<<<<<< HEAD
-                  "httpMethod": "DELETE",
-=======
                   "description": "Deletes the breakpoint from the debuggee.",
                   "response": {
                     "$ref": "Empty"
                   },
->>>>>>> b412c745
                   "parameterOrder": [
                     "debuggeeId",
                     "breakpointId"
                   ],
-<<<<<<< HEAD
-                  "response": {
-                    "$ref": "Empty"
-                  },
-                  "parameters": {
-                    "debuggeeId": {
-                      "location": "path",
-                      "description": "ID of the debuggee whose breakpoint to delete.",
-                      "type": "string",
-                      "required": true
-=======
                   "httpMethod": "DELETE",
                   "parameters": {
                     "debuggeeId": {
@@ -905,7 +804,6 @@
                       "type": "string",
                       "required": true,
                       "location": "path"
->>>>>>> b412c745
                     },
                     "clientVersion": {
                       "description": "The client version making the call.\nSchema: `domain/type/version` (e.g., `google.com/intellij/v1`).",
@@ -913,17 +811,10 @@
                       "location": "query"
                     },
                     "breakpointId": {
-<<<<<<< HEAD
-                      "description": "ID of the breakpoint to delete.",
-                      "type": "string",
-                      "required": true,
-                      "location": "path"
-=======
                       "location": "path",
                       "description": "ID of the breakpoint to delete.",
                       "type": "string",
                       "required": true
->>>>>>> b412c745
                     }
                   },
                   "scopes": [
@@ -931,21 +822,14 @@
                     "https://www.googleapis.com/auth/cloud_debugger"
                   ],
                   "flatPath": "v2/debugger/debuggees/{debuggeeId}/breakpoints/{breakpointId}",
-<<<<<<< HEAD
-                  "path": "v2/debugger/debuggees/{debuggeeId}/breakpoints/{breakpointId}",
-                  "id": "clouddebugger.debugger.debuggees.breakpoints.delete",
-                  "description": "Deletes the breakpoint from the debuggee."
-=======
                   "id": "clouddebugger.debugger.debuggees.breakpoints.delete",
                   "path": "v2/debugger/debuggees/{debuggeeId}/breakpoints/{breakpointId}"
->>>>>>> b412c745
                 },
                 "set": {
+                  "description": "Sets the breakpoint to the debuggee.",
                   "request": {
                     "$ref": "Breakpoint"
                   },
-<<<<<<< HEAD
-                  "description": "Sets the breakpoint to the debuggee.",
                   "response": {
                     "$ref": "SetBreakpointResponse"
                   },
@@ -953,128 +837,9 @@
                     "debuggeeId"
                   ],
                   "httpMethod": "POST",
-                  "scopes": [
-                    "https://www.googleapis.com/auth/cloud-platform",
-                    "https://www.googleapis.com/auth/cloud_debugger"
-                  ],
-                  "parameters": {
-                    "clientVersion": {
-                      "location": "query",
-                      "description": "The client version making the call.\nSchema: `domain/type/version` (e.g., `google.com/intellij/v1`).",
-                      "type": "string"
-                    },
-                    "debuggeeId": {
-                      "location": "path",
-                      "description": "ID of the debuggee where the breakpoint is to be set.",
-                      "type": "string",
-                      "required": true
-                    }
-                  },
-                  "flatPath": "v2/debugger/debuggees/{debuggeeId}/breakpoints/set",
-                  "id": "clouddebugger.debugger.debuggees.breakpoints.set",
-                  "path": "v2/debugger/debuggees/{debuggeeId}/breakpoints/set"
-                }
-              }
-            }
-          }
-        }
-      }
-    },
-    "controller": {
-      "resources": {
-        "debuggees": {
-          "methods": {
-            "register": {
-              "request": {
-                "$ref": "RegisterDebuggeeRequest"
-              },
-              "description": "Registers the debuggee with the controller service.\n\nAll agents attached to the same application must call this method with\nexactly the same request content to get back the same stable `debuggee_id`.\nAgents should call this method again whenever `google.rpc.Code.NOT_FOUND`\nis returned from any controller method.\n\nThis protocol allows the controller service to disable debuggees, recover\nfrom data loss, or change the `debuggee_id` format. Agents must handle\n`debuggee_id` value changing upon re-registration.",
-              "httpMethod": "POST",
-              "parameterOrder": [],
-              "response": {
-                "$ref": "RegisterDebuggeeResponse"
-              },
-              "scopes": [
-                "https://www.googleapis.com/auth/cloud-platform",
-                "https://www.googleapis.com/auth/cloud_debugger"
-              ],
-              "parameters": {},
-              "flatPath": "v2/controller/debuggees/register",
-              "path": "v2/controller/debuggees/register",
-              "id": "clouddebugger.controller.debuggees.register"
-            }
-          },
-          "resources": {
-            "breakpoints": {
-              "methods": {
-                "list": {
-                  "httpMethod": "GET",
-                  "response": {
-                    "$ref": "ListActiveBreakpointsResponse"
-                  },
-                  "parameterOrder": [
-                    "debuggeeId"
-                  ],
-                  "parameters": {
-                    "successOnTimeout": {
-                      "location": "query",
-                      "description": "If set to `true` (recommended), returns `google.rpc.Code.OK` status and\nsets the `wait_expired` response field to `true` when the server-selected\ntimeout has expired.\n\nIf set to `false` (deprecated), returns `google.rpc.Code.ABORTED` status\nwhen the server-selected timeout has expired.",
-                      "type": "boolean"
-                    },
-                    "debuggeeId": {
-                      "type": "string",
-                      "required": true,
-                      "location": "path",
-                      "description": "Identifies the debuggee."
-                    },
-                    "waitToken": {
-                      "location": "query",
-                      "description": "A token that, if specified, blocks the method call until the list\nof active breakpoints has changed, or a server-selected timeout has\nexpired. The value should be set from the `next_wait_token` field in\nthe last response. The initial value should be set to `\"init\"`.",
-                      "type": "string"
-                    }
-                  },
-                  "scopes": [
-                    "https://www.googleapis.com/auth/cloud-platform",
-                    "https://www.googleapis.com/auth/cloud_debugger"
-                  ],
-                  "flatPath": "v2/controller/debuggees/{debuggeeId}/breakpoints",
-                  "path": "v2/controller/debuggees/{debuggeeId}/breakpoints",
-                  "id": "clouddebugger.controller.debuggees.breakpoints.list",
-                  "description": "Returns the list of all active breakpoints for the debuggee.\n\nThe breakpoint specification (`location`, `condition`, and `expressions`\nfields) is semantically immutable, although the field values may\nchange. For example, an agent may update the location line number\nto reflect the actual line where the breakpoint was set, but this\ndoesn't change the breakpoint semantics.\n\nThis means that an agent does not need to check if a breakpoint has changed\nwhen it encounters the same breakpoint on a successive call.\nMoreover, an agent should remember the breakpoints that are completed\nuntil the controller removes them from the active list to avoid\nsetting those breakpoints again."
-                },
-                "update": {
-                  "description": "Updates the breakpoint state or mutable fields.\nThe entire Breakpoint message must be sent back to the controller service.\n\nUpdates to active breakpoint fields are only allowed if the new value\ndoes not change the breakpoint specification. Updates to the `location`,\n`condition` and `expressions` fields should not alter the breakpoint\nsemantics. These may only make changes such as canonicalizing a value\nor snapping the location to the correct line of code.",
-                  "request": {
-                    "$ref": "UpdateActiveBreakpointRequest"
-                  },
-=======
->>>>>>> b412c745
-                  "response": {
-                    "$ref": "UpdateActiveBreakpointResponse"
-                  },
-                  "parameterOrder": [
-<<<<<<< HEAD
-                    "debuggeeId",
-                    "id"
-                  ],
-                  "httpMethod": "PUT",
-                  "parameters": {
-                    "debuggeeId": {
-                      "description": "Identifies the debuggee being debugged.",
-                      "type": "string",
-                      "required": true,
-                      "location": "path"
-                    },
-                    "id": {
-                      "description": "Breakpoint identifier, unique in the scope of the debuggee.",
-=======
-                    "debuggeeId"
-                  ],
-                  "httpMethod": "POST",
                   "parameters": {
                     "debuggeeId": {
                       "description": "ID of the debuggee where the breakpoint is to be set.",
->>>>>>> b412c745
                       "type": "string",
                       "required": true,
                       "location": "path"
@@ -1089,389 +854,6 @@
                     "https://www.googleapis.com/auth/cloud-platform",
                     "https://www.googleapis.com/auth/cloud_debugger"
                   ],
-<<<<<<< HEAD
-                  "flatPath": "v2/controller/debuggees/{debuggeeId}/breakpoints/{id}",
-                  "id": "clouddebugger.controller.debuggees.breakpoints.update",
-                  "path": "v2/controller/debuggees/{debuggeeId}/breakpoints/{id}"
-                }
-              }
-            }
-          }
-        }
-      }
-    }
-  },
-  "parameters": {
-    "oauth_token": {
-      "description": "OAuth 2.0 token for the current user.",
-      "type": "string",
-      "location": "query"
-    },
-    "bearer_token": {
-      "location": "query",
-      "description": "OAuth bearer token.",
-      "type": "string"
-    },
-    "upload_protocol": {
-      "location": "query",
-      "description": "Upload protocol for media (e.g. \"raw\", \"multipart\").",
-      "type": "string"
-    },
-    "prettyPrint": {
-      "default": "true",
-      "type": "boolean",
-      "location": "query",
-      "description": "Returns response with indentations and line breaks."
-    },
-    "fields": {
-      "location": "query",
-      "description": "Selector specifying which fields to include in a partial response.",
-      "type": "string"
-    },
-    "uploadType": {
-      "type": "string",
-      "location": "query",
-      "description": "Legacy upload protocol for media (e.g. \"media\", \"multipart\")."
-    },
-    "callback": {
-      "description": "JSONP",
-      "type": "string",
-      "location": "query"
-    },
-    "$.xgafv": {
-      "location": "query",
-      "enum": [
-        "1",
-        "2"
-      ],
-      "description": "V1 error format.",
-      "type": "string",
-      "enumDescriptions": [
-        "v1 error format",
-        "v2 error format"
-      ]
-    },
-    "alt": {
-      "enum": [
-        "json",
-        "media",
-        "proto"
-      ],
-      "type": "string",
-      "enumDescriptions": [
-        "Responses with Content-Type of application/json",
-        "Media download with context-dependent Content-Type",
-        "Responses with Content-Type of application/x-protobuf"
-      ],
-      "location": "query",
-      "description": "Data format for response.",
-      "default": "json"
-    },
-    "key": {
-      "location": "query",
-      "description": "API key. Your API key identifies your project and provides you with API access, quota, and reports. Required unless you provide an OAuth 2.0 token.",
-      "type": "string"
-    },
-    "access_token": {
-      "description": "OAuth access token.",
-      "type": "string",
-      "location": "query"
-    },
-    "quotaUser": {
-      "location": "query",
-      "description": "Available to use for quota purposes for server-side applications. Can be any arbitrary string assigned to a user, but should not exceed 40 characters.",
-      "type": "string"
-    },
-    "pp": {
-      "location": "query",
-      "description": "Pretty-print response.",
-      "default": "true",
-      "type": "boolean"
-    }
-  },
-  "version": "v2",
-  "baseUrl": "https://clouddebugger.googleapis.com/",
-  "servicePath": "",
-  "kind": "discovery#restDescription",
-  "description": "Examines the call stack and variables of a running application without stopping or slowing it down.\n",
-  "basePath": "",
-  "id": "clouddebugger:v2",
-  "documentationLink": "http://cloud.google.com/debugger",
-  "revision": "20170817",
-  "discoveryVersion": "v1",
-  "version_module": true,
-  "schemas": {
-    "Debuggee": {
-      "id": "Debuggee",
-      "description": "Represents the debugged application. The application may include one or more\nreplicated processes executing the same code. Each of these processes is\nattached with a debugger agent, carrying out the debugging commands.\nAgents attached to the same debuggee identify themselves as such by using\nexactly the same Debuggee message value when registering.",
-      "type": "object",
-      "properties": {
-        "isDisabled": {
-          "description": "If set to `true`, indicates that the agent should disable itself and\ndetach from the debuggee.",
-          "type": "boolean"
-        },
-        "agentVersion": {
-          "description": "Version ID of the agent.\nSchema: `domain/language-platform/vmajor.minor` (for example\n`google.com/java-gcp/v1.1`).",
-          "type": "string"
-        },
-        "id": {
-          "description": "Unique identifier for the debuggee generated by the controller service.",
-          "type": "string"
-        },
-        "uniquifier": {
-          "description": "Uniquifier to further distiguish the application.\nIt is possible that different applications might have identical values in\nthe debuggee message, thus, incorrectly identified as a single application\nby the Controller service. This field adds salt to further distiguish the\napplication. Agents should consider seeding this field with value that\nidentifies the code, binary, configuration and environment.",
-          "type": "string"
-        },
-        "description": {
-          "description": "Human readable description of the debuggee.\nIncluding a human-readable project name, environment name and version\ninformation is recommended.",
-          "type": "string"
-        },
-        "sourceContexts": {
-          "description": "References to the locations and revisions of the source code used in the\ndeployed application.",
-          "items": {
-            "$ref": "SourceContext"
-          },
-          "type": "array"
-        },
-        "extSourceContexts": {
-          "description": "References to the locations and revisions of the source code used in the\ndeployed application.\n\nNOTE: this field is experimental and can be ignored.",
-          "items": {
-            "$ref": "ExtendedSourceContext"
-          },
-          "type": "array"
-        },
-        "labels": {
-          "additionalProperties": {
-            "type": "string"
-          },
-          "description": "A set of custom debuggee properties, populated by the agent, to be\ndisplayed to the user.",
-          "type": "object"
-        },
-        "status": {
-          "$ref": "StatusMessage",
-          "description": "Human readable message to be displayed to the user about this debuggee.\nAbsence of this field indicates no status. The message can be either\ninformational or an error status."
-        },
-        "isInactive": {
-          "description": "If set to `true`, indicates that Controller service does not detect any\nactivity from the debuggee agents and the application is possibly stopped.",
-          "type": "boolean"
-        },
-        "project": {
-          "description": "Project the debuggee is associated with.\nUse project number or id when registering a Google Cloud Platform project.",
-          "type": "string"
-        }
-      }
-    },
-    "ProjectRepoId": {
-      "description": "Selects a repo using a Google Cloud Platform project ID\n(e.g. winged-cargo-31) and a repo name within that project.",
-      "type": "object",
-      "properties": {
-        "repoName": {
-          "description": "The name of the repo. Leave empty for the default repo.",
-          "type": "string"
-        },
-        "projectId": {
-          "description": "The ID of the project.",
-          "type": "string"
-        }
-      },
-      "id": "ProjectRepoId"
-    },
-    "ListActiveBreakpointsResponse": {
-      "type": "object",
-      "properties": {
-        "waitExpired": {
-          "description": "If set to `true`, indicates that there is no change to the\nlist of active breakpoints and the server-selected timeout has expired.\nThe `breakpoints` field would be empty and should be ignored.",
-          "type": "boolean"
-        },
-        "nextWaitToken": {
-          "description": "A token that can be used in the next method call to block until\nthe list of breakpoints changes.",
-          "type": "string"
-        },
-        "breakpoints": {
-          "description": "List of all active breakpoints.\nThe fields `id` and `location` are guaranteed to be set on each breakpoint.",
-          "items": {
-            "$ref": "Breakpoint"
-          },
-          "type": "array"
-        }
-      },
-      "id": "ListActiveBreakpointsResponse",
-      "description": "Response for listing active breakpoints."
-    },
-    "CloudWorkspaceSourceContext": {
-      "description": "A CloudWorkspaceSourceContext denotes a workspace at a particular snapshot.",
-      "type": "object",
-      "properties": {
-        "snapshotId": {
-          "description": "The ID of the snapshot.\nAn empty snapshot_id refers to the most recent snapshot.",
-          "type": "string"
-        },
-        "workspaceId": {
-          "$ref": "CloudWorkspaceId",
-          "description": "The ID of the workspace."
-        }
-      },
-      "id": "CloudWorkspaceSourceContext"
-    },
-    "UpdateActiveBreakpointResponse": {
-      "properties": {},
-      "id": "UpdateActiveBreakpointResponse",
-      "description": "Response for updating an active breakpoint.\nThe message is defined to allow future extensions.",
-      "type": "object"
-    },
-    "GerritSourceContext": {
-      "type": "object",
-      "properties": {
-        "revisionId": {
-          "description": "A revision (commit) ID.",
-          "type": "string"
-        },
-        "hostUri": {
-          "description": "The URI of a running Gerrit instance.",
-          "type": "string"
-        },
-        "aliasName": {
-          "description": "The name of an alias (branch, tag, etc.).",
-          "type": "string"
-        },
-        "aliasContext": {
-          "description": "An alias, which may be a branch or tag.",
-          "$ref": "AliasContext"
-        },
-        "gerritProject": {
-          "description": "The full project name within the host. Projects may be nested, so\n\"project/subproject\" is a valid project name.\nThe \"repo name\" is hostURI/project.",
-          "type": "string"
-        }
-      },
-      "id": "GerritSourceContext",
-      "description": "A SourceContext referring to a Gerrit project."
-    },
-    "CloudWorkspaceId": {
-      "description": "A CloudWorkspaceId is a unique identifier for a cloud workspace.\nA cloud workspace is a place associated with a repo where modified files\ncan be stored before they are committed.",
-      "type": "object",
-      "properties": {
-        "repoId": {
-          "$ref": "RepoId",
-          "description": "The ID of the repo containing the workspace."
-        },
-        "name": {
-          "description": "The unique name of the workspace within the repo.  This is the name\nchosen by the client in the Source API's CreateWorkspace method.",
-          "type": "string"
-        }
-      },
-      "id": "CloudWorkspaceId"
-    },
-    "ListBreakpointsResponse": {
-      "description": "Response for listing breakpoints.",
-      "type": "object",
-      "properties": {
-        "breakpoints": {
-          "items": {
-            "$ref": "Breakpoint"
-          },
-          "type": "array",
-          "description": "List of breakpoints matching the request.\nThe fields `id` and `location` are guaranteed to be set on each breakpoint.\nThe fields: `stack_frames`, `evaluated_expressions` and `variable_table`\nare cleared on each breakpoint regardless of its status."
-        },
-        "nextWaitToken": {
-          "description": "A wait token that can be used in the next call to `list` (REST) or\n`ListBreakpoints` (RPC) to block until the list of breakpoints has changes.",
-          "type": "string"
-        }
-      },
-      "id": "ListBreakpointsResponse"
-    },
-    "Breakpoint": {
-      "description": "Represents the breakpoint specification, status and results.",
-      "type": "object",
-      "properties": {
-        "expressions": {
-          "description": "List of read-only expressions to evaluate at the breakpoint location.\nThe expressions are composed using expressions in the programming language\nat the source location. If the breakpoint action is `LOG`, the evaluated\nexpressions are included in log statements.",
-          "items": {
-            "type": "string"
-          },
-          "type": "array"
-        },
-        "evaluatedExpressions": {
-          "description": "Values of evaluated expressions at breakpoint time.\nThe evaluated expressions appear in exactly the same order they\nare listed in the `expressions` field.\nThe `name` field holds the original expression text, the `value` or\n`members` field holds the result of the evaluated expression.\nIf the expression cannot be evaluated, the `status` inside the `Variable`\nwill indicate an error and contain the error text.",
-          "items": {
-            "$ref": "Variable"
-          },
-          "type": "array"
-        },
-        "isFinalState": {
-          "description": "When true, indicates that this is a final result and the\nbreakpoint state will not change from here on.",
-          "type": "boolean"
-        },
-        "stackFrames": {
-          "description": "The stack at breakpoint time.",
-          "items": {
-            "$ref": "StackFrame"
-          },
-          "type": "array"
-        },
-        "condition": {
-          "description": "Condition that triggers the breakpoint.\nThe condition is a compound boolean expression composed using expressions\nin a programming language at the source location.",
-          "type": "string"
-        },
-        "status": {
-          "$ref": "StatusMessage",
-          "description": "Breakpoint status.\n\nThe status includes an error flag and a human readable message.\nThis field is usually unset. The message can be either\ninformational or an error message. Regardless, clients should always\ndisplay the text message back to the user.\n\nError status indicates complete failure of the breakpoint.\n\nExample (non-final state): `Still loading symbols...`\n\nExamples (final state):\n\n*   `Invalid line number` referring to location\n*   `Field f not found in class C` referring to condition"
-        },
-        "userEmail": {
-          "description": "E-mail address of the user that created this breakpoint",
-          "type": "string"
-        },
-        "action": {
-          "enum": [
-            "CAPTURE",
-            "LOG"
-          ],
-          "description": "Action that the agent should perform when the code at the\nbreakpoint location is hit.",
-          "type": "string",
-          "enumDescriptions": [
-            "Capture stack frame and variables and update the breakpoint.\nThe data is only captured once. After that the breakpoint is set\nin a final state.",
-            "Log each breakpoint hit. The breakpoint remains active until\ndeleted or expired."
-          ]
-        },
-        "logLevel": {
-          "enumDescriptions": [
-            "Information log message.",
-            "Warning log message.",
-            "Error log message."
-          ],
-          "enum": [
-            "INFO",
-            "WARNING",
-            "ERROR"
-          ],
-          "description": "Indicates the severity of the log. Only relevant when action is `LOG`.",
-          "type": "string"
-        },
-        "id": {
-          "description": "Breakpoint identifier, unique in the scope of the debuggee.",
-          "type": "string"
-        },
-        "location": {
-          "$ref": "SourceLocation",
-          "description": "Breakpoint source location."
-        },
-        "finalTime": {
-          "format": "google-datetime",
-          "description": "Time this breakpoint was finalized as seen by the server in seconds\nresolution.",
-          "type": "string"
-        },
-        "variableTable": {
-          "description": "The `variable_table` exists to aid with computation, memory and network\ntraffic optimization.  It enables storing a variable once and reference\nit from multiple variables, including variables stored in the\n`variable_table` itself.\nFor example, the same `this` object, which may appear at many levels of\nthe stack, can have all of its data stored once in this table.  The\nstack frame variables then would hold only a reference to it.\n\nThe variable `var_table_index` field is an index into this repeated field.\nThe stored objects are nameless and get their name from the referencing\nvariable. The effective variable is a merge of the referencing variable\nand the referenced variable.",
-          "items": {
-            "$ref": "Variable"
-          },
-          "type": "array"
-        },
-        "labels": {
-          "description": "A set of custom breakpoint properties, populated by the agent, to be\ndisplayed to the user.",
-          "type": "object",
-          "additionalProperties": {
-            "type": "string"
-=======
                   "flatPath": "v2/debugger/debuggees/{debuggeeId}/breakpoints/set",
                   "id": "clouddebugger.debugger.debuggees.breakpoints.set",
                   "path": "v2/debugger/debuggees/{debuggeeId}/breakpoints/set"
@@ -1581,175 +963,9 @@
                 }
               }
             }
->>>>>>> b412c745
           }
-        },
-        "logMessageFormat": {
-          "type": "string",
-          "description": "Only relevant when action is `LOG`. Defines the message to log when\nthe breakpoint hits. The message may include parameter placeholders `$0`,\n`$1`, etc. These placeholders are replaced with the evaluated value\nof the appropriate expression. Expressions not referenced in\n`log_message_format` are not logged.\n\nExample: `Message received, id = $0, count = $1` with\n`expressions` = `[ message.id, message.count ]`."
-        },
-        "createTime": {
-          "format": "google-datetime",
-          "description": "Time this breakpoint was created by the server in seconds resolution.",
-          "type": "string"
-        }
-      },
-      "id": "Breakpoint"
-    },
-    "SetBreakpointResponse": {
-      "type": "object",
-      "properties": {
-        "breakpoint": {
-          "$ref": "Breakpoint",
-          "description": "Breakpoint resource.\nThe field `id` is guaranteed to be set (in addition to the echoed fileds)."
-        }
-      },
-      "id": "SetBreakpointResponse",
-      "description": "Response for setting a breakpoint."
-    },
-    "UpdateActiveBreakpointRequest": {
-      "description": "Request to update an active breakpoint.",
-      "type": "object",
-      "properties": {
-        "breakpoint": {
-          "$ref": "Breakpoint",
-          "description": "Updated breakpoint information.\nThe field `id` must be set.\nThe agent must echo all Breakpoint specification fields in the update."
-        }
-      },
-      "id": "UpdateActiveBreakpointRequest"
-    },
-    "SourceContext": {
-      "description": "A SourceContext is a reference to a tree of files. A SourceContext together\nwith a path point to a unique revision of a single file or directory.",
-      "type": "object",
-      "properties": {
-        "git": {
-          "$ref": "GitSourceContext",
-          "description": "A SourceContext referring to any third party Git repo (e.g. GitHub)."
-        },
-        "gerrit": {
-          "description": "A SourceContext referring to a Gerrit project.",
-          "$ref": "GerritSourceContext"
-        },
-        "cloudWorkspace": {
-          "description": "A SourceContext referring to a snapshot in a cloud workspace.",
-          "$ref": "CloudWorkspaceSourceContext"
-        },
-        "cloudRepo": {
-          "description": "A SourceContext referring to a revision in a cloud repo.",
-          "$ref": "CloudRepoSourceContext"
-        }
-      },
-      "id": "SourceContext"
-    },
-    "CloudRepoSourceContext": {
-      "description": "A CloudRepoSourceContext denotes a particular revision in a cloud\nrepo (a repo hosted by the Google Cloud Platform).",
-      "type": "object",
-      "properties": {
-        "aliasName": {
-          "description": "The name of an alias (branch, tag, etc.).",
-          "type": "string"
-        },
-        "repoId": {
-          "description": "The ID of the repo.",
-          "$ref": "RepoId"
-        },
-        "aliasContext": {
-          "description": "An alias, which may be a branch or tag.",
-          "$ref": "AliasContext"
-        },
-        "revisionId": {
-          "type": "string",
-          "description": "A revision ID."
-        }
-      },
-      "id": "CloudRepoSourceContext"
-    },
-    "RegisterDebuggeeResponse": {
-      "properties": {
-        "debuggee": {
-          "description": "Debuggee resource.\nThe field `id` is guranteed to be set (in addition to the echoed fields).\nIf the field `is_disabled` is set to `true`, the agent should disable\nitself by removing all breakpoints and detaching from the application.\nIt should however continue to poll `RegisterDebuggee` until reenabled.",
-          "$ref": "Debuggee"
-        }
-      },
-      "id": "RegisterDebuggeeResponse",
-      "description": "Response for registering a debuggee.",
-      "type": "object"
-    },
-    "RegisterDebuggeeRequest": {
-      "id": "RegisterDebuggeeRequest",
-      "description": "Request to register a debuggee.",
-      "type": "object",
-      "properties": {
-        "debuggee": {
-          "description": "Debuggee information to register.\nThe fields `project`, `uniquifier`, `description` and `agent_version`\nof the debuggee must be set.",
-          "$ref": "Debuggee"
         }
       }
-<<<<<<< HEAD
-    },
-    "GetBreakpointResponse": {
-      "description": "Response for getting breakpoint information.",
-      "type": "object",
-      "properties": {
-        "breakpoint": {
-          "$ref": "Breakpoint",
-          "description": "Complete breakpoint state.\nThe fields `id` and `location` are guaranteed to be set."
-        }
-      },
-      "id": "GetBreakpointResponse"
-    },
-    "StatusMessage": {
-      "description": "Represents a contextual status message.\nThe message can indicate an error or informational status, and refer to\nspecific parts of the containing object.\nFor example, the `Breakpoint.status` field can indicate an error referring\nto the `BREAKPOINT_SOURCE_LOCATION` with the message `Location not found`.",
-      "type": "object",
-      "properties": {
-        "description": {
-          "$ref": "FormatMessage",
-          "description": "Status message text."
-        },
-        "isError": {
-          "description": "Distinguishes errors from informational messages.",
-          "type": "boolean"
-        },
-        "refersTo": {
-          "description": "Reference to which the message applies.",
-          "type": "string",
-          "enumDescriptions": [
-            "Status doesn't refer to any particular input.",
-            "Status applies to the breakpoint and is related to its location.",
-            "Status applies to the breakpoint and is related to its condition.",
-            "Status applies to the breakpoint and is related to its expressions.",
-            "Status applies to the breakpoint and is related to its age.",
-            "Status applies to the entire variable.",
-            "Status applies to variable value (variable name is valid)."
-          ],
-          "enum": [
-            "UNSPECIFIED",
-            "BREAKPOINT_SOURCE_LOCATION",
-            "BREAKPOINT_CONDITION",
-            "BREAKPOINT_EXPRESSION",
-            "BREAKPOINT_AGE",
-            "VARIABLE_NAME",
-            "VARIABLE_VALUE"
-          ]
-        }
-      },
-      "id": "StatusMessage"
-    },
-    "GitSourceContext": {
-      "description": "A GitSourceContext denotes a particular revision in a third party Git\nrepository (e.g. GitHub).",
-      "type": "object",
-      "properties": {
-        "revisionId": {
-          "description": "Git commit hash.\nrequired.",
-          "type": "string"
-        },
-        "url": {
-          "description": "Git repository URL.",
-          "type": "string"
-        }
-      },
-      "id": "GitSourceContext"
-=======
     }
   },
   "parameters": {
@@ -1758,219 +974,33 @@
       "default": "true",
       "type": "boolean",
       "location": "query"
->>>>>>> b412c745
-    },
-    "Variable": {
-      "description": "Represents a variable or an argument possibly of a compound object type.\nNote how the following variables are represented:\n\n1) A simple variable:\n\n    int x = 5\n\n    { name: \"x\", value: \"5\", type: \"int\" }  // Captured variable\n\n2) A compound object:\n\n    struct T {\n        int m1;\n        int m2;\n    };\n    T x = { 3, 7 };\n\n    {  // Captured variable\n        name: \"x\",\n        type: \"T\",\n        members { name: \"m1\", value: \"3\", type: \"int\" },\n        members { name: \"m2\", value: \"7\", type: \"int\" }\n    }\n\n3) A pointer where the pointee was captured:\n\n    T x = { 3, 7 };\n    T* p = &x;\n\n    {   // Captured variable\n        name: \"p\",\n        type: \"T*\",\n        value: \"0x00500500\",\n        members { name: \"m1\", value: \"3\", type: \"int\" },\n        members { name: \"m2\", value: \"7\", type: \"int\" }\n    }\n\n4) A pointer where the pointee was not captured:\n\n    T* p = new T;\n\n    {   // Captured variable\n        name: \"p\",\n        type: \"T*\",\n        value: \"0x00400400\"\n        status { is_error: true, description { format: \"unavailable\" } }\n    }\n\nThe status should describe the reason for the missing value,\nsuch as `\u003coptimized out\u003e`, `\u003cinaccessible\u003e`, `\u003cpointers limit reached\u003e`.\n\nNote that a null pointer should not have members.\n\n5) An unnamed value:\n\n    int* p = new int(7);\n\n    {   // Captured variable\n        name: \"p\",\n        value: \"0x00500500\",\n        type: \"int*\",\n        members { value: \"7\", type: \"int\" } }\n\n6) An unnamed pointer where the pointee was not captured:\n\n    int* p = new int(7);\n    int** pp = &p;\n\n    {  // Captured variable\n        name: \"pp\",\n        value: \"0x00500500\",\n        type: \"int**\",\n        members {\n            value: \"0x00400400\",\n            type: \"int*\"\n            status {\n                is_error: true,\n                description: { format: \"unavailable\" } }\n            }\n        }\n    }\n\nTo optimize computation, memory and network traffic, variables that\nrepeat in the output multiple times can be stored once in a shared\nvariable table and be referenced using the `var_table_index` field.  The\nvariables stored in the shared table are nameless and are essentially\na partition of the complete variable. To reconstruct the complete\nvariable, merge the referencing variable with the referenced variable.\n\nWhen using the shared variable table, the following variables:\n\n    T x = { 3, 7 };\n    T* p = &x;\n    T& r = x;\n\n    { name: \"x\", var_table_index: 3, type: \"T\" }  // Captured variables\n    { name: \"p\", value \"0x00500500\", type=\"T*\", var_table_index: 3 }\n    { name: \"r\", type=\"T&\", var_table_index: 3 }\n\n    {  // Shared variable table entry #3:\n        members { name: \"m1\", value: \"3\", type: \"int\" },\n        members { name: \"m2\", value: \"7\", type: \"int\" }\n    }\n\nNote that the pointer address is stored with the referencing variable\nand not with the referenced variable. This allows the referenced variable\nto be shared between pointers and references.\n\nThe type field is optional. The debugger agent may or may not support it.",
-      "type": "object",
-      "properties": {
-        "members": {
-          "description": "Members contained or pointed to by the variable.",
-          "items": {
-            "$ref": "Variable"
-          },
-          "type": "array"
-        },
-        "status": {
-          "$ref": "StatusMessage",
-          "description": "Status associated with the variable. This field will usually stay\nunset. A status of a single variable only applies to that variable or\nexpression. The rest of breakpoint data still remains valid. Variables\nmight be reported in error state even when breakpoint is not in final\nstate.\n\nThe message may refer to variable name with `refers_to` set to\n`VARIABLE_NAME`. Alternatively `refers_to` will be set to `VARIABLE_VALUE`.\nIn either case variable value and members will be unset.\n\nExample of error message applied to name: `Invalid expression syntax`.\n\nExample of information message applied to value: `Not captured`.\n\nExamples of error message applied to value:\n\n*   `Malformed string`,\n*   `Field f not found in class C`\n*   `Null pointer dereference`"
-        },
-        "name": {
-          "description": "Name of the variable, if any.",
-          "type": "string"
-        },
-        "type": {
-          "description": "Variable type (e.g. `MyClass`). If the variable is split with\n`var_table_index`, `type` goes next to `value`. The interpretation of\na type is agent specific. It is recommended to include the dynamic type\nrather than a static type of an object.",
-          "type": "string"
-        },
-        "value": {
-          "description": "Simple value of the variable.",
-          "type": "string"
-        },
-        "varTableIndex": {
-          "format": "int32",
-          "description": "Reference to a variable in the shared variable table. More than\none variable can reference the same variable in the table. The\n`var_table_index` field is an index into `variable_table` in Breakpoint.",
-          "type": "integer"
-        }
-      },
-      "id": "Variable"
-    },
-<<<<<<< HEAD
-    "StackFrame": {
-      "description": "Represents a stack frame context.",
-      "type": "object",
-      "properties": {
-        "arguments": {
-          "description": "Set of arguments passed to this function.\nNote that this might not be populated for all stack frames.",
-          "items": {
-            "$ref": "Variable"
-          },
-          "type": "array"
-        },
-        "locals": {
-          "items": {
-            "$ref": "Variable"
-          },
-          "type": "array",
-          "description": "Set of local variables at the stack frame location.\nNote that this might not be populated for all stack frames."
-        },
-        "location": {
-          "$ref": "SourceLocation",
-          "description": "Source location of the call site."
-        },
-        "function": {
-          "description": "Demangled function name at the call site.",
-          "type": "string"
-        }
-      },
-      "id": "StackFrame"
-=======
+    },
+    "oauth_token": {
+      "description": "OAuth 2.0 token for the current user.",
+      "type": "string",
+      "location": "query"
+    },
     "bearer_token": {
       "location": "query",
       "description": "OAuth bearer token.",
       "type": "string"
->>>>>>> b412c745
-    },
-    "RepoId": {
-      "id": "RepoId",
-      "description": "A unique identifier for a cloud repo.",
-      "type": "object",
-      "properties": {
-        "projectRepoId": {
-          "description": "A combination of a project ID and a repo name.",
-          "$ref": "ProjectRepoId"
-        },
-        "uid": {
-          "description": "A server-assigned, globally unique identifier.",
-          "type": "string"
-        }
-      }
-    },
-    "FormatMessage": {
-      "type": "object",
-      "properties": {
-        "parameters": {
-          "description": "Optional parameters to be embedded into the message.",
-          "items": {
-            "type": "string"
-          },
-          "type": "array"
-        },
-        "format": {
-          "description": "Format template for the message. The `format` uses placeholders `$0`,\n`$1`, etc. to reference parameters. `$$` can be used to denote the `$`\ncharacter.\n\nExamples:\n\n*   `Failed to load '$0' which helps debug $1 the first time it\n    is loaded.  Again, $0 is very important.`\n*   `Please pay $$10 to use $0 instead of $1.`",
-          "type": "string"
-        }
-      },
-      "id": "FormatMessage",
-      "description": "Represents a message with parameters."
-    },
-    "ExtendedSourceContext": {
-      "description": "An ExtendedSourceContext is a SourceContext combined with additional\ndetails describing the context.",
-      "type": "object",
-      "properties": {
-        "context": {
-          "description": "Any source context.",
-          "$ref": "SourceContext"
-        },
-        "labels": {
-          "description": "Labels with user defined metadata.",
-          "type": "object",
-          "additionalProperties": {
-            "type": "string"
-          }
-        }
-      },
-      "id": "ExtendedSourceContext"
-    },
-<<<<<<< HEAD
-    "ListDebuggeesResponse": {
-      "type": "object",
-      "properties": {
-        "debuggees": {
-          "description": "List of debuggees accessible to the calling user.\nThe fields `debuggee.id` and `description` are guaranteed to be set.\nThe `description` field is a human readable field provided by agents and\ncan be displayed to users.",
-          "items": {
-            "$ref": "Debuggee"
-          },
-          "type": "array"
-        }
-      },
-      "id": "ListDebuggeesResponse",
-      "description": "Response for listing debuggees."
-    },
-    "AliasContext": {
-      "type": "object",
-      "properties": {
-        "name": {
-          "description": "The alias name.",
-          "type": "string"
-        },
-        "kind": {
-          "enum": [
-            "ANY",
-            "FIXED",
-            "MOVABLE",
-            "OTHER"
-          ],
-          "description": "The alias kind.",
-          "type": "string",
-          "enumDescriptions": [
-            "Do not use.",
-            "Git tag",
-            "Git branch",
-            "OTHER is used to specify non-standard aliases, those not of the kinds\nabove. For example, if a Git repo has a ref named \"refs/foo/bar\", it\nis considered to be of kind OTHER."
-          ]
-        }
-      },
-      "id": "AliasContext",
-      "description": "An alias to a repo revision."
-    },
-    "Empty": {
-      "description": "A generic empty message that you can re-use to avoid defining duplicated\nempty messages in your APIs. A typical example is to use it as the request\nor the response type of an API method. For instance:\n\n    service Foo {\n      rpc Bar(google.protobuf.Empty) returns (google.protobuf.Empty);\n    }\n\nThe JSON representation for `Empty` is empty JSON object `{}`.",
-      "type": "object",
-      "properties": {},
-      "id": "Empty"
-    },
-    "SourceLocation": {
-      "description": "Represents a location in the source code.",
-      "type": "object",
-      "properties": {
-        "path": {
-          "description": "Path to the source file within the source context of the target binary.",
-          "type": "string"
-        },
-        "line": {
-          "format": "int32",
-          "description": "Line inside the file. The first line in the file has the value `1`.",
-          "type": "integer"
-        }
-      },
-      "id": "SourceLocation"
-    }
-  },
-  "protocol": "rest",
-  "icons": {
-    "x32": "http://www.google.com/images/icons/product/search-32.gif",
-    "x16": "http://www.google.com/images/icons/product/search-16.gif"
-  },
-  "canonicalName": "Cloud Debugger",
-  "auth": {
-    "oauth2": {
-      "scopes": {
-        "https://www.googleapis.com/auth/cloud_debugger": {
-          "description": "Manage cloud debugger"
-        },
-        "https://www.googleapis.com/auth/cloud-platform": {
-          "description": "View and manage your data across Google Cloud Platform services"
-        }
-      }
-    }
-  },
-  "rootUrl": "https://clouddebugger.googleapis.com/",
-  "ownerDomain": "google.com",
-  "name": "clouddebugger",
-  "batchPath": "batch",
-  "title": "Stackdriver Debugger API"
-=======
+    },
+    "upload_protocol": {
+      "description": "Upload protocol for media (e.g. \"raw\", \"multipart\").",
+      "type": "string",
+      "location": "query"
+    },
+    "prettyPrint": {
+      "location": "query",
+      "description": "Returns response with indentations and line breaks.",
+      "default": "true",
+      "type": "boolean"
+    },
+    "uploadType": {
+      "location": "query",
+      "description": "Legacy upload protocol for media (e.g. \"media\", \"multipart\").",
+      "type": "string"
+    },
     "fields": {
       "location": "query",
       "description": "Selector specifying which fields to include in a partial response.",
@@ -2026,5 +1056,4 @@
       "location": "query"
     }
   }
->>>>>>> b412c745
 }