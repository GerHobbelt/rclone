// Package dlp provides access to the DLP API.
//
// See https://cloud.google.com/dlp/docs/
//
// Usage example:
//
//   import "google.golang.org/api/dlp/v2beta1"
//   ...
//   dlpService, err := dlp.New(oauthHttpClient)
package dlp // import "google.golang.org/api/dlp/v2beta1"

import (
	"bytes"
	"encoding/json"
	"errors"
	"fmt"
	context "golang.org/x/net/context"
	ctxhttp "golang.org/x/net/context/ctxhttp"
	gensupport "google.golang.org/api/gensupport"
	googleapi "google.golang.org/api/googleapi"
	"io"
	"net/http"
	"net/url"
	"strconv"
	"strings"
)

// Always reference these packages, just in case the auto-generated code
// below doesn't.
var _ = bytes.NewBuffer
var _ = strconv.Itoa
var _ = fmt.Sprintf
var _ = json.NewDecoder
var _ = io.Copy
var _ = url.Parse
var _ = gensupport.MarshalJSON
var _ = googleapi.Version
var _ = errors.New
var _ = strings.Replace
var _ = context.Canceled
var _ = ctxhttp.Do

const apiId = "dlp:v2beta1"
const apiName = "dlp"
const apiVersion = "v2beta1"
const basePath = "https://dlp.googleapis.com/"

// OAuth2 scopes used by this API.
const (
	// View and manage your data across Google Cloud Platform services
	CloudPlatformScope = "https://www.googleapis.com/auth/cloud-platform"
)

func New(client *http.Client) (*Service, error) {
	if client == nil {
		return nil, errors.New("client is nil")
	}
	s := &Service{client: client, BasePath: basePath}
	s.Content = NewContentService(s)
	s.DataSource = NewDataSourceService(s)
	s.Inspect = NewInspectService(s)
	s.RiskAnalysis = NewRiskAnalysisService(s)
	s.RootCategories = NewRootCategoriesService(s)
	return s, nil
}

type Service struct {
	client    *http.Client
	BasePath  string // API endpoint base URL
	UserAgent string // optional additional User-Agent fragment

	Content *ContentService

	DataSource *DataSourceService

	Inspect *InspectService

	RiskAnalysis *RiskAnalysisService

	RootCategories *RootCategoriesService
}

func (s *Service) userAgent() string {
	if s.UserAgent == "" {
		return googleapi.UserAgent
	}
	return googleapi.UserAgent + " " + s.UserAgent
}

func NewContentService(s *Service) *ContentService {
	rs := &ContentService{s: s}
	return rs
}

type ContentService struct {
	s *Service
}

func NewDataSourceService(s *Service) *DataSourceService {
	rs := &DataSourceService{s: s}
	return rs
}

type DataSourceService struct {
	s *Service
}

func NewInspectService(s *Service) *InspectService {
	rs := &InspectService{s: s}
	rs.Operations = NewInspectOperationsService(s)
	rs.Results = NewInspectResultsService(s)
	return rs
}

type InspectService struct {
	s *Service

	Operations *InspectOperationsService

	Results *InspectResultsService
}

func NewInspectOperationsService(s *Service) *InspectOperationsService {
	rs := &InspectOperationsService{s: s}
	return rs
}

type InspectOperationsService struct {
	s *Service
}

func NewInspectResultsService(s *Service) *InspectResultsService {
	rs := &InspectResultsService{s: s}
	rs.Findings = NewInspectResultsFindingsService(s)
	return rs
}

type InspectResultsService struct {
	s *Service

	Findings *InspectResultsFindingsService
}

func NewInspectResultsFindingsService(s *Service) *InspectResultsFindingsService {
	rs := &InspectResultsFindingsService{s: s}
	return rs
}

type InspectResultsFindingsService struct {
	s *Service
}

func NewRiskAnalysisService(s *Service) *RiskAnalysisService {
	rs := &RiskAnalysisService{s: s}
	rs.Operations = NewRiskAnalysisOperationsService(s)
	return rs
}

type RiskAnalysisService struct {
	s *Service

	Operations *RiskAnalysisOperationsService
}

func NewRiskAnalysisOperationsService(s *Service) *RiskAnalysisOperationsService {
	rs := &RiskAnalysisOperationsService{s: s}
	return rs
}

type RiskAnalysisOperationsService struct {
	s *Service
}

func NewRootCategoriesService(s *Service) *RootCategoriesService {
	rs := &RootCategoriesService{s: s}
	rs.InfoTypes = NewRootCategoriesInfoTypesService(s)
	return rs
}

type RootCategoriesService struct {
	s *Service

	InfoTypes *RootCategoriesInfoTypesService
}

func NewRootCategoriesInfoTypesService(s *Service) *RootCategoriesInfoTypesService {
	rs := &RootCategoriesInfoTypesService{s: s}
	return rs
}

type RootCategoriesInfoTypesService struct {
	s *Service
}

// GoogleLongrunningCancelOperationRequest: The request message for
// Operations.CancelOperation.
type GoogleLongrunningCancelOperationRequest struct {
}

// GoogleLongrunningListOperationsResponse: The response message for
// Operations.ListOperations.
type GoogleLongrunningListOperationsResponse struct {
	// NextPageToken: The standard List next-page token.
	NextPageToken string `json:"nextPageToken,omitempty"`

	// Operations: A list of operations that matches the specified filter in
	// the request.
	Operations []*GoogleLongrunningOperation `json:"operations,omitempty"`

	// ServerResponse contains the HTTP response code and headers from the
	// server.
	googleapi.ServerResponse `json:"-"`

	// ForceSendFields is a list of field names (e.g. "NextPageToken") to
	// unconditionally include in API requests. By default, fields with
	// empty values are omitted from API requests. However, any non-pointer,
	// non-interface field appearing in ForceSendFields will be sent to the
	// server regardless of whether the field is empty or not. This may be
	// used to include empty fields in Patch requests.
	ForceSendFields []string `json:"-"`

	// NullFields is a list of field names (e.g. "NextPageToken") to include
	// in API requests with the JSON null value. By default, fields with
	// empty values are omitted from API requests. However, any field with
	// an empty value appearing in NullFields will be sent to the server as
	// null. It is an error if a field in this list has a non-empty value.
	// This may be used to include null fields in Patch requests.
	NullFields []string `json:"-"`
}

func (s *GoogleLongrunningListOperationsResponse) MarshalJSON() ([]byte, error) {
	type noMethod GoogleLongrunningListOperationsResponse
	raw := noMethod(*s)
	return gensupport.MarshalJSON(raw, s.ForceSendFields, s.NullFields)
}

// GoogleLongrunningOperation: This resource represents a long-running
// operation that is the result of a
// network API call.
type GoogleLongrunningOperation struct {
	// Done: If the value is `false`, it means the operation is still in
	// progress.
	// If `true`, the operation is completed, and either `error` or
	// `response` is
	// available.
	Done bool `json:"done,omitempty"`

	// Error: The error result of the operation in case of failure or
	// cancellation.
	Error *GoogleRpcStatus `json:"error,omitempty"`

	// Metadata: This field will contain an InspectOperationMetadata object
	// for `inspect.operations.create` or a RiskAnalysisOperationMetadata
	// object for `dataSource.analyze`.  This will always be returned with
	// the Operation.
	Metadata googleapi.RawMessage `json:"metadata,omitempty"`

	// Name: The server-assigned name. The `name` should have the format of
	// `inspect/operations/<identifier>`.
	Name string `json:"name,omitempty"`

	// Response: This field will contain an InspectOperationResult object
	// for `inspect.operations.create` or a RiskAnalysisOperationResult
	// object for `dataSource.analyze`.
	Response googleapi.RawMessage `json:"response,omitempty"`

	// ServerResponse contains the HTTP response code and headers from the
	// server.
	googleapi.ServerResponse `json:"-"`

	// ForceSendFields is a list of field names (e.g. "Done") to
	// unconditionally include in API requests. By default, fields with
	// empty values are omitted from API requests. However, any non-pointer,
	// non-interface field appearing in ForceSendFields will be sent to the
	// server regardless of whether the field is empty or not. This may be
	// used to include empty fields in Patch requests.
	ForceSendFields []string `json:"-"`

	// NullFields is a list of field names (e.g. "Done") to include in API
	// requests with the JSON null value. By default, fields with empty
	// values are omitted from API requests. However, any field with an
	// empty value appearing in NullFields will be sent to the server as
	// null. It is an error if a field in this list has a non-empty value.
	// This may be used to include null fields in Patch requests.
	NullFields []string `json:"-"`
}

func (s *GoogleLongrunningOperation) MarshalJSON() ([]byte, error) {
	type noMethod GoogleLongrunningOperation
	raw := noMethod(*s)
	return gensupport.MarshalJSON(raw, s.ForceSendFields, s.NullFields)
}

<<<<<<< HEAD
=======
// GooglePrivacyDlpV2beta1AnalyzeDataSourceRiskRequest: Request for
// creating a risk analysis operation.
type GooglePrivacyDlpV2beta1AnalyzeDataSourceRiskRequest struct {
	// PrivacyMetric: Privacy metric to compute.
	PrivacyMetric *GooglePrivacyDlpV2beta1PrivacyMetric `json:"privacyMetric,omitempty"`

	// SourceTable: Input dataset to compute metrics over.
	SourceTable *GooglePrivacyDlpV2beta1BigQueryTable `json:"sourceTable,omitempty"`

	// ForceSendFields is a list of field names (e.g. "PrivacyMetric") to
	// unconditionally include in API requests. By default, fields with
	// empty values are omitted from API requests. However, any non-pointer,
	// non-interface field appearing in ForceSendFields will be sent to the
	// server regardless of whether the field is empty or not. This may be
	// used to include empty fields in Patch requests.
	ForceSendFields []string `json:"-"`

	// NullFields is a list of field names (e.g. "PrivacyMetric") to include
	// in API requests with the JSON null value. By default, fields with
	// empty values are omitted from API requests. However, any field with
	// an empty value appearing in NullFields will be sent to the server as
	// null. It is an error if a field in this list has a non-empty value.
	// This may be used to include null fields in Patch requests.
	NullFields []string `json:"-"`
}

func (s *GooglePrivacyDlpV2beta1AnalyzeDataSourceRiskRequest) MarshalJSON() ([]byte, error) {
	type noMethod GooglePrivacyDlpV2beta1AnalyzeDataSourceRiskRequest
	raw := noMethod(*s)
	return gensupport.MarshalJSON(raw, s.ForceSendFields, s.NullFields)
}

>>>>>>> b412c745
// GooglePrivacyDlpV2beta1BigQueryOptions: Options defining BigQuery
// table and row identifiers.
type GooglePrivacyDlpV2beta1BigQueryOptions struct {
	// IdentifyingFields: References to fields uniquely identifying rows
	// within the table.
	// Nested fields in the format, like `person.birthdate.year`, are
	// allowed.
	IdentifyingFields []*GooglePrivacyDlpV2beta1FieldId `json:"identifyingFields,omitempty"`

	// TableReference: Complete BigQuery table reference.
	TableReference *GooglePrivacyDlpV2beta1BigQueryTable `json:"tableReference,omitempty"`

	// ForceSendFields is a list of field names (e.g. "IdentifyingFields")
	// to unconditionally include in API requests. By default, fields with
	// empty values are omitted from API requests. However, any non-pointer,
	// non-interface field appearing in ForceSendFields will be sent to the
	// server regardless of whether the field is empty or not. This may be
	// used to include empty fields in Patch requests.
	ForceSendFields []string `json:"-"`

	// NullFields is a list of field names (e.g. "IdentifyingFields") to
	// include in API requests with the JSON null value. By default, fields
	// with empty values are omitted from API requests. However, any field
	// with an empty value appearing in NullFields will be sent to the
	// server as null. It is an error if a field in this list has a
	// non-empty value. This may be used to include null fields in Patch
	// requests.
	NullFields []string `json:"-"`
}

func (s *GooglePrivacyDlpV2beta1BigQueryOptions) MarshalJSON() ([]byte, error) {
	type noMethod GooglePrivacyDlpV2beta1BigQueryOptions
	raw := noMethod(*s)
	return gensupport.MarshalJSON(raw, s.ForceSendFields, s.NullFields)
}

// GooglePrivacyDlpV2beta1BigQueryTable: Message defining the location
// of a BigQuery table. A table is uniquely
// identified  by its project_id, dataset_id, and table_name. Within a
// query
// a table is often referenced with a string in the format
// of:
// `<project_id>:<dataset_id>.<table_id>`
// or
// `<project_id>.<dataset_id>.<table_id>`.
type GooglePrivacyDlpV2beta1BigQueryTable struct {
	// DatasetId: Dataset ID of the table.
	DatasetId string `json:"datasetId,omitempty"`

	// ProjectId: The Google Cloud Platform project ID of the project
	// containing the table.
	// If omitted, project ID is inferred from the API call.
	ProjectId string `json:"projectId,omitempty"`

	// TableId: Name of the table.
	TableId string `json:"tableId,omitempty"`

	// ForceSendFields is a list of field names (e.g. "DatasetId") to
	// unconditionally include in API requests. By default, fields with
	// empty values are omitted from API requests. However, any non-pointer,
	// non-interface field appearing in ForceSendFields will be sent to the
	// server regardless of whether the field is empty or not. This may be
	// used to include empty fields in Patch requests.
	ForceSendFields []string `json:"-"`

	// NullFields is a list of field names (e.g. "DatasetId") to include in
	// API requests with the JSON null value. By default, fields with empty
	// values are omitted from API requests. However, any field with an
	// empty value appearing in NullFields will be sent to the server as
	// null. It is an error if a field in this list has a non-empty value.
	// This may be used to include null fields in Patch requests.
	NullFields []string `json:"-"`
}

func (s *GooglePrivacyDlpV2beta1BigQueryTable) MarshalJSON() ([]byte, error) {
	type noMethod GooglePrivacyDlpV2beta1BigQueryTable
	raw := noMethod(*s)
	return gensupport.MarshalJSON(raw, s.ForceSendFields, s.NullFields)
}

<<<<<<< HEAD
=======
// GooglePrivacyDlpV2beta1Bucket: Buckets represented as ranges, along
// with replacement values. Ranges must
// be non-overlapping.
type GooglePrivacyDlpV2beta1Bucket struct {
	// Max: Upper bound of the range, exclusive; type must match min.
	Max *GooglePrivacyDlpV2beta1Value `json:"max,omitempty"`

	// Min: Lower bound of the range, inclusive. Type should be the same as
	// max if
	// used.
	Min *GooglePrivacyDlpV2beta1Value `json:"min,omitempty"`

	// ReplacementValue: Replacement value for this bucket. If not
	// provided
	// the default behavior will be to hyphenate the min-max range.
	ReplacementValue *GooglePrivacyDlpV2beta1Value `json:"replacementValue,omitempty"`

	// ForceSendFields is a list of field names (e.g. "Max") to
	// unconditionally include in API requests. By default, fields with
	// empty values are omitted from API requests. However, any non-pointer,
	// non-interface field appearing in ForceSendFields will be sent to the
	// server regardless of whether the field is empty or not. This may be
	// used to include empty fields in Patch requests.
	ForceSendFields []string `json:"-"`

	// NullFields is a list of field names (e.g. "Max") to include in API
	// requests with the JSON null value. By default, fields with empty
	// values are omitted from API requests. However, any field with an
	// empty value appearing in NullFields will be sent to the server as
	// null. It is an error if a field in this list has a non-empty value.
	// This may be used to include null fields in Patch requests.
	NullFields []string `json:"-"`
}

func (s *GooglePrivacyDlpV2beta1Bucket) MarshalJSON() ([]byte, error) {
	type noMethod GooglePrivacyDlpV2beta1Bucket
	raw := noMethod(*s)
	return gensupport.MarshalJSON(raw, s.ForceSendFields, s.NullFields)
}

// GooglePrivacyDlpV2beta1BucketingConfig: Generalization function that
// buckets values based on ranges. The ranges and
// replacement values are dynamically provided by the user for custom
// behavior,
// such as 1-30 -> LOW 31-65 -> MEDIUM 66-100 -> HIGH
// This can be used on
// data of type: number, long, string, timestamp.
// If the bound `Value` type differs from the type of data being
// transformed, we
// will first attempt converting the type of the data to be transformed
// to match
// the type of the bound before comparing.
type GooglePrivacyDlpV2beta1BucketingConfig struct {
	Buckets []*GooglePrivacyDlpV2beta1Bucket `json:"buckets,omitempty"`

	// ForceSendFields is a list of field names (e.g. "Buckets") to
	// unconditionally include in API requests. By default, fields with
	// empty values are omitted from API requests. However, any non-pointer,
	// non-interface field appearing in ForceSendFields will be sent to the
	// server regardless of whether the field is empty or not. This may be
	// used to include empty fields in Patch requests.
	ForceSendFields []string `json:"-"`

	// NullFields is a list of field names (e.g. "Buckets") to include in
	// API requests with the JSON null value. By default, fields with empty
	// values are omitted from API requests. However, any field with an
	// empty value appearing in NullFields will be sent to the server as
	// null. It is an error if a field in this list has a non-empty value.
	// This may be used to include null fields in Patch requests.
	NullFields []string `json:"-"`
}

func (s *GooglePrivacyDlpV2beta1BucketingConfig) MarshalJSON() ([]byte, error) {
	type noMethod GooglePrivacyDlpV2beta1BucketingConfig
	raw := noMethod(*s)
	return gensupport.MarshalJSON(raw, s.ForceSendFields, s.NullFields)
}

// GooglePrivacyDlpV2beta1CategoricalStatsConfig: Compute numerical
// stats over an individual column, including
// number of distinct values and value count distribution.
type GooglePrivacyDlpV2beta1CategoricalStatsConfig struct {
	// Field: Field to compute categorical stats on. All column types
	// are
	// supported except for arrays and structs. However, it may be
	// more
	// informative to use NumericalStats when the field type is
	// supported,
	// depending on the data.
	Field *GooglePrivacyDlpV2beta1FieldId `json:"field,omitempty"`

	// ForceSendFields is a list of field names (e.g. "Field") to
	// unconditionally include in API requests. By default, fields with
	// empty values are omitted from API requests. However, any non-pointer,
	// non-interface field appearing in ForceSendFields will be sent to the
	// server regardless of whether the field is empty or not. This may be
	// used to include empty fields in Patch requests.
	ForceSendFields []string `json:"-"`

	// NullFields is a list of field names (e.g. "Field") to include in API
	// requests with the JSON null value. By default, fields with empty
	// values are omitted from API requests. However, any field with an
	// empty value appearing in NullFields will be sent to the server as
	// null. It is an error if a field in this list has a non-empty value.
	// This may be used to include null fields in Patch requests.
	NullFields []string `json:"-"`
}

func (s *GooglePrivacyDlpV2beta1CategoricalStatsConfig) MarshalJSON() ([]byte, error) {
	type noMethod GooglePrivacyDlpV2beta1CategoricalStatsConfig
	raw := noMethod(*s)
	return gensupport.MarshalJSON(raw, s.ForceSendFields, s.NullFields)
}

// GooglePrivacyDlpV2beta1CategoricalStatsHistogramBucket: Histogram
// bucket of value frequencies in the column.
type GooglePrivacyDlpV2beta1CategoricalStatsHistogramBucket struct {
	// BucketSize: Total number of records in this bucket.
	BucketSize int64 `json:"bucketSize,omitempty,string"`

	// BucketValues: Sample of value frequencies in this bucket. The total
	// number of
	// values returned per bucket is capped at 20.
	BucketValues []*GooglePrivacyDlpV2beta1ValueFrequency `json:"bucketValues,omitempty"`

	// ValueFrequencyLowerBound: Lower bound on the value frequency of the
	// values in this bucket.
	ValueFrequencyLowerBound int64 `json:"valueFrequencyLowerBound,omitempty,string"`

	// ValueFrequencyUpperBound: Upper bound on the value frequency of the
	// values in this bucket.
	ValueFrequencyUpperBound int64 `json:"valueFrequencyUpperBound,omitempty,string"`

	// ForceSendFields is a list of field names (e.g. "BucketSize") to
	// unconditionally include in API requests. By default, fields with
	// empty values are omitted from API requests. However, any non-pointer,
	// non-interface field appearing in ForceSendFields will be sent to the
	// server regardless of whether the field is empty or not. This may be
	// used to include empty fields in Patch requests.
	ForceSendFields []string `json:"-"`

	// NullFields is a list of field names (e.g. "BucketSize") to include in
	// API requests with the JSON null value. By default, fields with empty
	// values are omitted from API requests. However, any field with an
	// empty value appearing in NullFields will be sent to the server as
	// null. It is an error if a field in this list has a non-empty value.
	// This may be used to include null fields in Patch requests.
	NullFields []string `json:"-"`
}

func (s *GooglePrivacyDlpV2beta1CategoricalStatsHistogramBucket) MarshalJSON() ([]byte, error) {
	type noMethod GooglePrivacyDlpV2beta1CategoricalStatsHistogramBucket
	raw := noMethod(*s)
	return gensupport.MarshalJSON(raw, s.ForceSendFields, s.NullFields)
}

// GooglePrivacyDlpV2beta1CategoricalStatsResult: Result of the
// categorical stats computation.
type GooglePrivacyDlpV2beta1CategoricalStatsResult struct {
	// ValueFrequencyHistogramBuckets: Histogram of value frequencies in the
	// column.
	ValueFrequencyHistogramBuckets []*GooglePrivacyDlpV2beta1CategoricalStatsHistogramBucket `json:"valueFrequencyHistogramBuckets,omitempty"`

	// ForceSendFields is a list of field names (e.g.
	// "ValueFrequencyHistogramBuckets") to unconditionally include in API
	// requests. By default, fields with empty values are omitted from API
	// requests. However, any non-pointer, non-interface field appearing in
	// ForceSendFields will be sent to the server regardless of whether the
	// field is empty or not. This may be used to include empty fields in
	// Patch requests.
	ForceSendFields []string `json:"-"`

	// NullFields is a list of field names (e.g.
	// "ValueFrequencyHistogramBuckets") to include in API requests with the
	// JSON null value. By default, fields with empty values are omitted
	// from API requests. However, any field with an empty value appearing
	// in NullFields will be sent to the server as null. It is an error if a
	// field in this list has a non-empty value. This may be used to include
	// null fields in Patch requests.
	NullFields []string `json:"-"`
}

func (s *GooglePrivacyDlpV2beta1CategoricalStatsResult) MarshalJSON() ([]byte, error) {
	type noMethod GooglePrivacyDlpV2beta1CategoricalStatsResult
	raw := noMethod(*s)
	return gensupport.MarshalJSON(raw, s.ForceSendFields, s.NullFields)
}

>>>>>>> b412c745
// GooglePrivacyDlpV2beta1CategoryDescription: Info Type Category
// description.
type GooglePrivacyDlpV2beta1CategoryDescription struct {
	// DisplayName: Human readable form of the category name.
	DisplayName string `json:"displayName,omitempty"`

	// Name: Internal name of the category.
	Name string `json:"name,omitempty"`

	// ForceSendFields is a list of field names (e.g. "DisplayName") to
	// unconditionally include in API requests. By default, fields with
	// empty values are omitted from API requests. However, any non-pointer,
	// non-interface field appearing in ForceSendFields will be sent to the
	// server regardless of whether the field is empty or not. This may be
	// used to include empty fields in Patch requests.
	ForceSendFields []string `json:"-"`

	// NullFields is a list of field names (e.g. "DisplayName") to include
	// in API requests with the JSON null value. By default, fields with
	// empty values are omitted from API requests. However, any field with
	// an empty value appearing in NullFields will be sent to the server as
	// null. It is an error if a field in this list has a non-empty value.
	// This may be used to include null fields in Patch requests.
	NullFields []string `json:"-"`
}

func (s *GooglePrivacyDlpV2beta1CategoryDescription) MarshalJSON() ([]byte, error) {
	type noMethod GooglePrivacyDlpV2beta1CategoryDescription
	raw := noMethod(*s)
	return gensupport.MarshalJSON(raw, s.ForceSendFields, s.NullFields)
}

// GooglePrivacyDlpV2beta1CharacterMaskConfig: Partially mask a string
// by replacing a given number of characters with a
// fixed character. Masking can start from the beginning or end of the
// string.
// This can be used on data of any type (numbers, longs, and so on) and
// when
// de-identifying structured data we'll attempt to preserve the original
// data's
// type. (This allows you to take a long like 123 and modify it to a
// string like
// **3.
type GooglePrivacyDlpV2beta1CharacterMaskConfig struct {
	// CharactersToIgnore: When masking a string, items in this list will be
	// skipped when replacing.
	// For example, if your string is 555-555-5555 and you ask us to skip
	// `-` and
	// mask 5 chars with * we would produce ***-*55-5555.
	CharactersToIgnore []*GooglePrivacyDlpV2beta1CharsToIgnore `json:"charactersToIgnore,omitempty"`

	// MaskingCharacter: Character to mask the sensitive values&mdash;for
	// example, "*" for an
	// alphabetic string such as name, or "0" for a numeric string such as
	// ZIP
	// code or credit card number. String must have length 1. If not
	// supplied, we
	// will default to "*" for strings, 0 for digits.
	MaskingCharacter string `json:"maskingCharacter,omitempty"`

	// NumberToMask: Number of characters to mask. If not set, all matching
	// chars will be
	// masked. Skipped characters do not count towards this tally.
	NumberToMask int64 `json:"numberToMask,omitempty"`

	// ReverseOrder: Mask characters in reverse order. For example, if
	// `masking_character` is
	// '0', number_to_mask is 14, and `reverse_order` is false,
	// then
	// 1234-5678-9012-3456 -> 00000000000000-3456
	// If `masking_character` is '*', `number_to_mask` is 3, and
	// `reverse_order`
	// is true, then 12345 -> 12***
	ReverseOrder bool `json:"reverseOrder,omitempty"`

	// ForceSendFields is a list of field names (e.g. "CharactersToIgnore")
	// to unconditionally include in API requests. By default, fields with
	// empty values are omitted from API requests. However, any non-pointer,
	// non-interface field appearing in ForceSendFields will be sent to the
	// server regardless of whether the field is empty or not. This may be
	// used to include empty fields in Patch requests.
	ForceSendFields []string `json:"-"`

	// NullFields is a list of field names (e.g. "CharactersToIgnore") to
	// include in API requests with the JSON null value. By default, fields
	// with empty values are omitted from API requests. However, any field
	// with an empty value appearing in NullFields will be sent to the
	// server as null. It is an error if a field in this list has a
	// non-empty value. This may be used to include null fields in Patch
	// requests.
	NullFields []string `json:"-"`
}

func (s *GooglePrivacyDlpV2beta1CharacterMaskConfig) MarshalJSON() ([]byte, error) {
	type noMethod GooglePrivacyDlpV2beta1CharacterMaskConfig
	raw := noMethod(*s)
	return gensupport.MarshalJSON(raw, s.ForceSendFields, s.NullFields)
}

// GooglePrivacyDlpV2beta1CharsToIgnore: Characters to skip when doing
// deidentification of a value. These will be left
// alone and skipped.
type GooglePrivacyDlpV2beta1CharsToIgnore struct {
	CharactersToSkip string `json:"charactersToSkip,omitempty"`

	// Possible values:
	//   "CHARACTER_GROUP_UNSPECIFIED"
	//   "NUMERIC" - 0-9
	//   "ALPHA_UPPER_CASE" - A-Z
	//   "ALPHA_LOWER_CASE" - a-z
	//   "PUNCTUATION" - US Punctuation, one of
	// !"#$%&'()*+,-./:;<=>?@[\]^_`{|}~
	//   "WHITESPACE" - Whitespace character, one of [ \t\n\x0B\f\r]
	CommonCharactersToIgnore string `json:"commonCharactersToIgnore,omitempty"`

	// ForceSendFields is a list of field names (e.g. "CharactersToSkip") to
	// unconditionally include in API requests. By default, fields with
	// empty values are omitted from API requests. However, any non-pointer,
	// non-interface field appearing in ForceSendFields will be sent to the
	// server regardless of whether the field is empty or not. This may be
	// used to include empty fields in Patch requests.
	ForceSendFields []string `json:"-"`

	// NullFields is a list of field names (e.g. "CharactersToSkip") to
	// include in API requests with the JSON null value. By default, fields
	// with empty values are omitted from API requests. However, any field
	// with an empty value appearing in NullFields will be sent to the
	// server as null. It is an error if a field in this list has a
	// non-empty value. This may be used to include null fields in Patch
	// requests.
	NullFields []string `json:"-"`
}

func (s *GooglePrivacyDlpV2beta1CharsToIgnore) MarshalJSON() ([]byte, error) {
	type noMethod GooglePrivacyDlpV2beta1CharsToIgnore
	raw := noMethod(*s)
	return gensupport.MarshalJSON(raw, s.ForceSendFields, s.NullFields)
}

// GooglePrivacyDlpV2beta1CloudStorageKey: Record key for a finding in a
// Cloud Storage file.
type GooglePrivacyDlpV2beta1CloudStorageKey struct {
	// FilePath: Path to the file.
	FilePath string `json:"filePath,omitempty"`

	// StartOffset: Byte offset of the referenced data in the file.
	StartOffset int64 `json:"startOffset,omitempty,string"`

	// ForceSendFields is a list of field names (e.g. "FilePath") to
	// unconditionally include in API requests. By default, fields with
	// empty values are omitted from API requests. However, any non-pointer,
	// non-interface field appearing in ForceSendFields will be sent to the
	// server regardless of whether the field is empty or not. This may be
	// used to include empty fields in Patch requests.
	ForceSendFields []string `json:"-"`

	// NullFields is a list of field names (e.g. "FilePath") to include in
	// API requests with the JSON null value. By default, fields with empty
	// values are omitted from API requests. However, any field with an
	// empty value appearing in NullFields will be sent to the server as
	// null. It is an error if a field in this list has a non-empty value.
	// This may be used to include null fields in Patch requests.
	NullFields []string `json:"-"`
}

func (s *GooglePrivacyDlpV2beta1CloudStorageKey) MarshalJSON() ([]byte, error) {
	type noMethod GooglePrivacyDlpV2beta1CloudStorageKey
	raw := noMethod(*s)
	return gensupport.MarshalJSON(raw, s.ForceSendFields, s.NullFields)
}

// GooglePrivacyDlpV2beta1CloudStorageOptions: Options defining a file
// or a set of files (path ending with *) within
// a Google Cloud Storage bucket.
type GooglePrivacyDlpV2beta1CloudStorageOptions struct {
	FileSet *GooglePrivacyDlpV2beta1FileSet `json:"fileSet,omitempty"`

	// ForceSendFields is a list of field names (e.g. "FileSet") to
	// unconditionally include in API requests. By default, fields with
	// empty values are omitted from API requests. However, any non-pointer,
	// non-interface field appearing in ForceSendFields will be sent to the
	// server regardless of whether the field is empty or not. This may be
	// used to include empty fields in Patch requests.
	ForceSendFields []string `json:"-"`

	// NullFields is a list of field names (e.g. "FileSet") to include in
	// API requests with the JSON null value. By default, fields with empty
	// values are omitted from API requests. However, any field with an
	// empty value appearing in NullFields will be sent to the server as
	// null. It is an error if a field in this list has a non-empty value.
	// This may be used to include null fields in Patch requests.
	NullFields []string `json:"-"`
}

func (s *GooglePrivacyDlpV2beta1CloudStorageOptions) MarshalJSON() ([]byte, error) {
	type noMethod GooglePrivacyDlpV2beta1CloudStorageOptions
	raw := noMethod(*s)
	return gensupport.MarshalJSON(raw, s.ForceSendFields, s.NullFields)
}

// GooglePrivacyDlpV2beta1CloudStoragePath: A location in Cloud Storage.
type GooglePrivacyDlpV2beta1CloudStoragePath struct {
	// Path: The url, in the format of `gs://bucket/<path>`.
	Path string `json:"path,omitempty"`

	// ForceSendFields is a list of field names (e.g. "Path") to
	// unconditionally include in API requests. By default, fields with
	// empty values are omitted from API requests. However, any non-pointer,
	// non-interface field appearing in ForceSendFields will be sent to the
	// server regardless of whether the field is empty or not. This may be
	// used to include empty fields in Patch requests.
	ForceSendFields []string `json:"-"`

	// NullFields is a list of field names (e.g. "Path") to include in API
	// requests with the JSON null value. By default, fields with empty
	// values are omitted from API requests. However, any field with an
	// empty value appearing in NullFields will be sent to the server as
	// null. It is an error if a field in this list has a non-empty value.
	// This may be used to include null fields in Patch requests.
	NullFields []string `json:"-"`
}

func (s *GooglePrivacyDlpV2beta1CloudStoragePath) MarshalJSON() ([]byte, error) {
	type noMethod GooglePrivacyDlpV2beta1CloudStoragePath
	raw := noMethod(*s)
	return gensupport.MarshalJSON(raw, s.ForceSendFields, s.NullFields)
}

// GooglePrivacyDlpV2beta1Color: Represents a color in the RGB color
// space.
type GooglePrivacyDlpV2beta1Color struct {
	// Blue: The amount of blue in the color as a value in the interval [0,
	// 1].
	Blue float64 `json:"blue,omitempty"`

	// Green: The amount of green in the color as a value in the interval
	// [0, 1].
	Green float64 `json:"green,omitempty"`

	// Red: The amount of red in the color as a value in the interval [0,
	// 1].
	Red float64 `json:"red,omitempty"`

	// ForceSendFields is a list of field names (e.g. "Blue") to
	// unconditionally include in API requests. By default, fields with
	// empty values are omitted from API requests. However, any non-pointer,
	// non-interface field appearing in ForceSendFields will be sent to the
	// server regardless of whether the field is empty or not. This may be
	// used to include empty fields in Patch requests.
	ForceSendFields []string `json:"-"`

	// NullFields is a list of field names (e.g. "Blue") to include in API
	// requests with the JSON null value. By default, fields with empty
	// values are omitted from API requests. However, any field with an
	// empty value appearing in NullFields will be sent to the server as
	// null. It is an error if a field in this list has a non-empty value.
	// This may be used to include null fields in Patch requests.
	NullFields []string `json:"-"`
}

func (s *GooglePrivacyDlpV2beta1Color) MarshalJSON() ([]byte, error) {
	type noMethod GooglePrivacyDlpV2beta1Color
	raw := noMethod(*s)
	return gensupport.MarshalJSON(raw, s.ForceSendFields, s.NullFields)
}

func (s *GooglePrivacyDlpV2beta1Color) UnmarshalJSON(data []byte) error {
	type noMethod GooglePrivacyDlpV2beta1Color
	var s1 struct {
		Blue  gensupport.JSONFloat64 `json:"blue"`
		Green gensupport.JSONFloat64 `json:"green"`
		Red   gensupport.JSONFloat64 `json:"red"`
		*noMethod
	}
	s1.noMethod = (*noMethod)(s)
	if err := json.Unmarshal(data, &s1); err != nil {
		return err
	}
	s.Blue = float64(s1.Blue)
	s.Green = float64(s1.Green)
	s.Red = float64(s1.Red)
	return nil
}

<<<<<<< HEAD
// GooglePrivacyDlpV2beta1ContentItem: Container structure for the
// content to inspect.
type GooglePrivacyDlpV2beta1ContentItem struct {
	// Data: Content data to inspect or redact.
	Data string `json:"data,omitempty"`

	// Table: Structured content for inspection.
	Table *GooglePrivacyDlpV2beta1Table `json:"table,omitempty"`

	// Type: Type of the content, as defined in Content-Type HTTP
	// header.
	// Supported types are: all "text" types, octet streams, PNG
	// images,
	// JPEG images.
	Type string `json:"type,omitempty"`

	// Value: String data to inspect or redact.
	Value string `json:"value,omitempty"`

	// ForceSendFields is a list of field names (e.g. "Data") to
=======
// GooglePrivacyDlpV2beta1Condition: The field type of `value` and
// `field` do not need to match to be
// considered equal, but not all comparisons are possible.
//
// A `value` of type:
//
// - `string` can be compared against all other types
// - `boolean` can only be compared against other booleans
// - `integer` can be compared against doubles or a string if the string
// value
// can be parsed as an integer.
// - `double` can be compared against integers or a string if the string
// can
// be parsed as a double.
// - `Timestamp` can be compared against strings in RFC 3339 date
// string
// format.
// - `TimeOfDay` can be compared against timestamps and strings in the
// format
// of 'HH:mm:ss'.
//
// If we fail to compare do to type mismatch, a warning will be given
// and
// the condition will evaluate to false.
type GooglePrivacyDlpV2beta1Condition struct {
	// Field: Field within the record this condition is evaluated against.
	// [required]
	Field *GooglePrivacyDlpV2beta1FieldId `json:"field,omitempty"`

	// Operator: Operator used to compare the field or info type to the
	// value. [required]
	//
	// Possible values:
	//   "RELATIONAL_OPERATOR_UNSPECIFIED"
	//   "EQUAL_TO" - Equal.
	//   "NOT_EQUAL_TO" - Not equal to.
	//   "GREATER_THAN" - Greater than.
	//   "LESS_THAN" - Less than.
	//   "GREATER_THAN_OR_EQUALS" - Greater than or equals.
	//   "LESS_THAN_OR_EQUALS" - Less than or equals.
	//   "EXISTS" - Exists
	Operator string `json:"operator,omitempty"`

	// Value: Value to compare against. [Required, except for `EXISTS`
	// tests.]
	Value *GooglePrivacyDlpV2beta1Value `json:"value,omitempty"`

	// ForceSendFields is a list of field names (e.g. "Field") to
>>>>>>> b412c745
	// unconditionally include in API requests. By default, fields with
	// empty values are omitted from API requests. However, any non-pointer,
	// non-interface field appearing in ForceSendFields will be sent to the
	// server regardless of whether the field is empty or not. This may be
	// used to include empty fields in Patch requests.
	ForceSendFields []string `json:"-"`

	// NullFields is a list of field names (e.g. "Field") to include in API
	// requests with the JSON null value. By default, fields with empty
	// values are omitted from API requests. However, any field with an
	// empty value appearing in NullFields will be sent to the server as
	// null. It is an error if a field in this list has a non-empty value.
	// This may be used to include null fields in Patch requests.
	NullFields []string `json:"-"`
}

func (s *GooglePrivacyDlpV2beta1Condition) MarshalJSON() ([]byte, error) {
	type noMethod GooglePrivacyDlpV2beta1Condition
	raw := noMethod(*s)
	return gensupport.MarshalJSON(raw, s.ForceSendFields, s.NullFields)
}

<<<<<<< HEAD
// GooglePrivacyDlpV2beta1CreateInspectOperationRequest: Request for
// scheduling a scan of a data subset from a Google Platform
// data
// repository.
type GooglePrivacyDlpV2beta1CreateInspectOperationRequest struct {
	// InspectConfig: Configuration for the inspector.
	InspectConfig *GooglePrivacyDlpV2beta1InspectConfig `json:"inspectConfig,omitempty"`

	// OperationConfig: Additional configuration settings for long running
	// operations.
	OperationConfig *GooglePrivacyDlpV2beta1OperationConfig `json:"operationConfig,omitempty"`

	// OutputConfig: Optional location to store findings. The bucket must
	// already exist and
	// the Google APIs service account for DLP must have write permission
	// to
	// write to the given bucket.
	// Results are split over multiple csv files with each file name
	// matching
	// the pattern "[operation_id]_[count].csv", for
	// example
	// `3094877188788974909_1.csv`. The `operation_id` matches
	// the
	// identifier for the Operation, and the `count` is a counter used
	// for
	// tracking the number of files written.
	// The CSV file(s) contain the
	// following columns regardless of storage type scanned:
	// - id
	// - info_type
	// - likelihood
	// - byte size of finding
	// - quote
	// - timestamp
	//
	// For Cloud Storage the next columns are:
	// - file_path
	// - start_offset
	//
	// For Cloud Datastore the next columns are:
	// - project_id
	// - namespace_id
	// - path
	// - column_name
	// - offset
	//
	// For BigQuery the next columns are:
	// - row_number
	// - project_id
	// - dataset_id
	// - table_id
	OutputConfig *GooglePrivacyDlpV2beta1OutputStorageConfig `json:"outputConfig,omitempty"`
=======
type GooglePrivacyDlpV2beta1Conditions struct {
	Conditions []*GooglePrivacyDlpV2beta1Condition `json:"conditions,omitempty"`
>>>>>>> b412c745

	// ForceSendFields is a list of field names (e.g. "Conditions") to
	// unconditionally include in API requests. By default, fields with
	// empty values are omitted from API requests. However, any non-pointer,
	// non-interface field appearing in ForceSendFields will be sent to the
	// server regardless of whether the field is empty or not. This may be
	// used to include empty fields in Patch requests.
	ForceSendFields []string `json:"-"`

	// NullFields is a list of field names (e.g. "Conditions") to include in
	// API requests with the JSON null value. By default, fields with empty
	// values are omitted from API requests. However, any field with an
	// empty value appearing in NullFields will be sent to the server as
	// null. It is an error if a field in this list has a non-empty value.
	// This may be used to include null fields in Patch requests.
	NullFields []string `json:"-"`
}

func (s *GooglePrivacyDlpV2beta1Conditions) MarshalJSON() ([]byte, error) {
	type noMethod GooglePrivacyDlpV2beta1Conditions
	raw := noMethod(*s)
	return gensupport.MarshalJSON(raw, s.ForceSendFields, s.NullFields)
}

// GooglePrivacyDlpV2beta1ContentItem: Container structure for the
// content to inspect.
type GooglePrivacyDlpV2beta1ContentItem struct {
	// Data: Content data to inspect or redact.
	Data string `json:"data,omitempty"`

	// Table: Structured content for inspection.
	Table *GooglePrivacyDlpV2beta1Table `json:"table,omitempty"`

	// Type: Type of the content, as defined in Content-Type HTTP
	// header.
	// Supported types are: all "text" types, octet streams, PNG
	// images,
	// JPEG images.
	Type string `json:"type,omitempty"`

	// Value: String data to inspect or redact.
	Value string `json:"value,omitempty"`

	// ForceSendFields is a list of field names (e.g. "Data") to
	// unconditionally include in API requests. By default, fields with
	// empty values are omitted from API requests. However, any non-pointer,
	// non-interface field appearing in ForceSendFields will be sent to the
	// server regardless of whether the field is empty or not. This may be
	// used to include empty fields in Patch requests.
	ForceSendFields []string `json:"-"`

	// NullFields is a list of field names (e.g. "Data") to include in API
	// requests with the JSON null value. By default, fields with empty
	// values are omitted from API requests. However, any field with an
	// empty value appearing in NullFields will be sent to the server as
	// null. It is an error if a field in this list has a non-empty value.
	// This may be used to include null fields in Patch requests.
	NullFields []string `json:"-"`
}

func (s *GooglePrivacyDlpV2beta1ContentItem) MarshalJSON() ([]byte, error) {
	type noMethod GooglePrivacyDlpV2beta1ContentItem
	raw := noMethod(*s)
	return gensupport.MarshalJSON(raw, s.ForceSendFields, s.NullFields)
}

// GooglePrivacyDlpV2beta1CreateInspectOperationRequest: Request for
// scheduling a scan of a data subset from a Google Platform
// data
// repository.
type GooglePrivacyDlpV2beta1CreateInspectOperationRequest struct {
	// InspectConfig: Configuration for the inspector.
	InspectConfig *GooglePrivacyDlpV2beta1InspectConfig `json:"inspectConfig,omitempty"`

	// OperationConfig: Additional configuration settings for long running
	// operations.
	OperationConfig *GooglePrivacyDlpV2beta1OperationConfig `json:"operationConfig,omitempty"`

	// OutputConfig: Optional location to store findings.
	OutputConfig *GooglePrivacyDlpV2beta1OutputStorageConfig `json:"outputConfig,omitempty"`

	// StorageConfig: Specification of the data set to process.
	StorageConfig *GooglePrivacyDlpV2beta1StorageConfig `json:"storageConfig,omitempty"`

	// ForceSendFields is a list of field names (e.g. "InspectConfig") to
	// unconditionally include in API requests. By default, fields with
	// empty values are omitted from API requests. However, any non-pointer,
	// non-interface field appearing in ForceSendFields will be sent to the
	// server regardless of whether the field is empty or not. This may be
	// used to include empty fields in Patch requests.
	ForceSendFields []string `json:"-"`

	// NullFields is a list of field names (e.g. "InspectConfig") to include
	// in API requests with the JSON null value. By default, fields with
	// empty values are omitted from API requests. However, any field with
	// an empty value appearing in NullFields will be sent to the server as
	// null. It is an error if a field in this list has a non-empty value.
	// This may be used to include null fields in Patch requests.
	NullFields []string `json:"-"`
}

func (s *GooglePrivacyDlpV2beta1CreateInspectOperationRequest) MarshalJSON() ([]byte, error) {
	type noMethod GooglePrivacyDlpV2beta1CreateInspectOperationRequest
	raw := noMethod(*s)
	return gensupport.MarshalJSON(raw, s.ForceSendFields, s.NullFields)
}

<<<<<<< HEAD
// GooglePrivacyDlpV2beta1FieldId: General identifier of a data field in
// a storage service.
type GooglePrivacyDlpV2beta1FieldId struct {
	// ColumnName: Name describing the field.
	ColumnName string `json:"columnName,omitempty"`
=======
// GooglePrivacyDlpV2beta1CryptoHashConfig: Pseudonymization method that
// generates surrogates via cryptographic hashing.
// Uses SHA-256.
// Outputs a 32 byte digest as an uppercase hex string
// (for example, 41D1567F7F99F1DC2A5FAB886DEE5BEE).
// Currently, only string and integer values can be hashed.
type GooglePrivacyDlpV2beta1CryptoHashConfig struct {
	// CryptoKey: The key used by the hash function.
	CryptoKey *GooglePrivacyDlpV2beta1CryptoKey `json:"cryptoKey,omitempty"`
>>>>>>> b412c745

	// ForceSendFields is a list of field names (e.g. "CryptoKey") to
	// unconditionally include in API requests. By default, fields with
	// empty values are omitted from API requests. However, any non-pointer,
	// non-interface field appearing in ForceSendFields will be sent to the
	// server regardless of whether the field is empty or not. This may be
	// used to include empty fields in Patch requests.
	ForceSendFields []string `json:"-"`

	// NullFields is a list of field names (e.g. "CryptoKey") to include in
	// API requests with the JSON null value. By default, fields with empty
	// values are omitted from API requests. However, any field with an
	// empty value appearing in NullFields will be sent to the server as
	// null. It is an error if a field in this list has a non-empty value.
	// This may be used to include null fields in Patch requests.
	NullFields []string `json:"-"`
}

func (s *GooglePrivacyDlpV2beta1CryptoHashConfig) MarshalJSON() ([]byte, error) {
	type noMethod GooglePrivacyDlpV2beta1CryptoHashConfig
	raw := noMethod(*s)
	return gensupport.MarshalJSON(raw, s.ForceSendFields, s.NullFields)
}

// GooglePrivacyDlpV2beta1CryptoKey: This is a data encryption key (DEK)
// (as opposed to
// a key encryption key (KEK) stored by KMS).
// When using KMS to wrap/unwrap DEKs, be sure to set an appropriate
// IAM policy on the KMS CryptoKey (KEK) to ensure an attacker
// cannot
// unwrap the data crypto key.
type GooglePrivacyDlpV2beta1CryptoKey struct {
	KmsWrapped *GooglePrivacyDlpV2beta1KmsWrappedCryptoKey `json:"kmsWrapped,omitempty"`

	Transient *GooglePrivacyDlpV2beta1TransientCryptoKey `json:"transient,omitempty"`

	Unwrapped *GooglePrivacyDlpV2beta1UnwrappedCryptoKey `json:"unwrapped,omitempty"`

	// ForceSendFields is a list of field names (e.g. "KmsWrapped") to
	// unconditionally include in API requests. By default, fields with
	// empty values are omitted from API requests. However, any non-pointer,
	// non-interface field appearing in ForceSendFields will be sent to the
	// server regardless of whether the field is empty or not. This may be
	// used to include empty fields in Patch requests.
	ForceSendFields []string `json:"-"`

	// NullFields is a list of field names (e.g. "KmsWrapped") to include in
	// API requests with the JSON null value. By default, fields with empty
	// values are omitted from API requests. However, any field with an
	// empty value appearing in NullFields will be sent to the server as
	// null. It is an error if a field in this list has a non-empty value.
	// This may be used to include null fields in Patch requests.
	NullFields []string `json:"-"`
}

func (s *GooglePrivacyDlpV2beta1CryptoKey) MarshalJSON() ([]byte, error) {
	type noMethod GooglePrivacyDlpV2beta1CryptoKey
	raw := noMethod(*s)
	return gensupport.MarshalJSON(raw, s.ForceSendFields, s.NullFields)
}

// GooglePrivacyDlpV2beta1CryptoReplaceFfxFpeConfig: Replaces an
// identifier with an surrogate using FPE with the FFX
// mode of operation.
// The identifier must be representable by the US-ASCII character
// set.
// For a given crypto key and context, the same identifier will
// be
// replaced with the same surrogate.
// Note that a given identifier must be either the empty string or be
// at
// least two characters long.
type GooglePrivacyDlpV2beta1CryptoReplaceFfxFpeConfig struct {
	// Possible values:
	//   "FFX_COMMON_NATIVE_ALPHABET_UNSPECIFIED"
	//   "NUMERIC" - [0-9] (radix of 10)
	//   "HEXADECIMAL" - [0-9A-F] (radix of 16)
	//   "UPPER_CASE_ALPHA_NUMERIC" - [0-9A-Z] (radix of 36)
	//   "ALPHA_NUMERIC" - [0-9A-Za-z] (radix of 62)
	CommonAlphabet string `json:"commonAlphabet,omitempty"`

	// Context: A context may be used for higher security since the
	// same
	// identifier in two different contexts likely will be given a
	// distinct
	// surrogate. The principle is that the likeliness is inversely
	// related
	// to the ratio of the number of distinct identifiers per context over
	// the
	// number of possible surrogates: As long as this ratio is small,
	// the
	// likehood is large.
	//
	// If the context is not set, a default tweak will be used.
	// If the context is set but:
	//
	// 1. there is no record present when transforming a given value or
	// 1. the field is not present when transforming a given value,
	//
	// a default tweak will be used.
	//
	// Note that case (1) is expected when an `InfoTypeTransformation`
	// is
	// applied to both structured and non-structured
	// `ContentItem`s.
	// Currently, the referenced field may be of value type integer or
	// string.
	//
	// The tweak is constructed as a sequence of bytes in big endian byte
	// order
	// such that:
	//
	// - a 64 bit integer is encoded followed by a single byte of value 1
	// - a string is encoded in UTF-8 format followed by a single byte of
	// value 2
	//
	// This is also known as the 'tweak', as in tweakable encryption.
	Context *GooglePrivacyDlpV2beta1FieldId `json:"context,omitempty"`

	// CryptoKey: The key used by the encryption algorithm. [required]
	CryptoKey *GooglePrivacyDlpV2beta1CryptoKey `json:"cryptoKey,omitempty"`

	// CustomAlphabet: This is supported by mapping these to the
	// alphanumeric characters
	// that the FFX mode natively supports. This happens
	// before/after
	// encryption/decryption.
	// Each character listed must appear only once.
	// Number of characters must be in the range [2, 62].
	// This must be encoded as ASCII.
	// The order of characters does not matter.
	CustomAlphabet string `json:"customAlphabet,omitempty"`

	// Radix: The native way to select the alphabet. Must be in the range
	// [2, 62].
	Radix int64 `json:"radix,omitempty"`

	// ForceSendFields is a list of field names (e.g. "CommonAlphabet") to
	// unconditionally include in API requests. By default, fields with
	// empty values are omitted from API requests. However, any non-pointer,
	// non-interface field appearing in ForceSendFields will be sent to the
	// server regardless of whether the field is empty or not. This may be
	// used to include empty fields in Patch requests.
	ForceSendFields []string `json:"-"`

	// NullFields is a list of field names (e.g. "CommonAlphabet") to
	// include in API requests with the JSON null value. By default, fields
	// with empty values are omitted from API requests. However, any field
	// with an empty value appearing in NullFields will be sent to the
	// server as null. It is an error if a field in this list has a
	// non-empty value. This may be used to include null fields in Patch
	// requests.
	NullFields []string `json:"-"`
}

func (s *GooglePrivacyDlpV2beta1CryptoReplaceFfxFpeConfig) MarshalJSON() ([]byte, error) {
	type noMethod GooglePrivacyDlpV2beta1CryptoReplaceFfxFpeConfig
	raw := noMethod(*s)
	return gensupport.MarshalJSON(raw, s.ForceSendFields, s.NullFields)
}

// GooglePrivacyDlpV2beta1DatastoreKey: Record key for a finding in
// Cloud Datastore.
type GooglePrivacyDlpV2beta1DatastoreKey struct {
	// EntityKey: Datastore entity key.
	EntityKey *GooglePrivacyDlpV2beta1Key `json:"entityKey,omitempty"`

	// ForceSendFields is a list of field names (e.g. "EntityKey") to
	// unconditionally include in API requests. By default, fields with
	// empty values are omitted from API requests. However, any non-pointer,
	// non-interface field appearing in ForceSendFields will be sent to the
	// server regardless of whether the field is empty or not. This may be
	// used to include empty fields in Patch requests.
	ForceSendFields []string `json:"-"`

	// NullFields is a list of field names (e.g. "EntityKey") to include in
	// API requests with the JSON null value. By default, fields with empty
	// values are omitted from API requests. However, any field with an
	// empty value appearing in NullFields will be sent to the server as
	// null. It is an error if a field in this list has a non-empty value.
	// This may be used to include null fields in Patch requests.
	NullFields []string `json:"-"`
}

func (s *GooglePrivacyDlpV2beta1DatastoreKey) MarshalJSON() ([]byte, error) {
	type noMethod GooglePrivacyDlpV2beta1DatastoreKey
	raw := noMethod(*s)
	return gensupport.MarshalJSON(raw, s.ForceSendFields, s.NullFields)
}

<<<<<<< HEAD
// GooglePrivacyDlpV2beta1ImageRedactionConfig: Configuration for
// determing how redaction of images should occur.
type GooglePrivacyDlpV2beta1ImageRedactionConfig struct {
	// InfoType: Only one per info_type should be provided per request. If
	// not
	// specified, and redact_all_text is false, the DLP API will redact
	// all
	// text that it matches against all info_types that are found, but
	// not
	// specified in another ImageRedactionConfig.
	InfoType *GooglePrivacyDlpV2beta1InfoType `json:"infoType,omitempty"`

	// RedactAllText: If true, all text found in the image, regardless
	// whether it matches an
	// info_type, is redacted.
	RedactAllText bool `json:"redactAllText,omitempty"`
=======
// GooglePrivacyDlpV2beta1DatastoreOptions: Options defining a data set
// within Google Cloud Datastore.
type GooglePrivacyDlpV2beta1DatastoreOptions struct {
	// Kind: The kind to process.
	Kind *GooglePrivacyDlpV2beta1KindExpression `json:"kind,omitempty"`

	// PartitionId: A partition ID identifies a grouping of entities. The
	// grouping is always
	// by project and namespace, however the namespace ID may be empty.
	PartitionId *GooglePrivacyDlpV2beta1PartitionId `json:"partitionId,omitempty"`
>>>>>>> b412c745

	// Projection: Properties to scan. If none are specified, all properties
	// will be scanned
	// by default.
	Projection []*GooglePrivacyDlpV2beta1Projection `json:"projection,omitempty"`

	// ForceSendFields is a list of field names (e.g. "Kind") to
	// unconditionally include in API requests. By default, fields with
	// empty values are omitted from API requests. However, any non-pointer,
	// non-interface field appearing in ForceSendFields will be sent to the
	// server regardless of whether the field is empty or not. This may be
	// used to include empty fields in Patch requests.
	ForceSendFields []string `json:"-"`

	// NullFields is a list of field names (e.g. "Kind") to include in API
	// requests with the JSON null value. By default, fields with empty
	// values are omitted from API requests. However, any field with an
	// empty value appearing in NullFields will be sent to the server as
	// null. It is an error if a field in this list has a non-empty value.
	// This may be used to include null fields in Patch requests.
	NullFields []string `json:"-"`
}

func (s *GooglePrivacyDlpV2beta1DatastoreOptions) MarshalJSON() ([]byte, error) {
	type noMethod GooglePrivacyDlpV2beta1DatastoreOptions
	raw := noMethod(*s)
	return gensupport.MarshalJSON(raw, s.ForceSendFields, s.NullFields)
}

<<<<<<< HEAD
// GooglePrivacyDlpV2beta1InfoType: Type of information detected by the
// API.
type GooglePrivacyDlpV2beta1InfoType struct {
	// Name: Name of the information type.
	Name string `json:"name,omitempty"`
=======
// GooglePrivacyDlpV2beta1DeidentificationSummary: High level summary of
// deidentification.
type GooglePrivacyDlpV2beta1DeidentificationSummary struct {
	// TransformationSummaries: Transformations applied to the dataset.
	TransformationSummaries []*GooglePrivacyDlpV2beta1TransformationSummary `json:"transformationSummaries,omitempty"`
>>>>>>> b412c745

	// TransformedBytes: Total size in bytes that were transformed in some
	// way.
	TransformedBytes int64 `json:"transformedBytes,omitempty,string"`

	// ForceSendFields is a list of field names (e.g.
	// "TransformationSummaries") to unconditionally include in API
	// requests. By default, fields with empty values are omitted from API
	// requests. However, any non-pointer, non-interface field appearing in
	// ForceSendFields will be sent to the server regardless of whether the
	// field is empty or not. This may be used to include empty fields in
	// Patch requests.
	ForceSendFields []string `json:"-"`

	// NullFields is a list of field names (e.g. "TransformationSummaries")
	// to include in API requests with the JSON null value. By default,
	// fields with empty values are omitted from API requests. However, any
	// field with an empty value appearing in NullFields will be sent to the
	// server as null. It is an error if a field in this list has a
	// non-empty value. This may be used to include null fields in Patch
	// requests.
	NullFields []string `json:"-"`
}

func (s *GooglePrivacyDlpV2beta1DeidentificationSummary) MarshalJSON() ([]byte, error) {
	type noMethod GooglePrivacyDlpV2beta1DeidentificationSummary
	raw := noMethod(*s)
	return gensupport.MarshalJSON(raw, s.ForceSendFields, s.NullFields)
}

// GooglePrivacyDlpV2beta1DeidentifyConfig: The configuration that
// controls how the data will change.
type GooglePrivacyDlpV2beta1DeidentifyConfig struct {
	// InfoTypeTransformations: Treat the dataset as free-form text and
	// apply the same free text
	// transformation everywhere.
	InfoTypeTransformations *GooglePrivacyDlpV2beta1InfoTypeTransformations `json:"infoTypeTransformations,omitempty"`

	// RecordTransformations: Treat the dataset as structured.
	// Transformations can be applied to
	// specific locations within structured datasets, such as transforming
	// a column within a table.
	RecordTransformations *GooglePrivacyDlpV2beta1RecordTransformations `json:"recordTransformations,omitempty"`

	// ForceSendFields is a list of field names (e.g.
	// "InfoTypeTransformations") to unconditionally include in API
	// requests. By default, fields with empty values are omitted from API
	// requests. However, any non-pointer, non-interface field appearing in
	// ForceSendFields will be sent to the server regardless of whether the
	// field is empty or not. This may be used to include empty fields in
	// Patch requests.
	ForceSendFields []string `json:"-"`

	// NullFields is a list of field names (e.g. "InfoTypeTransformations")
	// to include in API requests with the JSON null value. By default,
	// fields with empty values are omitted from API requests. However, any
	// field with an empty value appearing in NullFields will be sent to the
	// server as null. It is an error if a field in this list has a
	// non-empty value. This may be used to include null fields in Patch
	// requests.
	NullFields []string `json:"-"`
}

func (s *GooglePrivacyDlpV2beta1DeidentifyConfig) MarshalJSON() ([]byte, error) {
	type noMethod GooglePrivacyDlpV2beta1DeidentifyConfig
	raw := noMethod(*s)
	return gensupport.MarshalJSON(raw, s.ForceSendFields, s.NullFields)
}

<<<<<<< HEAD
// GooglePrivacyDlpV2beta1InfoTypeLimit: Max findings configuration per
// info type, per content item or long running
// operation.
type GooglePrivacyDlpV2beta1InfoTypeLimit struct {
	// InfoType: Type of information the findings limit applies to. Only one
	// limit per
	// info_type should be provided. If InfoTypeLimit does not have
	// an
	// info_type, the DLP API applies the limit against all info_types that
	// are
	// found but not specified in another InfoTypeLimit.
	InfoType *GooglePrivacyDlpV2beta1InfoType `json:"infoType,omitempty"`

	// MaxFindings: Max findings limit for the given infoType.
	MaxFindings int64 `json:"maxFindings,omitempty"`

	// ForceSendFields is a list of field names (e.g. "InfoType") to
	// unconditionally include in API requests. By default, fields with
	// empty values are omitted from API requests. However, any non-pointer,
	// non-interface field appearing in ForceSendFields will be sent to the
	// server regardless of whether the field is empty or not. This may be
	// used to include empty fields in Patch requests.
	ForceSendFields []string `json:"-"`

	// NullFields is a list of field names (e.g. "InfoType") to include in
	// API requests with the JSON null value. By default, fields with empty
	// values are omitted from API requests. However, any field with an
	// empty value appearing in NullFields will be sent to the server as
	// null. It is an error if a field in this list has a non-empty value.
	// This may be used to include null fields in Patch requests.
	NullFields []string `json:"-"`
}

func (s *GooglePrivacyDlpV2beta1InfoTypeLimit) MarshalJSON() ([]byte, error) {
	type noMethod GooglePrivacyDlpV2beta1InfoTypeLimit
	raw := noMethod(*s)
	return gensupport.MarshalJSON(raw, s.ForceSendFields, s.NullFields)
}

// GooglePrivacyDlpV2beta1InfoTypeStatistics: Statistics regarding a
// specific InfoType.
type GooglePrivacyDlpV2beta1InfoTypeStatistics struct {
	// Count: Number of findings for this info type.
	Count int64 `json:"count,omitempty,string"`
=======
// GooglePrivacyDlpV2beta1DeidentifyContentRequest: Request to
// de-identify a list of items.
type GooglePrivacyDlpV2beta1DeidentifyContentRequest struct {
	// DeidentifyConfig: Configuration for the de-identification of the list
	// of content items.
	DeidentifyConfig *GooglePrivacyDlpV2beta1DeidentifyConfig `json:"deidentifyConfig,omitempty"`
>>>>>>> b412c745

	// InspectConfig: Configuration for the inspector.
	InspectConfig *GooglePrivacyDlpV2beta1InspectConfig `json:"inspectConfig,omitempty"`

	// Items: The list of items to inspect. Up to 100 are allowed per
	// request.
	// All items will be treated as text/*.
	Items []*GooglePrivacyDlpV2beta1ContentItem `json:"items,omitempty"`

	// ForceSendFields is a list of field names (e.g. "DeidentifyConfig") to
	// unconditionally include in API requests. By default, fields with
	// empty values are omitted from API requests. However, any non-pointer,
	// non-interface field appearing in ForceSendFields will be sent to the
	// server regardless of whether the field is empty or not. This may be
	// used to include empty fields in Patch requests.
	ForceSendFields []string `json:"-"`

	// NullFields is a list of field names (e.g. "DeidentifyConfig") to
	// include in API requests with the JSON null value. By default, fields
	// with empty values are omitted from API requests. However, any field
	// with an empty value appearing in NullFields will be sent to the
	// server as null. It is an error if a field in this list has a
	// non-empty value. This may be used to include null fields in Patch
	// requests.
	NullFields []string `json:"-"`
}

func (s *GooglePrivacyDlpV2beta1DeidentifyContentRequest) MarshalJSON() ([]byte, error) {
	type noMethod GooglePrivacyDlpV2beta1DeidentifyContentRequest
	raw := noMethod(*s)
	return gensupport.MarshalJSON(raw, s.ForceSendFields, s.NullFields)
}

<<<<<<< HEAD
// GooglePrivacyDlpV2beta1InspectConfig: Configuration description of
// the scanning process.
// When used with redactContent only info_types and min_likelihood are
// currently
// used.
type GooglePrivacyDlpV2beta1InspectConfig struct {
	// ExcludeTypes: When true, excludes type information of the findings.
	ExcludeTypes bool `json:"excludeTypes,omitempty"`

	// IncludeQuote: When true, a contextual quote from the data that
	// triggered a finding is
	// included in the response; see Finding.quote.
	IncludeQuote bool `json:"includeQuote,omitempty"`

	// InfoTypeLimits: Configuration of findings limit given for specified
	// info types.
	InfoTypeLimits []*GooglePrivacyDlpV2beta1InfoTypeLimit `json:"infoTypeLimits,omitempty"`

	// InfoTypes: Restricts what info_types to look for. The values must
	// correspond to
	// InfoType values returned by ListInfoTypes or found in
	// documentation.
	// Empty info_types runs all enabled detectors.
	InfoTypes []*GooglePrivacyDlpV2beta1InfoType `json:"infoTypes,omitempty"`
=======
// GooglePrivacyDlpV2beta1DeidentifyContentResponse: Results of
// de-identifying a list of items.
type GooglePrivacyDlpV2beta1DeidentifyContentResponse struct {
	Items []*GooglePrivacyDlpV2beta1ContentItem `json:"items,omitempty"`
>>>>>>> b412c745

	// Summaries: A review of the transformations that took place for each
	// item.
	Summaries []*GooglePrivacyDlpV2beta1DeidentificationSummary `json:"summaries,omitempty"`

	// ServerResponse contains the HTTP response code and headers from the
	// server.
	googleapi.ServerResponse `json:"-"`

	// ForceSendFields is a list of field names (e.g. "Items") to
	// unconditionally include in API requests. By default, fields with
	// empty values are omitted from API requests. However, any non-pointer,
	// non-interface field appearing in ForceSendFields will be sent to the
	// server regardless of whether the field is empty or not. This may be
	// used to include empty fields in Patch requests.
	ForceSendFields []string `json:"-"`

	// NullFields is a list of field names (e.g. "Items") to include in API
	// requests with the JSON null value. By default, fields with empty
	// values are omitted from API requests. However, any field with an
	// empty value appearing in NullFields will be sent to the server as
	// null. It is an error if a field in this list has a non-empty value.
	// This may be used to include null fields in Patch requests.
	NullFields []string `json:"-"`
}

func (s *GooglePrivacyDlpV2beta1DeidentifyContentResponse) MarshalJSON() ([]byte, error) {
	type noMethod GooglePrivacyDlpV2beta1DeidentifyContentResponse
	raw := noMethod(*s)
	return gensupport.MarshalJSON(raw, s.ForceSendFields, s.NullFields)
}

// GooglePrivacyDlpV2beta1EntityId: An entity in a dataset is a field or
// set of fields that correspond to a
// single person. For example, in medical records the `EntityId` might
// be
// a patient identifier, or for financial records it might be an
// account
// identifier. This message is used when generalizations or analysis
// must be
// consistent across multiple rows pertaining to the same entity.
type GooglePrivacyDlpV2beta1EntityId struct {
	// Field: Composite key indicating which field contains the entity
	// identifier.
	Field *GooglePrivacyDlpV2beta1FieldId `json:"field,omitempty"`

	// ForceSendFields is a list of field names (e.g. "Field") to
	// unconditionally include in API requests. By default, fields with
	// empty values are omitted from API requests. However, any non-pointer,
	// non-interface field appearing in ForceSendFields will be sent to the
	// server regardless of whether the field is empty or not. This may be
	// used to include empty fields in Patch requests.
	ForceSendFields []string `json:"-"`

	// NullFields is a list of field names (e.g. "Field") to include in API
	// requests with the JSON null value. By default, fields with empty
	// values are omitted from API requests. However, any field with an
	// empty value appearing in NullFields will be sent to the server as
	// null. It is an error if a field in this list has a non-empty value.
	// This may be used to include null fields in Patch requests.
	NullFields []string `json:"-"`
}

func (s *GooglePrivacyDlpV2beta1EntityId) MarshalJSON() ([]byte, error) {
	type noMethod GooglePrivacyDlpV2beta1EntityId
	raw := noMethod(*s)
	return gensupport.MarshalJSON(raw, s.ForceSendFields, s.NullFields)
}

// GooglePrivacyDlpV2beta1Expressions: A collection of expressions
type GooglePrivacyDlpV2beta1Expressions struct {
	Conditions *GooglePrivacyDlpV2beta1Conditions `json:"conditions,omitempty"`

	// LogicalOperator: The operator to apply to the result of conditions.
	// Default and currently
	// only supported value is `AND`.
	//
	// Possible values:
	//   "LOGICAL_OPERATOR_UNSPECIFIED"
	//   "AND"
	LogicalOperator string `json:"logicalOperator,omitempty"`

	// ForceSendFields is a list of field names (e.g. "Conditions") to
	// unconditionally include in API requests. By default, fields with
	// empty values are omitted from API requests. However, any non-pointer,
	// non-interface field appearing in ForceSendFields will be sent to the
	// server regardless of whether the field is empty or not. This may be
	// used to include empty fields in Patch requests.
	ForceSendFields []string `json:"-"`

	// NullFields is a list of field names (e.g. "Conditions") to include in
	// API requests with the JSON null value. By default, fields with empty
	// values are omitted from API requests. However, any field with an
	// empty value appearing in NullFields will be sent to the server as
	// null. It is an error if a field in this list has a non-empty value.
	// This may be used to include null fields in Patch requests.
	NullFields []string `json:"-"`
}

func (s *GooglePrivacyDlpV2beta1Expressions) MarshalJSON() ([]byte, error) {
	type noMethod GooglePrivacyDlpV2beta1Expressions
	raw := noMethod(*s)
	return gensupport.MarshalJSON(raw, s.ForceSendFields, s.NullFields)
}

// GooglePrivacyDlpV2beta1FieldId: General identifier of a data field in
// a storage service.
type GooglePrivacyDlpV2beta1FieldId struct {
	// ColumnName: Name describing the field.
	ColumnName string `json:"columnName,omitempty"`

	// ForceSendFields is a list of field names (e.g. "ColumnName") to
	// unconditionally include in API requests. By default, fields with
	// empty values are omitted from API requests. However, any non-pointer,
	// non-interface field appearing in ForceSendFields will be sent to the
	// server regardless of whether the field is empty or not. This may be
	// used to include empty fields in Patch requests.
	ForceSendFields []string `json:"-"`

	// NullFields is a list of field names (e.g. "ColumnName") to include in
	// API requests with the JSON null value. By default, fields with empty
	// values are omitted from API requests. However, any field with an
	// empty value appearing in NullFields will be sent to the server as
	// null. It is an error if a field in this list has a non-empty value.
	// This may be used to include null fields in Patch requests.
	NullFields []string `json:"-"`
}

func (s *GooglePrivacyDlpV2beta1FieldId) MarshalJSON() ([]byte, error) {
	type noMethod GooglePrivacyDlpV2beta1FieldId
	raw := noMethod(*s)
	return gensupport.MarshalJSON(raw, s.ForceSendFields, s.NullFields)
}

// GooglePrivacyDlpV2beta1FieldTransformation: The transformation to
// apply to the field.
type GooglePrivacyDlpV2beta1FieldTransformation struct {
	// Condition: Only apply the transformation if the condition evaluates
	// to true for the
	// given `RecordCondition`. The conditions are allowed to reference
	// fields
	// that are not used in the actual transformation. [optional]
	//
	// Example Use Cases:
	//
	// - Apply a different bucket transformation to an age column if the zip
	// code
	// column for the same record is within a specific range.
	// - Redact a field if the date of birth field is greater than 85.
	Condition *GooglePrivacyDlpV2beta1RecordCondition `json:"condition,omitempty"`

	// Fields: Input field(s) to apply the transformation to. [required]
	Fields []*GooglePrivacyDlpV2beta1FieldId `json:"fields,omitempty"`

	// InfoTypeTransformations: Treat the contents of the field as free
	// text, and selectively
	// transform content that matches an `InfoType`.
	InfoTypeTransformations *GooglePrivacyDlpV2beta1InfoTypeTransformations `json:"infoTypeTransformations,omitempty"`

	// PrimitiveTransformation: Apply the transformation to the entire
	// field.
	PrimitiveTransformation *GooglePrivacyDlpV2beta1PrimitiveTransformation `json:"primitiveTransformation,omitempty"`

	// ForceSendFields is a list of field names (e.g. "Condition") to
	// unconditionally include in API requests. By default, fields with
	// empty values are omitted from API requests. However, any non-pointer,
	// non-interface field appearing in ForceSendFields will be sent to the
	// server regardless of whether the field is empty or not. This may be
	// used to include empty fields in Patch requests.
	ForceSendFields []string `json:"-"`

	// NullFields is a list of field names (e.g. "Condition") to include in
	// API requests with the JSON null value. By default, fields with empty
	// values are omitted from API requests. However, any field with an
	// empty value appearing in NullFields will be sent to the server as
	// null. It is an error if a field in this list has a non-empty value.
	// This may be used to include null fields in Patch requests.
	NullFields []string `json:"-"`
}

func (s *GooglePrivacyDlpV2beta1FieldTransformation) MarshalJSON() ([]byte, error) {
	type noMethod GooglePrivacyDlpV2beta1FieldTransformation
	raw := noMethod(*s)
	return gensupport.MarshalJSON(raw, s.ForceSendFields, s.NullFields)
}

// GooglePrivacyDlpV2beta1FileSet: Set of files to scan.
type GooglePrivacyDlpV2beta1FileSet struct {
	// Url: The url, in the format `gs://<bucket>/<path>`. Trailing wildcard
	// in the
	// path is allowed.
	Url string `json:"url,omitempty"`

	// ForceSendFields is a list of field names (e.g. "Url") to
	// unconditionally include in API requests. By default, fields with
	// empty values are omitted from API requests. However, any non-pointer,
	// non-interface field appearing in ForceSendFields will be sent to the
	// server regardless of whether the field is empty or not. This may be
	// used to include empty fields in Patch requests.
	ForceSendFields []string `json:"-"`

	// NullFields is a list of field names (e.g. "Url") to include in API
	// requests with the JSON null value. By default, fields with empty
	// values are omitted from API requests. However, any field with an
	// empty value appearing in NullFields will be sent to the server as
	// null. It is an error if a field in this list has a non-empty value.
	// This may be used to include null fields in Patch requests.
	NullFields []string `json:"-"`
}

func (s *GooglePrivacyDlpV2beta1FileSet) MarshalJSON() ([]byte, error) {
	type noMethod GooglePrivacyDlpV2beta1FileSet
	raw := noMethod(*s)
	return gensupport.MarshalJSON(raw, s.ForceSendFields, s.NullFields)
}

// GooglePrivacyDlpV2beta1Finding: Container structure describing a
// single finding within a string or image.
type GooglePrivacyDlpV2beta1Finding struct {
	// CreateTime: Timestamp when finding was detected.
	CreateTime string `json:"createTime,omitempty"`

	// InfoType: The specific type of info the string might be.
	InfoType *GooglePrivacyDlpV2beta1InfoType `json:"infoType,omitempty"`

	// Likelihood: Estimate of how likely it is that the info_type is
	// correct.
	//
	// Possible values:
	//   "LIKELIHOOD_UNSPECIFIED" - Default value; information with all
	// likelihoods is included.
	//   "VERY_UNLIKELY" - Few matching elements.
	//   "UNLIKELY"
	//   "POSSIBLE" - Some matching elements.
	//   "LIKELY"
	//   "VERY_LIKELY" - Many matching elements.
	Likelihood string `json:"likelihood,omitempty"`

	// Location: Location of the info found.
	Location *GooglePrivacyDlpV2beta1Location `json:"location,omitempty"`

	// Quote: The specific string that may be potentially sensitive info.
	Quote string `json:"quote,omitempty"`

	// ForceSendFields is a list of field names (e.g. "CreateTime") to
	// unconditionally include in API requests. By default, fields with
	// empty values are omitted from API requests. However, any non-pointer,
	// non-interface field appearing in ForceSendFields will be sent to the
	// server regardless of whether the field is empty or not. This may be
	// used to include empty fields in Patch requests.
	ForceSendFields []string `json:"-"`

	// NullFields is a list of field names (e.g. "CreateTime") to include in
	// API requests with the JSON null value. By default, fields with empty
	// values are omitted from API requests. However, any field with an
	// empty value appearing in NullFields will be sent to the server as
	// null. It is an error if a field in this list has a non-empty value.
	// This may be used to include null fields in Patch requests.
	NullFields []string `json:"-"`
}

func (s *GooglePrivacyDlpV2beta1Finding) MarshalJSON() ([]byte, error) {
	type noMethod GooglePrivacyDlpV2beta1Finding
	raw := noMethod(*s)
	return gensupport.MarshalJSON(raw, s.ForceSendFields, s.NullFields)
}

// GooglePrivacyDlpV2beta1FixedSizeBucketingConfig: Buckets values based
// on fixed size ranges. The
// Bucketing transformation can provide all of this functionality,
// but requires more configuration. This message is provided as a
// convenience to
// the user for simple bucketing strategies.
// The resulting value will be a hyphenated string
// of
// lower_bound-upper_bound.
// This can be used on data of type: double, long.
// If the bound Value type differs from the type of data
// being transformed, we will first attempt converting the type of the
// data to
// be transformed to match the type of the bound before comparing.
type GooglePrivacyDlpV2beta1FixedSizeBucketingConfig struct {
	// BucketSize: Size of each bucket (except for minimum and maximum
	// buckets). So if
	// `lower_bound` = 10, `upper_bound` = 89, and `bucket_size` = 10, then
	// the
	// following buckets would be used: -10, 10-20, 20-30, 30-40, 40-50,
	// 50-60,
	// 60-70, 70-80, 80-89, 89+. Precision up to 2 decimals works.
	// [Required].
	BucketSize float64 `json:"bucketSize,omitempty"`

	// LowerBound: Lower bound value of buckets. All values less than
	// `lower_bound` are
	// grouped together into a single bucket; for example if `lower_bound` =
	// 10,
	// then all values less than 10 are replaced with the value “-10”.
	// [Required].
	LowerBound *GooglePrivacyDlpV2beta1Value `json:"lowerBound,omitempty"`

	// UpperBound: Upper bound value of buckets. All values greater than
	// upper_bound are
	// grouped together into a single bucket; for example if `upper_bound` =
	// 89,
	// then all values greater than 89 are replaced with the value
	// “89+”.
	// [Required].
	UpperBound *GooglePrivacyDlpV2beta1Value `json:"upperBound,omitempty"`

	// ForceSendFields is a list of field names (e.g. "BucketSize") to
	// unconditionally include in API requests. By default, fields with
	// empty values are omitted from API requests. However, any non-pointer,
	// non-interface field appearing in ForceSendFields will be sent to the
	// server regardless of whether the field is empty or not. This may be
	// used to include empty fields in Patch requests.
	ForceSendFields []string `json:"-"`

	// NullFields is a list of field names (e.g. "BucketSize") to include in
	// API requests with the JSON null value. By default, fields with empty
	// values are omitted from API requests. However, any field with an
	// empty value appearing in NullFields will be sent to the server as
	// null. It is an error if a field in this list has a non-empty value.
	// This may be used to include null fields in Patch requests.
	NullFields []string `json:"-"`
}

func (s *GooglePrivacyDlpV2beta1FixedSizeBucketingConfig) MarshalJSON() ([]byte, error) {
	type noMethod GooglePrivacyDlpV2beta1FixedSizeBucketingConfig
	raw := noMethod(*s)
	return gensupport.MarshalJSON(raw, s.ForceSendFields, s.NullFields)
}

func (s *GooglePrivacyDlpV2beta1FixedSizeBucketingConfig) UnmarshalJSON(data []byte) error {
	type noMethod GooglePrivacyDlpV2beta1FixedSizeBucketingConfig
	var s1 struct {
		BucketSize gensupport.JSONFloat64 `json:"bucketSize"`
		*noMethod
	}
	s1.noMethod = (*noMethod)(s)
	if err := json.Unmarshal(data, &s1); err != nil {
		return err
	}
	s.BucketSize = float64(s1.BucketSize)
	return nil
}

// GooglePrivacyDlpV2beta1ImageLocation: Bounding box encompassing
// detected text within an image.
type GooglePrivacyDlpV2beta1ImageLocation struct {
	// Height: Height of the bounding box in pixels.
	Height int64 `json:"height,omitempty"`

	// Left: Left coordinate of the bounding box. (0,0) is upper left.
	Left int64 `json:"left,omitempty"`

	// Top: Top coordinate of the bounding box. (0,0) is upper left.
	Top int64 `json:"top,omitempty"`

	// Width: Width of the bounding box in pixels.
	Width int64 `json:"width,omitempty"`

	// ForceSendFields is a list of field names (e.g. "Height") to
	// unconditionally include in API requests. By default, fields with
	// empty values are omitted from API requests. However, any non-pointer,
	// non-interface field appearing in ForceSendFields will be sent to the
	// server regardless of whether the field is empty or not. This may be
	// used to include empty fields in Patch requests.
	ForceSendFields []string `json:"-"`

	// NullFields is a list of field names (e.g. "Height") to include in API
	// requests with the JSON null value. By default, fields with empty
	// values are omitted from API requests. However, any field with an
	// empty value appearing in NullFields will be sent to the server as
	// null. It is an error if a field in this list has a non-empty value.
	// This may be used to include null fields in Patch requests.
	NullFields []string `json:"-"`
}

func (s *GooglePrivacyDlpV2beta1ImageLocation) MarshalJSON() ([]byte, error) {
	type noMethod GooglePrivacyDlpV2beta1ImageLocation
	raw := noMethod(*s)
	return gensupport.MarshalJSON(raw, s.ForceSendFields, s.NullFields)
}

// GooglePrivacyDlpV2beta1ImageRedactionConfig: Configuration for
// determing how redaction of images should occur.
type GooglePrivacyDlpV2beta1ImageRedactionConfig struct {
	// InfoType: Only one per info_type should be provided per request. If
	// not
	// specified, and redact_all_text is false, the DLP API will redact
	// all
	// text that it matches against all info_types that are found, but
	// not
	// specified in another ImageRedactionConfig.
	InfoType *GooglePrivacyDlpV2beta1InfoType `json:"infoType,omitempty"`

	// RedactAllText: If true, all text found in the image, regardless
	// whether it matches an
	// info_type, is redacted.
	RedactAllText bool `json:"redactAllText,omitempty"`

	// RedactionColor: The color to use when redacting content from an
	// image. If not specified,
	// the default is black.
	RedactionColor *GooglePrivacyDlpV2beta1Color `json:"redactionColor,omitempty"`

	// ForceSendFields is a list of field names (e.g. "InfoType") to
	// unconditionally include in API requests. By default, fields with
	// empty values are omitted from API requests. However, any non-pointer,
	// non-interface field appearing in ForceSendFields will be sent to the
	// server regardless of whether the field is empty or not. This may be
	// used to include empty fields in Patch requests.
	ForceSendFields []string `json:"-"`

	// NullFields is a list of field names (e.g. "InfoType") to include in
	// API requests with the JSON null value. By default, fields with empty
	// values are omitted from API requests. However, any field with an
	// empty value appearing in NullFields will be sent to the server as
	// null. It is an error if a field in this list has a non-empty value.
	// This may be used to include null fields in Patch requests.
	NullFields []string `json:"-"`
}

func (s *GooglePrivacyDlpV2beta1ImageRedactionConfig) MarshalJSON() ([]byte, error) {
	type noMethod GooglePrivacyDlpV2beta1ImageRedactionConfig
	raw := noMethod(*s)
	return gensupport.MarshalJSON(raw, s.ForceSendFields, s.NullFields)
}

// GooglePrivacyDlpV2beta1InfoType: Type of information detected by the
// API.
type GooglePrivacyDlpV2beta1InfoType struct {
	// Name: Name of the information type.
	Name string `json:"name,omitempty"`

	// ForceSendFields is a list of field names (e.g. "Name") to
	// unconditionally include in API requests. By default, fields with
	// empty values are omitted from API requests. However, any non-pointer,
	// non-interface field appearing in ForceSendFields will be sent to the
	// server regardless of whether the field is empty or not. This may be
	// used to include empty fields in Patch requests.
	ForceSendFields []string `json:"-"`

	// NullFields is a list of field names (e.g. "Name") to include in API
	// requests with the JSON null value. By default, fields with empty
	// values are omitted from API requests. However, any field with an
	// empty value appearing in NullFields will be sent to the server as
	// null. It is an error if a field in this list has a non-empty value.
	// This may be used to include null fields in Patch requests.
	NullFields []string `json:"-"`
}

func (s *GooglePrivacyDlpV2beta1InfoType) MarshalJSON() ([]byte, error) {
	type noMethod GooglePrivacyDlpV2beta1InfoType
	raw := noMethod(*s)
	return gensupport.MarshalJSON(raw, s.ForceSendFields, s.NullFields)
}

// GooglePrivacyDlpV2beta1InfoTypeDescription: Description of the
// information type (infoType).
type GooglePrivacyDlpV2beta1InfoTypeDescription struct {
	// Categories: List of categories this infoType belongs to.
	Categories []*GooglePrivacyDlpV2beta1CategoryDescription `json:"categories,omitempty"`

	// DisplayName: Human readable form of the infoType name.
	DisplayName string `json:"displayName,omitempty"`

	// Name: Internal name of the infoType.
	Name string `json:"name,omitempty"`

<<<<<<< HEAD
	// TableLocation: Location within a `ContentItem.Table`.
	TableLocation *GooglePrivacyDlpV2beta1TableLocation `json:"tableLocation,omitempty"`

	// ForceSendFields is a list of field names (e.g. "ByteRange") to
=======
	// ForceSendFields is a list of field names (e.g. "Categories") to
>>>>>>> b412c745
	// unconditionally include in API requests. By default, fields with
	// empty values are omitted from API requests. However, any non-pointer,
	// non-interface field appearing in ForceSendFields will be sent to the
	// server regardless of whether the field is empty or not. This may be
	// used to include empty fields in Patch requests.
	ForceSendFields []string `json:"-"`

	// NullFields is a list of field names (e.g. "Categories") to include in
	// API requests with the JSON null value. By default, fields with empty
	// values are omitted from API requests. However, any field with an
	// empty value appearing in NullFields will be sent to the server as
	// null. It is an error if a field in this list has a non-empty value.
	// This may be used to include null fields in Patch requests.
	NullFields []string `json:"-"`
}

func (s *GooglePrivacyDlpV2beta1InfoTypeDescription) MarshalJSON() ([]byte, error) {
	type noMethod GooglePrivacyDlpV2beta1InfoTypeDescription
	raw := noMethod(*s)
	return gensupport.MarshalJSON(raw, s.ForceSendFields, s.NullFields)
}

<<<<<<< HEAD
// GooglePrivacyDlpV2beta1OperationConfig: Additional configuration for
// inspect long running operations.
type GooglePrivacyDlpV2beta1OperationConfig struct {
	// MaxItemFindings: Max number of findings per file, Datastore entity,
	// or database row.
	MaxItemFindings int64 `json:"maxItemFindings,omitempty,string"`

	// ForceSendFields is a list of field names (e.g. "MaxItemFindings") to
	// unconditionally include in API requests. By default, fields with
	// empty values are omitted from API requests. However, any non-pointer,
	// non-interface field appearing in ForceSendFields will be sent to the
	// server regardless of whether the field is empty or not. This may be
	// used to include empty fields in Patch requests.
	ForceSendFields []string `json:"-"`

	// NullFields is a list of field names (e.g. "MaxItemFindings") to
	// include in API requests with the JSON null value. By default, fields
	// with empty values are omitted from API requests. However, any field
	// with an empty value appearing in NullFields will be sent to the
	// server as null. It is an error if a field in this list has a
	// non-empty value. This may be used to include null fields in Patch
	// requests.
	NullFields []string `json:"-"`
}

func (s *GooglePrivacyDlpV2beta1OperationConfig) MarshalJSON() ([]byte, error) {
	type noMethod GooglePrivacyDlpV2beta1OperationConfig
	raw := noMethod(*s)
	return gensupport.MarshalJSON(raw, s.ForceSendFields, s.NullFields)
}

// GooglePrivacyDlpV2beta1OutputStorageConfig: Cloud repository for
// storing output.
type GooglePrivacyDlpV2beta1OutputStorageConfig struct {
	// StoragePath: The path to a Google Cloud Storage location to store
	// output.
	StoragePath *GooglePrivacyDlpV2beta1CloudStoragePath `json:"storagePath,omitempty"`

	// Table: Store findings in a new table in the dataset.
	Table *GooglePrivacyDlpV2beta1BigQueryTable `json:"table,omitempty"`

	// ForceSendFields is a list of field names (e.g. "StoragePath") to
=======
// GooglePrivacyDlpV2beta1InfoTypeLimit: Max findings configuration per
// info type, per content item or long running
// operation.
type GooglePrivacyDlpV2beta1InfoTypeLimit struct {
	// InfoType: Type of information the findings limit applies to. Only one
	// limit per
	// info_type should be provided. If InfoTypeLimit does not have
	// an
	// info_type, the DLP API applies the limit against all info_types that
	// are
	// found but not specified in another InfoTypeLimit.
	InfoType *GooglePrivacyDlpV2beta1InfoType `json:"infoType,omitempty"`

	// MaxFindings: Max findings limit for the given infoType.
	MaxFindings int64 `json:"maxFindings,omitempty"`

	// ForceSendFields is a list of field names (e.g. "InfoType") to
>>>>>>> b412c745
	// unconditionally include in API requests. By default, fields with
	// empty values are omitted from API requests. However, any non-pointer,
	// non-interface field appearing in ForceSendFields will be sent to the
	// server regardless of whether the field is empty or not. This may be
	// used to include empty fields in Patch requests.
	ForceSendFields []string `json:"-"`

	// NullFields is a list of field names (e.g. "InfoType") to include in
	// API requests with the JSON null value. By default, fields with empty
	// values are omitted from API requests. However, any field with an
	// empty value appearing in NullFields will be sent to the server as
	// null. It is an error if a field in this list has a non-empty value.
	// This may be used to include null fields in Patch requests.
	NullFields []string `json:"-"`
}

func (s *GooglePrivacyDlpV2beta1InfoTypeLimit) MarshalJSON() ([]byte, error) {
	type noMethod GooglePrivacyDlpV2beta1InfoTypeLimit
	raw := noMethod(*s)
	return gensupport.MarshalJSON(raw, s.ForceSendFields, s.NullFields)
}

// GooglePrivacyDlpV2beta1InfoTypeStatistics: Statistics regarding a
// specific InfoType.
type GooglePrivacyDlpV2beta1InfoTypeStatistics struct {
	// Count: Number of findings for this info type.
	Count int64 `json:"count,omitempty,string"`

	// InfoType: The type of finding this stat is for.
	InfoType *GooglePrivacyDlpV2beta1InfoType `json:"infoType,omitempty"`

	// ForceSendFields is a list of field names (e.g. "Count") to
	// unconditionally include in API requests. By default, fields with
	// empty values are omitted from API requests. However, any non-pointer,
	// non-interface field appearing in ForceSendFields will be sent to the
	// server regardless of whether the field is empty or not. This may be
	// used to include empty fields in Patch requests.
	ForceSendFields []string `json:"-"`

	// NullFields is a list of field names (e.g. "Count") to include in API
	// requests with the JSON null value. By default, fields with empty
	// values are omitted from API requests. However, any field with an
	// empty value appearing in NullFields will be sent to the server as
	// null. It is an error if a field in this list has a non-empty value.
	// This may be used to include null fields in Patch requests.
	NullFields []string `json:"-"`
}

func (s *GooglePrivacyDlpV2beta1InfoTypeStatistics) MarshalJSON() ([]byte, error) {
	type noMethod GooglePrivacyDlpV2beta1InfoTypeStatistics
	raw := noMethod(*s)
	return gensupport.MarshalJSON(raw, s.ForceSendFields, s.NullFields)
}

// GooglePrivacyDlpV2beta1InfoTypeTransformation: A transformation to
// apply to text that is identified as a specific
// info_type.
type GooglePrivacyDlpV2beta1InfoTypeTransformation struct {
	// InfoTypes: Info types to apply the transformation to. Empty list will
	// match all
	// available info types for this transformation.
	InfoTypes []*GooglePrivacyDlpV2beta1InfoType `json:"infoTypes,omitempty"`

	// PrimitiveTransformation: Primitive transformation to apply to the
	// info type. [required]
	PrimitiveTransformation *GooglePrivacyDlpV2beta1PrimitiveTransformation `json:"primitiveTransformation,omitempty"`

	// ForceSendFields is a list of field names (e.g. "InfoTypes") to
	// unconditionally include in API requests. By default, fields with
	// empty values are omitted from API requests. However, any non-pointer,
	// non-interface field appearing in ForceSendFields will be sent to the
	// server regardless of whether the field is empty or not. This may be
	// used to include empty fields in Patch requests.
	ForceSendFields []string `json:"-"`

	// NullFields is a list of field names (e.g. "InfoTypes") to include in
	// API requests with the JSON null value. By default, fields with empty
	// values are omitted from API requests. However, any field with an
	// empty value appearing in NullFields will be sent to the server as
	// null. It is an error if a field in this list has a non-empty value.
	// This may be used to include null fields in Patch requests.
	NullFields []string `json:"-"`
}

func (s *GooglePrivacyDlpV2beta1InfoTypeTransformation) MarshalJSON() ([]byte, error) {
	type noMethod GooglePrivacyDlpV2beta1InfoTypeTransformation
	raw := noMethod(*s)
	return gensupport.MarshalJSON(raw, s.ForceSendFields, s.NullFields)
}

// GooglePrivacyDlpV2beta1InfoTypeTransformations: A type of
// transformation that will scan unstructured text and
// apply various `PrimitiveTransformation`s to each finding, where
// the
// transformation is applied to only values that were identified as a
// specific
// info_type.
type GooglePrivacyDlpV2beta1InfoTypeTransformations struct {
	// Transformations: Transformation for each info type. Cannot specify
	// more than one
	// for a given info type. [required]
	Transformations []*GooglePrivacyDlpV2beta1InfoTypeTransformation `json:"transformations,omitempty"`

	// ForceSendFields is a list of field names (e.g. "Transformations") to
	// unconditionally include in API requests. By default, fields with
	// empty values are omitted from API requests. However, any non-pointer,
	// non-interface field appearing in ForceSendFields will be sent to the
	// server regardless of whether the field is empty or not. This may be
	// used to include empty fields in Patch requests.
	ForceSendFields []string `json:"-"`

	// NullFields is a list of field names (e.g. "Transformations") to
	// include in API requests with the JSON null value. By default, fields
	// with empty values are omitted from API requests. However, any field
	// with an empty value appearing in NullFields will be sent to the
	// server as null. It is an error if a field in this list has a
	// non-empty value. This may be used to include null fields in Patch
	// requests.
	NullFields []string `json:"-"`
}

func (s *GooglePrivacyDlpV2beta1InfoTypeTransformations) MarshalJSON() ([]byte, error) {
	type noMethod GooglePrivacyDlpV2beta1InfoTypeTransformations
	raw := noMethod(*s)
	return gensupport.MarshalJSON(raw, s.ForceSendFields, s.NullFields)
}

// GooglePrivacyDlpV2beta1InspectConfig: Configuration description of
// the scanning process.
// When used with redactContent only info_types and min_likelihood are
// currently
// used.
type GooglePrivacyDlpV2beta1InspectConfig struct {
	// ExcludeTypes: When true, excludes type information of the findings.
	ExcludeTypes bool `json:"excludeTypes,omitempty"`

	// IncludeQuote: When true, a contextual quote from the data that
	// triggered a finding is
	// included in the response; see Finding.quote.
	IncludeQuote bool `json:"includeQuote,omitempty"`

	// InfoTypeLimits: Configuration of findings limit given for specified
	// info types.
	InfoTypeLimits []*GooglePrivacyDlpV2beta1InfoTypeLimit `json:"infoTypeLimits,omitempty"`

	// InfoTypes: Restricts what info_types to look for. The values must
	// correspond to
	// InfoType values returned by ListInfoTypes or found in
	// documentation.
	// Empty info_types runs all enabled detectors.
	InfoTypes []*GooglePrivacyDlpV2beta1InfoType `json:"infoTypes,omitempty"`

	// MaxFindings: Limits the number of findings per content item or long
	// running operation.
	MaxFindings int64 `json:"maxFindings,omitempty"`

	// MinLikelihood: Only returns findings equal or above this threshold.
	//
	// Possible values:
	//   "LIKELIHOOD_UNSPECIFIED" - Default value; information with all
	// likelihoods is included.
	//   "VERY_UNLIKELY" - Few matching elements.
	//   "UNLIKELY"
	//   "POSSIBLE" - Some matching elements.
	//   "LIKELY"
	//   "VERY_LIKELY" - Many matching elements.
	MinLikelihood string `json:"minLikelihood,omitempty"`

	// ForceSendFields is a list of field names (e.g. "ExcludeTypes") to
	// unconditionally include in API requests. By default, fields with
	// empty values are omitted from API requests. However, any non-pointer,
	// non-interface field appearing in ForceSendFields will be sent to the
	// server regardless of whether the field is empty or not. This may be
	// used to include empty fields in Patch requests.
	ForceSendFields []string `json:"-"`

	// NullFields is a list of field names (e.g. "ExcludeTypes") to include
	// in API requests with the JSON null value. By default, fields with
	// empty values are omitted from API requests. However, any field with
	// an empty value appearing in NullFields will be sent to the server as
	// null. It is an error if a field in this list has a non-empty value.
	// This may be used to include null fields in Patch requests.
	NullFields []string `json:"-"`
}

func (s *GooglePrivacyDlpV2beta1InspectConfig) MarshalJSON() ([]byte, error) {
	type noMethod GooglePrivacyDlpV2beta1InspectConfig
	raw := noMethod(*s)
	return gensupport.MarshalJSON(raw, s.ForceSendFields, s.NullFields)
}

// GooglePrivacyDlpV2beta1InspectContentRequest: Request to search for
// potentially sensitive info in a list of items.
type GooglePrivacyDlpV2beta1InspectContentRequest struct {
	// InspectConfig: Configuration for the inspector.
	InspectConfig *GooglePrivacyDlpV2beta1InspectConfig `json:"inspectConfig,omitempty"`

	// Items: The list of items to inspect. Items in a single request
	// are
	// considered "related" unless inspect_config.independent_inputs is
	// true.
	// Up to 100 are allowed per request.
	Items []*GooglePrivacyDlpV2beta1ContentItem `json:"items,omitempty"`

	// ForceSendFields is a list of field names (e.g. "InspectConfig") to
	// unconditionally include in API requests. By default, fields with
	// empty values are omitted from API requests. However, any non-pointer,
	// non-interface field appearing in ForceSendFields will be sent to the
	// server regardless of whether the field is empty or not. This may be
	// used to include empty fields in Patch requests.
	ForceSendFields []string `json:"-"`

	// NullFields is a list of field names (e.g. "InspectConfig") to include
	// in API requests with the JSON null value. By default, fields with
	// empty values are omitted from API requests. However, any field with
	// an empty value appearing in NullFields will be sent to the server as
	// null. It is an error if a field in this list has a non-empty value.
	// This may be used to include null fields in Patch requests.
	NullFields []string `json:"-"`
}

func (s *GooglePrivacyDlpV2beta1InspectContentRequest) MarshalJSON() ([]byte, error) {
	type noMethod GooglePrivacyDlpV2beta1InspectContentRequest
	raw := noMethod(*s)
	return gensupport.MarshalJSON(raw, s.ForceSendFields, s.NullFields)
}

// GooglePrivacyDlpV2beta1InspectContentResponse: Results of inspecting
// a list of items.
type GooglePrivacyDlpV2beta1InspectContentResponse struct {
	// Results: Each content_item from the request has a result in this
	// list, in the
	// same order as the request.
	Results []*GooglePrivacyDlpV2beta1InspectResult `json:"results,omitempty"`

	// ServerResponse contains the HTTP response code and headers from the
	// server.
	googleapi.ServerResponse `json:"-"`

	// ForceSendFields is a list of field names (e.g. "Results") to
	// unconditionally include in API requests. By default, fields with
	// empty values are omitted from API requests. However, any non-pointer,
	// non-interface field appearing in ForceSendFields will be sent to the
	// server regardless of whether the field is empty or not. This may be
	// used to include empty fields in Patch requests.
	ForceSendFields []string `json:"-"`

	// NullFields is a list of field names (e.g. "Results") to include in
	// API requests with the JSON null value. By default, fields with empty
	// values are omitted from API requests. However, any field with an
	// empty value appearing in NullFields will be sent to the server as
	// null. It is an error if a field in this list has a non-empty value.
	// This may be used to include null fields in Patch requests.
	NullFields []string `json:"-"`
}

func (s *GooglePrivacyDlpV2beta1InspectContentResponse) MarshalJSON() ([]byte, error) {
	type noMethod GooglePrivacyDlpV2beta1InspectContentResponse
	raw := noMethod(*s)
	return gensupport.MarshalJSON(raw, s.ForceSendFields, s.NullFields)
}

// GooglePrivacyDlpV2beta1InspectOperationMetadata: Metadata returned
// within GetOperation for an inspect request.
type GooglePrivacyDlpV2beta1InspectOperationMetadata struct {
	// CreateTime: The time which this request was started.
	CreateTime string `json:"createTime,omitempty"`

	InfoTypeStats []*GooglePrivacyDlpV2beta1InfoTypeStatistics `json:"infoTypeStats,omitempty"`

	// ProcessedBytes: Total size in bytes that were processed.
	ProcessedBytes int64 `json:"processedBytes,omitempty,string"`

	// RequestInspectConfig: The inspect config used to create the
	// Operation.
	RequestInspectConfig *GooglePrivacyDlpV2beta1InspectConfig `json:"requestInspectConfig,omitempty"`

	// RequestOutputConfig: Optional location to store findings.
	RequestOutputConfig *GooglePrivacyDlpV2beta1OutputStorageConfig `json:"requestOutputConfig,omitempty"`

	// RequestStorageConfig: The storage config used to create the
	// Operation.
	RequestStorageConfig *GooglePrivacyDlpV2beta1StorageConfig `json:"requestStorageConfig,omitempty"`

	// TotalEstimatedBytes: Estimate of the number of bytes to process.
	TotalEstimatedBytes int64 `json:"totalEstimatedBytes,omitempty,string"`

	// ForceSendFields is a list of field names (e.g. "CreateTime") to
	// unconditionally include in API requests. By default, fields with
	// empty values are omitted from API requests. However, any non-pointer,
	// non-interface field appearing in ForceSendFields will be sent to the
	// server regardless of whether the field is empty or not. This may be
	// used to include empty fields in Patch requests.
	ForceSendFields []string `json:"-"`

	// NullFields is a list of field names (e.g. "CreateTime") to include in
	// API requests with the JSON null value. By default, fields with empty
	// values are omitted from API requests. However, any field with an
	// empty value appearing in NullFields will be sent to the server as
	// null. It is an error if a field in this list has a non-empty value.
	// This may be used to include null fields in Patch requests.
	NullFields []string `json:"-"`
}

func (s *GooglePrivacyDlpV2beta1InspectOperationMetadata) MarshalJSON() ([]byte, error) {
	type noMethod GooglePrivacyDlpV2beta1InspectOperationMetadata
	raw := noMethod(*s)
	return gensupport.MarshalJSON(raw, s.ForceSendFields, s.NullFields)
}

// GooglePrivacyDlpV2beta1InspectOperationResult: The operational data.
type GooglePrivacyDlpV2beta1InspectOperationResult struct {
	// Name: The server-assigned name, which is only unique within the same
	// service that
	// originally returns it. If you use the default HTTP mapping,
	// the
	// `name` should have the format of `inspect/results/{id}`.
	Name string `json:"name,omitempty"`

	// ForceSendFields is a list of field names (e.g. "Name") to
	// unconditionally include in API requests. By default, fields with
	// empty values are omitted from API requests. However, any non-pointer,
	// non-interface field appearing in ForceSendFields will be sent to the
	// server regardless of whether the field is empty or not. This may be
	// used to include empty fields in Patch requests.
	ForceSendFields []string `json:"-"`

	// NullFields is a list of field names (e.g. "Name") to include in API
	// requests with the JSON null value. By default, fields with empty
	// values are omitted from API requests. However, any field with an
	// empty value appearing in NullFields will be sent to the server as
	// null. It is an error if a field in this list has a non-empty value.
	// This may be used to include null fields in Patch requests.
	NullFields []string `json:"-"`
}

func (s *GooglePrivacyDlpV2beta1InspectOperationResult) MarshalJSON() ([]byte, error) {
	type noMethod GooglePrivacyDlpV2beta1InspectOperationResult
	raw := noMethod(*s)
	return gensupport.MarshalJSON(raw, s.ForceSendFields, s.NullFields)
}

// GooglePrivacyDlpV2beta1InspectResult: All the findings for a single
// scanned item.
type GooglePrivacyDlpV2beta1InspectResult struct {
	// Findings: List of findings for an item.
	Findings []*GooglePrivacyDlpV2beta1Finding `json:"findings,omitempty"`

	// FindingsTruncated: If true, then this item might have more findings
	// than were returned,
	// and the findings returned are an arbitrary subset of all
	// findings.
	// The findings list might be truncated because the input items were
	// too
	// large, or because the server reached the maximum amount of
	// resources
	// allowed for a single API call. For best results, divide the input
	// into
	// smaller batches.
	FindingsTruncated bool `json:"findingsTruncated,omitempty"`

	// ForceSendFields is a list of field names (e.g. "Findings") to
	// unconditionally include in API requests. By default, fields with
	// empty values are omitted from API requests. However, any non-pointer,
	// non-interface field appearing in ForceSendFields will be sent to the
	// server regardless of whether the field is empty or not. This may be
	// used to include empty fields in Patch requests.
	ForceSendFields []string `json:"-"`

	// NullFields is a list of field names (e.g. "Findings") to include in
	// API requests with the JSON null value. By default, fields with empty
	// values are omitted from API requests. However, any field with an
	// empty value appearing in NullFields will be sent to the server as
	// null. It is an error if a field in this list has a non-empty value.
	// This may be used to include null fields in Patch requests.
	NullFields []string `json:"-"`
}

func (s *GooglePrivacyDlpV2beta1InspectResult) MarshalJSON() ([]byte, error) {
	type noMethod GooglePrivacyDlpV2beta1InspectResult
	raw := noMethod(*s)
	return gensupport.MarshalJSON(raw, s.ForceSendFields, s.NullFields)
}

<<<<<<< HEAD
type GooglePrivacyDlpV2beta1Row struct {
	Values []*GooglePrivacyDlpV2beta1Value `json:"values,omitempty"`

	// ForceSendFields is a list of field names (e.g. "Values") to
	// unconditionally include in API requests. By default, fields with
	// empty values are omitted from API requests. However, any non-pointer,
	// non-interface field appearing in ForceSendFields will be sent to the
	// server regardless of whether the field is empty or not. This may be
	// used to include empty fields in Patch requests.
	ForceSendFields []string `json:"-"`

	// NullFields is a list of field names (e.g. "Values") to include in API
	// requests with the JSON null value. By default, fields with empty
	// values are omitted from API requests. However, any field with an
	// empty value appearing in NullFields will be sent to the server as
	// null. It is an error if a field in this list has a non-empty value.
	// This may be used to include null fields in Patch requests.
	NullFields []string `json:"-"`
}

func (s *GooglePrivacyDlpV2beta1Row) MarshalJSON() ([]byte, error) {
	type noMethod GooglePrivacyDlpV2beta1Row
	raw := noMethod(*s)
	return gensupport.MarshalJSON(raw, s.ForceSendFields, s.NullFields)
}

// GooglePrivacyDlpV2beta1StorageConfig: Shared message indicating Cloud
// storage type.
type GooglePrivacyDlpV2beta1StorageConfig struct {
	// BigQueryOptions: BigQuery options specification.
	BigQueryOptions *GooglePrivacyDlpV2beta1BigQueryOptions `json:"bigQueryOptions,omitempty"`

	// CloudStorageOptions: Google Cloud Storage options specification.
	CloudStorageOptions *GooglePrivacyDlpV2beta1CloudStorageOptions `json:"cloudStorageOptions,omitempty"`

	// DatastoreOptions: Google Cloud Datastore options specification.
	DatastoreOptions *GooglePrivacyDlpV2beta1DatastoreOptions `json:"datastoreOptions,omitempty"`

	// ForceSendFields is a list of field names (e.g. "BigQueryOptions") to
=======
// GooglePrivacyDlpV2beta1KAnonymityConfig: k-anonymity metric, used for
// analysis of reidentification risk.
type GooglePrivacyDlpV2beta1KAnonymityConfig struct {
	// EntityId: Optional message indicating that each distinct `EntityId`
	// should not
	// contribute to the k-anonymity count more than once per equivalence
	// class.
	EntityId *GooglePrivacyDlpV2beta1EntityId `json:"entityId,omitempty"`

	// QuasiIds: Set of fields to compute k-anonymity over. When multiple
	// fields are
	// specified, they are considered a single composite key. Structs
	// and
	// repeated data types are not supported; however, nested fields
	// are
	// supported so long as they are not structs themselves or nested
	// within
	// a repeated field.
	QuasiIds []*GooglePrivacyDlpV2beta1FieldId `json:"quasiIds,omitempty"`

	// ForceSendFields is a list of field names (e.g. "EntityId") to
>>>>>>> b412c745
	// unconditionally include in API requests. By default, fields with
	// empty values are omitted from API requests. However, any non-pointer,
	// non-interface field appearing in ForceSendFields will be sent to the
	// server regardless of whether the field is empty or not. This may be
	// used to include empty fields in Patch requests.
	ForceSendFields []string `json:"-"`

<<<<<<< HEAD
	// NullFields is a list of field names (e.g. "BigQueryOptions") to
=======
	// NullFields is a list of field names (e.g. "EntityId") to include in
	// API requests with the JSON null value. By default, fields with empty
	// values are omitted from API requests. However, any field with an
	// empty value appearing in NullFields will be sent to the server as
	// null. It is an error if a field in this list has a non-empty value.
	// This may be used to include null fields in Patch requests.
	NullFields []string `json:"-"`
}

func (s *GooglePrivacyDlpV2beta1KAnonymityConfig) MarshalJSON() ([]byte, error) {
	type noMethod GooglePrivacyDlpV2beta1KAnonymityConfig
	raw := noMethod(*s)
	return gensupport.MarshalJSON(raw, s.ForceSendFields, s.NullFields)
}

// GooglePrivacyDlpV2beta1KAnonymityEquivalenceClass: The set of
// columns' values that share the same k-anonymity value.
type GooglePrivacyDlpV2beta1KAnonymityEquivalenceClass struct {
	// EquivalenceClassSize: Size of the equivalence class, for example
	// number of rows with the
	// above set of values.
	EquivalenceClassSize int64 `json:"equivalenceClassSize,omitempty,string"`

	// QuasiIdsValues: Set of values defining the equivalence class. One
	// value per
	// quasi-identifier column in the original KAnonymity metric
	// message.
	// The order is always the same as the original request.
	QuasiIdsValues []*GooglePrivacyDlpV2beta1Value `json:"quasiIdsValues,omitempty"`

	// ForceSendFields is a list of field names (e.g.
	// "EquivalenceClassSize") to unconditionally include in API requests.
	// By default, fields with empty values are omitted from API requests.
	// However, any non-pointer, non-interface field appearing in
	// ForceSendFields will be sent to the server regardless of whether the
	// field is empty or not. This may be used to include empty fields in
	// Patch requests.
	ForceSendFields []string `json:"-"`

	// NullFields is a list of field names (e.g. "EquivalenceClassSize") to
>>>>>>> b412c745
	// include in API requests with the JSON null value. By default, fields
	// with empty values are omitted from API requests. However, any field
	// with an empty value appearing in NullFields will be sent to the
	// server as null. It is an error if a field in this list has a
	// non-empty value. This may be used to include null fields in Patch
	// requests.
	NullFields []string `json:"-"`
}

func (s *GooglePrivacyDlpV2beta1KAnonymityEquivalenceClass) MarshalJSON() ([]byte, error) {
	type noMethod GooglePrivacyDlpV2beta1KAnonymityEquivalenceClass
	raw := noMethod(*s)
	return gensupport.MarshalJSON(raw, s.ForceSendFields, s.NullFields)
}

<<<<<<< HEAD
// GooglePrivacyDlpV2beta1Table: Structured content to inspect. Up to
// 50,000 `Value`s per request allowed.
type GooglePrivacyDlpV2beta1Table struct {
	Headers []*GooglePrivacyDlpV2beta1FieldId `json:"headers,omitempty"`

	Rows []*GooglePrivacyDlpV2beta1Row `json:"rows,omitempty"`

	// ForceSendFields is a list of field names (e.g. "Headers") to
	// unconditionally include in API requests. By default, fields with
	// empty values are omitted from API requests. However, any non-pointer,
	// non-interface field appearing in ForceSendFields will be sent to the
	// server regardless of whether the field is empty or not. This may be
	// used to include empty fields in Patch requests.
	ForceSendFields []string `json:"-"`

	// NullFields is a list of field names (e.g. "Headers") to include in
	// API requests with the JSON null value. By default, fields with empty
	// values are omitted from API requests. However, any field with an
	// empty value appearing in NullFields will be sent to the server as
	// null. It is an error if a field in this list has a non-empty value.
	// This may be used to include null fields in Patch requests.
	NullFields []string `json:"-"`
}

func (s *GooglePrivacyDlpV2beta1Table) MarshalJSON() ([]byte, error) {
	type noMethod GooglePrivacyDlpV2beta1Table
	raw := noMethod(*s)
	return gensupport.MarshalJSON(raw, s.ForceSendFields, s.NullFields)
}

// GooglePrivacyDlpV2beta1TableLocation: Location of a finding within a
// `ContentItem.Table`.
type GooglePrivacyDlpV2beta1TableLocation struct {
	// RowIndex: The zero-based index of the row where the finding is
	// located.
	RowIndex int64 `json:"rowIndex,omitempty,string"`

	// ForceSendFields is a list of field names (e.g. "RowIndex") to
	// unconditionally include in API requests. By default, fields with
	// empty values are omitted from API requests. However, any non-pointer,
	// non-interface field appearing in ForceSendFields will be sent to the
	// server regardless of whether the field is empty or not. This may be
	// used to include empty fields in Patch requests.
	ForceSendFields []string `json:"-"`

	// NullFields is a list of field names (e.g. "RowIndex") to include in
	// API requests with the JSON null value. By default, fields with empty
	// values are omitted from API requests. However, any field with an
	// empty value appearing in NullFields will be sent to the server as
	// null. It is an error if a field in this list has a non-empty value.
	// This may be used to include null fields in Patch requests.
	NullFields []string `json:"-"`
}

func (s *GooglePrivacyDlpV2beta1TableLocation) MarshalJSON() ([]byte, error) {
	type noMethod GooglePrivacyDlpV2beta1TableLocation
	raw := noMethod(*s)
	return gensupport.MarshalJSON(raw, s.ForceSendFields, s.NullFields)
}

// GooglePrivacyDlpV2beta1Value: Set of primitive values supported by
// the system.
type GooglePrivacyDlpV2beta1Value struct {
	BooleanValue bool `json:"booleanValue,omitempty"`

	DateValue *GoogleTypeDate `json:"dateValue,omitempty"`

	FloatValue float64 `json:"floatValue,omitempty"`

	IntegerValue int64 `json:"integerValue,omitempty,string"`

	StringValue string `json:"stringValue,omitempty"`

	TimeValue *GoogleTypeTimeOfDay `json:"timeValue,omitempty"`

	TimestampValue string `json:"timestampValue,omitempty"`

	// ForceSendFields is a list of field names (e.g. "BooleanValue") to
	// unconditionally include in API requests. By default, fields with
	// empty values are omitted from API requests. However, any non-pointer,
	// non-interface field appearing in ForceSendFields will be sent to the
	// server regardless of whether the field is empty or not. This may be
	// used to include empty fields in Patch requests.
	ForceSendFields []string `json:"-"`

	// NullFields is a list of field names (e.g. "BooleanValue") to include
	// in API requests with the JSON null value. By default, fields with
	// empty values are omitted from API requests. However, any field with
	// an empty value appearing in NullFields will be sent to the server as
	// null. It is an error if a field in this list has a non-empty value.
	// This may be used to include null fields in Patch requests.
	NullFields []string `json:"-"`
}

func (s *GooglePrivacyDlpV2beta1Value) MarshalJSON() ([]byte, error) {
	type noMethod GooglePrivacyDlpV2beta1Value
	raw := noMethod(*s)
	return gensupport.MarshalJSON(raw, s.ForceSendFields, s.NullFields)
}

func (s *GooglePrivacyDlpV2beta1Value) UnmarshalJSON(data []byte) error {
	type noMethod GooglePrivacyDlpV2beta1Value
	var s1 struct {
		FloatValue gensupport.JSONFloat64 `json:"floatValue"`
		*noMethod
	}
	s1.noMethod = (*noMethod)(s)
	if err := json.Unmarshal(data, &s1); err != nil {
		return err
	}
	s.FloatValue = float64(s1.FloatValue)
	return nil
}

// GoogleProtobufEmpty: A generic empty message that you can re-use to
// avoid defining duplicated
// empty messages in your APIs. A typical example is to use it as the
// request
// or the response type of an API method. For instance:
//
//     service Foo {
//       rpc Bar(google.protobuf.Empty) returns
// (google.protobuf.Empty);
//     }
//
// The JSON representation for `Empty` is empty JSON object `{}`.
type GoogleProtobufEmpty struct {
	// ServerResponse contains the HTTP response code and headers from the
	// server.
	googleapi.ServerResponse `json:"-"`
}
=======
// GooglePrivacyDlpV2beta1KAnonymityHistogramBucket: Histogram bucket of
// equivalence class sizes in the table.
type GooglePrivacyDlpV2beta1KAnonymityHistogramBucket struct {
	// BucketSize: Total number of records in this bucket.
	BucketSize int64 `json:"bucketSize,omitempty,string"`
>>>>>>> b412c745

	// BucketValues: Sample of equivalence classes in this bucket. The total
	// number of
	// classes returned per bucket is capped at 20.
	BucketValues []*GooglePrivacyDlpV2beta1KAnonymityEquivalenceClass `json:"bucketValues,omitempty"`

<<<<<<< HEAD
	// Details: A list of messages that carry the error details.  There is a
	// common set of
	// message types for APIs to use.
	Details []googleapi.RawMessage `json:"details,omitempty"`
=======
	// EquivalenceClassSizeLowerBound: Lower bound on the size of the
	// equivalence classes in this bucket.
	EquivalenceClassSizeLowerBound int64 `json:"equivalenceClassSizeLowerBound,omitempty,string"`
>>>>>>> b412c745

	// EquivalenceClassSizeUpperBound: Upper bound on the size of the
	// equivalence classes in this bucket.
	EquivalenceClassSizeUpperBound int64 `json:"equivalenceClassSizeUpperBound,omitempty,string"`

	// ForceSendFields is a list of field names (e.g. "BucketSize") to
	// unconditionally include in API requests. By default, fields with
	// empty values are omitted from API requests. However, any non-pointer,
	// non-interface field appearing in ForceSendFields will be sent to the
	// server regardless of whether the field is empty or not. This may be
	// used to include empty fields in Patch requests.
	ForceSendFields []string `json:"-"`

	// NullFields is a list of field names (e.g. "BucketSize") to include in
	// API requests with the JSON null value. By default, fields with empty
	// values are omitted from API requests. However, any field with an
	// empty value appearing in NullFields will be sent to the server as
	// null. It is an error if a field in this list has a non-empty value.
	// This may be used to include null fields in Patch requests.
	NullFields []string `json:"-"`
}

func (s *GooglePrivacyDlpV2beta1KAnonymityHistogramBucket) MarshalJSON() ([]byte, error) {
	type noMethod GooglePrivacyDlpV2beta1KAnonymityHistogramBucket
	raw := noMethod(*s)
	return gensupport.MarshalJSON(raw, s.ForceSendFields, s.NullFields)
}

<<<<<<< HEAD
=======
// GooglePrivacyDlpV2beta1KAnonymityResult: Result of the k-anonymity
// computation.
type GooglePrivacyDlpV2beta1KAnonymityResult struct {
	// EquivalenceClassHistogramBuckets: Histogram of k-anonymity
	// equivalence classes.
	EquivalenceClassHistogramBuckets []*GooglePrivacyDlpV2beta1KAnonymityHistogramBucket `json:"equivalenceClassHistogramBuckets,omitempty"`

	// ForceSendFields is a list of field names (e.g.
	// "EquivalenceClassHistogramBuckets") to unconditionally include in API
	// requests. By default, fields with empty values are omitted from API
	// requests. However, any non-pointer, non-interface field appearing in
	// ForceSendFields will be sent to the server regardless of whether the
	// field is empty or not. This may be used to include empty fields in
	// Patch requests.
	ForceSendFields []string `json:"-"`

	// NullFields is a list of field names (e.g.
	// "EquivalenceClassHistogramBuckets") to include in API requests with
	// the JSON null value. By default, fields with empty values are omitted
	// from API requests. However, any field with an empty value appearing
	// in NullFields will be sent to the server as null. It is an error if a
	// field in this list has a non-empty value. This may be used to include
	// null fields in Patch requests.
	NullFields []string `json:"-"`
}

func (s *GooglePrivacyDlpV2beta1KAnonymityResult) MarshalJSON() ([]byte, error) {
	type noMethod GooglePrivacyDlpV2beta1KAnonymityResult
	raw := noMethod(*s)
	return gensupport.MarshalJSON(raw, s.ForceSendFields, s.NullFields)
}

// GooglePrivacyDlpV2beta1Key: A unique identifier for a Datastore
// entity.
// If a key's partition ID or any of its path kinds or names
// are
// reserved/read-only, the key is reserved/read-only.
// A reserved/read-only key is forbidden in certain documented contexts.
type GooglePrivacyDlpV2beta1Key struct {
	// PartitionId: Entities are partitioned into subsets, currently
	// identified by a project
	// ID and namespace ID.
	// Queries are scoped to a single partition.
	PartitionId *GooglePrivacyDlpV2beta1PartitionId `json:"partitionId,omitempty"`

	// Path: The entity path.
	// An entity path consists of one or more elements composed of a kind
	// and a
	// string or numerical identifier, which identify entities. The
	// first
	// element identifies a _root entity_, the second element identifies
	// a _child_ of the root entity, the third element identifies a child of
	// the
	// second entity, and so forth. The entities identified by all prefixes
	// of
	// the path are called the element's _ancestors_.
	//
	// A path can never be empty, and a path can have at most 100 elements.
	Path []*GooglePrivacyDlpV2beta1PathElement `json:"path,omitempty"`

	// ForceSendFields is a list of field names (e.g. "PartitionId") to
	// unconditionally include in API requests. By default, fields with
	// empty values are omitted from API requests. However, any non-pointer,
	// non-interface field appearing in ForceSendFields will be sent to the
	// server regardless of whether the field is empty or not. This may be
	// used to include empty fields in Patch requests.
	ForceSendFields []string `json:"-"`

	// NullFields is a list of field names (e.g. "PartitionId") to include
	// in API requests with the JSON null value. By default, fields with
	// empty values are omitted from API requests. However, any field with
	// an empty value appearing in NullFields will be sent to the server as
	// null. It is an error if a field in this list has a non-empty value.
	// This may be used to include null fields in Patch requests.
	NullFields []string `json:"-"`
}

func (s *GooglePrivacyDlpV2beta1Key) MarshalJSON() ([]byte, error) {
	type noMethod GooglePrivacyDlpV2beta1Key
	raw := noMethod(*s)
	return gensupport.MarshalJSON(raw, s.ForceSendFields, s.NullFields)
}

// GooglePrivacyDlpV2beta1KindExpression: A representation of a
// Datastore kind.
type GooglePrivacyDlpV2beta1KindExpression struct {
	// Name: The name of the kind.
	Name string `json:"name,omitempty"`

	// ForceSendFields is a list of field names (e.g. "Name") to
	// unconditionally include in API requests. By default, fields with
	// empty values are omitted from API requests. However, any non-pointer,
	// non-interface field appearing in ForceSendFields will be sent to the
	// server regardless of whether the field is empty or not. This may be
	// used to include empty fields in Patch requests.
	ForceSendFields []string `json:"-"`

	// NullFields is a list of field names (e.g. "Name") to include in API
	// requests with the JSON null value. By default, fields with empty
	// values are omitted from API requests. However, any field with an
	// empty value appearing in NullFields will be sent to the server as
	// null. It is an error if a field in this list has a non-empty value.
	// This may be used to include null fields in Patch requests.
	NullFields []string `json:"-"`
}

func (s *GooglePrivacyDlpV2beta1KindExpression) MarshalJSON() ([]byte, error) {
	type noMethod GooglePrivacyDlpV2beta1KindExpression
	raw := noMethod(*s)
	return gensupport.MarshalJSON(raw, s.ForceSendFields, s.NullFields)
}

// GooglePrivacyDlpV2beta1KmsWrappedCryptoKey: Include to use an
// existing data crypto key wrapped by KMS.
// Authorization requires the following IAM permissions when sending a
// request
// to perform a crypto transformation using a kms-wrapped crypto
// key:
// dlp.kms.encrypt
type GooglePrivacyDlpV2beta1KmsWrappedCryptoKey struct {
	// CryptoKeyName: The resource name of the KMS CryptoKey to use for
	// unwrapping. [required]
	CryptoKeyName string `json:"cryptoKeyName,omitempty"`

	// WrappedKey: The wrapped data crypto key. [required]
	WrappedKey string `json:"wrappedKey,omitempty"`

	// ForceSendFields is a list of field names (e.g. "CryptoKeyName") to
	// unconditionally include in API requests. By default, fields with
	// empty values are omitted from API requests. However, any non-pointer,
	// non-interface field appearing in ForceSendFields will be sent to the
	// server regardless of whether the field is empty or not. This may be
	// used to include empty fields in Patch requests.
	ForceSendFields []string `json:"-"`

	// NullFields is a list of field names (e.g. "CryptoKeyName") to include
	// in API requests with the JSON null value. By default, fields with
	// empty values are omitted from API requests. However, any field with
	// an empty value appearing in NullFields will be sent to the server as
	// null. It is an error if a field in this list has a non-empty value.
	// This may be used to include null fields in Patch requests.
	NullFields []string `json:"-"`
}

func (s *GooglePrivacyDlpV2beta1KmsWrappedCryptoKey) MarshalJSON() ([]byte, error) {
	type noMethod GooglePrivacyDlpV2beta1KmsWrappedCryptoKey
	raw := noMethod(*s)
	return gensupport.MarshalJSON(raw, s.ForceSendFields, s.NullFields)
}

// GooglePrivacyDlpV2beta1LDiversityConfig: l-diversity metric, used for
// analysis of reidentification risk.
type GooglePrivacyDlpV2beta1LDiversityConfig struct {
	// QuasiIds: Set of quasi-identifiers indicating how equivalence classes
	// are
	// defined for the l-diversity computation. When multiple fields
	// are
	// specified, they are considered a single composite key.
	QuasiIds []*GooglePrivacyDlpV2beta1FieldId `json:"quasiIds,omitempty"`

	// SensitiveAttribute: Sensitive field for computing the l-value.
	SensitiveAttribute *GooglePrivacyDlpV2beta1FieldId `json:"sensitiveAttribute,omitempty"`

	// ForceSendFields is a list of field names (e.g. "QuasiIds") to
	// unconditionally include in API requests. By default, fields with
	// empty values are omitted from API requests. However, any non-pointer,
	// non-interface field appearing in ForceSendFields will be sent to the
	// server regardless of whether the field is empty or not. This may be
	// used to include empty fields in Patch requests.
	ForceSendFields []string `json:"-"`

	// NullFields is a list of field names (e.g. "QuasiIds") to include in
	// API requests with the JSON null value. By default, fields with empty
	// values are omitted from API requests. However, any field with an
	// empty value appearing in NullFields will be sent to the server as
	// null. It is an error if a field in this list has a non-empty value.
	// This may be used to include null fields in Patch requests.
	NullFields []string `json:"-"`
}

func (s *GooglePrivacyDlpV2beta1LDiversityConfig) MarshalJSON() ([]byte, error) {
	type noMethod GooglePrivacyDlpV2beta1LDiversityConfig
	raw := noMethod(*s)
	return gensupport.MarshalJSON(raw, s.ForceSendFields, s.NullFields)
}

// GooglePrivacyDlpV2beta1LDiversityEquivalenceClass: The set of
// columns' values that share the same l-diversity value.
type GooglePrivacyDlpV2beta1LDiversityEquivalenceClass struct {
	// EquivalenceClassSize: Size of the k-anonymity equivalence class.
	EquivalenceClassSize int64 `json:"equivalenceClassSize,omitempty,string"`

	// NumDistinctSensitiveValues: Number of distinct sensitive values in
	// this equivalence class.
	NumDistinctSensitiveValues int64 `json:"numDistinctSensitiveValues,omitempty,string"`

	// QuasiIdsValues: Quasi-identifier values defining the k-anonymity
	// equivalence
	// class. The order is always the same as the original request.
	QuasiIdsValues []*GooglePrivacyDlpV2beta1Value `json:"quasiIdsValues,omitempty"`

	// TopSensitiveValues: Estimated frequencies of top sensitive values.
	TopSensitiveValues []*GooglePrivacyDlpV2beta1ValueFrequency `json:"topSensitiveValues,omitempty"`

	// ForceSendFields is a list of field names (e.g.
	// "EquivalenceClassSize") to unconditionally include in API requests.
	// By default, fields with empty values are omitted from API requests.
	// However, any non-pointer, non-interface field appearing in
	// ForceSendFields will be sent to the server regardless of whether the
	// field is empty or not. This may be used to include empty fields in
	// Patch requests.
	ForceSendFields []string `json:"-"`

	// NullFields is a list of field names (e.g. "EquivalenceClassSize") to
	// include in API requests with the JSON null value. By default, fields
	// with empty values are omitted from API requests. However, any field
	// with an empty value appearing in NullFields will be sent to the
	// server as null. It is an error if a field in this list has a
	// non-empty value. This may be used to include null fields in Patch
	// requests.
	NullFields []string `json:"-"`
}

func (s *GooglePrivacyDlpV2beta1LDiversityEquivalenceClass) MarshalJSON() ([]byte, error) {
	type noMethod GooglePrivacyDlpV2beta1LDiversityEquivalenceClass
	raw := noMethod(*s)
	return gensupport.MarshalJSON(raw, s.ForceSendFields, s.NullFields)
}

// GooglePrivacyDlpV2beta1LDiversityHistogramBucket: Histogram bucket of
// sensitive value frequencies in the table.
type GooglePrivacyDlpV2beta1LDiversityHistogramBucket struct {
	// BucketSize: Total number of records in this bucket.
	BucketSize int64 `json:"bucketSize,omitempty,string"`

	// BucketValues: Sample of equivalence classes in this bucket. The total
	// number of
	// classes returned per bucket is capped at 20.
	BucketValues []*GooglePrivacyDlpV2beta1LDiversityEquivalenceClass `json:"bucketValues,omitempty"`

	// SensitiveValueFrequencyLowerBound: Lower bound on the sensitive value
	// frequencies of the equivalence
	// classes in this bucket.
	SensitiveValueFrequencyLowerBound int64 `json:"sensitiveValueFrequencyLowerBound,omitempty,string"`

	// SensitiveValueFrequencyUpperBound: Upper bound on the sensitive value
	// frequencies of the equivalence
	// classes in this bucket.
	SensitiveValueFrequencyUpperBound int64 `json:"sensitiveValueFrequencyUpperBound,omitempty,string"`

	// ForceSendFields is a list of field names (e.g. "BucketSize") to
	// unconditionally include in API requests. By default, fields with
	// empty values are omitted from API requests. However, any non-pointer,
	// non-interface field appearing in ForceSendFields will be sent to the
	// server regardless of whether the field is empty or not. This may be
	// used to include empty fields in Patch requests.
	ForceSendFields []string `json:"-"`

	// NullFields is a list of field names (e.g. "BucketSize") to include in
	// API requests with the JSON null value. By default, fields with empty
	// values are omitted from API requests. However, any field with an
	// empty value appearing in NullFields will be sent to the server as
	// null. It is an error if a field in this list has a non-empty value.
	// This may be used to include null fields in Patch requests.
	NullFields []string `json:"-"`
}

func (s *GooglePrivacyDlpV2beta1LDiversityHistogramBucket) MarshalJSON() ([]byte, error) {
	type noMethod GooglePrivacyDlpV2beta1LDiversityHistogramBucket
	raw := noMethod(*s)
	return gensupport.MarshalJSON(raw, s.ForceSendFields, s.NullFields)
}

// GooglePrivacyDlpV2beta1LDiversityResult: Result of the l-diversity
// computation.
type GooglePrivacyDlpV2beta1LDiversityResult struct {
	// SensitiveValueFrequencyHistogramBuckets: Histogram of l-diversity
	// equivalence class sensitive value frequencies.
	SensitiveValueFrequencyHistogramBuckets []*GooglePrivacyDlpV2beta1LDiversityHistogramBucket `json:"sensitiveValueFrequencyHistogramBuckets,omitempty"`

	// ForceSendFields is a list of field names (e.g.
	// "SensitiveValueFrequencyHistogramBuckets") to unconditionally include
	// in API requests. By default, fields with empty values are omitted
	// from API requests. However, any non-pointer, non-interface field
	// appearing in ForceSendFields will be sent to the server regardless of
	// whether the field is empty or not. This may be used to include empty
	// fields in Patch requests.
	ForceSendFields []string `json:"-"`

	// NullFields is a list of field names (e.g.
	// "SensitiveValueFrequencyHistogramBuckets") to include in API requests
	// with the JSON null value. By default, fields with empty values are
	// omitted from API requests. However, any field with an empty value
	// appearing in NullFields will be sent to the server as null. It is an
	// error if a field in this list has a non-empty value. This may be used
	// to include null fields in Patch requests.
	NullFields []string `json:"-"`
}

func (s *GooglePrivacyDlpV2beta1LDiversityResult) MarshalJSON() ([]byte, error) {
	type noMethod GooglePrivacyDlpV2beta1LDiversityResult
	raw := noMethod(*s)
	return gensupport.MarshalJSON(raw, s.ForceSendFields, s.NullFields)
}

// GooglePrivacyDlpV2beta1ListInfoTypesResponse: Response to the
// ListInfoTypes request.
type GooglePrivacyDlpV2beta1ListInfoTypesResponse struct {
	// InfoTypes: Set of sensitive info types belonging to a category.
	InfoTypes []*GooglePrivacyDlpV2beta1InfoTypeDescription `json:"infoTypes,omitempty"`

	// ServerResponse contains the HTTP response code and headers from the
	// server.
	googleapi.ServerResponse `json:"-"`

	// ForceSendFields is a list of field names (e.g. "InfoTypes") to
	// unconditionally include in API requests. By default, fields with
	// empty values are omitted from API requests. However, any non-pointer,
	// non-interface field appearing in ForceSendFields will be sent to the
	// server regardless of whether the field is empty or not. This may be
	// used to include empty fields in Patch requests.
	ForceSendFields []string `json:"-"`

	// NullFields is a list of field names (e.g. "InfoTypes") to include in
	// API requests with the JSON null value. By default, fields with empty
	// values are omitted from API requests. However, any field with an
	// empty value appearing in NullFields will be sent to the server as
	// null. It is an error if a field in this list has a non-empty value.
	// This may be used to include null fields in Patch requests.
	NullFields []string `json:"-"`
}

func (s *GooglePrivacyDlpV2beta1ListInfoTypesResponse) MarshalJSON() ([]byte, error) {
	type noMethod GooglePrivacyDlpV2beta1ListInfoTypesResponse
	raw := noMethod(*s)
	return gensupport.MarshalJSON(raw, s.ForceSendFields, s.NullFields)
}

// GooglePrivacyDlpV2beta1ListInspectFindingsResponse: Response to the
// ListInspectFindings request.
type GooglePrivacyDlpV2beta1ListInspectFindingsResponse struct {
	// NextPageToken: If not empty, indicates that there may be more results
	// that match the
	// request; this value should be passed in a new
	// `ListInspectFindingsRequest`.
	NextPageToken string `json:"nextPageToken,omitempty"`

	// Result: The results.
	Result *GooglePrivacyDlpV2beta1InspectResult `json:"result,omitempty"`

	// ServerResponse contains the HTTP response code and headers from the
	// server.
	googleapi.ServerResponse `json:"-"`

	// ForceSendFields is a list of field names (e.g. "NextPageToken") to
	// unconditionally include in API requests. By default, fields with
	// empty values are omitted from API requests. However, any non-pointer,
	// non-interface field appearing in ForceSendFields will be sent to the
	// server regardless of whether the field is empty or not. This may be
	// used to include empty fields in Patch requests.
	ForceSendFields []string `json:"-"`

	// NullFields is a list of field names (e.g. "NextPageToken") to include
	// in API requests with the JSON null value. By default, fields with
	// empty values are omitted from API requests. However, any field with
	// an empty value appearing in NullFields will be sent to the server as
	// null. It is an error if a field in this list has a non-empty value.
	// This may be used to include null fields in Patch requests.
	NullFields []string `json:"-"`
}

func (s *GooglePrivacyDlpV2beta1ListInspectFindingsResponse) MarshalJSON() ([]byte, error) {
	type noMethod GooglePrivacyDlpV2beta1ListInspectFindingsResponse
	raw := noMethod(*s)
	return gensupport.MarshalJSON(raw, s.ForceSendFields, s.NullFields)
}

// GooglePrivacyDlpV2beta1ListRootCategoriesResponse: Response for
// ListRootCategories request.
type GooglePrivacyDlpV2beta1ListRootCategoriesResponse struct {
	// Categories: List of all into type categories supported by the API.
	Categories []*GooglePrivacyDlpV2beta1CategoryDescription `json:"categories,omitempty"`

	// ServerResponse contains the HTTP response code and headers from the
	// server.
	googleapi.ServerResponse `json:"-"`

	// ForceSendFields is a list of field names (e.g. "Categories") to
	// unconditionally include in API requests. By default, fields with
	// empty values are omitted from API requests. However, any non-pointer,
	// non-interface field appearing in ForceSendFields will be sent to the
	// server regardless of whether the field is empty or not. This may be
	// used to include empty fields in Patch requests.
	ForceSendFields []string `json:"-"`

	// NullFields is a list of field names (e.g. "Categories") to include in
	// API requests with the JSON null value. By default, fields with empty
	// values are omitted from API requests. However, any field with an
	// empty value appearing in NullFields will be sent to the server as
	// null. It is an error if a field in this list has a non-empty value.
	// This may be used to include null fields in Patch requests.
	NullFields []string `json:"-"`
}

func (s *GooglePrivacyDlpV2beta1ListRootCategoriesResponse) MarshalJSON() ([]byte, error) {
	type noMethod GooglePrivacyDlpV2beta1ListRootCategoriesResponse
	raw := noMethod(*s)
	return gensupport.MarshalJSON(raw, s.ForceSendFields, s.NullFields)
}

// GooglePrivacyDlpV2beta1Location: Specifies the location of a finding
// within its source item.
type GooglePrivacyDlpV2beta1Location struct {
	// ByteRange: Zero-based byte offsets within a content item.
	ByteRange *GooglePrivacyDlpV2beta1Range `json:"byteRange,omitempty"`

	// CodepointRange: Character offsets within a content item, included
	// when content type
	// is a text. Default charset assumed to be UTF-8.
	CodepointRange *GooglePrivacyDlpV2beta1Range `json:"codepointRange,omitempty"`

	// FieldId: Field id of the field containing the finding.
	FieldId *GooglePrivacyDlpV2beta1FieldId `json:"fieldId,omitempty"`

	// ImageBoxes: Location within an image's pixels.
	ImageBoxes []*GooglePrivacyDlpV2beta1ImageLocation `json:"imageBoxes,omitempty"`

	// RecordKey: Key of the finding.
	RecordKey *GooglePrivacyDlpV2beta1RecordKey `json:"recordKey,omitempty"`

	// TableLocation: Location within a `ContentItem.Table`.
	TableLocation *GooglePrivacyDlpV2beta1TableLocation `json:"tableLocation,omitempty"`

	// ForceSendFields is a list of field names (e.g. "ByteRange") to
	// unconditionally include in API requests. By default, fields with
	// empty values are omitted from API requests. However, any non-pointer,
	// non-interface field appearing in ForceSendFields will be sent to the
	// server regardless of whether the field is empty or not. This may be
	// used to include empty fields in Patch requests.
	ForceSendFields []string `json:"-"`

	// NullFields is a list of field names (e.g. "ByteRange") to include in
	// API requests with the JSON null value. By default, fields with empty
	// values are omitted from API requests. However, any field with an
	// empty value appearing in NullFields will be sent to the server as
	// null. It is an error if a field in this list has a non-empty value.
	// This may be used to include null fields in Patch requests.
	NullFields []string `json:"-"`
}

func (s *GooglePrivacyDlpV2beta1Location) MarshalJSON() ([]byte, error) {
	type noMethod GooglePrivacyDlpV2beta1Location
	raw := noMethod(*s)
	return gensupport.MarshalJSON(raw, s.ForceSendFields, s.NullFields)
}

// GooglePrivacyDlpV2beta1NumericalStatsConfig: Compute numerical stats
// over an individual column, including
// min, max, and quantiles.
type GooglePrivacyDlpV2beta1NumericalStatsConfig struct {
	// Field: Field to compute numerical stats on. Supported types
	// are
	// integer, float, date, datetime, timestamp, time.
	Field *GooglePrivacyDlpV2beta1FieldId `json:"field,omitempty"`

	// ForceSendFields is a list of field names (e.g. "Field") to
	// unconditionally include in API requests. By default, fields with
	// empty values are omitted from API requests. However, any non-pointer,
	// non-interface field appearing in ForceSendFields will be sent to the
	// server regardless of whether the field is empty or not. This may be
	// used to include empty fields in Patch requests.
	ForceSendFields []string `json:"-"`

	// NullFields is a list of field names (e.g. "Field") to include in API
	// requests with the JSON null value. By default, fields with empty
	// values are omitted from API requests. However, any field with an
	// empty value appearing in NullFields will be sent to the server as
	// null. It is an error if a field in this list has a non-empty value.
	// This may be used to include null fields in Patch requests.
	NullFields []string `json:"-"`
}

func (s *GooglePrivacyDlpV2beta1NumericalStatsConfig) MarshalJSON() ([]byte, error) {
	type noMethod GooglePrivacyDlpV2beta1NumericalStatsConfig
	raw := noMethod(*s)
	return gensupport.MarshalJSON(raw, s.ForceSendFields, s.NullFields)
}

// GooglePrivacyDlpV2beta1NumericalStatsResult: Result of the numerical
// stats computation.
type GooglePrivacyDlpV2beta1NumericalStatsResult struct {
	// MaxValue: Maximum value appearing in the column.
	MaxValue *GooglePrivacyDlpV2beta1Value `json:"maxValue,omitempty"`

	// MinValue: Minimum value appearing in the column.
	MinValue *GooglePrivacyDlpV2beta1Value `json:"minValue,omitempty"`

	// QuantileValues: List of 99 values that partition the set of field
	// values into 100 equal
	// sized buckets.
	QuantileValues []*GooglePrivacyDlpV2beta1Value `json:"quantileValues,omitempty"`

	// ForceSendFields is a list of field names (e.g. "MaxValue") to
	// unconditionally include in API requests. By default, fields with
	// empty values are omitted from API requests. However, any non-pointer,
	// non-interface field appearing in ForceSendFields will be sent to the
	// server regardless of whether the field is empty or not. This may be
	// used to include empty fields in Patch requests.
	ForceSendFields []string `json:"-"`

	// NullFields is a list of field names (e.g. "MaxValue") to include in
	// API requests with the JSON null value. By default, fields with empty
	// values are omitted from API requests. However, any field with an
	// empty value appearing in NullFields will be sent to the server as
	// null. It is an error if a field in this list has a non-empty value.
	// This may be used to include null fields in Patch requests.
	NullFields []string `json:"-"`
}

func (s *GooglePrivacyDlpV2beta1NumericalStatsResult) MarshalJSON() ([]byte, error) {
	type noMethod GooglePrivacyDlpV2beta1NumericalStatsResult
	raw := noMethod(*s)
	return gensupport.MarshalJSON(raw, s.ForceSendFields, s.NullFields)
}

// GooglePrivacyDlpV2beta1OperationConfig: Additional configuration for
// inspect long running operations.
type GooglePrivacyDlpV2beta1OperationConfig struct {
	// MaxItemFindings: Max number of findings per file, Datastore entity,
	// or database row.
	MaxItemFindings int64 `json:"maxItemFindings,omitempty,string"`

	// ForceSendFields is a list of field names (e.g. "MaxItemFindings") to
	// unconditionally include in API requests. By default, fields with
	// empty values are omitted from API requests. However, any non-pointer,
	// non-interface field appearing in ForceSendFields will be sent to the
	// server regardless of whether the field is empty or not. This may be
	// used to include empty fields in Patch requests.
	ForceSendFields []string `json:"-"`

	// NullFields is a list of field names (e.g. "MaxItemFindings") to
	// include in API requests with the JSON null value. By default, fields
	// with empty values are omitted from API requests. However, any field
	// with an empty value appearing in NullFields will be sent to the
	// server as null. It is an error if a field in this list has a
	// non-empty value. This may be used to include null fields in Patch
	// requests.
	NullFields []string `json:"-"`
}

func (s *GooglePrivacyDlpV2beta1OperationConfig) MarshalJSON() ([]byte, error) {
	type noMethod GooglePrivacyDlpV2beta1OperationConfig
	raw := noMethod(*s)
	return gensupport.MarshalJSON(raw, s.ForceSendFields, s.NullFields)
}

// GooglePrivacyDlpV2beta1OutputStorageConfig: Cloud repository for
// storing output.
type GooglePrivacyDlpV2beta1OutputStorageConfig struct {
	// StoragePath: The path to a Google Cloud Storage location to store
	// output.
	// The bucket must already exist and
	// the Google APIs service account for DLP must have write permission
	// to
	// write to the given bucket.
	// Results are split over multiple csv files with each file name
	// matching
	// the pattern "[operation_id]_[count].csv", for
	// example
	// `3094877188788974909_1.csv`. The `operation_id` matches
	// the
	// identifier for the Operation, and the `count` is a counter used
	// for
	// tracking the number of files written.
	//
	// The CSV file(s) contain the following columns regardless of storage
	// type
	// scanned:
	// - id
	// - info_type
	// - likelihood
	// - byte size of finding
	// - quote
	// - timestamp
	//
	// For Cloud Storage the next columns are:
	//
	// - file_path
	// - start_offset
	//
	// For Cloud Datastore the next columns are:
	//
	// - project_id
	// - namespace_id
	// - path
	// - column_name
	// - offset
	//
	// For BigQuery the next columns are:
	//
	// - row_number
	// - project_id
	// - dataset_id
	// - table_id
	StoragePath *GooglePrivacyDlpV2beta1CloudStoragePath `json:"storagePath,omitempty"`

	// Table: Store findings in a new table in the dataset.
	Table *GooglePrivacyDlpV2beta1BigQueryTable `json:"table,omitempty"`

	// ForceSendFields is a list of field names (e.g. "StoragePath") to
	// unconditionally include in API requests. By default, fields with
	// empty values are omitted from API requests. However, any non-pointer,
	// non-interface field appearing in ForceSendFields will be sent to the
	// server regardless of whether the field is empty or not. This may be
	// used to include empty fields in Patch requests.
	ForceSendFields []string `json:"-"`

	// NullFields is a list of field names (e.g. "StoragePath") to include
	// in API requests with the JSON null value. By default, fields with
	// empty values are omitted from API requests. However, any field with
	// an empty value appearing in NullFields will be sent to the server as
	// null. It is an error if a field in this list has a non-empty value.
	// This may be used to include null fields in Patch requests.
	NullFields []string `json:"-"`
}

func (s *GooglePrivacyDlpV2beta1OutputStorageConfig) MarshalJSON() ([]byte, error) {
	type noMethod GooglePrivacyDlpV2beta1OutputStorageConfig
	raw := noMethod(*s)
	return gensupport.MarshalJSON(raw, s.ForceSendFields, s.NullFields)
}

// GooglePrivacyDlpV2beta1PartitionId: Datastore partition ID.
// A partition ID identifies a grouping of entities. The grouping is
// always
// by project and namespace, however the namespace ID may be empty.
//
// A partition ID contains several dimensions:
// project ID and namespace ID.
type GooglePrivacyDlpV2beta1PartitionId struct {
	// NamespaceId: If not empty, the ID of the namespace to which the
	// entities belong.
	NamespaceId string `json:"namespaceId,omitempty"`

	// ProjectId: The ID of the project to which the entities belong.
	ProjectId string `json:"projectId,omitempty"`

	// ForceSendFields is a list of field names (e.g. "NamespaceId") to
	// unconditionally include in API requests. By default, fields with
	// empty values are omitted from API requests. However, any non-pointer,
	// non-interface field appearing in ForceSendFields will be sent to the
	// server regardless of whether the field is empty or not. This may be
	// used to include empty fields in Patch requests.
	ForceSendFields []string `json:"-"`

	// NullFields is a list of field names (e.g. "NamespaceId") to include
	// in API requests with the JSON null value. By default, fields with
	// empty values are omitted from API requests. However, any field with
	// an empty value appearing in NullFields will be sent to the server as
	// null. It is an error if a field in this list has a non-empty value.
	// This may be used to include null fields in Patch requests.
	NullFields []string `json:"-"`
}

func (s *GooglePrivacyDlpV2beta1PartitionId) MarshalJSON() ([]byte, error) {
	type noMethod GooglePrivacyDlpV2beta1PartitionId
	raw := noMethod(*s)
	return gensupport.MarshalJSON(raw, s.ForceSendFields, s.NullFields)
}

// GooglePrivacyDlpV2beta1PathElement: A (kind, ID/name) pair used to
// construct a key path.
//
// If either name or ID is set, the element is complete.
// If neither is set, the element is incomplete.
type GooglePrivacyDlpV2beta1PathElement struct {
	// Id: The auto-allocated ID of the entity.
	// Never equal to zero. Values less than zero are discouraged and may
	// not
	// be supported in the future.
	Id int64 `json:"id,omitempty,string"`

	// Kind: The kind of the entity.
	// A kind matching regex `__.*__` is reserved/read-only.
	// A kind must not contain more than 1500 bytes when UTF-8
	// encoded.
	// Cannot be "".
	Kind string `json:"kind,omitempty"`

	// Name: The name of the entity.
	// A name matching regex `__.*__` is reserved/read-only.
	// A name must not be more than 1500 bytes when UTF-8 encoded.
	// Cannot be "".
	Name string `json:"name,omitempty"`

	// ForceSendFields is a list of field names (e.g. "Id") to
	// unconditionally include in API requests. By default, fields with
	// empty values are omitted from API requests. However, any non-pointer,
	// non-interface field appearing in ForceSendFields will be sent to the
	// server regardless of whether the field is empty or not. This may be
	// used to include empty fields in Patch requests.
	ForceSendFields []string `json:"-"`

	// NullFields is a list of field names (e.g. "Id") to include in API
	// requests with the JSON null value. By default, fields with empty
	// values are omitted from API requests. However, any field with an
	// empty value appearing in NullFields will be sent to the server as
	// null. It is an error if a field in this list has a non-empty value.
	// This may be used to include null fields in Patch requests.
	NullFields []string `json:"-"`
}

func (s *GooglePrivacyDlpV2beta1PathElement) MarshalJSON() ([]byte, error) {
	type noMethod GooglePrivacyDlpV2beta1PathElement
	raw := noMethod(*s)
	return gensupport.MarshalJSON(raw, s.ForceSendFields, s.NullFields)
}

// GooglePrivacyDlpV2beta1PrimitiveTransformation: A rule for
// transforming a value.
type GooglePrivacyDlpV2beta1PrimitiveTransformation struct {
	BucketingConfig *GooglePrivacyDlpV2beta1BucketingConfig `json:"bucketingConfig,omitempty"`

	CharacterMaskConfig *GooglePrivacyDlpV2beta1CharacterMaskConfig `json:"characterMaskConfig,omitempty"`

	CryptoHashConfig *GooglePrivacyDlpV2beta1CryptoHashConfig `json:"cryptoHashConfig,omitempty"`

	CryptoReplaceFfxFpeConfig *GooglePrivacyDlpV2beta1CryptoReplaceFfxFpeConfig `json:"cryptoReplaceFfxFpeConfig,omitempty"`

	FixedSizeBucketingConfig *GooglePrivacyDlpV2beta1FixedSizeBucketingConfig `json:"fixedSizeBucketingConfig,omitempty"`

	RedactConfig *GooglePrivacyDlpV2beta1RedactConfig `json:"redactConfig,omitempty"`

	ReplaceConfig *GooglePrivacyDlpV2beta1ReplaceValueConfig `json:"replaceConfig,omitempty"`

	ReplaceWithInfoTypeConfig *GooglePrivacyDlpV2beta1ReplaceWithInfoTypeConfig `json:"replaceWithInfoTypeConfig,omitempty"`

	TimePartConfig *GooglePrivacyDlpV2beta1TimePartConfig `json:"timePartConfig,omitempty"`

	// ForceSendFields is a list of field names (e.g. "BucketingConfig") to
	// unconditionally include in API requests. By default, fields with
	// empty values are omitted from API requests. However, any non-pointer,
	// non-interface field appearing in ForceSendFields will be sent to the
	// server regardless of whether the field is empty or not. This may be
	// used to include empty fields in Patch requests.
	ForceSendFields []string `json:"-"`

	// NullFields is a list of field names (e.g. "BucketingConfig") to
	// include in API requests with the JSON null value. By default, fields
	// with empty values are omitted from API requests. However, any field
	// with an empty value appearing in NullFields will be sent to the
	// server as null. It is an error if a field in this list has a
	// non-empty value. This may be used to include null fields in Patch
	// requests.
	NullFields []string `json:"-"`
}

func (s *GooglePrivacyDlpV2beta1PrimitiveTransformation) MarshalJSON() ([]byte, error) {
	type noMethod GooglePrivacyDlpV2beta1PrimitiveTransformation
	raw := noMethod(*s)
	return gensupport.MarshalJSON(raw, s.ForceSendFields, s.NullFields)
}

// GooglePrivacyDlpV2beta1PrivacyMetric: Privacy metric to compute for
// reidentification risk analysis.
type GooglePrivacyDlpV2beta1PrivacyMetric struct {
	CategoricalStatsConfig *GooglePrivacyDlpV2beta1CategoricalStatsConfig `json:"categoricalStatsConfig,omitempty"`

	KAnonymityConfig *GooglePrivacyDlpV2beta1KAnonymityConfig `json:"kAnonymityConfig,omitempty"`

	LDiversityConfig *GooglePrivacyDlpV2beta1LDiversityConfig `json:"lDiversityConfig,omitempty"`

	NumericalStatsConfig *GooglePrivacyDlpV2beta1NumericalStatsConfig `json:"numericalStatsConfig,omitempty"`

	// ForceSendFields is a list of field names (e.g.
	// "CategoricalStatsConfig") to unconditionally include in API requests.
	// By default, fields with empty values are omitted from API requests.
	// However, any non-pointer, non-interface field appearing in
	// ForceSendFields will be sent to the server regardless of whether the
	// field is empty or not. This may be used to include empty fields in
	// Patch requests.
	ForceSendFields []string `json:"-"`

	// NullFields is a list of field names (e.g. "CategoricalStatsConfig")
	// to include in API requests with the JSON null value. By default,
	// fields with empty values are omitted from API requests. However, any
	// field with an empty value appearing in NullFields will be sent to the
	// server as null. It is an error if a field in this list has a
	// non-empty value. This may be used to include null fields in Patch
	// requests.
	NullFields []string `json:"-"`
}

func (s *GooglePrivacyDlpV2beta1PrivacyMetric) MarshalJSON() ([]byte, error) {
	type noMethod GooglePrivacyDlpV2beta1PrivacyMetric
	raw := noMethod(*s)
	return gensupport.MarshalJSON(raw, s.ForceSendFields, s.NullFields)
}

// GooglePrivacyDlpV2beta1Projection: A representation of a Datastore
// property in a projection.
type GooglePrivacyDlpV2beta1Projection struct {
	// Property: The property to project.
	Property *GooglePrivacyDlpV2beta1PropertyReference `json:"property,omitempty"`

	// ForceSendFields is a list of field names (e.g. "Property") to
	// unconditionally include in API requests. By default, fields with
	// empty values are omitted from API requests. However, any non-pointer,
	// non-interface field appearing in ForceSendFields will be sent to the
	// server regardless of whether the field is empty or not. This may be
	// used to include empty fields in Patch requests.
	ForceSendFields []string `json:"-"`

	// NullFields is a list of field names (e.g. "Property") to include in
	// API requests with the JSON null value. By default, fields with empty
	// values are omitted from API requests. However, any field with an
	// empty value appearing in NullFields will be sent to the server as
	// null. It is an error if a field in this list has a non-empty value.
	// This may be used to include null fields in Patch requests.
	NullFields []string `json:"-"`
}

func (s *GooglePrivacyDlpV2beta1Projection) MarshalJSON() ([]byte, error) {
	type noMethod GooglePrivacyDlpV2beta1Projection
	raw := noMethod(*s)
	return gensupport.MarshalJSON(raw, s.ForceSendFields, s.NullFields)
}

// GooglePrivacyDlpV2beta1PropertyReference: A reference to a property
// relative to the Datastore kind expressions.
type GooglePrivacyDlpV2beta1PropertyReference struct {
	// Name: The name of the property.
	// If name includes "."s, it may be interpreted as a property name path.
	Name string `json:"name,omitempty"`

	// ForceSendFields is a list of field names (e.g. "Name") to
	// unconditionally include in API requests. By default, fields with
	// empty values are omitted from API requests. However, any non-pointer,
	// non-interface field appearing in ForceSendFields will be sent to the
	// server regardless of whether the field is empty or not. This may be
	// used to include empty fields in Patch requests.
	ForceSendFields []string `json:"-"`

	// NullFields is a list of field names (e.g. "Name") to include in API
	// requests with the JSON null value. By default, fields with empty
	// values are omitted from API requests. However, any field with an
	// empty value appearing in NullFields will be sent to the server as
	// null. It is an error if a field in this list has a non-empty value.
	// This may be used to include null fields in Patch requests.
	NullFields []string `json:"-"`
}

func (s *GooglePrivacyDlpV2beta1PropertyReference) MarshalJSON() ([]byte, error) {
	type noMethod GooglePrivacyDlpV2beta1PropertyReference
	raw := noMethod(*s)
	return gensupport.MarshalJSON(raw, s.ForceSendFields, s.NullFields)
}

// GooglePrivacyDlpV2beta1Range: Generic half-open interval [start, end)
type GooglePrivacyDlpV2beta1Range struct {
	// End: Index of the last character of the range (exclusive).
	End int64 `json:"end,omitempty,string"`

	// Start: Index of the first character of the range (inclusive).
	Start int64 `json:"start,omitempty,string"`

	// ForceSendFields is a list of field names (e.g. "End") to
	// unconditionally include in API requests. By default, fields with
	// empty values are omitted from API requests. However, any non-pointer,
	// non-interface field appearing in ForceSendFields will be sent to the
	// server regardless of whether the field is empty or not. This may be
	// used to include empty fields in Patch requests.
	ForceSendFields []string `json:"-"`

	// NullFields is a list of field names (e.g. "End") to include in API
	// requests with the JSON null value. By default, fields with empty
	// values are omitted from API requests. However, any field with an
	// empty value appearing in NullFields will be sent to the server as
	// null. It is an error if a field in this list has a non-empty value.
	// This may be used to include null fields in Patch requests.
	NullFields []string `json:"-"`
}

func (s *GooglePrivacyDlpV2beta1Range) MarshalJSON() ([]byte, error) {
	type noMethod GooglePrivacyDlpV2beta1Range
	raw := noMethod(*s)
	return gensupport.MarshalJSON(raw, s.ForceSendFields, s.NullFields)
}

// GooglePrivacyDlpV2beta1RecordCondition: A condition for determing
// whether a transformation should be applied to
// a field.
type GooglePrivacyDlpV2beta1RecordCondition struct {
	Expressions *GooglePrivacyDlpV2beta1Expressions `json:"expressions,omitempty"`

	// ForceSendFields is a list of field names (e.g. "Expressions") to
	// unconditionally include in API requests. By default, fields with
	// empty values are omitted from API requests. However, any non-pointer,
	// non-interface field appearing in ForceSendFields will be sent to the
	// server regardless of whether the field is empty or not. This may be
	// used to include empty fields in Patch requests.
	ForceSendFields []string `json:"-"`

	// NullFields is a list of field names (e.g. "Expressions") to include
	// in API requests with the JSON null value. By default, fields with
	// empty values are omitted from API requests. However, any field with
	// an empty value appearing in NullFields will be sent to the server as
	// null. It is an error if a field in this list has a non-empty value.
	// This may be used to include null fields in Patch requests.
	NullFields []string `json:"-"`
}

func (s *GooglePrivacyDlpV2beta1RecordCondition) MarshalJSON() ([]byte, error) {
	type noMethod GooglePrivacyDlpV2beta1RecordCondition
	raw := noMethod(*s)
	return gensupport.MarshalJSON(raw, s.ForceSendFields, s.NullFields)
}

// GooglePrivacyDlpV2beta1RecordKey: Message for a unique key indicating
// a record that contains a finding.
type GooglePrivacyDlpV2beta1RecordKey struct {
	CloudStorageKey *GooglePrivacyDlpV2beta1CloudStorageKey `json:"cloudStorageKey,omitempty"`

	DatastoreKey *GooglePrivacyDlpV2beta1DatastoreKey `json:"datastoreKey,omitempty"`

	// ForceSendFields is a list of field names (e.g. "CloudStorageKey") to
	// unconditionally include in API requests. By default, fields with
	// empty values are omitted from API requests. However, any non-pointer,
	// non-interface field appearing in ForceSendFields will be sent to the
	// server regardless of whether the field is empty or not. This may be
	// used to include empty fields in Patch requests.
	ForceSendFields []string `json:"-"`

	// NullFields is a list of field names (e.g. "CloudStorageKey") to
	// include in API requests with the JSON null value. By default, fields
	// with empty values are omitted from API requests. However, any field
	// with an empty value appearing in NullFields will be sent to the
	// server as null. It is an error if a field in this list has a
	// non-empty value. This may be used to include null fields in Patch
	// requests.
	NullFields []string `json:"-"`
}

func (s *GooglePrivacyDlpV2beta1RecordKey) MarshalJSON() ([]byte, error) {
	type noMethod GooglePrivacyDlpV2beta1RecordKey
	raw := noMethod(*s)
	return gensupport.MarshalJSON(raw, s.ForceSendFields, s.NullFields)
}

// GooglePrivacyDlpV2beta1RecordSuppression: Configuration to suppress
// records whose suppression conditions evaluate to
// true.
type GooglePrivacyDlpV2beta1RecordSuppression struct {
	Condition *GooglePrivacyDlpV2beta1RecordCondition `json:"condition,omitempty"`

	// ForceSendFields is a list of field names (e.g. "Condition") to
	// unconditionally include in API requests. By default, fields with
	// empty values are omitted from API requests. However, any non-pointer,
	// non-interface field appearing in ForceSendFields will be sent to the
	// server regardless of whether the field is empty or not. This may be
	// used to include empty fields in Patch requests.
	ForceSendFields []string `json:"-"`

	// NullFields is a list of field names (e.g. "Condition") to include in
	// API requests with the JSON null value. By default, fields with empty
	// values are omitted from API requests. However, any field with an
	// empty value appearing in NullFields will be sent to the server as
	// null. It is an error if a field in this list has a non-empty value.
	// This may be used to include null fields in Patch requests.
	NullFields []string `json:"-"`
}

func (s *GooglePrivacyDlpV2beta1RecordSuppression) MarshalJSON() ([]byte, error) {
	type noMethod GooglePrivacyDlpV2beta1RecordSuppression
	raw := noMethod(*s)
	return gensupport.MarshalJSON(raw, s.ForceSendFields, s.NullFields)
}

// GooglePrivacyDlpV2beta1RecordTransformations: A type of
// transformation that is applied over structured data such as a
// table.
type GooglePrivacyDlpV2beta1RecordTransformations struct {
	// FieldTransformations: Transform the record by applying various field
	// transformations.
	FieldTransformations []*GooglePrivacyDlpV2beta1FieldTransformation `json:"fieldTransformations,omitempty"`

	// RecordSuppressions: Configuration defining which records get
	// suppressed entirely. Records that
	// match any suppression rule are omitted from the output [optional].
	RecordSuppressions []*GooglePrivacyDlpV2beta1RecordSuppression `json:"recordSuppressions,omitempty"`

	// ForceSendFields is a list of field names (e.g.
	// "FieldTransformations") to unconditionally include in API requests.
	// By default, fields with empty values are omitted from API requests.
	// However, any non-pointer, non-interface field appearing in
	// ForceSendFields will be sent to the server regardless of whether the
	// field is empty or not. This may be used to include empty fields in
	// Patch requests.
	ForceSendFields []string `json:"-"`

	// NullFields is a list of field names (e.g. "FieldTransformations") to
	// include in API requests with the JSON null value. By default, fields
	// with empty values are omitted from API requests. However, any field
	// with an empty value appearing in NullFields will be sent to the
	// server as null. It is an error if a field in this list has a
	// non-empty value. This may be used to include null fields in Patch
	// requests.
	NullFields []string `json:"-"`
}

func (s *GooglePrivacyDlpV2beta1RecordTransformations) MarshalJSON() ([]byte, error) {
	type noMethod GooglePrivacyDlpV2beta1RecordTransformations
	raw := noMethod(*s)
	return gensupport.MarshalJSON(raw, s.ForceSendFields, s.NullFields)
}

// GooglePrivacyDlpV2beta1RedactConfig: Redact a given value. For
// example, if used with an `InfoTypeTransformation`
// transforming PHONE_NUMBER, and input 'My phone number is
// 206-555-0123', the
// output would be 'My phone number is '.
type GooglePrivacyDlpV2beta1RedactConfig struct {
}

// GooglePrivacyDlpV2beta1RedactContentRequest: Request to search for
// potentially sensitive info in a list of items
// and replace it with a default or provided content.
type GooglePrivacyDlpV2beta1RedactContentRequest struct {
	// ImageRedactionConfigs: The configuration for specifying what content
	// to redact from images.
	ImageRedactionConfigs []*GooglePrivacyDlpV2beta1ImageRedactionConfig `json:"imageRedactionConfigs,omitempty"`

	// InspectConfig: Configuration for the inspector.
	InspectConfig *GooglePrivacyDlpV2beta1InspectConfig `json:"inspectConfig,omitempty"`

	// Items: The list of items to inspect. Up to 100 are allowed per
	// request.
	Items []*GooglePrivacyDlpV2beta1ContentItem `json:"items,omitempty"`

	// ReplaceConfigs: The strings to replace findings text findings with.
	// Must specify at least
	// one of these or one ImageRedactionConfig if redacting images.
	ReplaceConfigs []*GooglePrivacyDlpV2beta1ReplaceConfig `json:"replaceConfigs,omitempty"`

	// ForceSendFields is a list of field names (e.g.
	// "ImageRedactionConfigs") to unconditionally include in API requests.
	// By default, fields with empty values are omitted from API requests.
	// However, any non-pointer, non-interface field appearing in
	// ForceSendFields will be sent to the server regardless of whether the
	// field is empty or not. This may be used to include empty fields in
	// Patch requests.
	ForceSendFields []string `json:"-"`

	// NullFields is a list of field names (e.g. "ImageRedactionConfigs") to
	// include in API requests with the JSON null value. By default, fields
	// with empty values are omitted from API requests. However, any field
	// with an empty value appearing in NullFields will be sent to the
	// server as null. It is an error if a field in this list has a
	// non-empty value. This may be used to include null fields in Patch
	// requests.
	NullFields []string `json:"-"`
}

func (s *GooglePrivacyDlpV2beta1RedactContentRequest) MarshalJSON() ([]byte, error) {
	type noMethod GooglePrivacyDlpV2beta1RedactContentRequest
	raw := noMethod(*s)
	return gensupport.MarshalJSON(raw, s.ForceSendFields, s.NullFields)
}

// GooglePrivacyDlpV2beta1RedactContentResponse: Results of redacting a
// list of items.
type GooglePrivacyDlpV2beta1RedactContentResponse struct {
	// Items: The redacted content.
	Items []*GooglePrivacyDlpV2beta1ContentItem `json:"items,omitempty"`

	// ServerResponse contains the HTTP response code and headers from the
	// server.
	googleapi.ServerResponse `json:"-"`

	// ForceSendFields is a list of field names (e.g. "Items") to
	// unconditionally include in API requests. By default, fields with
	// empty values are omitted from API requests. However, any non-pointer,
	// non-interface field appearing in ForceSendFields will be sent to the
	// server regardless of whether the field is empty or not. This may be
	// used to include empty fields in Patch requests.
	ForceSendFields []string `json:"-"`

	// NullFields is a list of field names (e.g. "Items") to include in API
	// requests with the JSON null value. By default, fields with empty
	// values are omitted from API requests. However, any field with an
	// empty value appearing in NullFields will be sent to the server as
	// null. It is an error if a field in this list has a non-empty value.
	// This may be used to include null fields in Patch requests.
	NullFields []string `json:"-"`
}

func (s *GooglePrivacyDlpV2beta1RedactContentResponse) MarshalJSON() ([]byte, error) {
	type noMethod GooglePrivacyDlpV2beta1RedactContentResponse
	raw := noMethod(*s)
	return gensupport.MarshalJSON(raw, s.ForceSendFields, s.NullFields)
}

type GooglePrivacyDlpV2beta1ReplaceConfig struct {
	// InfoType: Type of information to replace. Only one ReplaceConfig per
	// info_type
	// should be provided. If ReplaceConfig does not have an info_type, the
	// DLP
	// API matches it against all info_types that are found but not
	// specified in
	// another ReplaceConfig.
	InfoType *GooglePrivacyDlpV2beta1InfoType `json:"infoType,omitempty"`

	// ReplaceWith: Content replacing sensitive information of given type.
	// Max 256 chars.
	ReplaceWith string `json:"replaceWith,omitempty"`

	// ForceSendFields is a list of field names (e.g. "InfoType") to
	// unconditionally include in API requests. By default, fields with
	// empty values are omitted from API requests. However, any non-pointer,
	// non-interface field appearing in ForceSendFields will be sent to the
	// server regardless of whether the field is empty or not. This may be
	// used to include empty fields in Patch requests.
	ForceSendFields []string `json:"-"`

	// NullFields is a list of field names (e.g. "InfoType") to include in
	// API requests with the JSON null value. By default, fields with empty
	// values are omitted from API requests. However, any field with an
	// empty value appearing in NullFields will be sent to the server as
	// null. It is an error if a field in this list has a non-empty value.
	// This may be used to include null fields in Patch requests.
	NullFields []string `json:"-"`
}

func (s *GooglePrivacyDlpV2beta1ReplaceConfig) MarshalJSON() ([]byte, error) {
	type noMethod GooglePrivacyDlpV2beta1ReplaceConfig
	raw := noMethod(*s)
	return gensupport.MarshalJSON(raw, s.ForceSendFields, s.NullFields)
}

// GooglePrivacyDlpV2beta1ReplaceValueConfig: Replace each input value
// with a given `Value`.
type GooglePrivacyDlpV2beta1ReplaceValueConfig struct {
	// NewValue: Value to replace it with.
	NewValue *GooglePrivacyDlpV2beta1Value `json:"newValue,omitempty"`

	// ForceSendFields is a list of field names (e.g. "NewValue") to
	// unconditionally include in API requests. By default, fields with
	// empty values are omitted from API requests. However, any non-pointer,
	// non-interface field appearing in ForceSendFields will be sent to the
	// server regardless of whether the field is empty or not. This may be
	// used to include empty fields in Patch requests.
	ForceSendFields []string `json:"-"`

	// NullFields is a list of field names (e.g. "NewValue") to include in
	// API requests with the JSON null value. By default, fields with empty
	// values are omitted from API requests. However, any field with an
	// empty value appearing in NullFields will be sent to the server as
	// null. It is an error if a field in this list has a non-empty value.
	// This may be used to include null fields in Patch requests.
	NullFields []string `json:"-"`
}

func (s *GooglePrivacyDlpV2beta1ReplaceValueConfig) MarshalJSON() ([]byte, error) {
	type noMethod GooglePrivacyDlpV2beta1ReplaceValueConfig
	raw := noMethod(*s)
	return gensupport.MarshalJSON(raw, s.ForceSendFields, s.NullFields)
}

// GooglePrivacyDlpV2beta1ReplaceWithInfoTypeConfig: Replace each
// matching finding with the name of the info_type.
type GooglePrivacyDlpV2beta1ReplaceWithInfoTypeConfig struct {
}

// GooglePrivacyDlpV2beta1RiskAnalysisOperationMetadata: Metadata
// returned within
// the
// [`riskAnalysis.operations.get`](/dlp/docs/reference/rest/v2beta1/r
// iskAnalysis.operations/get)
// for risk analysis.
type GooglePrivacyDlpV2beta1RiskAnalysisOperationMetadata struct {
	// CreateTime: The time which this request was started.
	CreateTime string `json:"createTime,omitempty"`

	// RequestedPrivacyMetric: Privacy metric to compute.
	RequestedPrivacyMetric *GooglePrivacyDlpV2beta1PrivacyMetric `json:"requestedPrivacyMetric,omitempty"`

	// RequestedSourceTable: Input dataset to compute metrics over.
	RequestedSourceTable *GooglePrivacyDlpV2beta1BigQueryTable `json:"requestedSourceTable,omitempty"`

	// ForceSendFields is a list of field names (e.g. "CreateTime") to
	// unconditionally include in API requests. By default, fields with
	// empty values are omitted from API requests. However, any non-pointer,
	// non-interface field appearing in ForceSendFields will be sent to the
	// server regardless of whether the field is empty or not. This may be
	// used to include empty fields in Patch requests.
	ForceSendFields []string `json:"-"`

	// NullFields is a list of field names (e.g. "CreateTime") to include in
	// API requests with the JSON null value. By default, fields with empty
	// values are omitted from API requests. However, any field with an
	// empty value appearing in NullFields will be sent to the server as
	// null. It is an error if a field in this list has a non-empty value.
	// This may be used to include null fields in Patch requests.
	NullFields []string `json:"-"`
}

func (s *GooglePrivacyDlpV2beta1RiskAnalysisOperationMetadata) MarshalJSON() ([]byte, error) {
	type noMethod GooglePrivacyDlpV2beta1RiskAnalysisOperationMetadata
	raw := noMethod(*s)
	return gensupport.MarshalJSON(raw, s.ForceSendFields, s.NullFields)
}

// GooglePrivacyDlpV2beta1RiskAnalysisOperationResult: Result of a risk
// analysis
// [`Operation`](/dlp/docs/reference/rest/v2beta1/inspect.operat
// ions)
// request.
type GooglePrivacyDlpV2beta1RiskAnalysisOperationResult struct {
	CategoricalStatsResult *GooglePrivacyDlpV2beta1CategoricalStatsResult `json:"categoricalStatsResult,omitempty"`

	KAnonymityResult *GooglePrivacyDlpV2beta1KAnonymityResult `json:"kAnonymityResult,omitempty"`

	LDiversityResult *GooglePrivacyDlpV2beta1LDiversityResult `json:"lDiversityResult,omitempty"`

	NumericalStatsResult *GooglePrivacyDlpV2beta1NumericalStatsResult `json:"numericalStatsResult,omitempty"`

	// ForceSendFields is a list of field names (e.g.
	// "CategoricalStatsResult") to unconditionally include in API requests.
	// By default, fields with empty values are omitted from API requests.
	// However, any non-pointer, non-interface field appearing in
	// ForceSendFields will be sent to the server regardless of whether the
	// field is empty or not. This may be used to include empty fields in
	// Patch requests.
	ForceSendFields []string `json:"-"`

	// NullFields is a list of field names (e.g. "CategoricalStatsResult")
	// to include in API requests with the JSON null value. By default,
	// fields with empty values are omitted from API requests. However, any
	// field with an empty value appearing in NullFields will be sent to the
	// server as null. It is an error if a field in this list has a
	// non-empty value. This may be used to include null fields in Patch
	// requests.
	NullFields []string `json:"-"`
}

func (s *GooglePrivacyDlpV2beta1RiskAnalysisOperationResult) MarshalJSON() ([]byte, error) {
	type noMethod GooglePrivacyDlpV2beta1RiskAnalysisOperationResult
	raw := noMethod(*s)
	return gensupport.MarshalJSON(raw, s.ForceSendFields, s.NullFields)
}

type GooglePrivacyDlpV2beta1Row struct {
	Values []*GooglePrivacyDlpV2beta1Value `json:"values,omitempty"`

	// ForceSendFields is a list of field names (e.g. "Values") to
	// unconditionally include in API requests. By default, fields with
	// empty values are omitted from API requests. However, any non-pointer,
	// non-interface field appearing in ForceSendFields will be sent to the
	// server regardless of whether the field is empty or not. This may be
	// used to include empty fields in Patch requests.
	ForceSendFields []string `json:"-"`

	// NullFields is a list of field names (e.g. "Values") to include in API
	// requests with the JSON null value. By default, fields with empty
	// values are omitted from API requests. However, any field with an
	// empty value appearing in NullFields will be sent to the server as
	// null. It is an error if a field in this list has a non-empty value.
	// This may be used to include null fields in Patch requests.
	NullFields []string `json:"-"`
}

func (s *GooglePrivacyDlpV2beta1Row) MarshalJSON() ([]byte, error) {
	type noMethod GooglePrivacyDlpV2beta1Row
	raw := noMethod(*s)
	return gensupport.MarshalJSON(raw, s.ForceSendFields, s.NullFields)
}

// GooglePrivacyDlpV2beta1StorageConfig: Shared message indicating Cloud
// storage type.
type GooglePrivacyDlpV2beta1StorageConfig struct {
	// BigQueryOptions: BigQuery options specification.
	BigQueryOptions *GooglePrivacyDlpV2beta1BigQueryOptions `json:"bigQueryOptions,omitempty"`

	// CloudStorageOptions: Google Cloud Storage options specification.
	CloudStorageOptions *GooglePrivacyDlpV2beta1CloudStorageOptions `json:"cloudStorageOptions,omitempty"`

	// DatastoreOptions: Google Cloud Datastore options specification.
	DatastoreOptions *GooglePrivacyDlpV2beta1DatastoreOptions `json:"datastoreOptions,omitempty"`

	// ForceSendFields is a list of field names (e.g. "BigQueryOptions") to
	// unconditionally include in API requests. By default, fields with
	// empty values are omitted from API requests. However, any non-pointer,
	// non-interface field appearing in ForceSendFields will be sent to the
	// server regardless of whether the field is empty or not. This may be
	// used to include empty fields in Patch requests.
	ForceSendFields []string `json:"-"`

	// NullFields is a list of field names (e.g. "BigQueryOptions") to
	// include in API requests with the JSON null value. By default, fields
	// with empty values are omitted from API requests. However, any field
	// with an empty value appearing in NullFields will be sent to the
	// server as null. It is an error if a field in this list has a
	// non-empty value. This may be used to include null fields in Patch
	// requests.
	NullFields []string `json:"-"`
}

func (s *GooglePrivacyDlpV2beta1StorageConfig) MarshalJSON() ([]byte, error) {
	type noMethod GooglePrivacyDlpV2beta1StorageConfig
	raw := noMethod(*s)
	return gensupport.MarshalJSON(raw, s.ForceSendFields, s.NullFields)
}

// GooglePrivacyDlpV2beta1SummaryResult: A collection that informs the
// user the number of times a particular
// `TransformationResultCode` and error details occurred.
type GooglePrivacyDlpV2beta1SummaryResult struct {
	// Possible values:
	//   "TRANSFORMATION_RESULT_CODE_UNSPECIFIED"
	//   "SUCCESS"
	//   "ERROR"
	Code string `json:"code,omitempty"`

	Count int64 `json:"count,omitempty,string"`

	// Details: A place for warnings or errors to show up if a
	// transformation didn't
	// work as expected.
	Details string `json:"details,omitempty"`

	// ForceSendFields is a list of field names (e.g. "Code") to
	// unconditionally include in API requests. By default, fields with
	// empty values are omitted from API requests. However, any non-pointer,
	// non-interface field appearing in ForceSendFields will be sent to the
	// server regardless of whether the field is empty or not. This may be
	// used to include empty fields in Patch requests.
	ForceSendFields []string `json:"-"`

	// NullFields is a list of field names (e.g. "Code") to include in API
	// requests with the JSON null value. By default, fields with empty
	// values are omitted from API requests. However, any field with an
	// empty value appearing in NullFields will be sent to the server as
	// null. It is an error if a field in this list has a non-empty value.
	// This may be used to include null fields in Patch requests.
	NullFields []string `json:"-"`
}

func (s *GooglePrivacyDlpV2beta1SummaryResult) MarshalJSON() ([]byte, error) {
	type noMethod GooglePrivacyDlpV2beta1SummaryResult
	raw := noMethod(*s)
	return gensupport.MarshalJSON(raw, s.ForceSendFields, s.NullFields)
}

// GooglePrivacyDlpV2beta1Table: Structured content to inspect. Up to
// 50,000 `Value`s per request allowed.
type GooglePrivacyDlpV2beta1Table struct {
	Headers []*GooglePrivacyDlpV2beta1FieldId `json:"headers,omitempty"`

	Rows []*GooglePrivacyDlpV2beta1Row `json:"rows,omitempty"`

	// ForceSendFields is a list of field names (e.g. "Headers") to
	// unconditionally include in API requests. By default, fields with
	// empty values are omitted from API requests. However, any non-pointer,
	// non-interface field appearing in ForceSendFields will be sent to the
	// server regardless of whether the field is empty or not. This may be
	// used to include empty fields in Patch requests.
	ForceSendFields []string `json:"-"`

	// NullFields is a list of field names (e.g. "Headers") to include in
	// API requests with the JSON null value. By default, fields with empty
	// values are omitted from API requests. However, any field with an
	// empty value appearing in NullFields will be sent to the server as
	// null. It is an error if a field in this list has a non-empty value.
	// This may be used to include null fields in Patch requests.
	NullFields []string `json:"-"`
}

func (s *GooglePrivacyDlpV2beta1Table) MarshalJSON() ([]byte, error) {
	type noMethod GooglePrivacyDlpV2beta1Table
	raw := noMethod(*s)
	return gensupport.MarshalJSON(raw, s.ForceSendFields, s.NullFields)
}

// GooglePrivacyDlpV2beta1TableLocation: Location of a finding within a
// `ContentItem.Table`.
type GooglePrivacyDlpV2beta1TableLocation struct {
	// RowIndex: The zero-based index of the row where the finding is
	// located.
	RowIndex int64 `json:"rowIndex,omitempty,string"`

	// ForceSendFields is a list of field names (e.g. "RowIndex") to
	// unconditionally include in API requests. By default, fields with
	// empty values are omitted from API requests. However, any non-pointer,
	// non-interface field appearing in ForceSendFields will be sent to the
	// server regardless of whether the field is empty or not. This may be
	// used to include empty fields in Patch requests.
	ForceSendFields []string `json:"-"`

	// NullFields is a list of field names (e.g. "RowIndex") to include in
	// API requests with the JSON null value. By default, fields with empty
	// values are omitted from API requests. However, any field with an
	// empty value appearing in NullFields will be sent to the server as
	// null. It is an error if a field in this list has a non-empty value.
	// This may be used to include null fields in Patch requests.
	NullFields []string `json:"-"`
}

func (s *GooglePrivacyDlpV2beta1TableLocation) MarshalJSON() ([]byte, error) {
	type noMethod GooglePrivacyDlpV2beta1TableLocation
	raw := noMethod(*s)
	return gensupport.MarshalJSON(raw, s.ForceSendFields, s.NullFields)
}

// GooglePrivacyDlpV2beta1TimePartConfig: For use with `Date`,
// `Timestamp`, and `TimeOfDay`, extract or preserve a
// portion of the value.
type GooglePrivacyDlpV2beta1TimePartConfig struct {
	// Possible values:
	//   "TIME_PART_UNSPECIFIED"
	//   "YEAR" - [000-9999]
	//   "MONTH" - [1-12]
	//   "DAY_OF_MONTH" - [1-31]
	//   "DAY_OF_WEEK" - [1-7]
	//   "WEEK_OF_YEAR" - [1-52]
	//   "HOUR_OF_DAY" - [0-24]
	PartToExtract string `json:"partToExtract,omitempty"`

	// ForceSendFields is a list of field names (e.g. "PartToExtract") to
	// unconditionally include in API requests. By default, fields with
	// empty values are omitted from API requests. However, any non-pointer,
	// non-interface field appearing in ForceSendFields will be sent to the
	// server regardless of whether the field is empty or not. This may be
	// used to include empty fields in Patch requests.
	ForceSendFields []string `json:"-"`

	// NullFields is a list of field names (e.g. "PartToExtract") to include
	// in API requests with the JSON null value. By default, fields with
	// empty values are omitted from API requests. However, any field with
	// an empty value appearing in NullFields will be sent to the server as
	// null. It is an error if a field in this list has a non-empty value.
	// This may be used to include null fields in Patch requests.
	NullFields []string `json:"-"`
}

func (s *GooglePrivacyDlpV2beta1TimePartConfig) MarshalJSON() ([]byte, error) {
	type noMethod GooglePrivacyDlpV2beta1TimePartConfig
	raw := noMethod(*s)
	return gensupport.MarshalJSON(raw, s.ForceSendFields, s.NullFields)
}

// GooglePrivacyDlpV2beta1TransformationSummary: Summary of a single
// tranformation.
type GooglePrivacyDlpV2beta1TransformationSummary struct {
	// Field: Set if the transformation was limited to a specific FieldId.
	Field *GooglePrivacyDlpV2beta1FieldId `json:"field,omitempty"`

	// FieldTransformations: The field transformation that was applied. This
	// list will contain
	// multiple only in the case of errors.
	FieldTransformations []*GooglePrivacyDlpV2beta1FieldTransformation `json:"fieldTransformations,omitempty"`

	// InfoType: Set if the transformation was limited to a specific
	// info_type.
	InfoType *GooglePrivacyDlpV2beta1InfoType `json:"infoType,omitempty"`

	// RecordSuppress: The specific suppression option these stats apply to.
	RecordSuppress *GooglePrivacyDlpV2beta1RecordSuppression `json:"recordSuppress,omitempty"`

	Results []*GooglePrivacyDlpV2beta1SummaryResult `json:"results,omitempty"`

	// Transformation: The specific transformation these stats apply to.
	Transformation *GooglePrivacyDlpV2beta1PrimitiveTransformation `json:"transformation,omitempty"`

	// ForceSendFields is a list of field names (e.g. "Field") to
	// unconditionally include in API requests. By default, fields with
	// empty values are omitted from API requests. However, any non-pointer,
	// non-interface field appearing in ForceSendFields will be sent to the
	// server regardless of whether the field is empty or not. This may be
	// used to include empty fields in Patch requests.
	ForceSendFields []string `json:"-"`

	// NullFields is a list of field names (e.g. "Field") to include in API
	// requests with the JSON null value. By default, fields with empty
	// values are omitted from API requests. However, any field with an
	// empty value appearing in NullFields will be sent to the server as
	// null. It is an error if a field in this list has a non-empty value.
	// This may be used to include null fields in Patch requests.
	NullFields []string `json:"-"`
}

func (s *GooglePrivacyDlpV2beta1TransformationSummary) MarshalJSON() ([]byte, error) {
	type noMethod GooglePrivacyDlpV2beta1TransformationSummary
	raw := noMethod(*s)
	return gensupport.MarshalJSON(raw, s.ForceSendFields, s.NullFields)
}

// GooglePrivacyDlpV2beta1TransientCryptoKey: Use this to have a random
// data crypto key generated.
// It will be discarded after the operation/request finishes.
type GooglePrivacyDlpV2beta1TransientCryptoKey struct {
	// Name: Name of the key. [required]
	// This is an arbitrary string used to differentiate different keys.
	// A unique key is generated per name: two separate
	// `TransientCryptoKey`
	// protos share the same generated key if their names are the same.
	// When the data crypto key is generated, this name is not used in any
	// way
	// (repeating the api call will result in a different key being
	// generated).
	Name string `json:"name,omitempty"`

	// ForceSendFields is a list of field names (e.g. "Name") to
	// unconditionally include in API requests. By default, fields with
	// empty values are omitted from API requests. However, any non-pointer,
	// non-interface field appearing in ForceSendFields will be sent to the
	// server regardless of whether the field is empty or not. This may be
	// used to include empty fields in Patch requests.
	ForceSendFields []string `json:"-"`

	// NullFields is a list of field names (e.g. "Name") to include in API
	// requests with the JSON null value. By default, fields with empty
	// values are omitted from API requests. However, any field with an
	// empty value appearing in NullFields will be sent to the server as
	// null. It is an error if a field in this list has a non-empty value.
	// This may be used to include null fields in Patch requests.
	NullFields []string `json:"-"`
}

func (s *GooglePrivacyDlpV2beta1TransientCryptoKey) MarshalJSON() ([]byte, error) {
	type noMethod GooglePrivacyDlpV2beta1TransientCryptoKey
	raw := noMethod(*s)
	return gensupport.MarshalJSON(raw, s.ForceSendFields, s.NullFields)
}

// GooglePrivacyDlpV2beta1UnwrappedCryptoKey: Using raw keys is prone to
// security risks due to accidentally
// leaking the key. Choose another type of key if possible.
type GooglePrivacyDlpV2beta1UnwrappedCryptoKey struct {
	// Key: The AES 128/192/256 bit key. [required]
	Key string `json:"key,omitempty"`

	// ForceSendFields is a list of field names (e.g. "Key") to
	// unconditionally include in API requests. By default, fields with
	// empty values are omitted from API requests. However, any non-pointer,
	// non-interface field appearing in ForceSendFields will be sent to the
	// server regardless of whether the field is empty or not. This may be
	// used to include empty fields in Patch requests.
	ForceSendFields []string `json:"-"`

	// NullFields is a list of field names (e.g. "Key") to include in API
	// requests with the JSON null value. By default, fields with empty
	// values are omitted from API requests. However, any field with an
	// empty value appearing in NullFields will be sent to the server as
	// null. It is an error if a field in this list has a non-empty value.
	// This may be used to include null fields in Patch requests.
	NullFields []string `json:"-"`
}

func (s *GooglePrivacyDlpV2beta1UnwrappedCryptoKey) MarshalJSON() ([]byte, error) {
	type noMethod GooglePrivacyDlpV2beta1UnwrappedCryptoKey
	raw := noMethod(*s)
	return gensupport.MarshalJSON(raw, s.ForceSendFields, s.NullFields)
}

// GooglePrivacyDlpV2beta1Value: Set of primitive values supported by
// the system.
type GooglePrivacyDlpV2beta1Value struct {
	BooleanValue bool `json:"booleanValue,omitempty"`

	DateValue *GoogleTypeDate `json:"dateValue,omitempty"`

	FloatValue float64 `json:"floatValue,omitempty"`

	IntegerValue int64 `json:"integerValue,omitempty,string"`

	StringValue string `json:"stringValue,omitempty"`

	TimeValue *GoogleTypeTimeOfDay `json:"timeValue,omitempty"`

	TimestampValue string `json:"timestampValue,omitempty"`

	// ForceSendFields is a list of field names (e.g. "BooleanValue") to
	// unconditionally include in API requests. By default, fields with
	// empty values are omitted from API requests. However, any non-pointer,
	// non-interface field appearing in ForceSendFields will be sent to the
	// server regardless of whether the field is empty or not. This may be
	// used to include empty fields in Patch requests.
	ForceSendFields []string `json:"-"`

	// NullFields is a list of field names (e.g. "BooleanValue") to include
	// in API requests with the JSON null value. By default, fields with
	// empty values are omitted from API requests. However, any field with
	// an empty value appearing in NullFields will be sent to the server as
	// null. It is an error if a field in this list has a non-empty value.
	// This may be used to include null fields in Patch requests.
	NullFields []string `json:"-"`
}

func (s *GooglePrivacyDlpV2beta1Value) MarshalJSON() ([]byte, error) {
	type noMethod GooglePrivacyDlpV2beta1Value
	raw := noMethod(*s)
	return gensupport.MarshalJSON(raw, s.ForceSendFields, s.NullFields)
}

func (s *GooglePrivacyDlpV2beta1Value) UnmarshalJSON(data []byte) error {
	type noMethod GooglePrivacyDlpV2beta1Value
	var s1 struct {
		FloatValue gensupport.JSONFloat64 `json:"floatValue"`
		*noMethod
	}
	s1.noMethod = (*noMethod)(s)
	if err := json.Unmarshal(data, &s1); err != nil {
		return err
	}
	s.FloatValue = float64(s1.FloatValue)
	return nil
}

// GooglePrivacyDlpV2beta1ValueFrequency: A value of a field, including
// its frequency.
type GooglePrivacyDlpV2beta1ValueFrequency struct {
	// Count: How many times the value is contained in the field.
	Count int64 `json:"count,omitempty,string"`

	// Value: A value contained in the field in question.
	Value *GooglePrivacyDlpV2beta1Value `json:"value,omitempty"`

	// ForceSendFields is a list of field names (e.g. "Count") to
	// unconditionally include in API requests. By default, fields with
	// empty values are omitted from API requests. However, any non-pointer,
	// non-interface field appearing in ForceSendFields will be sent to the
	// server regardless of whether the field is empty or not. This may be
	// used to include empty fields in Patch requests.
	ForceSendFields []string `json:"-"`

	// NullFields is a list of field names (e.g. "Count") to include in API
	// requests with the JSON null value. By default, fields with empty
	// values are omitted from API requests. However, any field with an
	// empty value appearing in NullFields will be sent to the server as
	// null. It is an error if a field in this list has a non-empty value.
	// This may be used to include null fields in Patch requests.
	NullFields []string `json:"-"`
}

func (s *GooglePrivacyDlpV2beta1ValueFrequency) MarshalJSON() ([]byte, error) {
	type noMethod GooglePrivacyDlpV2beta1ValueFrequency
	raw := noMethod(*s)
	return gensupport.MarshalJSON(raw, s.ForceSendFields, s.NullFields)
}

// GoogleProtobufEmpty: A generic empty message that you can re-use to
// avoid defining duplicated
// empty messages in your APIs. A typical example is to use it as the
// request
// or the response type of an API method. For instance:
//
//     service Foo {
//       rpc Bar(google.protobuf.Empty) returns
// (google.protobuf.Empty);
//     }
//
// The JSON representation for `Empty` is empty JSON object `{}`.
type GoogleProtobufEmpty struct {
	// ServerResponse contains the HTTP response code and headers from the
	// server.
	googleapi.ServerResponse `json:"-"`
}

// GoogleRpcStatus: The `Status` type defines a logical error model that
// is suitable for different
// programming environments, including REST APIs and RPC APIs. It is
// used by
// [gRPC](https://github.com/grpc). The error model is designed to
// be:
//
// - Simple to use and understand for most users
// - Flexible enough to meet unexpected needs
//
// # Overview
//
// The `Status` message contains three pieces of data: error code, error
// message,
// and error details. The error code should be an enum value
// of
// google.rpc.Code, but it may accept additional error codes if needed.
// The
// error message should be a developer-facing English message that
// helps
// developers *understand* and *resolve* the error. If a localized
// user-facing
// error message is needed, put the localized message in the error
// details or
// localize it in the client. The optional error details may contain
// arbitrary
// information about the error. There is a predefined set of error
// detail types
// in the package `google.rpc` that can be used for common error
// conditions.
//
// # Language mapping
//
// The `Status` message is the logical representation of the error
// model, but it
// is not necessarily the actual wire format. When the `Status` message
// is
// exposed in different client libraries and different wire protocols,
// it can be
// mapped differently. For example, it will likely be mapped to some
// exceptions
// in Java, but more likely mapped to some error codes in C.
//
// # Other uses
//
// The error model and the `Status` message can be used in a variety
// of
// environments, either with or without APIs, to provide a
// consistent developer experience across different
// environments.
//
// Example uses of this error model include:
//
// - Partial errors. If a service needs to return partial errors to the
// client,
//     it may embed the `Status` in the normal response to indicate the
// partial
//     errors.
//
// - Workflow errors. A typical workflow has multiple steps. Each step
// may
//     have a `Status` message for error reporting.
//
// - Batch operations. If a client uses batch request and batch
// response, the
//     `Status` message should be used directly inside batch response,
// one for
//     each error sub-response.
//
// - Asynchronous operations. If an API call embeds asynchronous
// operation
//     results in its response, the status of those operations should
// be
//     represented directly using the `Status` message.
//
// - Logging. If some API errors are stored in logs, the message
// `Status` could
//     be used directly after any stripping needed for security/privacy
// reasons.
type GoogleRpcStatus struct {
	// Code: The status code, which should be an enum value of
	// google.rpc.Code.
	Code int64 `json:"code,omitempty"`

	// Details: A list of messages that carry the error details.  There is a
	// common set of
	// message types for APIs to use.
	Details []googleapi.RawMessage `json:"details,omitempty"`

	// Message: A developer-facing error message, which should be in
	// English. Any
	// user-facing error message should be localized and sent in
	// the
	// google.rpc.Status.details field, or localized by the client.
	Message string `json:"message,omitempty"`

	// ForceSendFields is a list of field names (e.g. "Code") to
	// unconditionally include in API requests. By default, fields with
	// empty values are omitted from API requests. However, any non-pointer,
	// non-interface field appearing in ForceSendFields will be sent to the
	// server regardless of whether the field is empty or not. This may be
	// used to include empty fields in Patch requests.
	ForceSendFields []string `json:"-"`

	// NullFields is a list of field names (e.g. "Code") to include in API
	// requests with the JSON null value. By default, fields with empty
	// values are omitted from API requests. However, any field with an
	// empty value appearing in NullFields will be sent to the server as
	// null. It is an error if a field in this list has a non-empty value.
	// This may be used to include null fields in Patch requests.
	NullFields []string `json:"-"`
}

func (s *GoogleRpcStatus) MarshalJSON() ([]byte, error) {
	type noMethod GoogleRpcStatus
	raw := noMethod(*s)
	return gensupport.MarshalJSON(raw, s.ForceSendFields, s.NullFields)
}

>>>>>>> b412c745
// GoogleTypeDate: Represents a whole calendar date, e.g. date of birth.
// The time of day and
// time zone are either specified elsewhere or are not significant. The
// date
// is relative to the Proleptic Gregorian Calendar. The day may be 0
// to
// represent a year and month where the day is not significant, e.g.
// credit card
// expiration date. The year may be 0 to represent a month and day
// independent
// of year, e.g. anniversary date. Related types are
// google.type.TimeOfDay
// and `google.protobuf.Timestamp`.
type GoogleTypeDate struct {
	// Day: Day of month. Must be from 1 to 31 and valid for the year and
	// month, or 0
	// if specifying a year/month where the day is not significant.
	Day int64 `json:"day,omitempty"`

	// Month: Month of year. Must be from 1 to 12.
	Month int64 `json:"month,omitempty"`

	// Year: Year of date. Must be from 1 to 9999, or 0 if specifying a date
	// without
	// a year.
	Year int64 `json:"year,omitempty"`

	// ForceSendFields is a list of field names (e.g. "Day") to
	// unconditionally include in API requests. By default, fields with
	// empty values are omitted from API requests. However, any non-pointer,
	// non-interface field appearing in ForceSendFields will be sent to the
	// server regardless of whether the field is empty or not. This may be
	// used to include empty fields in Patch requests.
	ForceSendFields []string `json:"-"`

	// NullFields is a list of field names (e.g. "Day") to include in API
	// requests with the JSON null value. By default, fields with empty
	// values are omitted from API requests. However, any field with an
	// empty value appearing in NullFields will be sent to the server as
	// null. It is an error if a field in this list has a non-empty value.
	// This may be used to include null fields in Patch requests.
	NullFields []string `json:"-"`
}

func (s *GoogleTypeDate) MarshalJSON() ([]byte, error) {
	type noMethod GoogleTypeDate
	raw := noMethod(*s)
	return gensupport.MarshalJSON(raw, s.ForceSendFields, s.NullFields)
}

// GoogleTypeTimeOfDay: Represents a time of day. The date and time zone
// are either not significant
// or are specified elsewhere. An API may choose to allow leap seconds.
// Related
// types are google.type.Date and `google.protobuf.Timestamp`.
type GoogleTypeTimeOfDay struct {
	// Hours: Hours of day in 24 hour format. Should be from 0 to 23. An API
	// may choose
	// to allow the value "24:00:00" for scenarios like business closing
	// time.
	Hours int64 `json:"hours,omitempty"`

	// Minutes: Minutes of hour of day. Must be from 0 to 59.
	Minutes int64 `json:"minutes,omitempty"`

	// Nanos: Fractions of seconds in nanoseconds. Must be from 0 to
	// 999,999,999.
	Nanos int64 `json:"nanos,omitempty"`

	// Seconds: Seconds of minutes of the time. Must normally be from 0 to
	// 59. An API may
	// allow the value 60 if it allows leap-seconds.
	Seconds int64 `json:"seconds,omitempty"`

	// ForceSendFields is a list of field names (e.g. "Hours") to
	// unconditionally include in API requests. By default, fields with
	// empty values are omitted from API requests. However, any non-pointer,
	// non-interface field appearing in ForceSendFields will be sent to the
	// server regardless of whether the field is empty or not. This may be
	// used to include empty fields in Patch requests.
	ForceSendFields []string `json:"-"`

	// NullFields is a list of field names (e.g. "Hours") to include in API
	// requests with the JSON null value. By default, fields with empty
	// values are omitted from API requests. However, any field with an
	// empty value appearing in NullFields will be sent to the server as
	// null. It is an error if a field in this list has a non-empty value.
	// This may be used to include null fields in Patch requests.
	NullFields []string `json:"-"`
}

func (s *GoogleTypeTimeOfDay) MarshalJSON() ([]byte, error) {
	type noMethod GoogleTypeTimeOfDay
	raw := noMethod(*s)
	return gensupport.MarshalJSON(raw, s.ForceSendFields, s.NullFields)
}

<<<<<<< HEAD
// method id "dlp.content.inspect":
=======
// method id "dlp.content.deidentify":

type ContentDeidentifyCall struct {
	s                                               *Service
	googleprivacydlpv2beta1deidentifycontentrequest *GooglePrivacyDlpV2beta1DeidentifyContentRequest
	urlParams_                                      gensupport.URLParams
	ctx_                                            context.Context
	header_                                         http.Header
}

// Deidentify: De-identifies potentially sensitive info from a list of
// strings.
// This method has limits on input size and output size.
func (r *ContentService) Deidentify(googleprivacydlpv2beta1deidentifycontentrequest *GooglePrivacyDlpV2beta1DeidentifyContentRequest) *ContentDeidentifyCall {
	c := &ContentDeidentifyCall{s: r.s, urlParams_: make(gensupport.URLParams)}
	c.googleprivacydlpv2beta1deidentifycontentrequest = googleprivacydlpv2beta1deidentifycontentrequest
	return c
}

// Fields allows partial responses to be retrieved. See
// https://developers.google.com/gdata/docs/2.0/basics#PartialResponse
// for more information.
func (c *ContentDeidentifyCall) Fields(s ...googleapi.Field) *ContentDeidentifyCall {
	c.urlParams_.Set("fields", googleapi.CombineFields(s))
	return c
}

// Context sets the context to be used in this call's Do method. Any
// pending HTTP request will be aborted if the provided context is
// canceled.
func (c *ContentDeidentifyCall) Context(ctx context.Context) *ContentDeidentifyCall {
	c.ctx_ = ctx
	return c
}

// Header returns an http.Header that can be modified by the caller to
// add HTTP headers to the request.
func (c *ContentDeidentifyCall) Header() http.Header {
	if c.header_ == nil {
		c.header_ = make(http.Header)
	}
	return c.header_
}

func (c *ContentDeidentifyCall) doRequest(alt string) (*http.Response, error) {
	reqHeaders := make(http.Header)
	for k, v := range c.header_ {
		reqHeaders[k] = v
	}
	reqHeaders.Set("User-Agent", c.s.userAgent())
	var body io.Reader = nil
	body, err := googleapi.WithoutDataWrapper.JSONReader(c.googleprivacydlpv2beta1deidentifycontentrequest)
	if err != nil {
		return nil, err
	}
	reqHeaders.Set("Content-Type", "application/json")
	c.urlParams_.Set("alt", alt)
	urls := googleapi.ResolveRelative(c.s.BasePath, "v2beta1/content:deidentify")
	urls += "?" + c.urlParams_.Encode()
	req, _ := http.NewRequest("POST", urls, body)
	req.Header = reqHeaders
	return gensupport.SendRequest(c.ctx_, c.s.client, req)
}

// Do executes the "dlp.content.deidentify" call.
// Exactly one of *GooglePrivacyDlpV2beta1DeidentifyContentResponse or
// error will be non-nil. Any non-2xx status code is an error. Response
// headers are in either
// *GooglePrivacyDlpV2beta1DeidentifyContentResponse.ServerResponse.Heade
// r or (if a response was returned at all) in
// error.(*googleapi.Error).Header. Use googleapi.IsNotModified to check
// whether the returned error was because http.StatusNotModified was
// returned.
func (c *ContentDeidentifyCall) Do(opts ...googleapi.CallOption) (*GooglePrivacyDlpV2beta1DeidentifyContentResponse, error) {
	gensupport.SetOptions(c.urlParams_, opts...)
	res, err := c.doRequest("json")
	if res != nil && res.StatusCode == http.StatusNotModified {
		if res.Body != nil {
			res.Body.Close()
		}
		return nil, &googleapi.Error{
			Code:   res.StatusCode,
			Header: res.Header,
		}
	}
	if err != nil {
		return nil, err
	}
	defer googleapi.CloseBody(res)
	if err := googleapi.CheckResponse(res); err != nil {
		return nil, err
	}
	ret := &GooglePrivacyDlpV2beta1DeidentifyContentResponse{
		ServerResponse: googleapi.ServerResponse{
			Header:         res.Header,
			HTTPStatusCode: res.StatusCode,
		},
	}
	target := &ret
	if err := json.NewDecoder(res.Body).Decode(target); err != nil {
		return nil, err
	}
	return ret, nil
	// {
	//   "description": "De-identifies potentially sensitive info from a list of strings.\nThis method has limits on input size and output size.",
	//   "flatPath": "v2beta1/content:deidentify",
	//   "httpMethod": "POST",
	//   "id": "dlp.content.deidentify",
	//   "parameterOrder": [],
	//   "parameters": {},
	//   "path": "v2beta1/content:deidentify",
	//   "request": {
	//     "$ref": "GooglePrivacyDlpV2beta1DeidentifyContentRequest"
	//   },
	//   "response": {
	//     "$ref": "GooglePrivacyDlpV2beta1DeidentifyContentResponse"
	//   },
	//   "scopes": [
	//     "https://www.googleapis.com/auth/cloud-platform"
	//   ]
	// }

}

// method id "dlp.content.inspect":

type ContentInspectCall struct {
	s                                            *Service
	googleprivacydlpv2beta1inspectcontentrequest *GooglePrivacyDlpV2beta1InspectContentRequest
	urlParams_                                   gensupport.URLParams
	ctx_                                         context.Context
	header_                                      http.Header
}

// Inspect: Finds potentially sensitive info in a list of strings.
// This method has limits on input size, processing time, and output
// size.
func (r *ContentService) Inspect(googleprivacydlpv2beta1inspectcontentrequest *GooglePrivacyDlpV2beta1InspectContentRequest) *ContentInspectCall {
	c := &ContentInspectCall{s: r.s, urlParams_: make(gensupport.URLParams)}
	c.googleprivacydlpv2beta1inspectcontentrequest = googleprivacydlpv2beta1inspectcontentrequest
	return c
}

// Fields allows partial responses to be retrieved. See
// https://developers.google.com/gdata/docs/2.0/basics#PartialResponse
// for more information.
func (c *ContentInspectCall) Fields(s ...googleapi.Field) *ContentInspectCall {
	c.urlParams_.Set("fields", googleapi.CombineFields(s))
	return c
}

// Context sets the context to be used in this call's Do method. Any
// pending HTTP request will be aborted if the provided context is
// canceled.
func (c *ContentInspectCall) Context(ctx context.Context) *ContentInspectCall {
	c.ctx_ = ctx
	return c
}

// Header returns an http.Header that can be modified by the caller to
// add HTTP headers to the request.
func (c *ContentInspectCall) Header() http.Header {
	if c.header_ == nil {
		c.header_ = make(http.Header)
	}
	return c.header_
}

func (c *ContentInspectCall) doRequest(alt string) (*http.Response, error) {
	reqHeaders := make(http.Header)
	for k, v := range c.header_ {
		reqHeaders[k] = v
	}
	reqHeaders.Set("User-Agent", c.s.userAgent())
	var body io.Reader = nil
	body, err := googleapi.WithoutDataWrapper.JSONReader(c.googleprivacydlpv2beta1inspectcontentrequest)
	if err != nil {
		return nil, err
	}
	reqHeaders.Set("Content-Type", "application/json")
	c.urlParams_.Set("alt", alt)
	urls := googleapi.ResolveRelative(c.s.BasePath, "v2beta1/content:inspect")
	urls += "?" + c.urlParams_.Encode()
	req, _ := http.NewRequest("POST", urls, body)
	req.Header = reqHeaders
	return gensupport.SendRequest(c.ctx_, c.s.client, req)
}

// Do executes the "dlp.content.inspect" call.
// Exactly one of *GooglePrivacyDlpV2beta1InspectContentResponse or
// error will be non-nil. Any non-2xx status code is an error. Response
// headers are in either
// *GooglePrivacyDlpV2beta1InspectContentResponse.ServerResponse.Header
// or (if a response was returned at all) in
// error.(*googleapi.Error).Header. Use googleapi.IsNotModified to check
// whether the returned error was because http.StatusNotModified was
// returned.
func (c *ContentInspectCall) Do(opts ...googleapi.CallOption) (*GooglePrivacyDlpV2beta1InspectContentResponse, error) {
	gensupport.SetOptions(c.urlParams_, opts...)
	res, err := c.doRequest("json")
	if res != nil && res.StatusCode == http.StatusNotModified {
		if res.Body != nil {
			res.Body.Close()
		}
		return nil, &googleapi.Error{
			Code:   res.StatusCode,
			Header: res.Header,
		}
	}
	if err != nil {
		return nil, err
	}
	defer googleapi.CloseBody(res)
	if err := googleapi.CheckResponse(res); err != nil {
		return nil, err
	}
	ret := &GooglePrivacyDlpV2beta1InspectContentResponse{
		ServerResponse: googleapi.ServerResponse{
			Header:         res.Header,
			HTTPStatusCode: res.StatusCode,
		},
	}
	target := &ret
	if err := json.NewDecoder(res.Body).Decode(target); err != nil {
		return nil, err
	}
	return ret, nil
	// {
	//   "description": "Finds potentially sensitive info in a list of strings.\nThis method has limits on input size, processing time, and output size.",
	//   "flatPath": "v2beta1/content:inspect",
	//   "httpMethod": "POST",
	//   "id": "dlp.content.inspect",
	//   "parameterOrder": [],
	//   "parameters": {},
	//   "path": "v2beta1/content:inspect",
	//   "request": {
	//     "$ref": "GooglePrivacyDlpV2beta1InspectContentRequest"
	//   },
	//   "response": {
	//     "$ref": "GooglePrivacyDlpV2beta1InspectContentResponse"
	//   },
	//   "scopes": [
	//     "https://www.googleapis.com/auth/cloud-platform"
	//   ]
	// }

}

// method id "dlp.content.redact":

type ContentRedactCall struct {
	s                                           *Service
	googleprivacydlpv2beta1redactcontentrequest *GooglePrivacyDlpV2beta1RedactContentRequest
	urlParams_                                  gensupport.URLParams
	ctx_                                        context.Context
	header_                                     http.Header
}

// Redact: Redacts potentially sensitive info from a list of
// strings.
// This method has limits on input size, processing time, and output
// size.
func (r *ContentService) Redact(googleprivacydlpv2beta1redactcontentrequest *GooglePrivacyDlpV2beta1RedactContentRequest) *ContentRedactCall {
	c := &ContentRedactCall{s: r.s, urlParams_: make(gensupport.URLParams)}
	c.googleprivacydlpv2beta1redactcontentrequest = googleprivacydlpv2beta1redactcontentrequest
	return c
}

// Fields allows partial responses to be retrieved. See
// https://developers.google.com/gdata/docs/2.0/basics#PartialResponse
// for more information.
func (c *ContentRedactCall) Fields(s ...googleapi.Field) *ContentRedactCall {
	c.urlParams_.Set("fields", googleapi.CombineFields(s))
	return c
}

// Context sets the context to be used in this call's Do method. Any
// pending HTTP request will be aborted if the provided context is
// canceled.
func (c *ContentRedactCall) Context(ctx context.Context) *ContentRedactCall {
	c.ctx_ = ctx
	return c
}

// Header returns an http.Header that can be modified by the caller to
// add HTTP headers to the request.
func (c *ContentRedactCall) Header() http.Header {
	if c.header_ == nil {
		c.header_ = make(http.Header)
	}
	return c.header_
}

func (c *ContentRedactCall) doRequest(alt string) (*http.Response, error) {
	reqHeaders := make(http.Header)
	for k, v := range c.header_ {
		reqHeaders[k] = v
	}
	reqHeaders.Set("User-Agent", c.s.userAgent())
	var body io.Reader = nil
	body, err := googleapi.WithoutDataWrapper.JSONReader(c.googleprivacydlpv2beta1redactcontentrequest)
	if err != nil {
		return nil, err
	}
	reqHeaders.Set("Content-Type", "application/json")
	c.urlParams_.Set("alt", alt)
	urls := googleapi.ResolveRelative(c.s.BasePath, "v2beta1/content:redact")
	urls += "?" + c.urlParams_.Encode()
	req, _ := http.NewRequest("POST", urls, body)
	req.Header = reqHeaders
	return gensupport.SendRequest(c.ctx_, c.s.client, req)
}

// Do executes the "dlp.content.redact" call.
// Exactly one of *GooglePrivacyDlpV2beta1RedactContentResponse or error
// will be non-nil. Any non-2xx status code is an error. Response
// headers are in either
// *GooglePrivacyDlpV2beta1RedactContentResponse.ServerResponse.Header
// or (if a response was returned at all) in
// error.(*googleapi.Error).Header. Use googleapi.IsNotModified to check
// whether the returned error was because http.StatusNotModified was
// returned.
func (c *ContentRedactCall) Do(opts ...googleapi.CallOption) (*GooglePrivacyDlpV2beta1RedactContentResponse, error) {
	gensupport.SetOptions(c.urlParams_, opts...)
	res, err := c.doRequest("json")
	if res != nil && res.StatusCode == http.StatusNotModified {
		if res.Body != nil {
			res.Body.Close()
		}
		return nil, &googleapi.Error{
			Code:   res.StatusCode,
			Header: res.Header,
		}
	}
	if err != nil {
		return nil, err
	}
	defer googleapi.CloseBody(res)
	if err := googleapi.CheckResponse(res); err != nil {
		return nil, err
	}
	ret := &GooglePrivacyDlpV2beta1RedactContentResponse{
		ServerResponse: googleapi.ServerResponse{
			Header:         res.Header,
			HTTPStatusCode: res.StatusCode,
		},
	}
	target := &ret
	if err := json.NewDecoder(res.Body).Decode(target); err != nil {
		return nil, err
	}
	return ret, nil
	// {
	//   "description": "Redacts potentially sensitive info from a list of strings.\nThis method has limits on input size, processing time, and output size.",
	//   "flatPath": "v2beta1/content:redact",
	//   "httpMethod": "POST",
	//   "id": "dlp.content.redact",
	//   "parameterOrder": [],
	//   "parameters": {},
	//   "path": "v2beta1/content:redact",
	//   "request": {
	//     "$ref": "GooglePrivacyDlpV2beta1RedactContentRequest"
	//   },
	//   "response": {
	//     "$ref": "GooglePrivacyDlpV2beta1RedactContentResponse"
	//   },
	//   "scopes": [
	//     "https://www.googleapis.com/auth/cloud-platform"
	//   ]
	// }

}

// method id "dlp.dataSource.analyze":

type DataSourceAnalyzeCall struct {
	s                                                   *Service
	googleprivacydlpv2beta1analyzedatasourceriskrequest *GooglePrivacyDlpV2beta1AnalyzeDataSourceRiskRequest
	urlParams_                                          gensupport.URLParams
	ctx_                                                context.Context
	header_                                             http.Header
}

// Analyze: Schedules a job to compute risk analysis metrics over
// content in a Google
// Cloud Platform repository.
func (r *DataSourceService) Analyze(googleprivacydlpv2beta1analyzedatasourceriskrequest *GooglePrivacyDlpV2beta1AnalyzeDataSourceRiskRequest) *DataSourceAnalyzeCall {
	c := &DataSourceAnalyzeCall{s: r.s, urlParams_: make(gensupport.URLParams)}
	c.googleprivacydlpv2beta1analyzedatasourceriskrequest = googleprivacydlpv2beta1analyzedatasourceriskrequest
	return c
}

// Fields allows partial responses to be retrieved. See
// https://developers.google.com/gdata/docs/2.0/basics#PartialResponse
// for more information.
func (c *DataSourceAnalyzeCall) Fields(s ...googleapi.Field) *DataSourceAnalyzeCall {
	c.urlParams_.Set("fields", googleapi.CombineFields(s))
	return c
}

// Context sets the context to be used in this call's Do method. Any
// pending HTTP request will be aborted if the provided context is
// canceled.
func (c *DataSourceAnalyzeCall) Context(ctx context.Context) *DataSourceAnalyzeCall {
	c.ctx_ = ctx
	return c
}

// Header returns an http.Header that can be modified by the caller to
// add HTTP headers to the request.
func (c *DataSourceAnalyzeCall) Header() http.Header {
	if c.header_ == nil {
		c.header_ = make(http.Header)
	}
	return c.header_
}

func (c *DataSourceAnalyzeCall) doRequest(alt string) (*http.Response, error) {
	reqHeaders := make(http.Header)
	for k, v := range c.header_ {
		reqHeaders[k] = v
	}
	reqHeaders.Set("User-Agent", c.s.userAgent())
	var body io.Reader = nil
	body, err := googleapi.WithoutDataWrapper.JSONReader(c.googleprivacydlpv2beta1analyzedatasourceriskrequest)
	if err != nil {
		return nil, err
	}
	reqHeaders.Set("Content-Type", "application/json")
	c.urlParams_.Set("alt", alt)
	urls := googleapi.ResolveRelative(c.s.BasePath, "v2beta1/dataSource:analyze")
	urls += "?" + c.urlParams_.Encode()
	req, _ := http.NewRequest("POST", urls, body)
	req.Header = reqHeaders
	return gensupport.SendRequest(c.ctx_, c.s.client, req)
}

// Do executes the "dlp.dataSource.analyze" call.
// Exactly one of *GoogleLongrunningOperation or error will be non-nil.
// Any non-2xx status code is an error. Response headers are in either
// *GoogleLongrunningOperation.ServerResponse.Header or (if a response
// was returned at all) in error.(*googleapi.Error).Header. Use
// googleapi.IsNotModified to check whether the returned error was
// because http.StatusNotModified was returned.
func (c *DataSourceAnalyzeCall) Do(opts ...googleapi.CallOption) (*GoogleLongrunningOperation, error) {
	gensupport.SetOptions(c.urlParams_, opts...)
	res, err := c.doRequest("json")
	if res != nil && res.StatusCode == http.StatusNotModified {
		if res.Body != nil {
			res.Body.Close()
		}
		return nil, &googleapi.Error{
			Code:   res.StatusCode,
			Header: res.Header,
		}
	}
	if err != nil {
		return nil, err
	}
	defer googleapi.CloseBody(res)
	if err := googleapi.CheckResponse(res); err != nil {
		return nil, err
	}
	ret := &GoogleLongrunningOperation{
		ServerResponse: googleapi.ServerResponse{
			Header:         res.Header,
			HTTPStatusCode: res.StatusCode,
		},
	}
	target := &ret
	if err := json.NewDecoder(res.Body).Decode(target); err != nil {
		return nil, err
	}
	return ret, nil
	// {
	//   "description": "Schedules a job to compute risk analysis metrics over content in a Google\nCloud Platform repository.",
	//   "flatPath": "v2beta1/dataSource:analyze",
	//   "httpMethod": "POST",
	//   "id": "dlp.dataSource.analyze",
	//   "parameterOrder": [],
	//   "parameters": {},
	//   "path": "v2beta1/dataSource:analyze",
	//   "request": {
	//     "$ref": "GooglePrivacyDlpV2beta1AnalyzeDataSourceRiskRequest"
	//   },
	//   "response": {
	//     "$ref": "GoogleLongrunningOperation"
	//   },
	//   "scopes": [
	//     "https://www.googleapis.com/auth/cloud-platform"
	//   ]
	// }

}

// method id "dlp.inspect.operations.cancel":

type InspectOperationsCancelCall struct {
	s                                       *Service
	name                                    string
	googlelongrunningcanceloperationrequest *GoogleLongrunningCancelOperationRequest
	urlParams_                              gensupport.URLParams
	ctx_                                    context.Context
	header_                                 http.Header
}

// Cancel: Cancels an operation. Use the `inspect.operations.get` to
// check whether the cancellation succeeded or the operation completed
// despite cancellation.
func (r *InspectOperationsService) Cancel(name string, googlelongrunningcanceloperationrequest *GoogleLongrunningCancelOperationRequest) *InspectOperationsCancelCall {
	c := &InspectOperationsCancelCall{s: r.s, urlParams_: make(gensupport.URLParams)}
	c.name = name
	c.googlelongrunningcanceloperationrequest = googlelongrunningcanceloperationrequest
	return c
}

// Fields allows partial responses to be retrieved. See
// https://developers.google.com/gdata/docs/2.0/basics#PartialResponse
// for more information.
func (c *InspectOperationsCancelCall) Fields(s ...googleapi.Field) *InspectOperationsCancelCall {
	c.urlParams_.Set("fields", googleapi.CombineFields(s))
	return c
}

// Context sets the context to be used in this call's Do method. Any
// pending HTTP request will be aborted if the provided context is
// canceled.
func (c *InspectOperationsCancelCall) Context(ctx context.Context) *InspectOperationsCancelCall {
	c.ctx_ = ctx
	return c
}

// Header returns an http.Header that can be modified by the caller to
// add HTTP headers to the request.
func (c *InspectOperationsCancelCall) Header() http.Header {
	if c.header_ == nil {
		c.header_ = make(http.Header)
	}
	return c.header_
}

func (c *InspectOperationsCancelCall) doRequest(alt string) (*http.Response, error) {
	reqHeaders := make(http.Header)
	for k, v := range c.header_ {
		reqHeaders[k] = v
	}
	reqHeaders.Set("User-Agent", c.s.userAgent())
	var body io.Reader = nil
	body, err := googleapi.WithoutDataWrapper.JSONReader(c.googlelongrunningcanceloperationrequest)
	if err != nil {
		return nil, err
	}
	reqHeaders.Set("Content-Type", "application/json")
	c.urlParams_.Set("alt", alt)
	urls := googleapi.ResolveRelative(c.s.BasePath, "v2beta1/{+name}:cancel")
	urls += "?" + c.urlParams_.Encode()
	req, _ := http.NewRequest("POST", urls, body)
	req.Header = reqHeaders
	googleapi.Expand(req.URL, map[string]string{
		"name": c.name,
	})
	return gensupport.SendRequest(c.ctx_, c.s.client, req)
}

// Do executes the "dlp.inspect.operations.cancel" call.
// Exactly one of *GoogleProtobufEmpty or error will be non-nil. Any
// non-2xx status code is an error. Response headers are in either
// *GoogleProtobufEmpty.ServerResponse.Header or (if a response was
// returned at all) in error.(*googleapi.Error).Header. Use
// googleapi.IsNotModified to check whether the returned error was
// because http.StatusNotModified was returned.
func (c *InspectOperationsCancelCall) Do(opts ...googleapi.CallOption) (*GoogleProtobufEmpty, error) {
	gensupport.SetOptions(c.urlParams_, opts...)
	res, err := c.doRequest("json")
	if res != nil && res.StatusCode == http.StatusNotModified {
		if res.Body != nil {
			res.Body.Close()
		}
		return nil, &googleapi.Error{
			Code:   res.StatusCode,
			Header: res.Header,
		}
	}
	if err != nil {
		return nil, err
	}
	defer googleapi.CloseBody(res)
	if err := googleapi.CheckResponse(res); err != nil {
		return nil, err
	}
	ret := &GoogleProtobufEmpty{
		ServerResponse: googleapi.ServerResponse{
			Header:         res.Header,
			HTTPStatusCode: res.StatusCode,
		},
	}
	target := &ret
	if err := json.NewDecoder(res.Body).Decode(target); err != nil {
		return nil, err
	}
	return ret, nil
	// {
	//   "description": "Cancels an operation. Use the `inspect.operations.get` to check whether the cancellation succeeded or the operation completed despite cancellation.",
	//   "flatPath": "v2beta1/inspect/operations/{operationsId}:cancel",
	//   "httpMethod": "POST",
	//   "id": "dlp.inspect.operations.cancel",
	//   "parameterOrder": [
	//     "name"
	//   ],
	//   "parameters": {
	//     "name": {
	//       "description": "The name of the operation resource to be cancelled.",
	//       "location": "path",
	//       "pattern": "^inspect/operations/[^/]+$",
	//       "required": true,
	//       "type": "string"
	//     }
	//   },
	//   "path": "v2beta1/{+name}:cancel",
	//   "request": {
	//     "$ref": "GoogleLongrunningCancelOperationRequest"
	//   },
	//   "response": {
	//     "$ref": "GoogleProtobufEmpty"
	//   },
	//   "scopes": [
	//     "https://www.googleapis.com/auth/cloud-platform"
	//   ]
	// }

}

// method id "dlp.inspect.operations.create":

type InspectOperationsCreateCall struct {
	s                                                    *Service
	googleprivacydlpv2beta1createinspectoperationrequest *GooglePrivacyDlpV2beta1CreateInspectOperationRequest
	urlParams_                                           gensupport.URLParams
	ctx_                                                 context.Context
	header_                                              http.Header
}

// Create: Schedules a job scanning content in a Google Cloud Platform
// data
// repository.
func (r *InspectOperationsService) Create(googleprivacydlpv2beta1createinspectoperationrequest *GooglePrivacyDlpV2beta1CreateInspectOperationRequest) *InspectOperationsCreateCall {
	c := &InspectOperationsCreateCall{s: r.s, urlParams_: make(gensupport.URLParams)}
	c.googleprivacydlpv2beta1createinspectoperationrequest = googleprivacydlpv2beta1createinspectoperationrequest
	return c
}

// Fields allows partial responses to be retrieved. See
// https://developers.google.com/gdata/docs/2.0/basics#PartialResponse
// for more information.
func (c *InspectOperationsCreateCall) Fields(s ...googleapi.Field) *InspectOperationsCreateCall {
	c.urlParams_.Set("fields", googleapi.CombineFields(s))
	return c
}

// Context sets the context to be used in this call's Do method. Any
// pending HTTP request will be aborted if the provided context is
// canceled.
func (c *InspectOperationsCreateCall) Context(ctx context.Context) *InspectOperationsCreateCall {
	c.ctx_ = ctx
	return c
}

// Header returns an http.Header that can be modified by the caller to
// add HTTP headers to the request.
func (c *InspectOperationsCreateCall) Header() http.Header {
	if c.header_ == nil {
		c.header_ = make(http.Header)
	}
	return c.header_
}

func (c *InspectOperationsCreateCall) doRequest(alt string) (*http.Response, error) {
	reqHeaders := make(http.Header)
	for k, v := range c.header_ {
		reqHeaders[k] = v
	}
	reqHeaders.Set("User-Agent", c.s.userAgent())
	var body io.Reader = nil
	body, err := googleapi.WithoutDataWrapper.JSONReader(c.googleprivacydlpv2beta1createinspectoperationrequest)
	if err != nil {
		return nil, err
	}
	reqHeaders.Set("Content-Type", "application/json")
	c.urlParams_.Set("alt", alt)
	urls := googleapi.ResolveRelative(c.s.BasePath, "v2beta1/inspect/operations")
	urls += "?" + c.urlParams_.Encode()
	req, _ := http.NewRequest("POST", urls, body)
	req.Header = reqHeaders
	return gensupport.SendRequest(c.ctx_, c.s.client, req)
}

// Do executes the "dlp.inspect.operations.create" call.
// Exactly one of *GoogleLongrunningOperation or error will be non-nil.
// Any non-2xx status code is an error. Response headers are in either
// *GoogleLongrunningOperation.ServerResponse.Header or (if a response
// was returned at all) in error.(*googleapi.Error).Header. Use
// googleapi.IsNotModified to check whether the returned error was
// because http.StatusNotModified was returned.
func (c *InspectOperationsCreateCall) Do(opts ...googleapi.CallOption) (*GoogleLongrunningOperation, error) {
	gensupport.SetOptions(c.urlParams_, opts...)
	res, err := c.doRequest("json")
	if res != nil && res.StatusCode == http.StatusNotModified {
		if res.Body != nil {
			res.Body.Close()
		}
		return nil, &googleapi.Error{
			Code:   res.StatusCode,
			Header: res.Header,
		}
	}
	if err != nil {
		return nil, err
	}
	defer googleapi.CloseBody(res)
	if err := googleapi.CheckResponse(res); err != nil {
		return nil, err
	}
	ret := &GoogleLongrunningOperation{
		ServerResponse: googleapi.ServerResponse{
			Header:         res.Header,
			HTTPStatusCode: res.StatusCode,
		},
	}
	target := &ret
	if err := json.NewDecoder(res.Body).Decode(target); err != nil {
		return nil, err
	}
	return ret, nil
	// {
	//   "description": "Schedules a job scanning content in a Google Cloud Platform data\nrepository.",
	//   "flatPath": "v2beta1/inspect/operations",
	//   "httpMethod": "POST",
	//   "id": "dlp.inspect.operations.create",
	//   "parameterOrder": [],
	//   "parameters": {},
	//   "path": "v2beta1/inspect/operations",
	//   "request": {
	//     "$ref": "GooglePrivacyDlpV2beta1CreateInspectOperationRequest"
	//   },
	//   "response": {
	//     "$ref": "GoogleLongrunningOperation"
	//   },
	//   "scopes": [
	//     "https://www.googleapis.com/auth/cloud-platform"
	//   ]
	// }

}

// method id "dlp.inspect.operations.delete":
>>>>>>> b412c745

type InspectOperationsDeleteCall struct {
	s          *Service
	name       string
	urlParams_ gensupport.URLParams
	ctx_       context.Context
	header_    http.Header
}

// Delete: This method is not supported and the server returns
// `UNIMPLEMENTED`.
func (r *InspectOperationsService) Delete(name string) *InspectOperationsDeleteCall {
	c := &InspectOperationsDeleteCall{s: r.s, urlParams_: make(gensupport.URLParams)}
	c.name = name
	return c
}

// Fields allows partial responses to be retrieved. See
// https://developers.google.com/gdata/docs/2.0/basics#PartialResponse
// for more information.
func (c *InspectOperationsDeleteCall) Fields(s ...googleapi.Field) *InspectOperationsDeleteCall {
	c.urlParams_.Set("fields", googleapi.CombineFields(s))
	return c
}

// Context sets the context to be used in this call's Do method. Any
// pending HTTP request will be aborted if the provided context is
// canceled.
func (c *InspectOperationsDeleteCall) Context(ctx context.Context) *InspectOperationsDeleteCall {
	c.ctx_ = ctx
	return c
}

// Header returns an http.Header that can be modified by the caller to
// add HTTP headers to the request.
func (c *InspectOperationsDeleteCall) Header() http.Header {
	if c.header_ == nil {
		c.header_ = make(http.Header)
	}
	return c.header_
}

func (c *InspectOperationsDeleteCall) doRequest(alt string) (*http.Response, error) {
	reqHeaders := make(http.Header)
	for k, v := range c.header_ {
		reqHeaders[k] = v
	}
	reqHeaders.Set("User-Agent", c.s.userAgent())
	var body io.Reader = nil
	c.urlParams_.Set("alt", alt)
	urls := googleapi.ResolveRelative(c.s.BasePath, "v2beta1/{+name}")
	urls += "?" + c.urlParams_.Encode()
	req, _ := http.NewRequest("DELETE", urls, body)
	req.Header = reqHeaders
	googleapi.Expand(req.URL, map[string]string{
		"name": c.name,
	})
	return gensupport.SendRequest(c.ctx_, c.s.client, req)
}

// Do executes the "dlp.inspect.operations.delete" call.
// Exactly one of *GoogleProtobufEmpty or error will be non-nil. Any
// non-2xx status code is an error. Response headers are in either
// *GoogleProtobufEmpty.ServerResponse.Header or (if a response was
// returned at all) in error.(*googleapi.Error).Header. Use
// googleapi.IsNotModified to check whether the returned error was
// because http.StatusNotModified was returned.
func (c *InspectOperationsDeleteCall) Do(opts ...googleapi.CallOption) (*GoogleProtobufEmpty, error) {
	gensupport.SetOptions(c.urlParams_, opts...)
	res, err := c.doRequest("json")
	if res != nil && res.StatusCode == http.StatusNotModified {
		if res.Body != nil {
			res.Body.Close()
		}
		return nil, &googleapi.Error{
			Code:   res.StatusCode,
			Header: res.Header,
		}
	}
	if err != nil {
		return nil, err
	}
	defer googleapi.CloseBody(res)
	if err := googleapi.CheckResponse(res); err != nil {
		return nil, err
	}
	ret := &GoogleProtobufEmpty{
		ServerResponse: googleapi.ServerResponse{
			Header:         res.Header,
			HTTPStatusCode: res.StatusCode,
		},
	}
	target := &ret
	if err := json.NewDecoder(res.Body).Decode(target); err != nil {
		return nil, err
	}
	return ret, nil
	// {
	//   "description": "This method is not supported and the server returns `UNIMPLEMENTED`.",
	//   "flatPath": "v2beta1/inspect/operations/{operationsId}",
	//   "httpMethod": "DELETE",
	//   "id": "dlp.inspect.operations.delete",
	//   "parameterOrder": [
	//     "name"
	//   ],
	//   "parameters": {
	//     "name": {
	//       "description": "The name of the operation resource to be deleted.",
	//       "location": "path",
	//       "pattern": "^inspect/operations/[^/]+$",
	//       "required": true,
	//       "type": "string"
	//     }
	//   },
	//   "path": "v2beta1/{+name}",
	//   "response": {
	//     "$ref": "GoogleProtobufEmpty"
	//   },
	//   "scopes": [
	//     "https://www.googleapis.com/auth/cloud-platform"
	//   ]
	// }

}

// method id "dlp.inspect.operations.get":

type InspectOperationsGetCall struct {
	s            *Service
	name         string
	urlParams_   gensupport.URLParams
	ifNoneMatch_ string
	ctx_         context.Context
	header_      http.Header
}

// Get: Gets the latest state of a long-running operation.  Clients can
// use this
// method to poll the operation result at intervals as recommended by
// the API
// service.
func (r *InspectOperationsService) Get(name string) *InspectOperationsGetCall {
	c := &InspectOperationsGetCall{s: r.s, urlParams_: make(gensupport.URLParams)}
	c.name = name
	return c
}

// Fields allows partial responses to be retrieved. See
// https://developers.google.com/gdata/docs/2.0/basics#PartialResponse
// for more information.
func (c *InspectOperationsGetCall) Fields(s ...googleapi.Field) *InspectOperationsGetCall {
	c.urlParams_.Set("fields", googleapi.CombineFields(s))
	return c
}

// IfNoneMatch sets the optional parameter which makes the operation
// fail if the object's ETag matches the given value. This is useful for
// getting updates only after the object has changed since the last
// request. Use googleapi.IsNotModified to check whether the response
// error from Do is the result of In-None-Match.
func (c *InspectOperationsGetCall) IfNoneMatch(entityTag string) *InspectOperationsGetCall {
	c.ifNoneMatch_ = entityTag
	return c
}

// Context sets the context to be used in this call's Do method. Any
// pending HTTP request will be aborted if the provided context is
// canceled.
func (c *InspectOperationsGetCall) Context(ctx context.Context) *InspectOperationsGetCall {
	c.ctx_ = ctx
	return c
}

// Header returns an http.Header that can be modified by the caller to
// add HTTP headers to the request.
func (c *InspectOperationsGetCall) Header() http.Header {
	if c.header_ == nil {
		c.header_ = make(http.Header)
	}
	return c.header_
}

func (c *InspectOperationsGetCall) doRequest(alt string) (*http.Response, error) {
	reqHeaders := make(http.Header)
	for k, v := range c.header_ {
		reqHeaders[k] = v
	}
	reqHeaders.Set("User-Agent", c.s.userAgent())
	if c.ifNoneMatch_ != "" {
		reqHeaders.Set("If-None-Match", c.ifNoneMatch_)
	}
	var body io.Reader = nil
	c.urlParams_.Set("alt", alt)
	urls := googleapi.ResolveRelative(c.s.BasePath, "v2beta1/{+name}")
	urls += "?" + c.urlParams_.Encode()
	req, _ := http.NewRequest("GET", urls, body)
	req.Header = reqHeaders
	googleapi.Expand(req.URL, map[string]string{
		"name": c.name,
	})
	return gensupport.SendRequest(c.ctx_, c.s.client, req)
}

// Do executes the "dlp.inspect.operations.get" call.
// Exactly one of *GoogleLongrunningOperation or error will be non-nil.
// Any non-2xx status code is an error. Response headers are in either
// *GoogleLongrunningOperation.ServerResponse.Header or (if a response
// was returned at all) in error.(*googleapi.Error).Header. Use
// googleapi.IsNotModified to check whether the returned error was
// because http.StatusNotModified was returned.
func (c *InspectOperationsGetCall) Do(opts ...googleapi.CallOption) (*GoogleLongrunningOperation, error) {
	gensupport.SetOptions(c.urlParams_, opts...)
	res, err := c.doRequest("json")
	if res != nil && res.StatusCode == http.StatusNotModified {
		if res.Body != nil {
			res.Body.Close()
		}
		return nil, &googleapi.Error{
			Code:   res.StatusCode,
			Header: res.Header,
		}
	}
	if err != nil {
		return nil, err
	}
	defer googleapi.CloseBody(res)
	if err := googleapi.CheckResponse(res); err != nil {
		return nil, err
	}
	ret := &GoogleLongrunningOperation{
		ServerResponse: googleapi.ServerResponse{
			Header:         res.Header,
			HTTPStatusCode: res.StatusCode,
		},
	}
	target := &ret
	if err := json.NewDecoder(res.Body).Decode(target); err != nil {
		return nil, err
	}
	return ret, nil
	// {
	//   "description": "Gets the latest state of a long-running operation.  Clients can use this\nmethod to poll the operation result at intervals as recommended by the API\nservice.",
	//   "flatPath": "v2beta1/inspect/operations/{operationsId}",
	//   "httpMethod": "GET",
	//   "id": "dlp.inspect.operations.get",
	//   "parameterOrder": [
	//     "name"
	//   ],
	//   "parameters": {
	//     "name": {
	//       "description": "The name of the operation resource.",
	//       "location": "path",
	//       "pattern": "^inspect/operations/[^/]+$",
	//       "required": true,
	//       "type": "string"
	//     }
	//   },
	//   "path": "v2beta1/{+name}",
	//   "response": {
	//     "$ref": "GoogleLongrunningOperation"
	//   },
	//   "scopes": [
	//     "https://www.googleapis.com/auth/cloud-platform"
	//   ]
	// }

}

// method id "dlp.inspect.operations.list":

type InspectOperationsListCall struct {
	s            *Service
	name         string
	urlParams_   gensupport.URLParams
	ifNoneMatch_ string
	ctx_         context.Context
	header_      http.Header
}

// List: Fetches the list of long running operations.
func (r *InspectOperationsService) List(name string) *InspectOperationsListCall {
	c := &InspectOperationsListCall{s: r.s, urlParams_: make(gensupport.URLParams)}
	c.name = name
	return c
}

// Filter sets the optional parameter "filter": Filters by `done`. That
// is, `done=true` or `done=false`.
func (c *InspectOperationsListCall) Filter(filter string) *InspectOperationsListCall {
	c.urlParams_.Set("filter", filter)
	return c
}

// PageSize sets the optional parameter "pageSize": The list page size.
// The maximum allowed value is 256 and the default is 100.
func (c *InspectOperationsListCall) PageSize(pageSize int64) *InspectOperationsListCall {
	c.urlParams_.Set("pageSize", fmt.Sprint(pageSize))
	return c
}

// PageToken sets the optional parameter "pageToken": The standard list
// page token.
func (c *InspectOperationsListCall) PageToken(pageToken string) *InspectOperationsListCall {
	c.urlParams_.Set("pageToken", pageToken)
	return c
}

// Fields allows partial responses to be retrieved. See
// https://developers.google.com/gdata/docs/2.0/basics#PartialResponse
// for more information.
func (c *InspectOperationsListCall) Fields(s ...googleapi.Field) *InspectOperationsListCall {
	c.urlParams_.Set("fields", googleapi.CombineFields(s))
	return c
}

// IfNoneMatch sets the optional parameter which makes the operation
// fail if the object's ETag matches the given value. This is useful for
// getting updates only after the object has changed since the last
// request. Use googleapi.IsNotModified to check whether the response
// error from Do is the result of In-None-Match.
func (c *InspectOperationsListCall) IfNoneMatch(entityTag string) *InspectOperationsListCall {
	c.ifNoneMatch_ = entityTag
	return c
}

// Context sets the context to be used in this call's Do method. Any
// pending HTTP request will be aborted if the provided context is
// canceled.
func (c *InspectOperationsListCall) Context(ctx context.Context) *InspectOperationsListCall {
	c.ctx_ = ctx
	return c
}

// Header returns an http.Header that can be modified by the caller to
// add HTTP headers to the request.
func (c *InspectOperationsListCall) Header() http.Header {
	if c.header_ == nil {
		c.header_ = make(http.Header)
	}
	return c.header_
}

func (c *InspectOperationsListCall) doRequest(alt string) (*http.Response, error) {
	reqHeaders := make(http.Header)
	for k, v := range c.header_ {
		reqHeaders[k] = v
	}
	reqHeaders.Set("User-Agent", c.s.userAgent())
	if c.ifNoneMatch_ != "" {
		reqHeaders.Set("If-None-Match", c.ifNoneMatch_)
	}
	var body io.Reader = nil
	c.urlParams_.Set("alt", alt)
	urls := googleapi.ResolveRelative(c.s.BasePath, "v2beta1/{+name}")
	urls += "?" + c.urlParams_.Encode()
	req, _ := http.NewRequest("GET", urls, body)
	req.Header = reqHeaders
	googleapi.Expand(req.URL, map[string]string{
		"name": c.name,
	})
	return gensupport.SendRequest(c.ctx_, c.s.client, req)
}

// Do executes the "dlp.inspect.operations.list" call.
// Exactly one of *GoogleLongrunningListOperationsResponse or error will
// be non-nil. Any non-2xx status code is an error. Response headers are
// in either
// *GoogleLongrunningListOperationsResponse.ServerResponse.Header or (if
// a response was returned at all) in error.(*googleapi.Error).Header.
// Use googleapi.IsNotModified to check whether the returned error was
// because http.StatusNotModified was returned.
func (c *InspectOperationsListCall) Do(opts ...googleapi.CallOption) (*GoogleLongrunningListOperationsResponse, error) {
	gensupport.SetOptions(c.urlParams_, opts...)
	res, err := c.doRequest("json")
	if res != nil && res.StatusCode == http.StatusNotModified {
		if res.Body != nil {
			res.Body.Close()
		}
		return nil, &googleapi.Error{
			Code:   res.StatusCode,
			Header: res.Header,
		}
	}
	if err != nil {
		return nil, err
	}
	defer googleapi.CloseBody(res)
	if err := googleapi.CheckResponse(res); err != nil {
		return nil, err
	}
	ret := &GoogleLongrunningListOperationsResponse{
		ServerResponse: googleapi.ServerResponse{
			Header:         res.Header,
			HTTPStatusCode: res.StatusCode,
		},
	}
	target := &ret
	if err := json.NewDecoder(res.Body).Decode(target); err != nil {
		return nil, err
	}
	return ret, nil
	// {
	//   "description": "Fetches the list of long running operations.",
	//   "flatPath": "v2beta1/inspect/operations",
	//   "httpMethod": "GET",
	//   "id": "dlp.inspect.operations.list",
	//   "parameterOrder": [
	//     "name"
	//   ],
	//   "parameters": {
	//     "filter": {
	//       "description": "Filters by `done`. That is, `done=true` or `done=false`.",
	//       "location": "query",
	//       "type": "string"
	//     },
	//     "name": {
	//       "description": "The name of the operation's parent resource.",
	//       "location": "path",
	//       "pattern": "^inspect/operations$",
	//       "required": true,
	//       "type": "string"
	//     },
	//     "pageSize": {
	//       "description": "The list page size. The maximum allowed value is 256 and the default is 100.",
	//       "format": "int32",
	//       "location": "query",
	//       "type": "integer"
	//     },
	//     "pageToken": {
	//       "description": "The standard list page token.",
	//       "location": "query",
	//       "type": "string"
	//     }
	//   },
	//   "path": "v2beta1/{+name}",
	//   "response": {
	//     "$ref": "GoogleLongrunningListOperationsResponse"
	//   },
	//   "scopes": [
	//     "https://www.googleapis.com/auth/cloud-platform"
	//   ]
	// }

}

// Pages invokes f for each page of results.
// A non-nil error returned from f will halt the iteration.
// The provided context supersedes any context provided to the Context method.
func (c *InspectOperationsListCall) Pages(ctx context.Context, f func(*GoogleLongrunningListOperationsResponse) error) error {
	c.ctx_ = ctx
	defer c.PageToken(c.urlParams_.Get("pageToken")) // reset paging to original point
	for {
		x, err := c.Do()
		if err != nil {
			return err
		}
		if err := f(x); err != nil {
			return err
		}
		if x.NextPageToken == "" {
			return nil
		}
		c.PageToken(x.NextPageToken)
	}
}

// method id "dlp.inspect.results.findings.list":

type InspectResultsFindingsListCall struct {
	s            *Service
	name         string
	urlParams_   gensupport.URLParams
	ifNoneMatch_ string
	ctx_         context.Context
	header_      http.Header
}

// List: Returns list of results for given inspect operation result set
// id.
func (r *InspectResultsFindingsService) List(name string) *InspectResultsFindingsListCall {
	c := &InspectResultsFindingsListCall{s: r.s, urlParams_: make(gensupport.URLParams)}
	c.name = name
	return c
}

// Filter sets the optional parameter "filter": Restricts findings to
// items that match. Supports info_type and likelihood.
//
// Examples:
//
// - info_type=EMAIL_ADDRESS
// - info_type=PHONE_NUMBER,EMAIL_ADDRESS
// - likelihood=VERY_LIKELY
// - likelihood=VERY_LIKELY,LIKELY
// - info_type=EMAIL_ADDRESS,likelihood=VERY_LIKELY,LIKELY
func (c *InspectResultsFindingsListCall) Filter(filter string) *InspectResultsFindingsListCall {
	c.urlParams_.Set("filter", filter)
	return c
}

// PageSize sets the optional parameter "pageSize": Maximum number of
// results to return.
// If 0, the implementation selects a reasonable value.
func (c *InspectResultsFindingsListCall) PageSize(pageSize int64) *InspectResultsFindingsListCall {
	c.urlParams_.Set("pageSize", fmt.Sprint(pageSize))
	return c
}

// PageToken sets the optional parameter "pageToken": The value returned
// by the last `ListInspectFindingsResponse`; indicates
// that this is a continuation of a prior `ListInspectFindings` call,
// and that
// the system should return the next page of data.
func (c *InspectResultsFindingsListCall) PageToken(pageToken string) *InspectResultsFindingsListCall {
	c.urlParams_.Set("pageToken", pageToken)
	return c
}

// Fields allows partial responses to be retrieved. See
// https://developers.google.com/gdata/docs/2.0/basics#PartialResponse
// for more information.
func (c *InspectResultsFindingsListCall) Fields(s ...googleapi.Field) *InspectResultsFindingsListCall {
	c.urlParams_.Set("fields", googleapi.CombineFields(s))
	return c
}

// IfNoneMatch sets the optional parameter which makes the operation
// fail if the object's ETag matches the given value. This is useful for
// getting updates only after the object has changed since the last
// request. Use googleapi.IsNotModified to check whether the response
// error from Do is the result of In-None-Match.
func (c *InspectResultsFindingsListCall) IfNoneMatch(entityTag string) *InspectResultsFindingsListCall {
	c.ifNoneMatch_ = entityTag
	return c
}

// Context sets the context to be used in this call's Do method. Any
// pending HTTP request will be aborted if the provided context is
// canceled.
func (c *InspectResultsFindingsListCall) Context(ctx context.Context) *InspectResultsFindingsListCall {
	c.ctx_ = ctx
	return c
}

// Header returns an http.Header that can be modified by the caller to
// add HTTP headers to the request.
func (c *InspectResultsFindingsListCall) Header() http.Header {
	if c.header_ == nil {
		c.header_ = make(http.Header)
	}
	return c.header_
}

func (c *InspectResultsFindingsListCall) doRequest(alt string) (*http.Response, error) {
	reqHeaders := make(http.Header)
	for k, v := range c.header_ {
		reqHeaders[k] = v
	}
	reqHeaders.Set("User-Agent", c.s.userAgent())
	if c.ifNoneMatch_ != "" {
		reqHeaders.Set("If-None-Match", c.ifNoneMatch_)
	}
	var body io.Reader = nil
	c.urlParams_.Set("alt", alt)
	urls := googleapi.ResolveRelative(c.s.BasePath, "v2beta1/{+name}/findings")
	urls += "?" + c.urlParams_.Encode()
	req, _ := http.NewRequest("GET", urls, body)
	req.Header = reqHeaders
	googleapi.Expand(req.URL, map[string]string{
		"name": c.name,
	})
	return gensupport.SendRequest(c.ctx_, c.s.client, req)
}

// Do executes the "dlp.inspect.results.findings.list" call.
// Exactly one of *GooglePrivacyDlpV2beta1ListInspectFindingsResponse or
// error will be non-nil. Any non-2xx status code is an error. Response
// headers are in either
// *GooglePrivacyDlpV2beta1ListInspectFindingsResponse.ServerResponse.Hea
// der or (if a response was returned at all) in
// error.(*googleapi.Error).Header. Use googleapi.IsNotModified to check
// whether the returned error was because http.StatusNotModified was
// returned.
func (c *InspectResultsFindingsListCall) Do(opts ...googleapi.CallOption) (*GooglePrivacyDlpV2beta1ListInspectFindingsResponse, error) {
	gensupport.SetOptions(c.urlParams_, opts...)
	res, err := c.doRequest("json")
	if res != nil && res.StatusCode == http.StatusNotModified {
		if res.Body != nil {
			res.Body.Close()
		}
		return nil, &googleapi.Error{
			Code:   res.StatusCode,
			Header: res.Header,
		}
	}
	if err != nil {
		return nil, err
	}
	defer googleapi.CloseBody(res)
	if err := googleapi.CheckResponse(res); err != nil {
		return nil, err
	}
	ret := &GooglePrivacyDlpV2beta1ListInspectFindingsResponse{
		ServerResponse: googleapi.ServerResponse{
			Header:         res.Header,
			HTTPStatusCode: res.StatusCode,
		},
	}
	target := &ret
	if err := json.NewDecoder(res.Body).Decode(target); err != nil {
		return nil, err
	}
	return ret, nil
	// {
	//   "description": "Returns list of results for given inspect operation result set id.",
	//   "flatPath": "v2beta1/inspect/results/{resultsId}/findings",
	//   "httpMethod": "GET",
	//   "id": "dlp.inspect.results.findings.list",
	//   "parameterOrder": [
	//     "name"
	//   ],
	//   "parameters": {
	//     "filter": {
	//       "description": "Restricts findings to items that match. Supports info_type and likelihood.\n\nExamples:\n\n- info_type=EMAIL_ADDRESS\n- info_type=PHONE_NUMBER,EMAIL_ADDRESS\n- likelihood=VERY_LIKELY\n- likelihood=VERY_LIKELY,LIKELY\n- info_type=EMAIL_ADDRESS,likelihood=VERY_LIKELY,LIKELY",
	//       "location": "query",
	//       "type": "string"
	//     },
	//     "name": {
	//       "description": "Identifier of the results set returned as metadata of\nthe longrunning operation created by a call to InspectDataSource.\nShould be in the format of `inspect/results/{id}`.",
	//       "location": "path",
	//       "pattern": "^inspect/results/[^/]+$",
	//       "required": true,
	//       "type": "string"
	//     },
	//     "pageSize": {
	//       "description": "Maximum number of results to return.\nIf 0, the implementation selects a reasonable value.",
	//       "format": "int32",
	//       "location": "query",
	//       "type": "integer"
	//     },
	//     "pageToken": {
	//       "description": "The value returned by the last `ListInspectFindingsResponse`; indicates\nthat this is a continuation of a prior `ListInspectFindings` call, and that\nthe system should return the next page of data.",
	//       "location": "query",
	//       "type": "string"
	//     }
	//   },
	//   "path": "v2beta1/{+name}/findings",
	//   "response": {
	//     "$ref": "GooglePrivacyDlpV2beta1ListInspectFindingsResponse"
	//   },
	//   "scopes": [
	//     "https://www.googleapis.com/auth/cloud-platform"
	//   ]
	// }

}

// Pages invokes f for each page of results.
// A non-nil error returned from f will halt the iteration.
// The provided context supersedes any context provided to the Context method.
func (c *InspectResultsFindingsListCall) Pages(ctx context.Context, f func(*GooglePrivacyDlpV2beta1ListInspectFindingsResponse) error) error {
	c.ctx_ = ctx
	defer c.PageToken(c.urlParams_.Get("pageToken")) // reset paging to original point
	for {
		x, err := c.Do()
		if err != nil {
			return err
		}
		if err := f(x); err != nil {
			return err
		}
		if x.NextPageToken == "" {
			return nil
		}
		c.PageToken(x.NextPageToken)
	}
}

// method id "dlp.riskAnalysis.operations.cancel":

type RiskAnalysisOperationsCancelCall struct {
	s                                       *Service
	name                                    string
	googlelongrunningcanceloperationrequest *GoogleLongrunningCancelOperationRequest
	urlParams_                              gensupport.URLParams
	ctx_                                    context.Context
	header_                                 http.Header
}

// Cancel: Cancels an operation. Use the `inspect.operations.get` to
// check whether the cancellation succeeded or the operation completed
// despite cancellation.
func (r *RiskAnalysisOperationsService) Cancel(name string, googlelongrunningcanceloperationrequest *GoogleLongrunningCancelOperationRequest) *RiskAnalysisOperationsCancelCall {
	c := &RiskAnalysisOperationsCancelCall{s: r.s, urlParams_: make(gensupport.URLParams)}
	c.name = name
	c.googlelongrunningcanceloperationrequest = googlelongrunningcanceloperationrequest
	return c
}

// Fields allows partial responses to be retrieved. See
// https://developers.google.com/gdata/docs/2.0/basics#PartialResponse
// for more information.
func (c *RiskAnalysisOperationsCancelCall) Fields(s ...googleapi.Field) *RiskAnalysisOperationsCancelCall {
	c.urlParams_.Set("fields", googleapi.CombineFields(s))
	return c
}

// Context sets the context to be used in this call's Do method. Any
// pending HTTP request will be aborted if the provided context is
// canceled.
func (c *RiskAnalysisOperationsCancelCall) Context(ctx context.Context) *RiskAnalysisOperationsCancelCall {
	c.ctx_ = ctx
	return c
}

// Header returns an http.Header that can be modified by the caller to
// add HTTP headers to the request.
func (c *RiskAnalysisOperationsCancelCall) Header() http.Header {
	if c.header_ == nil {
		c.header_ = make(http.Header)
	}
	return c.header_
}

func (c *RiskAnalysisOperationsCancelCall) doRequest(alt string) (*http.Response, error) {
	reqHeaders := make(http.Header)
	for k, v := range c.header_ {
		reqHeaders[k] = v
	}
	reqHeaders.Set("User-Agent", c.s.userAgent())
	var body io.Reader = nil
	body, err := googleapi.WithoutDataWrapper.JSONReader(c.googlelongrunningcanceloperationrequest)
	if err != nil {
		return nil, err
	}
	reqHeaders.Set("Content-Type", "application/json")
	c.urlParams_.Set("alt", alt)
	urls := googleapi.ResolveRelative(c.s.BasePath, "v2beta1/{+name}:cancel")
	urls += "?" + c.urlParams_.Encode()
	req, _ := http.NewRequest("POST", urls, body)
	req.Header = reqHeaders
	googleapi.Expand(req.URL, map[string]string{
		"name": c.name,
	})
	return gensupport.SendRequest(c.ctx_, c.s.client, req)
}

// Do executes the "dlp.riskAnalysis.operations.cancel" call.
// Exactly one of *GoogleProtobufEmpty or error will be non-nil. Any
// non-2xx status code is an error. Response headers are in either
// *GoogleProtobufEmpty.ServerResponse.Header or (if a response was
// returned at all) in error.(*googleapi.Error).Header. Use
// googleapi.IsNotModified to check whether the returned error was
// because http.StatusNotModified was returned.
func (c *RiskAnalysisOperationsCancelCall) Do(opts ...googleapi.CallOption) (*GoogleProtobufEmpty, error) {
	gensupport.SetOptions(c.urlParams_, opts...)
	res, err := c.doRequest("json")
	if res != nil && res.StatusCode == http.StatusNotModified {
		if res.Body != nil {
			res.Body.Close()
		}
		return nil, &googleapi.Error{
			Code:   res.StatusCode,
			Header: res.Header,
		}
	}
	if err != nil {
		return nil, err
	}
	defer googleapi.CloseBody(res)
	if err := googleapi.CheckResponse(res); err != nil {
		return nil, err
	}
	ret := &GoogleProtobufEmpty{
		ServerResponse: googleapi.ServerResponse{
			Header:         res.Header,
			HTTPStatusCode: res.StatusCode,
		},
	}
	target := &ret
	if err := json.NewDecoder(res.Body).Decode(target); err != nil {
		return nil, err
	}
	return ret, nil
	// {
	//   "description": "Cancels an operation. Use the `inspect.operations.get` to check whether the cancellation succeeded or the operation completed despite cancellation.",
	//   "flatPath": "v2beta1/riskAnalysis/operations/{operationsId}:cancel",
	//   "httpMethod": "POST",
	//   "id": "dlp.riskAnalysis.operations.cancel",
	//   "parameterOrder": [
	//     "name"
	//   ],
	//   "parameters": {
	//     "name": {
	//       "description": "The name of the operation resource to be cancelled.",
	//       "location": "path",
	//       "pattern": "^riskAnalysis/operations/[^/]+$",
	//       "required": true,
	//       "type": "string"
	//     }
	//   },
	//   "path": "v2beta1/{+name}:cancel",
	//   "request": {
	//     "$ref": "GoogleLongrunningCancelOperationRequest"
	//   },
	//   "response": {
	//     "$ref": "GoogleProtobufEmpty"
	//   },
	//   "scopes": [
	//     "https://www.googleapis.com/auth/cloud-platform"
	//   ]
	// }

}

// method id "dlp.riskAnalysis.operations.delete":

type RiskAnalysisOperationsDeleteCall struct {
	s          *Service
	name       string
	urlParams_ gensupport.URLParams
	ctx_       context.Context
	header_    http.Header
}

// Delete: This method is not supported and the server returns
// `UNIMPLEMENTED`.
func (r *RiskAnalysisOperationsService) Delete(name string) *RiskAnalysisOperationsDeleteCall {
	c := &RiskAnalysisOperationsDeleteCall{s: r.s, urlParams_: make(gensupport.URLParams)}
	c.name = name
	return c
}

// Fields allows partial responses to be retrieved. See
// https://developers.google.com/gdata/docs/2.0/basics#PartialResponse
// for more information.
func (c *RiskAnalysisOperationsDeleteCall) Fields(s ...googleapi.Field) *RiskAnalysisOperationsDeleteCall {
	c.urlParams_.Set("fields", googleapi.CombineFields(s))
	return c
}

// Context sets the context to be used in this call's Do method. Any
// pending HTTP request will be aborted if the provided context is
// canceled.
func (c *RiskAnalysisOperationsDeleteCall) Context(ctx context.Context) *RiskAnalysisOperationsDeleteCall {
	c.ctx_ = ctx
	return c
}

// Header returns an http.Header that can be modified by the caller to
// add HTTP headers to the request.
func (c *RiskAnalysisOperationsDeleteCall) Header() http.Header {
	if c.header_ == nil {
		c.header_ = make(http.Header)
	}
	return c.header_
}

func (c *RiskAnalysisOperationsDeleteCall) doRequest(alt string) (*http.Response, error) {
	reqHeaders := make(http.Header)
	for k, v := range c.header_ {
		reqHeaders[k] = v
	}
	reqHeaders.Set("User-Agent", c.s.userAgent())
	var body io.Reader = nil
	c.urlParams_.Set("alt", alt)
	urls := googleapi.ResolveRelative(c.s.BasePath, "v2beta1/{+name}")
	urls += "?" + c.urlParams_.Encode()
	req, _ := http.NewRequest("DELETE", urls, body)
	req.Header = reqHeaders
	googleapi.Expand(req.URL, map[string]string{
		"name": c.name,
	})
	return gensupport.SendRequest(c.ctx_, c.s.client, req)
}

// Do executes the "dlp.riskAnalysis.operations.delete" call.
// Exactly one of *GoogleProtobufEmpty or error will be non-nil. Any
// non-2xx status code is an error. Response headers are in either
// *GoogleProtobufEmpty.ServerResponse.Header or (if a response was
// returned at all) in error.(*googleapi.Error).Header. Use
// googleapi.IsNotModified to check whether the returned error was
// because http.StatusNotModified was returned.
func (c *RiskAnalysisOperationsDeleteCall) Do(opts ...googleapi.CallOption) (*GoogleProtobufEmpty, error) {
	gensupport.SetOptions(c.urlParams_, opts...)
	res, err := c.doRequest("json")
	if res != nil && res.StatusCode == http.StatusNotModified {
		if res.Body != nil {
			res.Body.Close()
		}
		return nil, &googleapi.Error{
			Code:   res.StatusCode,
			Header: res.Header,
		}
	}
	if err != nil {
		return nil, err
	}
	defer googleapi.CloseBody(res)
	if err := googleapi.CheckResponse(res); err != nil {
		return nil, err
	}
	ret := &GoogleProtobufEmpty{
		ServerResponse: googleapi.ServerResponse{
			Header:         res.Header,
			HTTPStatusCode: res.StatusCode,
		},
	}
	target := &ret
	if err := json.NewDecoder(res.Body).Decode(target); err != nil {
		return nil, err
	}
	return ret, nil
	// {
	//   "description": "This method is not supported and the server returns `UNIMPLEMENTED`.",
	//   "flatPath": "v2beta1/riskAnalysis/operations/{operationsId}",
	//   "httpMethod": "DELETE",
	//   "id": "dlp.riskAnalysis.operations.delete",
	//   "parameterOrder": [
	//     "name"
	//   ],
	//   "parameters": {
	//     "name": {
	//       "description": "The name of the operation resource to be deleted.",
	//       "location": "path",
	//       "pattern": "^riskAnalysis/operations/[^/]+$",
	//       "required": true,
	//       "type": "string"
	//     }
	//   },
	//   "path": "v2beta1/{+name}",
	//   "response": {
	//     "$ref": "GoogleProtobufEmpty"
	//   },
	//   "scopes": [
	//     "https://www.googleapis.com/auth/cloud-platform"
	//   ]
	// }

}

// method id "dlp.riskAnalysis.operations.get":

type RiskAnalysisOperationsGetCall struct {
	s            *Service
	name         string
	urlParams_   gensupport.URLParams
	ifNoneMatch_ string
	ctx_         context.Context
	header_      http.Header
}

// Get: Gets the latest state of a long-running operation.  Clients can
// use this
// method to poll the operation result at intervals as recommended by
// the API
// service.
func (r *RiskAnalysisOperationsService) Get(name string) *RiskAnalysisOperationsGetCall {
	c := &RiskAnalysisOperationsGetCall{s: r.s, urlParams_: make(gensupport.URLParams)}
	c.name = name
	return c
}

// Fields allows partial responses to be retrieved. See
// https://developers.google.com/gdata/docs/2.0/basics#PartialResponse
// for more information.
func (c *RiskAnalysisOperationsGetCall) Fields(s ...googleapi.Field) *RiskAnalysisOperationsGetCall {
	c.urlParams_.Set("fields", googleapi.CombineFields(s))
	return c
}

// IfNoneMatch sets the optional parameter which makes the operation
// fail if the object's ETag matches the given value. This is useful for
// getting updates only after the object has changed since the last
// request. Use googleapi.IsNotModified to check whether the response
// error from Do is the result of In-None-Match.
func (c *RiskAnalysisOperationsGetCall) IfNoneMatch(entityTag string) *RiskAnalysisOperationsGetCall {
	c.ifNoneMatch_ = entityTag
	return c
}

// Context sets the context to be used in this call's Do method. Any
// pending HTTP request will be aborted if the provided context is
// canceled.
func (c *RiskAnalysisOperationsGetCall) Context(ctx context.Context) *RiskAnalysisOperationsGetCall {
	c.ctx_ = ctx
	return c
}

// Header returns an http.Header that can be modified by the caller to
// add HTTP headers to the request.
func (c *RiskAnalysisOperationsGetCall) Header() http.Header {
	if c.header_ == nil {
		c.header_ = make(http.Header)
	}
	return c.header_
}

func (c *RiskAnalysisOperationsGetCall) doRequest(alt string) (*http.Response, error) {
	reqHeaders := make(http.Header)
	for k, v := range c.header_ {
		reqHeaders[k] = v
	}
	reqHeaders.Set("User-Agent", c.s.userAgent())
	if c.ifNoneMatch_ != "" {
		reqHeaders.Set("If-None-Match", c.ifNoneMatch_)
	}
	var body io.Reader = nil
	c.urlParams_.Set("alt", alt)
	urls := googleapi.ResolveRelative(c.s.BasePath, "v2beta1/{+name}")
	urls += "?" + c.urlParams_.Encode()
	req, _ := http.NewRequest("GET", urls, body)
	req.Header = reqHeaders
	googleapi.Expand(req.URL, map[string]string{
		"name": c.name,
	})
	return gensupport.SendRequest(c.ctx_, c.s.client, req)
}

// Do executes the "dlp.riskAnalysis.operations.get" call.
// Exactly one of *GoogleLongrunningOperation or error will be non-nil.
// Any non-2xx status code is an error. Response headers are in either
// *GoogleLongrunningOperation.ServerResponse.Header or (if a response
// was returned at all) in error.(*googleapi.Error).Header. Use
// googleapi.IsNotModified to check whether the returned error was
// because http.StatusNotModified was returned.
func (c *RiskAnalysisOperationsGetCall) Do(opts ...googleapi.CallOption) (*GoogleLongrunningOperation, error) {
	gensupport.SetOptions(c.urlParams_, opts...)
	res, err := c.doRequest("json")
	if res != nil && res.StatusCode == http.StatusNotModified {
		if res.Body != nil {
			res.Body.Close()
		}
		return nil, &googleapi.Error{
			Code:   res.StatusCode,
			Header: res.Header,
		}
	}
	if err != nil {
		return nil, err
	}
	defer googleapi.CloseBody(res)
	if err := googleapi.CheckResponse(res); err != nil {
		return nil, err
	}
	ret := &GoogleLongrunningOperation{
		ServerResponse: googleapi.ServerResponse{
			Header:         res.Header,
			HTTPStatusCode: res.StatusCode,
		},
	}
	target := &ret
	if err := json.NewDecoder(res.Body).Decode(target); err != nil {
		return nil, err
	}
	return ret, nil
	// {
	//   "description": "Gets the latest state of a long-running operation.  Clients can use this\nmethod to poll the operation result at intervals as recommended by the API\nservice.",
	//   "flatPath": "v2beta1/riskAnalysis/operations/{operationsId}",
	//   "httpMethod": "GET",
	//   "id": "dlp.riskAnalysis.operations.get",
	//   "parameterOrder": [
	//     "name"
	//   ],
	//   "parameters": {
	//     "name": {
	//       "description": "The name of the operation resource.",
	//       "location": "path",
	//       "pattern": "^riskAnalysis/operations/[^/]+$",
	//       "required": true,
	//       "type": "string"
	//     }
	//   },
	//   "path": "v2beta1/{+name}",
	//   "response": {
	//     "$ref": "GoogleLongrunningOperation"
	//   },
	//   "scopes": [
	//     "https://www.googleapis.com/auth/cloud-platform"
	//   ]
	// }

}

// method id "dlp.riskAnalysis.operations.list":

type RiskAnalysisOperationsListCall struct {
	s            *Service
	name         string
	urlParams_   gensupport.URLParams
	ifNoneMatch_ string
	ctx_         context.Context
	header_      http.Header
}

// List: Fetches the list of long running operations.
func (r *RiskAnalysisOperationsService) List(name string) *RiskAnalysisOperationsListCall {
	c := &RiskAnalysisOperationsListCall{s: r.s, urlParams_: make(gensupport.URLParams)}
	c.name = name
	return c
}

<<<<<<< HEAD
// Filter sets the optional parameter "filter": Restricts findings to
// items that match. Supports info_type and likelihood.
// Examples:
// - info_type=EMAIL_ADDRESS
// - info_type=PHONE_NUMBER,EMAIL_ADDRESS
// - likelihood=VERY_LIKELY
// - likelihood=VERY_LIKELY,LIKELY
// - info_type=EMAIL_ADDRESS,likelihood=VERY_LIKELY,LIKELY
func (c *InspectResultsFindingsListCall) Filter(filter string) *InspectResultsFindingsListCall {
=======
// Filter sets the optional parameter "filter": Filters by `done`. That
// is, `done=true` or `done=false`.
func (c *RiskAnalysisOperationsListCall) Filter(filter string) *RiskAnalysisOperationsListCall {
>>>>>>> b412c745
	c.urlParams_.Set("filter", filter)
	return c
}

// PageSize sets the optional parameter "pageSize": The list page size.
// The maximum allowed value is 256 and the default is 100.
func (c *RiskAnalysisOperationsListCall) PageSize(pageSize int64) *RiskAnalysisOperationsListCall {
	c.urlParams_.Set("pageSize", fmt.Sprint(pageSize))
	return c
}

// PageToken sets the optional parameter "pageToken": The standard list
// page token.
func (c *RiskAnalysisOperationsListCall) PageToken(pageToken string) *RiskAnalysisOperationsListCall {
	c.urlParams_.Set("pageToken", pageToken)
	return c
}

// Fields allows partial responses to be retrieved. See
// https://developers.google.com/gdata/docs/2.0/basics#PartialResponse
// for more information.
func (c *RiskAnalysisOperationsListCall) Fields(s ...googleapi.Field) *RiskAnalysisOperationsListCall {
	c.urlParams_.Set("fields", googleapi.CombineFields(s))
	return c
}

// IfNoneMatch sets the optional parameter which makes the operation
// fail if the object's ETag matches the given value. This is useful for
// getting updates only after the object has changed since the last
// request. Use googleapi.IsNotModified to check whether the response
// error from Do is the result of In-None-Match.
func (c *RiskAnalysisOperationsListCall) IfNoneMatch(entityTag string) *RiskAnalysisOperationsListCall {
	c.ifNoneMatch_ = entityTag
	return c
}

// Context sets the context to be used in this call's Do method. Any
// pending HTTP request will be aborted if the provided context is
// canceled.
func (c *RiskAnalysisOperationsListCall) Context(ctx context.Context) *RiskAnalysisOperationsListCall {
	c.ctx_ = ctx
	return c
}

// Header returns an http.Header that can be modified by the caller to
// add HTTP headers to the request.
func (c *RiskAnalysisOperationsListCall) Header() http.Header {
	if c.header_ == nil {
		c.header_ = make(http.Header)
	}
	return c.header_
}

func (c *RiskAnalysisOperationsListCall) doRequest(alt string) (*http.Response, error) {
	reqHeaders := make(http.Header)
	for k, v := range c.header_ {
		reqHeaders[k] = v
	}
	reqHeaders.Set("User-Agent", c.s.userAgent())
	if c.ifNoneMatch_ != "" {
		reqHeaders.Set("If-None-Match", c.ifNoneMatch_)
	}
	var body io.Reader = nil
	c.urlParams_.Set("alt", alt)
	urls := googleapi.ResolveRelative(c.s.BasePath, "v2beta1/{+name}")
	urls += "?" + c.urlParams_.Encode()
	req, _ := http.NewRequest("GET", urls, body)
	req.Header = reqHeaders
	googleapi.Expand(req.URL, map[string]string{
		"name": c.name,
	})
	return gensupport.SendRequest(c.ctx_, c.s.client, req)
}

// Do executes the "dlp.riskAnalysis.operations.list" call.
// Exactly one of *GoogleLongrunningListOperationsResponse or error will
// be non-nil. Any non-2xx status code is an error. Response headers are
// in either
// *GoogleLongrunningListOperationsResponse.ServerResponse.Header or (if
// a response was returned at all) in error.(*googleapi.Error).Header.
// Use googleapi.IsNotModified to check whether the returned error was
// because http.StatusNotModified was returned.
func (c *RiskAnalysisOperationsListCall) Do(opts ...googleapi.CallOption) (*GoogleLongrunningListOperationsResponse, error) {
	gensupport.SetOptions(c.urlParams_, opts...)
	res, err := c.doRequest("json")
	if res != nil && res.StatusCode == http.StatusNotModified {
		if res.Body != nil {
			res.Body.Close()
		}
		return nil, &googleapi.Error{
			Code:   res.StatusCode,
			Header: res.Header,
		}
	}
	if err != nil {
		return nil, err
	}
	defer googleapi.CloseBody(res)
	if err := googleapi.CheckResponse(res); err != nil {
		return nil, err
	}
	ret := &GoogleLongrunningListOperationsResponse{
		ServerResponse: googleapi.ServerResponse{
			Header:         res.Header,
			HTTPStatusCode: res.StatusCode,
		},
	}
	target := &ret
	if err := json.NewDecoder(res.Body).Decode(target); err != nil {
		return nil, err
	}
	return ret, nil
	// {
	//   "description": "Fetches the list of long running operations.",
	//   "flatPath": "v2beta1/riskAnalysis/operations",
	//   "httpMethod": "GET",
	//   "id": "dlp.riskAnalysis.operations.list",
	//   "parameterOrder": [
	//     "name"
	//   ],
	//   "parameters": {
	//     "filter": {
<<<<<<< HEAD
	//       "description": "Restricts findings to items that match. Supports info_type and likelihood.\nExamples:\n- info_type=EMAIL_ADDRESS\n- info_type=PHONE_NUMBER,EMAIL_ADDRESS\n- likelihood=VERY_LIKELY\n- likelihood=VERY_LIKELY,LIKELY\n- info_type=EMAIL_ADDRESS,likelihood=VERY_LIKELY,LIKELY",
=======
	//       "description": "Filters by `done`. That is, `done=true` or `done=false`.",
>>>>>>> b412c745
	//       "location": "query",
	//       "type": "string"
	//     },
	//     "name": {
<<<<<<< HEAD
	//       "description": "Identifier of the results set returned as metadata of\nthe longrunning operation created by a call to InspectDataSource.\nShould be in the format of `inspect/results/{id}`.",
=======
	//       "description": "The name of the operation's parent resource.",
>>>>>>> b412c745
	//       "location": "path",
	//       "pattern": "^riskAnalysis/operations$",
	//       "required": true,
	//       "type": "string"
	//     },
	//     "pageSize": {
	//       "description": "The list page size. The maximum allowed value is 256 and the default is 100.",
	//       "format": "int32",
	//       "location": "query",
	//       "type": "integer"
	//     },
	//     "pageToken": {
	//       "description": "The standard list page token.",
	//       "location": "query",
	//       "type": "string"
	//     }
	//   },
	//   "path": "v2beta1/{+name}",
	//   "response": {
	//     "$ref": "GoogleLongrunningListOperationsResponse"
	//   },
	//   "scopes": [
	//     "https://www.googleapis.com/auth/cloud-platform"
	//   ]
	// }

}

// Pages invokes f for each page of results.
// A non-nil error returned from f will halt the iteration.
// The provided context supersedes any context provided to the Context method.
func (c *RiskAnalysisOperationsListCall) Pages(ctx context.Context, f func(*GoogleLongrunningListOperationsResponse) error) error {
	c.ctx_ = ctx
	defer c.PageToken(c.urlParams_.Get("pageToken")) // reset paging to original point
	for {
		x, err := c.Do()
		if err != nil {
			return err
		}
		if err := f(x); err != nil {
			return err
		}
		if x.NextPageToken == "" {
			return nil
		}
		c.PageToken(x.NextPageToken)
	}
}

// method id "dlp.riskAnalysis.operations.cancel":

type RiskAnalysisOperationsCancelCall struct {
	s                                       *Service
	name                                    string
	googlelongrunningcanceloperationrequest *GoogleLongrunningCancelOperationRequest
	urlParams_                              gensupport.URLParams
	ctx_                                    context.Context
	header_                                 http.Header
}

// Cancel: Cancels an operation. Use the get method to check whether the
// cancellation succeeded or whether the operation completed despite
// cancellation.
func (r *RiskAnalysisOperationsService) Cancel(name string, googlelongrunningcanceloperationrequest *GoogleLongrunningCancelOperationRequest) *RiskAnalysisOperationsCancelCall {
	c := &RiskAnalysisOperationsCancelCall{s: r.s, urlParams_: make(gensupport.URLParams)}
	c.name = name
	c.googlelongrunningcanceloperationrequest = googlelongrunningcanceloperationrequest
	return c
}

// Fields allows partial responses to be retrieved. See
// https://developers.google.com/gdata/docs/2.0/basics#PartialResponse
// for more information.
func (c *RiskAnalysisOperationsCancelCall) Fields(s ...googleapi.Field) *RiskAnalysisOperationsCancelCall {
	c.urlParams_.Set("fields", googleapi.CombineFields(s))
	return c
}

// Context sets the context to be used in this call's Do method. Any
// pending HTTP request will be aborted if the provided context is
// canceled.
func (c *RiskAnalysisOperationsCancelCall) Context(ctx context.Context) *RiskAnalysisOperationsCancelCall {
	c.ctx_ = ctx
	return c
}

// Header returns an http.Header that can be modified by the caller to
// add HTTP headers to the request.
func (c *RiskAnalysisOperationsCancelCall) Header() http.Header {
	if c.header_ == nil {
		c.header_ = make(http.Header)
	}
	return c.header_
}

func (c *RiskAnalysisOperationsCancelCall) doRequest(alt string) (*http.Response, error) {
	reqHeaders := make(http.Header)
	for k, v := range c.header_ {
		reqHeaders[k] = v
	}
	reqHeaders.Set("User-Agent", c.s.userAgent())
	var body io.Reader = nil
	body, err := googleapi.WithoutDataWrapper.JSONReader(c.googlelongrunningcanceloperationrequest)
	if err != nil {
		return nil, err
	}
	reqHeaders.Set("Content-Type", "application/json")
	c.urlParams_.Set("alt", alt)
	urls := googleapi.ResolveRelative(c.s.BasePath, "v2beta1/{+name}:cancel")
	urls += "?" + c.urlParams_.Encode()
	req, _ := http.NewRequest("POST", urls, body)
	req.Header = reqHeaders
	googleapi.Expand(req.URL, map[string]string{
		"name": c.name,
	})
	return gensupport.SendRequest(c.ctx_, c.s.client, req)
}

// Do executes the "dlp.riskAnalysis.operations.cancel" call.
// Exactly one of *GoogleProtobufEmpty or error will be non-nil. Any
// non-2xx status code is an error. Response headers are in either
// *GoogleProtobufEmpty.ServerResponse.Header or (if a response was
// returned at all) in error.(*googleapi.Error).Header. Use
// googleapi.IsNotModified to check whether the returned error was
// because http.StatusNotModified was returned.
func (c *RiskAnalysisOperationsCancelCall) Do(opts ...googleapi.CallOption) (*GoogleProtobufEmpty, error) {
	gensupport.SetOptions(c.urlParams_, opts...)
	res, err := c.doRequest("json")
	if res != nil && res.StatusCode == http.StatusNotModified {
		if res.Body != nil {
			res.Body.Close()
		}
		return nil, &googleapi.Error{
			Code:   res.StatusCode,
			Header: res.Header,
		}
	}
	if err != nil {
		return nil, err
	}
	defer googleapi.CloseBody(res)
	if err := googleapi.CheckResponse(res); err != nil {
		return nil, err
	}
	ret := &GoogleProtobufEmpty{
		ServerResponse: googleapi.ServerResponse{
			Header:         res.Header,
			HTTPStatusCode: res.StatusCode,
		},
	}
	target := &ret
	if err := json.NewDecoder(res.Body).Decode(target); err != nil {
		return nil, err
	}
	return ret, nil
	// {
	//   "description": "Cancels an operation. Use the get method to check whether the cancellation succeeded or whether the operation completed despite cancellation.",
	//   "flatPath": "v2beta1/riskAnalysis/operations/{operationsId}:cancel",
	//   "httpMethod": "POST",
	//   "id": "dlp.riskAnalysis.operations.cancel",
	//   "parameterOrder": [
	//     "name"
	//   ],
	//   "parameters": {
	//     "name": {
	//       "description": "The name of the operation resource to be cancelled.",
	//       "location": "path",
	//       "pattern": "^riskAnalysis/operations/[^/]+$",
	//       "required": true,
	//       "type": "string"
	//     }
	//   },
	//   "path": "v2beta1/{+name}:cancel",
	//   "request": {
	//     "$ref": "GoogleLongrunningCancelOperationRequest"
	//   },
	//   "response": {
	//     "$ref": "GoogleProtobufEmpty"
	//   },
	//   "scopes": [
	//     "https://www.googleapis.com/auth/cloud-platform"
	//   ]
	// }

}

// method id "dlp.riskAnalysis.operations.delete":

type RiskAnalysisOperationsDeleteCall struct {
	s          *Service
	name       string
	urlParams_ gensupport.URLParams
	ctx_       context.Context
	header_    http.Header
}

// Delete: This method is not supported and the server returns
// `UNIMPLEMENTED`.
func (r *RiskAnalysisOperationsService) Delete(name string) *RiskAnalysisOperationsDeleteCall {
	c := &RiskAnalysisOperationsDeleteCall{s: r.s, urlParams_: make(gensupport.URLParams)}
	c.name = name
	return c
}

// Fields allows partial responses to be retrieved. See
// https://developers.google.com/gdata/docs/2.0/basics#PartialResponse
// for more information.
func (c *RiskAnalysisOperationsDeleteCall) Fields(s ...googleapi.Field) *RiskAnalysisOperationsDeleteCall {
	c.urlParams_.Set("fields", googleapi.CombineFields(s))
	return c
}

// Context sets the context to be used in this call's Do method. Any
// pending HTTP request will be aborted if the provided context is
// canceled.
func (c *RiskAnalysisOperationsDeleteCall) Context(ctx context.Context) *RiskAnalysisOperationsDeleteCall {
	c.ctx_ = ctx
	return c
}

// Header returns an http.Header that can be modified by the caller to
// add HTTP headers to the request.
func (c *RiskAnalysisOperationsDeleteCall) Header() http.Header {
	if c.header_ == nil {
		c.header_ = make(http.Header)
	}
	return c.header_
}

func (c *RiskAnalysisOperationsDeleteCall) doRequest(alt string) (*http.Response, error) {
	reqHeaders := make(http.Header)
	for k, v := range c.header_ {
		reqHeaders[k] = v
	}
	reqHeaders.Set("User-Agent", c.s.userAgent())
	var body io.Reader = nil
	c.urlParams_.Set("alt", alt)
	urls := googleapi.ResolveRelative(c.s.BasePath, "v2beta1/{+name}")
	urls += "?" + c.urlParams_.Encode()
	req, _ := http.NewRequest("DELETE", urls, body)
	req.Header = reqHeaders
	googleapi.Expand(req.URL, map[string]string{
		"name": c.name,
	})
	return gensupport.SendRequest(c.ctx_, c.s.client, req)
}

// Do executes the "dlp.riskAnalysis.operations.delete" call.
// Exactly one of *GoogleProtobufEmpty or error will be non-nil. Any
// non-2xx status code is an error. Response headers are in either
// *GoogleProtobufEmpty.ServerResponse.Header or (if a response was
// returned at all) in error.(*googleapi.Error).Header. Use
// googleapi.IsNotModified to check whether the returned error was
// because http.StatusNotModified was returned.
func (c *RiskAnalysisOperationsDeleteCall) Do(opts ...googleapi.CallOption) (*GoogleProtobufEmpty, error) {
	gensupport.SetOptions(c.urlParams_, opts...)
	res, err := c.doRequest("json")
	if res != nil && res.StatusCode == http.StatusNotModified {
		if res.Body != nil {
			res.Body.Close()
		}
		return nil, &googleapi.Error{
			Code:   res.StatusCode,
			Header: res.Header,
		}
	}
	if err != nil {
		return nil, err
	}
	defer googleapi.CloseBody(res)
	if err := googleapi.CheckResponse(res); err != nil {
		return nil, err
	}
	ret := &GoogleProtobufEmpty{
		ServerResponse: googleapi.ServerResponse{
			Header:         res.Header,
			HTTPStatusCode: res.StatusCode,
		},
	}
	target := &ret
	if err := json.NewDecoder(res.Body).Decode(target); err != nil {
		return nil, err
	}
	return ret, nil
	// {
	//   "description": "This method is not supported and the server returns `UNIMPLEMENTED`.",
	//   "flatPath": "v2beta1/riskAnalysis/operations/{operationsId}",
	//   "httpMethod": "DELETE",
	//   "id": "dlp.riskAnalysis.operations.delete",
	//   "parameterOrder": [
	//     "name"
	//   ],
	//   "parameters": {
	//     "name": {
	//       "description": "The name of the operation resource to be deleted.",
	//       "location": "path",
	//       "pattern": "^riskAnalysis/operations/[^/]+$",
	//       "required": true,
	//       "type": "string"
	//     }
	//   },
	//   "path": "v2beta1/{+name}",
	//   "response": {
	//     "$ref": "GoogleProtobufEmpty"
	//   },
	//   "scopes": [
	//     "https://www.googleapis.com/auth/cloud-platform"
	//   ]
	// }

}

// method id "dlp.riskAnalysis.operations.get":

type RiskAnalysisOperationsGetCall struct {
	s            *Service
	name         string
	urlParams_   gensupport.URLParams
	ifNoneMatch_ string
	ctx_         context.Context
	header_      http.Header
}

// Get: Gets the latest state of a long-running operation.  Clients can
// use this
// method to poll the operation result at intervals as recommended by
// the API
// service.
func (r *RiskAnalysisOperationsService) Get(name string) *RiskAnalysisOperationsGetCall {
	c := &RiskAnalysisOperationsGetCall{s: r.s, urlParams_: make(gensupport.URLParams)}
	c.name = name
	return c
}

// Fields allows partial responses to be retrieved. See
// https://developers.google.com/gdata/docs/2.0/basics#PartialResponse
// for more information.
func (c *RiskAnalysisOperationsGetCall) Fields(s ...googleapi.Field) *RiskAnalysisOperationsGetCall {
	c.urlParams_.Set("fields", googleapi.CombineFields(s))
	return c
}

// IfNoneMatch sets the optional parameter which makes the operation
// fail if the object's ETag matches the given value. This is useful for
// getting updates only after the object has changed since the last
// request. Use googleapi.IsNotModified to check whether the response
// error from Do is the result of In-None-Match.
func (c *RiskAnalysisOperationsGetCall) IfNoneMatch(entityTag string) *RiskAnalysisOperationsGetCall {
	c.ifNoneMatch_ = entityTag
	return c
}

// Context sets the context to be used in this call's Do method. Any
// pending HTTP request will be aborted if the provided context is
// canceled.
func (c *RiskAnalysisOperationsGetCall) Context(ctx context.Context) *RiskAnalysisOperationsGetCall {
	c.ctx_ = ctx
	return c
}

// Header returns an http.Header that can be modified by the caller to
// add HTTP headers to the request.
func (c *RiskAnalysisOperationsGetCall) Header() http.Header {
	if c.header_ == nil {
		c.header_ = make(http.Header)
	}
	return c.header_
}

func (c *RiskAnalysisOperationsGetCall) doRequest(alt string) (*http.Response, error) {
	reqHeaders := make(http.Header)
	for k, v := range c.header_ {
		reqHeaders[k] = v
	}
	reqHeaders.Set("User-Agent", c.s.userAgent())
	if c.ifNoneMatch_ != "" {
		reqHeaders.Set("If-None-Match", c.ifNoneMatch_)
	}
	var body io.Reader = nil
	c.urlParams_.Set("alt", alt)
	urls := googleapi.ResolveRelative(c.s.BasePath, "v2beta1/{+name}")
	urls += "?" + c.urlParams_.Encode()
	req, _ := http.NewRequest("GET", urls, body)
	req.Header = reqHeaders
	googleapi.Expand(req.URL, map[string]string{
		"name": c.name,
	})
	return gensupport.SendRequest(c.ctx_, c.s.client, req)
}

// Do executes the "dlp.riskAnalysis.operations.get" call.
// Exactly one of *GoogleLongrunningOperation or error will be non-nil.
// Any non-2xx status code is an error. Response headers are in either
// *GoogleLongrunningOperation.ServerResponse.Header or (if a response
// was returned at all) in error.(*googleapi.Error).Header. Use
// googleapi.IsNotModified to check whether the returned error was
// because http.StatusNotModified was returned.
func (c *RiskAnalysisOperationsGetCall) Do(opts ...googleapi.CallOption) (*GoogleLongrunningOperation, error) {
	gensupport.SetOptions(c.urlParams_, opts...)
	res, err := c.doRequest("json")
	if res != nil && res.StatusCode == http.StatusNotModified {
		if res.Body != nil {
			res.Body.Close()
		}
		return nil, &googleapi.Error{
			Code:   res.StatusCode,
			Header: res.Header,
		}
	}
	if err != nil {
		return nil, err
	}
	defer googleapi.CloseBody(res)
	if err := googleapi.CheckResponse(res); err != nil {
		return nil, err
	}
	ret := &GoogleLongrunningOperation{
		ServerResponse: googleapi.ServerResponse{
			Header:         res.Header,
			HTTPStatusCode: res.StatusCode,
		},
	}
	target := &ret
	if err := json.NewDecoder(res.Body).Decode(target); err != nil {
		return nil, err
	}
	return ret, nil
	// {
	//   "description": "Gets the latest state of a long-running operation.  Clients can use this\nmethod to poll the operation result at intervals as recommended by the API\nservice.",
	//   "flatPath": "v2beta1/riskAnalysis/operations/{operationsId}",
	//   "httpMethod": "GET",
	//   "id": "dlp.riskAnalysis.operations.get",
	//   "parameterOrder": [
	//     "name"
	//   ],
	//   "parameters": {
	//     "name": {
	//       "description": "The name of the operation resource.",
	//       "location": "path",
	//       "pattern": "^riskAnalysis/operations/[^/]+$",
	//       "required": true,
	//       "type": "string"
	//     }
	//   },
	//   "path": "v2beta1/{+name}",
	//   "response": {
	//     "$ref": "GoogleLongrunningOperation"
	//   },
	//   "scopes": [
	//     "https://www.googleapis.com/auth/cloud-platform"
	//   ]
	// }

}

// method id "dlp.riskAnalysis.operations.list":

type RiskAnalysisOperationsListCall struct {
	s            *Service
	name         string
	urlParams_   gensupport.URLParams
	ifNoneMatch_ string
	ctx_         context.Context
	header_      http.Header
}

// List: Fetch the list of long running operations.
func (r *RiskAnalysisOperationsService) List(name string) *RiskAnalysisOperationsListCall {
	c := &RiskAnalysisOperationsListCall{s: r.s, urlParams_: make(gensupport.URLParams)}
	c.name = name
	return c
}

// Filter sets the optional parameter "filter": This parameter supports
// filtering by done, ie done=true or done=false.
func (c *RiskAnalysisOperationsListCall) Filter(filter string) *RiskAnalysisOperationsListCall {
	c.urlParams_.Set("filter", filter)
	return c
}

// PageSize sets the optional parameter "pageSize": The list page size.
// The max allowed value is 256 and default is 100.
func (c *RiskAnalysisOperationsListCall) PageSize(pageSize int64) *RiskAnalysisOperationsListCall {
	c.urlParams_.Set("pageSize", fmt.Sprint(pageSize))
	return c
}

// PageToken sets the optional parameter "pageToken": The standard list
// page token.
func (c *RiskAnalysisOperationsListCall) PageToken(pageToken string) *RiskAnalysisOperationsListCall {
	c.urlParams_.Set("pageToken", pageToken)
	return c
}

// Fields allows partial responses to be retrieved. See
// https://developers.google.com/gdata/docs/2.0/basics#PartialResponse
// for more information.
func (c *RiskAnalysisOperationsListCall) Fields(s ...googleapi.Field) *RiskAnalysisOperationsListCall {
	c.urlParams_.Set("fields", googleapi.CombineFields(s))
	return c
}

// IfNoneMatch sets the optional parameter which makes the operation
// fail if the object's ETag matches the given value. This is useful for
// getting updates only after the object has changed since the last
// request. Use googleapi.IsNotModified to check whether the response
// error from Do is the result of In-None-Match.
func (c *RiskAnalysisOperationsListCall) IfNoneMatch(entityTag string) *RiskAnalysisOperationsListCall {
	c.ifNoneMatch_ = entityTag
	return c
}

// Context sets the context to be used in this call's Do method. Any
// pending HTTP request will be aborted if the provided context is
// canceled.
func (c *RiskAnalysisOperationsListCall) Context(ctx context.Context) *RiskAnalysisOperationsListCall {
	c.ctx_ = ctx
	return c
}

// Header returns an http.Header that can be modified by the caller to
// add HTTP headers to the request.
func (c *RiskAnalysisOperationsListCall) Header() http.Header {
	if c.header_ == nil {
		c.header_ = make(http.Header)
	}
	return c.header_
}

func (c *RiskAnalysisOperationsListCall) doRequest(alt string) (*http.Response, error) {
	reqHeaders := make(http.Header)
	for k, v := range c.header_ {
		reqHeaders[k] = v
	}
	reqHeaders.Set("User-Agent", c.s.userAgent())
	if c.ifNoneMatch_ != "" {
		reqHeaders.Set("If-None-Match", c.ifNoneMatch_)
	}
	var body io.Reader = nil
	c.urlParams_.Set("alt", alt)
	urls := googleapi.ResolveRelative(c.s.BasePath, "v2beta1/{+name}")
	urls += "?" + c.urlParams_.Encode()
	req, _ := http.NewRequest("GET", urls, body)
	req.Header = reqHeaders
	googleapi.Expand(req.URL, map[string]string{
		"name": c.name,
	})
	return gensupport.SendRequest(c.ctx_, c.s.client, req)
}

// Do executes the "dlp.riskAnalysis.operations.list" call.
// Exactly one of *GoogleLongrunningListOperationsResponse or error will
// be non-nil. Any non-2xx status code is an error. Response headers are
// in either
// *GoogleLongrunningListOperationsResponse.ServerResponse.Header or (if
// a response was returned at all) in error.(*googleapi.Error).Header.
// Use googleapi.IsNotModified to check whether the returned error was
// because http.StatusNotModified was returned.
func (c *RiskAnalysisOperationsListCall) Do(opts ...googleapi.CallOption) (*GoogleLongrunningListOperationsResponse, error) {
	gensupport.SetOptions(c.urlParams_, opts...)
	res, err := c.doRequest("json")
	if res != nil && res.StatusCode == http.StatusNotModified {
		if res.Body != nil {
			res.Body.Close()
		}
		return nil, &googleapi.Error{
			Code:   res.StatusCode,
			Header: res.Header,
		}
	}
	if err != nil {
		return nil, err
	}
	defer googleapi.CloseBody(res)
	if err := googleapi.CheckResponse(res); err != nil {
		return nil, err
	}
	ret := &GoogleLongrunningListOperationsResponse{
		ServerResponse: googleapi.ServerResponse{
			Header:         res.Header,
			HTTPStatusCode: res.StatusCode,
		},
	}
	target := &ret
	if err := json.NewDecoder(res.Body).Decode(target); err != nil {
		return nil, err
	}
	return ret, nil
	// {
	//   "description": "Fetch the list of long running operations.",
	//   "flatPath": "v2beta1/riskAnalysis/operations",
	//   "httpMethod": "GET",
	//   "id": "dlp.riskAnalysis.operations.list",
	//   "parameterOrder": [
	//     "name"
	//   ],
	//   "parameters": {
	//     "filter": {
	//       "description": "This parameter supports filtering by done, ie done=true or done=false.",
	//       "location": "query",
	//       "type": "string"
	//     },
	//     "name": {
	//       "description": "The name of the operation's parent resource.",
	//       "location": "path",
	//       "pattern": "^riskAnalysis/operations$",
	//       "required": true,
	//       "type": "string"
	//     },
	//     "pageSize": {
	//       "description": "The list page size. The max allowed value is 256 and default is 100.",
	//       "format": "int32",
	//       "location": "query",
	//       "type": "integer"
	//     },
	//     "pageToken": {
	//       "description": "The standard list page token.",
	//       "location": "query",
	//       "type": "string"
	//     }
	//   },
	//   "path": "v2beta1/{+name}",
	//   "response": {
	//     "$ref": "GoogleLongrunningListOperationsResponse"
	//   },
	//   "scopes": [
	//     "https://www.googleapis.com/auth/cloud-platform"
	//   ]
	// }

}

// Pages invokes f for each page of results.
// A non-nil error returned from f will halt the iteration.
// The provided context supersedes any context provided to the Context method.
func (c *RiskAnalysisOperationsListCall) Pages(ctx context.Context, f func(*GoogleLongrunningListOperationsResponse) error) error {
	c.ctx_ = ctx
	defer c.PageToken(c.urlParams_.Get("pageToken")) // reset paging to original point
	for {
		x, err := c.Do()
		if err != nil {
			return err
		}
		if err := f(x); err != nil {
			return err
		}
		if x.NextPageToken == "" {
			return nil
		}
		c.PageToken(x.NextPageToken)
	}
}

// method id "dlp.rootCategories.list":

type RootCategoriesListCall struct {
	s            *Service
	urlParams_   gensupport.URLParams
	ifNoneMatch_ string
	ctx_         context.Context
	header_      http.Header
}

// List: Returns the list of root categories of sensitive information.
func (r *RootCategoriesService) List() *RootCategoriesListCall {
	c := &RootCategoriesListCall{s: r.s, urlParams_: make(gensupport.URLParams)}
	return c
}

// LanguageCode sets the optional parameter "languageCode": Optional
// language code for localized friendly category names.
// If omitted or if localized strings are not available,
// en-US strings will be returned.
func (c *RootCategoriesListCall) LanguageCode(languageCode string) *RootCategoriesListCall {
	c.urlParams_.Set("languageCode", languageCode)
	return c
}

// Fields allows partial responses to be retrieved. See
// https://developers.google.com/gdata/docs/2.0/basics#PartialResponse
// for more information.
func (c *RootCategoriesListCall) Fields(s ...googleapi.Field) *RootCategoriesListCall {
	c.urlParams_.Set("fields", googleapi.CombineFields(s))
	return c
}

// IfNoneMatch sets the optional parameter which makes the operation
// fail if the object's ETag matches the given value. This is useful for
// getting updates only after the object has changed since the last
// request. Use googleapi.IsNotModified to check whether the response
// error from Do is the result of In-None-Match.
func (c *RootCategoriesListCall) IfNoneMatch(entityTag string) *RootCategoriesListCall {
	c.ifNoneMatch_ = entityTag
	return c
}

// Context sets the context to be used in this call's Do method. Any
// pending HTTP request will be aborted if the provided context is
// canceled.
func (c *RootCategoriesListCall) Context(ctx context.Context) *RootCategoriesListCall {
	c.ctx_ = ctx
	return c
}

// Header returns an http.Header that can be modified by the caller to
// add HTTP headers to the request.
func (c *RootCategoriesListCall) Header() http.Header {
	if c.header_ == nil {
		c.header_ = make(http.Header)
	}
	return c.header_
}

func (c *RootCategoriesListCall) doRequest(alt string) (*http.Response, error) {
	reqHeaders := make(http.Header)
	for k, v := range c.header_ {
		reqHeaders[k] = v
	}
	reqHeaders.Set("User-Agent", c.s.userAgent())
	if c.ifNoneMatch_ != "" {
		reqHeaders.Set("If-None-Match", c.ifNoneMatch_)
	}
	var body io.Reader = nil
	c.urlParams_.Set("alt", alt)
	urls := googleapi.ResolveRelative(c.s.BasePath, "v2beta1/rootCategories")
	urls += "?" + c.urlParams_.Encode()
	req, _ := http.NewRequest("GET", urls, body)
	req.Header = reqHeaders
	return gensupport.SendRequest(c.ctx_, c.s.client, req)
}

// Do executes the "dlp.rootCategories.list" call.
// Exactly one of *GooglePrivacyDlpV2beta1ListRootCategoriesResponse or
// error will be non-nil. Any non-2xx status code is an error. Response
// headers are in either
// *GooglePrivacyDlpV2beta1ListRootCategoriesResponse.ServerResponse.Head
// er or (if a response was returned at all) in
// error.(*googleapi.Error).Header. Use googleapi.IsNotModified to check
// whether the returned error was because http.StatusNotModified was
// returned.
func (c *RootCategoriesListCall) Do(opts ...googleapi.CallOption) (*GooglePrivacyDlpV2beta1ListRootCategoriesResponse, error) {
	gensupport.SetOptions(c.urlParams_, opts...)
	res, err := c.doRequest("json")
	if res != nil && res.StatusCode == http.StatusNotModified {
		if res.Body != nil {
			res.Body.Close()
		}
		return nil, &googleapi.Error{
			Code:   res.StatusCode,
			Header: res.Header,
		}
	}
	if err != nil {
		return nil, err
	}
	defer googleapi.CloseBody(res)
	if err := googleapi.CheckResponse(res); err != nil {
		return nil, err
	}
	ret := &GooglePrivacyDlpV2beta1ListRootCategoriesResponse{
		ServerResponse: googleapi.ServerResponse{
			Header:         res.Header,
			HTTPStatusCode: res.StatusCode,
		},
	}
	target := &ret
	if err := json.NewDecoder(res.Body).Decode(target); err != nil {
		return nil, err
	}
	return ret, nil
	// {
	//   "description": "Returns the list of root categories of sensitive information.",
	//   "flatPath": "v2beta1/rootCategories",
	//   "httpMethod": "GET",
	//   "id": "dlp.rootCategories.list",
	//   "parameterOrder": [],
	//   "parameters": {
	//     "languageCode": {
	//       "description": "Optional language code for localized friendly category names.\nIf omitted or if localized strings are not available,\nen-US strings will be returned.",
	//       "location": "query",
	//       "type": "string"
	//     }
	//   },
	//   "path": "v2beta1/rootCategories",
	//   "response": {
	//     "$ref": "GooglePrivacyDlpV2beta1ListRootCategoriesResponse"
	//   },
	//   "scopes": [
	//     "https://www.googleapis.com/auth/cloud-platform"
	//   ]
	// }

}

// method id "dlp.rootCategories.infoTypes.list":

type RootCategoriesInfoTypesListCall struct {
	s            *Service
	category     string
	urlParams_   gensupport.URLParams
	ifNoneMatch_ string
	ctx_         context.Context
	header_      http.Header
}

// List: Returns sensitive information types for given category.
func (r *RootCategoriesInfoTypesService) List(category string) *RootCategoriesInfoTypesListCall {
	c := &RootCategoriesInfoTypesListCall{s: r.s, urlParams_: make(gensupport.URLParams)}
	c.category = category
	return c
}

// LanguageCode sets the optional parameter "languageCode": Optional
// BCP-47 language code for localized info type friendly
// names. If omitted, or if localized strings are not available,
// en-US strings will be returned.
func (c *RootCategoriesInfoTypesListCall) LanguageCode(languageCode string) *RootCategoriesInfoTypesListCall {
	c.urlParams_.Set("languageCode", languageCode)
	return c
}

// Fields allows partial responses to be retrieved. See
// https://developers.google.com/gdata/docs/2.0/basics#PartialResponse
// for more information.
func (c *RootCategoriesInfoTypesListCall) Fields(s ...googleapi.Field) *RootCategoriesInfoTypesListCall {
	c.urlParams_.Set("fields", googleapi.CombineFields(s))
	return c
}

// IfNoneMatch sets the optional parameter which makes the operation
// fail if the object's ETag matches the given value. This is useful for
// getting updates only after the object has changed since the last
// request. Use googleapi.IsNotModified to check whether the response
// error from Do is the result of In-None-Match.
func (c *RootCategoriesInfoTypesListCall) IfNoneMatch(entityTag string) *RootCategoriesInfoTypesListCall {
	c.ifNoneMatch_ = entityTag
	return c
}

// Context sets the context to be used in this call's Do method. Any
// pending HTTP request will be aborted if the provided context is
// canceled.
func (c *RootCategoriesInfoTypesListCall) Context(ctx context.Context) *RootCategoriesInfoTypesListCall {
	c.ctx_ = ctx
	return c
}

// Header returns an http.Header that can be modified by the caller to
// add HTTP headers to the request.
func (c *RootCategoriesInfoTypesListCall) Header() http.Header {
	if c.header_ == nil {
		c.header_ = make(http.Header)
	}
	return c.header_
}

func (c *RootCategoriesInfoTypesListCall) doRequest(alt string) (*http.Response, error) {
	reqHeaders := make(http.Header)
	for k, v := range c.header_ {
		reqHeaders[k] = v
	}
	reqHeaders.Set("User-Agent", c.s.userAgent())
	if c.ifNoneMatch_ != "" {
		reqHeaders.Set("If-None-Match", c.ifNoneMatch_)
	}
	var body io.Reader = nil
	c.urlParams_.Set("alt", alt)
	urls := googleapi.ResolveRelative(c.s.BasePath, "v2beta1/rootCategories/{+category}/infoTypes")
	urls += "?" + c.urlParams_.Encode()
	req, _ := http.NewRequest("GET", urls, body)
	req.Header = reqHeaders
	googleapi.Expand(req.URL, map[string]string{
		"category": c.category,
	})
	return gensupport.SendRequest(c.ctx_, c.s.client, req)
}

// Do executes the "dlp.rootCategories.infoTypes.list" call.
// Exactly one of *GooglePrivacyDlpV2beta1ListInfoTypesResponse or error
// will be non-nil. Any non-2xx status code is an error. Response
// headers are in either
// *GooglePrivacyDlpV2beta1ListInfoTypesResponse.ServerResponse.Header
// or (if a response was returned at all) in
// error.(*googleapi.Error).Header. Use googleapi.IsNotModified to check
// whether the returned error was because http.StatusNotModified was
// returned.
func (c *RootCategoriesInfoTypesListCall) Do(opts ...googleapi.CallOption) (*GooglePrivacyDlpV2beta1ListInfoTypesResponse, error) {
	gensupport.SetOptions(c.urlParams_, opts...)
	res, err := c.doRequest("json")
	if res != nil && res.StatusCode == http.StatusNotModified {
		if res.Body != nil {
			res.Body.Close()
		}
		return nil, &googleapi.Error{
			Code:   res.StatusCode,
			Header: res.Header,
		}
	}
	if err != nil {
		return nil, err
	}
	defer googleapi.CloseBody(res)
	if err := googleapi.CheckResponse(res); err != nil {
		return nil, err
	}
	ret := &GooglePrivacyDlpV2beta1ListInfoTypesResponse{
		ServerResponse: googleapi.ServerResponse{
			Header:         res.Header,
			HTTPStatusCode: res.StatusCode,
		},
	}
	target := &ret
	if err := json.NewDecoder(res.Body).Decode(target); err != nil {
		return nil, err
	}
	return ret, nil
	// {
	//   "description": "Returns sensitive information types for given category.",
	//   "flatPath": "v2beta1/rootCategories/{rootCategoriesId}/infoTypes",
	//   "httpMethod": "GET",
	//   "id": "dlp.rootCategories.infoTypes.list",
	//   "parameterOrder": [
	//     "category"
	//   ],
	//   "parameters": {
	//     "category": {
	//       "description": "Category name as returned by ListRootCategories.",
	//       "location": "path",
	//       "pattern": "^[^/]+$",
	//       "required": true,
	//       "type": "string"
	//     },
	//     "languageCode": {
	//       "description": "Optional BCP-47 language code for localized info type friendly\nnames. If omitted, or if localized strings are not available,\nen-US strings will be returned.",
	//       "location": "query",
	//       "type": "string"
	//     }
	//   },
	//   "path": "v2beta1/rootCategories/{+category}/infoTypes",
	//   "response": {
	//     "$ref": "GooglePrivacyDlpV2beta1ListInfoTypesResponse"
	//   },
	//   "scopes": [
	//     "https://www.googleapis.com/auth/cloud-platform"
	//   ]
	// }

}<|MERGE_RESOLUTION|>--- conflicted
+++ resolved
@@ -291,8 +291,6 @@
 	return gensupport.MarshalJSON(raw, s.ForceSendFields, s.NullFields)
 }
 
-<<<<<<< HEAD
-=======
 // GooglePrivacyDlpV2beta1AnalyzeDataSourceRiskRequest: Request for
 // creating a risk analysis operation.
 type GooglePrivacyDlpV2beta1AnalyzeDataSourceRiskRequest struct {
@@ -325,7 +323,6 @@
 	return gensupport.MarshalJSON(raw, s.ForceSendFields, s.NullFields)
 }
 
->>>>>>> b412c745
 // GooglePrivacyDlpV2beta1BigQueryOptions: Options defining BigQuery
 // table and row identifiers.
 type GooglePrivacyDlpV2beta1BigQueryOptions struct {
@@ -406,8 +403,6 @@
 	return gensupport.MarshalJSON(raw, s.ForceSendFields, s.NullFields)
 }
 
-<<<<<<< HEAD
-=======
 // GooglePrivacyDlpV2beta1Bucket: Buckets represented as ranges, along
 // with replacement values. Ranges must
 // be non-overlapping.
@@ -596,7 +591,6 @@
 	return gensupport.MarshalJSON(raw, s.ForceSendFields, s.NullFields)
 }
 
->>>>>>> b412c745
 // GooglePrivacyDlpV2beta1CategoryDescription: Info Type Category
 // description.
 type GooglePrivacyDlpV2beta1CategoryDescription struct {
@@ -881,28 +875,6 @@
 	return nil
 }
 
-<<<<<<< HEAD
-// GooglePrivacyDlpV2beta1ContentItem: Container structure for the
-// content to inspect.
-type GooglePrivacyDlpV2beta1ContentItem struct {
-	// Data: Content data to inspect or redact.
-	Data string `json:"data,omitempty"`
-
-	// Table: Structured content for inspection.
-	Table *GooglePrivacyDlpV2beta1Table `json:"table,omitempty"`
-
-	// Type: Type of the content, as defined in Content-Type HTTP
-	// header.
-	// Supported types are: all "text" types, octet streams, PNG
-	// images,
-	// JPEG images.
-	Type string `json:"type,omitempty"`
-
-	// Value: String data to inspect or redact.
-	Value string `json:"value,omitempty"`
-
-	// ForceSendFields is a list of field names (e.g. "Data") to
-=======
 // GooglePrivacyDlpV2beta1Condition: The field type of `value` and
 // `field` do not need to match to be
 // considered equal, but not all comparisons are possible.
@@ -951,7 +923,6 @@
 	Value *GooglePrivacyDlpV2beta1Value `json:"value,omitempty"`
 
 	// ForceSendFields is a list of field names (e.g. "Field") to
->>>>>>> b412c745
 	// unconditionally include in API requests. By default, fields with
 	// empty values are omitted from API requests. However, any non-pointer,
 	// non-interface field appearing in ForceSendFields will be sent to the
@@ -974,7 +945,74 @@
 	return gensupport.MarshalJSON(raw, s.ForceSendFields, s.NullFields)
 }
 
-<<<<<<< HEAD
+type GooglePrivacyDlpV2beta1Conditions struct {
+	Conditions []*GooglePrivacyDlpV2beta1Condition `json:"conditions,omitempty"`
+
+	// ForceSendFields is a list of field names (e.g. "Conditions") to
+	// unconditionally include in API requests. By default, fields with
+	// empty values are omitted from API requests. However, any non-pointer,
+	// non-interface field appearing in ForceSendFields will be sent to the
+	// server regardless of whether the field is empty or not. This may be
+	// used to include empty fields in Patch requests.
+	ForceSendFields []string `json:"-"`
+
+	// NullFields is a list of field names (e.g. "Conditions") to include in
+	// API requests with the JSON null value. By default, fields with empty
+	// values are omitted from API requests. However, any field with an
+	// empty value appearing in NullFields will be sent to the server as
+	// null. It is an error if a field in this list has a non-empty value.
+	// This may be used to include null fields in Patch requests.
+	NullFields []string `json:"-"`
+}
+
+func (s *GooglePrivacyDlpV2beta1Conditions) MarshalJSON() ([]byte, error) {
+	type noMethod GooglePrivacyDlpV2beta1Conditions
+	raw := noMethod(*s)
+	return gensupport.MarshalJSON(raw, s.ForceSendFields, s.NullFields)
+}
+
+// GooglePrivacyDlpV2beta1ContentItem: Container structure for the
+// content to inspect.
+type GooglePrivacyDlpV2beta1ContentItem struct {
+	// Data: Content data to inspect or redact.
+	Data string `json:"data,omitempty"`
+
+	// Table: Structured content for inspection.
+	Table *GooglePrivacyDlpV2beta1Table `json:"table,omitempty"`
+
+	// Type: Type of the content, as defined in Content-Type HTTP
+	// header.
+	// Supported types are: all "text" types, octet streams, PNG
+	// images,
+	// JPEG images.
+	Type string `json:"type,omitempty"`
+
+	// Value: String data to inspect or redact.
+	Value string `json:"value,omitempty"`
+
+	// ForceSendFields is a list of field names (e.g. "Data") to
+	// unconditionally include in API requests. By default, fields with
+	// empty values are omitted from API requests. However, any non-pointer,
+	// non-interface field appearing in ForceSendFields will be sent to the
+	// server regardless of whether the field is empty or not. This may be
+	// used to include empty fields in Patch requests.
+	ForceSendFields []string `json:"-"`
+
+	// NullFields is a list of field names (e.g. "Data") to include in API
+	// requests with the JSON null value. By default, fields with empty
+	// values are omitted from API requests. However, any field with an
+	// empty value appearing in NullFields will be sent to the server as
+	// null. It is an error if a field in this list has a non-empty value.
+	// This may be used to include null fields in Patch requests.
+	NullFields []string `json:"-"`
+}
+
+func (s *GooglePrivacyDlpV2beta1ContentItem) MarshalJSON() ([]byte, error) {
+	type noMethod GooglePrivacyDlpV2beta1ContentItem
+	raw := noMethod(*s)
+	return gensupport.MarshalJSON(raw, s.ForceSendFields, s.NullFields)
+}
+
 // GooglePrivacyDlpV2beta1CreateInspectOperationRequest: Request for
 // scheduling a scan of a data subset from a Google Platform
 // data
@@ -987,128 +1025,6 @@
 	// operations.
 	OperationConfig *GooglePrivacyDlpV2beta1OperationConfig `json:"operationConfig,omitempty"`
 
-	// OutputConfig: Optional location to store findings. The bucket must
-	// already exist and
-	// the Google APIs service account for DLP must have write permission
-	// to
-	// write to the given bucket.
-	// Results are split over multiple csv files with each file name
-	// matching
-	// the pattern "[operation_id]_[count].csv", for
-	// example
-	// `3094877188788974909_1.csv`. The `operation_id` matches
-	// the
-	// identifier for the Operation, and the `count` is a counter used
-	// for
-	// tracking the number of files written.
-	// The CSV file(s) contain the
-	// following columns regardless of storage type scanned:
-	// - id
-	// - info_type
-	// - likelihood
-	// - byte size of finding
-	// - quote
-	// - timestamp
-	//
-	// For Cloud Storage the next columns are:
-	// - file_path
-	// - start_offset
-	//
-	// For Cloud Datastore the next columns are:
-	// - project_id
-	// - namespace_id
-	// - path
-	// - column_name
-	// - offset
-	//
-	// For BigQuery the next columns are:
-	// - row_number
-	// - project_id
-	// - dataset_id
-	// - table_id
-	OutputConfig *GooglePrivacyDlpV2beta1OutputStorageConfig `json:"outputConfig,omitempty"`
-=======
-type GooglePrivacyDlpV2beta1Conditions struct {
-	Conditions []*GooglePrivacyDlpV2beta1Condition `json:"conditions,omitempty"`
->>>>>>> b412c745
-
-	// ForceSendFields is a list of field names (e.g. "Conditions") to
-	// unconditionally include in API requests. By default, fields with
-	// empty values are omitted from API requests. However, any non-pointer,
-	// non-interface field appearing in ForceSendFields will be sent to the
-	// server regardless of whether the field is empty or not. This may be
-	// used to include empty fields in Patch requests.
-	ForceSendFields []string `json:"-"`
-
-	// NullFields is a list of field names (e.g. "Conditions") to include in
-	// API requests with the JSON null value. By default, fields with empty
-	// values are omitted from API requests. However, any field with an
-	// empty value appearing in NullFields will be sent to the server as
-	// null. It is an error if a field in this list has a non-empty value.
-	// This may be used to include null fields in Patch requests.
-	NullFields []string `json:"-"`
-}
-
-func (s *GooglePrivacyDlpV2beta1Conditions) MarshalJSON() ([]byte, error) {
-	type noMethod GooglePrivacyDlpV2beta1Conditions
-	raw := noMethod(*s)
-	return gensupport.MarshalJSON(raw, s.ForceSendFields, s.NullFields)
-}
-
-// GooglePrivacyDlpV2beta1ContentItem: Container structure for the
-// content to inspect.
-type GooglePrivacyDlpV2beta1ContentItem struct {
-	// Data: Content data to inspect or redact.
-	Data string `json:"data,omitempty"`
-
-	// Table: Structured content for inspection.
-	Table *GooglePrivacyDlpV2beta1Table `json:"table,omitempty"`
-
-	// Type: Type of the content, as defined in Content-Type HTTP
-	// header.
-	// Supported types are: all "text" types, octet streams, PNG
-	// images,
-	// JPEG images.
-	Type string `json:"type,omitempty"`
-
-	// Value: String data to inspect or redact.
-	Value string `json:"value,omitempty"`
-
-	// ForceSendFields is a list of field names (e.g. "Data") to
-	// unconditionally include in API requests. By default, fields with
-	// empty values are omitted from API requests. However, any non-pointer,
-	// non-interface field appearing in ForceSendFields will be sent to the
-	// server regardless of whether the field is empty or not. This may be
-	// used to include empty fields in Patch requests.
-	ForceSendFields []string `json:"-"`
-
-	// NullFields is a list of field names (e.g. "Data") to include in API
-	// requests with the JSON null value. By default, fields with empty
-	// values are omitted from API requests. However, any field with an
-	// empty value appearing in NullFields will be sent to the server as
-	// null. It is an error if a field in this list has a non-empty value.
-	// This may be used to include null fields in Patch requests.
-	NullFields []string `json:"-"`
-}
-
-func (s *GooglePrivacyDlpV2beta1ContentItem) MarshalJSON() ([]byte, error) {
-	type noMethod GooglePrivacyDlpV2beta1ContentItem
-	raw := noMethod(*s)
-	return gensupport.MarshalJSON(raw, s.ForceSendFields, s.NullFields)
-}
-
-// GooglePrivacyDlpV2beta1CreateInspectOperationRequest: Request for
-// scheduling a scan of a data subset from a Google Platform
-// data
-// repository.
-type GooglePrivacyDlpV2beta1CreateInspectOperationRequest struct {
-	// InspectConfig: Configuration for the inspector.
-	InspectConfig *GooglePrivacyDlpV2beta1InspectConfig `json:"inspectConfig,omitempty"`
-
-	// OperationConfig: Additional configuration settings for long running
-	// operations.
-	OperationConfig *GooglePrivacyDlpV2beta1OperationConfig `json:"operationConfig,omitempty"`
-
 	// OutputConfig: Optional location to store findings.
 	OutputConfig *GooglePrivacyDlpV2beta1OutputStorageConfig `json:"outputConfig,omitempty"`
 
@@ -1138,13 +1054,6 @@
 	return gensupport.MarshalJSON(raw, s.ForceSendFields, s.NullFields)
 }
 
-<<<<<<< HEAD
-// GooglePrivacyDlpV2beta1FieldId: General identifier of a data field in
-// a storage service.
-type GooglePrivacyDlpV2beta1FieldId struct {
-	// ColumnName: Name describing the field.
-	ColumnName string `json:"columnName,omitempty"`
-=======
 // GooglePrivacyDlpV2beta1CryptoHashConfig: Pseudonymization method that
 // generates surrogates via cryptographic hashing.
 // Uses SHA-256.
@@ -1154,7 +1063,6 @@
 type GooglePrivacyDlpV2beta1CryptoHashConfig struct {
 	// CryptoKey: The key used by the hash function.
 	CryptoKey *GooglePrivacyDlpV2beta1CryptoKey `json:"cryptoKey,omitempty"`
->>>>>>> b412c745
 
 	// ForceSendFields is a list of field names (e.g. "CryptoKey") to
 	// unconditionally include in API requests. By default, fields with
@@ -1345,24 +1253,6 @@
 	return gensupport.MarshalJSON(raw, s.ForceSendFields, s.NullFields)
 }
 
-<<<<<<< HEAD
-// GooglePrivacyDlpV2beta1ImageRedactionConfig: Configuration for
-// determing how redaction of images should occur.
-type GooglePrivacyDlpV2beta1ImageRedactionConfig struct {
-	// InfoType: Only one per info_type should be provided per request. If
-	// not
-	// specified, and redact_all_text is false, the DLP API will redact
-	// all
-	// text that it matches against all info_types that are found, but
-	// not
-	// specified in another ImageRedactionConfig.
-	InfoType *GooglePrivacyDlpV2beta1InfoType `json:"infoType,omitempty"`
-
-	// RedactAllText: If true, all text found in the image, regardless
-	// whether it matches an
-	// info_type, is redacted.
-	RedactAllText bool `json:"redactAllText,omitempty"`
-=======
 // GooglePrivacyDlpV2beta1DatastoreOptions: Options defining a data set
 // within Google Cloud Datastore.
 type GooglePrivacyDlpV2beta1DatastoreOptions struct {
@@ -1373,7 +1263,6 @@
 	// grouping is always
 	// by project and namespace, however the namespace ID may be empty.
 	PartitionId *GooglePrivacyDlpV2beta1PartitionId `json:"partitionId,omitempty"`
->>>>>>> b412c745
 
 	// Projection: Properties to scan. If none are specified, all properties
 	// will be scanned
@@ -1403,19 +1292,11 @@
 	return gensupport.MarshalJSON(raw, s.ForceSendFields, s.NullFields)
 }
 
-<<<<<<< HEAD
-// GooglePrivacyDlpV2beta1InfoType: Type of information detected by the
-// API.
-type GooglePrivacyDlpV2beta1InfoType struct {
-	// Name: Name of the information type.
-	Name string `json:"name,omitempty"`
-=======
 // GooglePrivacyDlpV2beta1DeidentificationSummary: High level summary of
 // deidentification.
 type GooglePrivacyDlpV2beta1DeidentificationSummary struct {
 	// TransformationSummaries: Transformations applied to the dataset.
 	TransformationSummaries []*GooglePrivacyDlpV2beta1TransformationSummary `json:"transformationSummaries,omitempty"`
->>>>>>> b412c745
 
 	// TransformedBytes: Total size in bytes that were transformed in some
 	// way.
@@ -1485,59 +1366,12 @@
 	return gensupport.MarshalJSON(raw, s.ForceSendFields, s.NullFields)
 }
 
-<<<<<<< HEAD
-// GooglePrivacyDlpV2beta1InfoTypeLimit: Max findings configuration per
-// info type, per content item or long running
-// operation.
-type GooglePrivacyDlpV2beta1InfoTypeLimit struct {
-	// InfoType: Type of information the findings limit applies to. Only one
-	// limit per
-	// info_type should be provided. If InfoTypeLimit does not have
-	// an
-	// info_type, the DLP API applies the limit against all info_types that
-	// are
-	// found but not specified in another InfoTypeLimit.
-	InfoType *GooglePrivacyDlpV2beta1InfoType `json:"infoType,omitempty"`
-
-	// MaxFindings: Max findings limit for the given infoType.
-	MaxFindings int64 `json:"maxFindings,omitempty"`
-
-	// ForceSendFields is a list of field names (e.g. "InfoType") to
-	// unconditionally include in API requests. By default, fields with
-	// empty values are omitted from API requests. However, any non-pointer,
-	// non-interface field appearing in ForceSendFields will be sent to the
-	// server regardless of whether the field is empty or not. This may be
-	// used to include empty fields in Patch requests.
-	ForceSendFields []string `json:"-"`
-
-	// NullFields is a list of field names (e.g. "InfoType") to include in
-	// API requests with the JSON null value. By default, fields with empty
-	// values are omitted from API requests. However, any field with an
-	// empty value appearing in NullFields will be sent to the server as
-	// null. It is an error if a field in this list has a non-empty value.
-	// This may be used to include null fields in Patch requests.
-	NullFields []string `json:"-"`
-}
-
-func (s *GooglePrivacyDlpV2beta1InfoTypeLimit) MarshalJSON() ([]byte, error) {
-	type noMethod GooglePrivacyDlpV2beta1InfoTypeLimit
-	raw := noMethod(*s)
-	return gensupport.MarshalJSON(raw, s.ForceSendFields, s.NullFields)
-}
-
-// GooglePrivacyDlpV2beta1InfoTypeStatistics: Statistics regarding a
-// specific InfoType.
-type GooglePrivacyDlpV2beta1InfoTypeStatistics struct {
-	// Count: Number of findings for this info type.
-	Count int64 `json:"count,omitempty,string"`
-=======
 // GooglePrivacyDlpV2beta1DeidentifyContentRequest: Request to
 // de-identify a list of items.
 type GooglePrivacyDlpV2beta1DeidentifyContentRequest struct {
 	// DeidentifyConfig: Configuration for the de-identification of the list
 	// of content items.
 	DeidentifyConfig *GooglePrivacyDlpV2beta1DeidentifyConfig `json:"deidentifyConfig,omitempty"`
->>>>>>> b412c745
 
 	// InspectConfig: Configuration for the inspector.
 	InspectConfig *GooglePrivacyDlpV2beta1InspectConfig `json:"inspectConfig,omitempty"`
@@ -1571,37 +1405,10 @@
 	return gensupport.MarshalJSON(raw, s.ForceSendFields, s.NullFields)
 }
 
-<<<<<<< HEAD
-// GooglePrivacyDlpV2beta1InspectConfig: Configuration description of
-// the scanning process.
-// When used with redactContent only info_types and min_likelihood are
-// currently
-// used.
-type GooglePrivacyDlpV2beta1InspectConfig struct {
-	// ExcludeTypes: When true, excludes type information of the findings.
-	ExcludeTypes bool `json:"excludeTypes,omitempty"`
-
-	// IncludeQuote: When true, a contextual quote from the data that
-	// triggered a finding is
-	// included in the response; see Finding.quote.
-	IncludeQuote bool `json:"includeQuote,omitempty"`
-
-	// InfoTypeLimits: Configuration of findings limit given for specified
-	// info types.
-	InfoTypeLimits []*GooglePrivacyDlpV2beta1InfoTypeLimit `json:"infoTypeLimits,omitempty"`
-
-	// InfoTypes: Restricts what info_types to look for. The values must
-	// correspond to
-	// InfoType values returned by ListInfoTypes or found in
-	// documentation.
-	// Empty info_types runs all enabled detectors.
-	InfoTypes []*GooglePrivacyDlpV2beta1InfoType `json:"infoTypes,omitempty"`
-=======
 // GooglePrivacyDlpV2beta1DeidentifyContentResponse: Results of
 // de-identifying a list of items.
 type GooglePrivacyDlpV2beta1DeidentifyContentResponse struct {
 	Items []*GooglePrivacyDlpV2beta1ContentItem `json:"items,omitempty"`
->>>>>>> b412c745
 
 	// Summaries: A review of the transformations that took place for each
 	// item.
@@ -2072,14 +1879,7 @@
 	// Name: Internal name of the infoType.
 	Name string `json:"name,omitempty"`
 
-<<<<<<< HEAD
-	// TableLocation: Location within a `ContentItem.Table`.
-	TableLocation *GooglePrivacyDlpV2beta1TableLocation `json:"tableLocation,omitempty"`
-
-	// ForceSendFields is a list of field names (e.g. "ByteRange") to
-=======
 	// ForceSendFields is a list of field names (e.g. "Categories") to
->>>>>>> b412c745
 	// unconditionally include in API requests. By default, fields with
 	// empty values are omitted from API requests. However, any non-pointer,
 	// non-interface field appearing in ForceSendFields will be sent to the
@@ -2102,50 +1902,6 @@
 	return gensupport.MarshalJSON(raw, s.ForceSendFields, s.NullFields)
 }
 
-<<<<<<< HEAD
-// GooglePrivacyDlpV2beta1OperationConfig: Additional configuration for
-// inspect long running operations.
-type GooglePrivacyDlpV2beta1OperationConfig struct {
-	// MaxItemFindings: Max number of findings per file, Datastore entity,
-	// or database row.
-	MaxItemFindings int64 `json:"maxItemFindings,omitempty,string"`
-
-	// ForceSendFields is a list of field names (e.g. "MaxItemFindings") to
-	// unconditionally include in API requests. By default, fields with
-	// empty values are omitted from API requests. However, any non-pointer,
-	// non-interface field appearing in ForceSendFields will be sent to the
-	// server regardless of whether the field is empty or not. This may be
-	// used to include empty fields in Patch requests.
-	ForceSendFields []string `json:"-"`
-
-	// NullFields is a list of field names (e.g. "MaxItemFindings") to
-	// include in API requests with the JSON null value. By default, fields
-	// with empty values are omitted from API requests. However, any field
-	// with an empty value appearing in NullFields will be sent to the
-	// server as null. It is an error if a field in this list has a
-	// non-empty value. This may be used to include null fields in Patch
-	// requests.
-	NullFields []string `json:"-"`
-}
-
-func (s *GooglePrivacyDlpV2beta1OperationConfig) MarshalJSON() ([]byte, error) {
-	type noMethod GooglePrivacyDlpV2beta1OperationConfig
-	raw := noMethod(*s)
-	return gensupport.MarshalJSON(raw, s.ForceSendFields, s.NullFields)
-}
-
-// GooglePrivacyDlpV2beta1OutputStorageConfig: Cloud repository for
-// storing output.
-type GooglePrivacyDlpV2beta1OutputStorageConfig struct {
-	// StoragePath: The path to a Google Cloud Storage location to store
-	// output.
-	StoragePath *GooglePrivacyDlpV2beta1CloudStoragePath `json:"storagePath,omitempty"`
-
-	// Table: Store findings in a new table in the dataset.
-	Table *GooglePrivacyDlpV2beta1BigQueryTable `json:"table,omitempty"`
-
-	// ForceSendFields is a list of field names (e.g. "StoragePath") to
-=======
 // GooglePrivacyDlpV2beta1InfoTypeLimit: Max findings configuration per
 // info type, per content item or long running
 // operation.
@@ -2163,7 +1919,6 @@
 	MaxFindings int64 `json:"maxFindings,omitempty"`
 
 	// ForceSendFields is a list of field names (e.g. "InfoType") to
->>>>>>> b412c745
 	// unconditionally include in API requests. By default, fields with
 	// empty values are omitted from API requests. However, any non-pointer,
 	// non-interface field appearing in ForceSendFields will be sent to the
@@ -2548,47 +2303,6 @@
 	return gensupport.MarshalJSON(raw, s.ForceSendFields, s.NullFields)
 }
 
-<<<<<<< HEAD
-type GooglePrivacyDlpV2beta1Row struct {
-	Values []*GooglePrivacyDlpV2beta1Value `json:"values,omitempty"`
-
-	// ForceSendFields is a list of field names (e.g. "Values") to
-	// unconditionally include in API requests. By default, fields with
-	// empty values are omitted from API requests. However, any non-pointer,
-	// non-interface field appearing in ForceSendFields will be sent to the
-	// server regardless of whether the field is empty or not. This may be
-	// used to include empty fields in Patch requests.
-	ForceSendFields []string `json:"-"`
-
-	// NullFields is a list of field names (e.g. "Values") to include in API
-	// requests with the JSON null value. By default, fields with empty
-	// values are omitted from API requests. However, any field with an
-	// empty value appearing in NullFields will be sent to the server as
-	// null. It is an error if a field in this list has a non-empty value.
-	// This may be used to include null fields in Patch requests.
-	NullFields []string `json:"-"`
-}
-
-func (s *GooglePrivacyDlpV2beta1Row) MarshalJSON() ([]byte, error) {
-	type noMethod GooglePrivacyDlpV2beta1Row
-	raw := noMethod(*s)
-	return gensupport.MarshalJSON(raw, s.ForceSendFields, s.NullFields)
-}
-
-// GooglePrivacyDlpV2beta1StorageConfig: Shared message indicating Cloud
-// storage type.
-type GooglePrivacyDlpV2beta1StorageConfig struct {
-	// BigQueryOptions: BigQuery options specification.
-	BigQueryOptions *GooglePrivacyDlpV2beta1BigQueryOptions `json:"bigQueryOptions,omitempty"`
-
-	// CloudStorageOptions: Google Cloud Storage options specification.
-	CloudStorageOptions *GooglePrivacyDlpV2beta1CloudStorageOptions `json:"cloudStorageOptions,omitempty"`
-
-	// DatastoreOptions: Google Cloud Datastore options specification.
-	DatastoreOptions *GooglePrivacyDlpV2beta1DatastoreOptions `json:"datastoreOptions,omitempty"`
-
-	// ForceSendFields is a list of field names (e.g. "BigQueryOptions") to
-=======
 // GooglePrivacyDlpV2beta1KAnonymityConfig: k-anonymity metric, used for
 // analysis of reidentification risk.
 type GooglePrivacyDlpV2beta1KAnonymityConfig struct {
@@ -2610,17 +2324,13 @@
 	QuasiIds []*GooglePrivacyDlpV2beta1FieldId `json:"quasiIds,omitempty"`
 
 	// ForceSendFields is a list of field names (e.g. "EntityId") to
->>>>>>> b412c745
-	// unconditionally include in API requests. By default, fields with
-	// empty values are omitted from API requests. However, any non-pointer,
-	// non-interface field appearing in ForceSendFields will be sent to the
-	// server regardless of whether the field is empty or not. This may be
-	// used to include empty fields in Patch requests.
-	ForceSendFields []string `json:"-"`
-
-<<<<<<< HEAD
-	// NullFields is a list of field names (e.g. "BigQueryOptions") to
-=======
+	// unconditionally include in API requests. By default, fields with
+	// empty values are omitted from API requests. However, any non-pointer,
+	// non-interface field appearing in ForceSendFields will be sent to the
+	// server regardless of whether the field is empty or not. This may be
+	// used to include empty fields in Patch requests.
+	ForceSendFields []string `json:"-"`
+
 	// NullFields is a list of field names (e.g. "EntityId") to include in
 	// API requests with the JSON null value. By default, fields with empty
 	// values are omitted from API requests. However, any field with an
@@ -2661,7 +2371,6 @@
 	ForceSendFields []string `json:"-"`
 
 	// NullFields is a list of field names (e.g. "EquivalenceClassSize") to
->>>>>>> b412c745
 	// include in API requests with the JSON null value. By default, fields
 	// with empty values are omitted from API requests. However, any field
 	// with an empty value appearing in NullFields will be sent to the
@@ -2677,161 +2386,20 @@
 	return gensupport.MarshalJSON(raw, s.ForceSendFields, s.NullFields)
 }
 
-<<<<<<< HEAD
-// GooglePrivacyDlpV2beta1Table: Structured content to inspect. Up to
-// 50,000 `Value`s per request allowed.
-type GooglePrivacyDlpV2beta1Table struct {
-	Headers []*GooglePrivacyDlpV2beta1FieldId `json:"headers,omitempty"`
-
-	Rows []*GooglePrivacyDlpV2beta1Row `json:"rows,omitempty"`
-
-	// ForceSendFields is a list of field names (e.g. "Headers") to
-	// unconditionally include in API requests. By default, fields with
-	// empty values are omitted from API requests. However, any non-pointer,
-	// non-interface field appearing in ForceSendFields will be sent to the
-	// server regardless of whether the field is empty or not. This may be
-	// used to include empty fields in Patch requests.
-	ForceSendFields []string `json:"-"`
-
-	// NullFields is a list of field names (e.g. "Headers") to include in
-	// API requests with the JSON null value. By default, fields with empty
-	// values are omitted from API requests. However, any field with an
-	// empty value appearing in NullFields will be sent to the server as
-	// null. It is an error if a field in this list has a non-empty value.
-	// This may be used to include null fields in Patch requests.
-	NullFields []string `json:"-"`
-}
-
-func (s *GooglePrivacyDlpV2beta1Table) MarshalJSON() ([]byte, error) {
-	type noMethod GooglePrivacyDlpV2beta1Table
-	raw := noMethod(*s)
-	return gensupport.MarshalJSON(raw, s.ForceSendFields, s.NullFields)
-}
-
-// GooglePrivacyDlpV2beta1TableLocation: Location of a finding within a
-// `ContentItem.Table`.
-type GooglePrivacyDlpV2beta1TableLocation struct {
-	// RowIndex: The zero-based index of the row where the finding is
-	// located.
-	RowIndex int64 `json:"rowIndex,omitempty,string"`
-
-	// ForceSendFields is a list of field names (e.g. "RowIndex") to
-	// unconditionally include in API requests. By default, fields with
-	// empty values are omitted from API requests. However, any non-pointer,
-	// non-interface field appearing in ForceSendFields will be sent to the
-	// server regardless of whether the field is empty or not. This may be
-	// used to include empty fields in Patch requests.
-	ForceSendFields []string `json:"-"`
-
-	// NullFields is a list of field names (e.g. "RowIndex") to include in
-	// API requests with the JSON null value. By default, fields with empty
-	// values are omitted from API requests. However, any field with an
-	// empty value appearing in NullFields will be sent to the server as
-	// null. It is an error if a field in this list has a non-empty value.
-	// This may be used to include null fields in Patch requests.
-	NullFields []string `json:"-"`
-}
-
-func (s *GooglePrivacyDlpV2beta1TableLocation) MarshalJSON() ([]byte, error) {
-	type noMethod GooglePrivacyDlpV2beta1TableLocation
-	raw := noMethod(*s)
-	return gensupport.MarshalJSON(raw, s.ForceSendFields, s.NullFields)
-}
-
-// GooglePrivacyDlpV2beta1Value: Set of primitive values supported by
-// the system.
-type GooglePrivacyDlpV2beta1Value struct {
-	BooleanValue bool `json:"booleanValue,omitempty"`
-
-	DateValue *GoogleTypeDate `json:"dateValue,omitempty"`
-
-	FloatValue float64 `json:"floatValue,omitempty"`
-
-	IntegerValue int64 `json:"integerValue,omitempty,string"`
-
-	StringValue string `json:"stringValue,omitempty"`
-
-	TimeValue *GoogleTypeTimeOfDay `json:"timeValue,omitempty"`
-
-	TimestampValue string `json:"timestampValue,omitempty"`
-
-	// ForceSendFields is a list of field names (e.g. "BooleanValue") to
-	// unconditionally include in API requests. By default, fields with
-	// empty values are omitted from API requests. However, any non-pointer,
-	// non-interface field appearing in ForceSendFields will be sent to the
-	// server regardless of whether the field is empty or not. This may be
-	// used to include empty fields in Patch requests.
-	ForceSendFields []string `json:"-"`
-
-	// NullFields is a list of field names (e.g. "BooleanValue") to include
-	// in API requests with the JSON null value. By default, fields with
-	// empty values are omitted from API requests. However, any field with
-	// an empty value appearing in NullFields will be sent to the server as
-	// null. It is an error if a field in this list has a non-empty value.
-	// This may be used to include null fields in Patch requests.
-	NullFields []string `json:"-"`
-}
-
-func (s *GooglePrivacyDlpV2beta1Value) MarshalJSON() ([]byte, error) {
-	type noMethod GooglePrivacyDlpV2beta1Value
-	raw := noMethod(*s)
-	return gensupport.MarshalJSON(raw, s.ForceSendFields, s.NullFields)
-}
-
-func (s *GooglePrivacyDlpV2beta1Value) UnmarshalJSON(data []byte) error {
-	type noMethod GooglePrivacyDlpV2beta1Value
-	var s1 struct {
-		FloatValue gensupport.JSONFloat64 `json:"floatValue"`
-		*noMethod
-	}
-	s1.noMethod = (*noMethod)(s)
-	if err := json.Unmarshal(data, &s1); err != nil {
-		return err
-	}
-	s.FloatValue = float64(s1.FloatValue)
-	return nil
-}
-
-// GoogleProtobufEmpty: A generic empty message that you can re-use to
-// avoid defining duplicated
-// empty messages in your APIs. A typical example is to use it as the
-// request
-// or the response type of an API method. For instance:
-//
-//     service Foo {
-//       rpc Bar(google.protobuf.Empty) returns
-// (google.protobuf.Empty);
-//     }
-//
-// The JSON representation for `Empty` is empty JSON object `{}`.
-type GoogleProtobufEmpty struct {
-	// ServerResponse contains the HTTP response code and headers from the
-	// server.
-	googleapi.ServerResponse `json:"-"`
-}
-=======
 // GooglePrivacyDlpV2beta1KAnonymityHistogramBucket: Histogram bucket of
 // equivalence class sizes in the table.
 type GooglePrivacyDlpV2beta1KAnonymityHistogramBucket struct {
 	// BucketSize: Total number of records in this bucket.
 	BucketSize int64 `json:"bucketSize,omitempty,string"`
->>>>>>> b412c745
 
 	// BucketValues: Sample of equivalence classes in this bucket. The total
 	// number of
 	// classes returned per bucket is capped at 20.
 	BucketValues []*GooglePrivacyDlpV2beta1KAnonymityEquivalenceClass `json:"bucketValues,omitempty"`
 
-<<<<<<< HEAD
-	// Details: A list of messages that carry the error details.  There is a
-	// common set of
-	// message types for APIs to use.
-	Details []googleapi.RawMessage `json:"details,omitempty"`
-=======
 	// EquivalenceClassSizeLowerBound: Lower bound on the size of the
 	// equivalence classes in this bucket.
 	EquivalenceClassSizeLowerBound int64 `json:"equivalenceClassSizeLowerBound,omitempty,string"`
->>>>>>> b412c745
 
 	// EquivalenceClassSizeUpperBound: Upper bound on the size of the
 	// equivalence classes in this bucket.
@@ -2860,8 +2428,6 @@
 	return gensupport.MarshalJSON(raw, s.ForceSendFields, s.NullFields)
 }
 
-<<<<<<< HEAD
-=======
 // GooglePrivacyDlpV2beta1KAnonymityResult: Result of the k-anonymity
 // computation.
 type GooglePrivacyDlpV2beta1KAnonymityResult struct {
@@ -4649,7 +4215,6 @@
 	return gensupport.MarshalJSON(raw, s.ForceSendFields, s.NullFields)
 }
 
->>>>>>> b412c745
 // GoogleTypeDate: Represents a whole calendar date, e.g. date of birth.
 // The time of day and
 // time zone are either specified elsewhere or are not significant. The
@@ -4747,9 +4312,6 @@
 	return gensupport.MarshalJSON(raw, s.ForceSendFields, s.NullFields)
 }
 
-<<<<<<< HEAD
-// method id "dlp.content.inspect":
-=======
 // method id "dlp.content.deidentify":
 
 type ContentDeidentifyCall struct {
@@ -5505,7 +5067,6 @@
 }
 
 // method id "dlp.inspect.operations.delete":
->>>>>>> b412c745
 
 type InspectOperationsDeleteCall struct {
 	s          *Service
@@ -6608,21 +6169,9 @@
 	return c
 }
 
-<<<<<<< HEAD
-// Filter sets the optional parameter "filter": Restricts findings to
-// items that match. Supports info_type and likelihood.
-// Examples:
-// - info_type=EMAIL_ADDRESS
-// - info_type=PHONE_NUMBER,EMAIL_ADDRESS
-// - likelihood=VERY_LIKELY
-// - likelihood=VERY_LIKELY,LIKELY
-// - info_type=EMAIL_ADDRESS,likelihood=VERY_LIKELY,LIKELY
-func (c *InspectResultsFindingsListCall) Filter(filter string) *InspectResultsFindingsListCall {
-=======
 // Filter sets the optional parameter "filter": Filters by `done`. That
 // is, `done=true` or `done=false`.
 func (c *RiskAnalysisOperationsListCall) Filter(filter string) *RiskAnalysisOperationsListCall {
->>>>>>> b412c745
 	c.urlParams_.Set("filter", filter)
 	return c
 }
@@ -6745,619 +6294,7 @@
 	//   ],
 	//   "parameters": {
 	//     "filter": {
-<<<<<<< HEAD
-	//       "description": "Restricts findings to items that match. Supports info_type and likelihood.\nExamples:\n- info_type=EMAIL_ADDRESS\n- info_type=PHONE_NUMBER,EMAIL_ADDRESS\n- likelihood=VERY_LIKELY\n- likelihood=VERY_LIKELY,LIKELY\n- info_type=EMAIL_ADDRESS,likelihood=VERY_LIKELY,LIKELY",
-=======
 	//       "description": "Filters by `done`. That is, `done=true` or `done=false`.",
->>>>>>> b412c745
-	//       "location": "query",
-	//       "type": "string"
-	//     },
-	//     "name": {
-<<<<<<< HEAD
-	//       "description": "Identifier of the results set returned as metadata of\nthe longrunning operation created by a call to InspectDataSource.\nShould be in the format of `inspect/results/{id}`.",
-=======
-	//       "description": "The name of the operation's parent resource.",
->>>>>>> b412c745
-	//       "location": "path",
-	//       "pattern": "^riskAnalysis/operations$",
-	//       "required": true,
-	//       "type": "string"
-	//     },
-	//     "pageSize": {
-	//       "description": "The list page size. The maximum allowed value is 256 and the default is 100.",
-	//       "format": "int32",
-	//       "location": "query",
-	//       "type": "integer"
-	//     },
-	//     "pageToken": {
-	//       "description": "The standard list page token.",
-	//       "location": "query",
-	//       "type": "string"
-	//     }
-	//   },
-	//   "path": "v2beta1/{+name}",
-	//   "response": {
-	//     "$ref": "GoogleLongrunningListOperationsResponse"
-	//   },
-	//   "scopes": [
-	//     "https://www.googleapis.com/auth/cloud-platform"
-	//   ]
-	// }
-
-}
-
-// Pages invokes f for each page of results.
-// A non-nil error returned from f will halt the iteration.
-// The provided context supersedes any context provided to the Context method.
-func (c *RiskAnalysisOperationsListCall) Pages(ctx context.Context, f func(*GoogleLongrunningListOperationsResponse) error) error {
-	c.ctx_ = ctx
-	defer c.PageToken(c.urlParams_.Get("pageToken")) // reset paging to original point
-	for {
-		x, err := c.Do()
-		if err != nil {
-			return err
-		}
-		if err := f(x); err != nil {
-			return err
-		}
-		if x.NextPageToken == "" {
-			return nil
-		}
-		c.PageToken(x.NextPageToken)
-	}
-}
-
-// method id "dlp.riskAnalysis.operations.cancel":
-
-type RiskAnalysisOperationsCancelCall struct {
-	s                                       *Service
-	name                                    string
-	googlelongrunningcanceloperationrequest *GoogleLongrunningCancelOperationRequest
-	urlParams_                              gensupport.URLParams
-	ctx_                                    context.Context
-	header_                                 http.Header
-}
-
-// Cancel: Cancels an operation. Use the get method to check whether the
-// cancellation succeeded or whether the operation completed despite
-// cancellation.
-func (r *RiskAnalysisOperationsService) Cancel(name string, googlelongrunningcanceloperationrequest *GoogleLongrunningCancelOperationRequest) *RiskAnalysisOperationsCancelCall {
-	c := &RiskAnalysisOperationsCancelCall{s: r.s, urlParams_: make(gensupport.URLParams)}
-	c.name = name
-	c.googlelongrunningcanceloperationrequest = googlelongrunningcanceloperationrequest
-	return c
-}
-
-// Fields allows partial responses to be retrieved. See
-// https://developers.google.com/gdata/docs/2.0/basics#PartialResponse
-// for more information.
-func (c *RiskAnalysisOperationsCancelCall) Fields(s ...googleapi.Field) *RiskAnalysisOperationsCancelCall {
-	c.urlParams_.Set("fields", googleapi.CombineFields(s))
-	return c
-}
-
-// Context sets the context to be used in this call's Do method. Any
-// pending HTTP request will be aborted if the provided context is
-// canceled.
-func (c *RiskAnalysisOperationsCancelCall) Context(ctx context.Context) *RiskAnalysisOperationsCancelCall {
-	c.ctx_ = ctx
-	return c
-}
-
-// Header returns an http.Header that can be modified by the caller to
-// add HTTP headers to the request.
-func (c *RiskAnalysisOperationsCancelCall) Header() http.Header {
-	if c.header_ == nil {
-		c.header_ = make(http.Header)
-	}
-	return c.header_
-}
-
-func (c *RiskAnalysisOperationsCancelCall) doRequest(alt string) (*http.Response, error) {
-	reqHeaders := make(http.Header)
-	for k, v := range c.header_ {
-		reqHeaders[k] = v
-	}
-	reqHeaders.Set("User-Agent", c.s.userAgent())
-	var body io.Reader = nil
-	body, err := googleapi.WithoutDataWrapper.JSONReader(c.googlelongrunningcanceloperationrequest)
-	if err != nil {
-		return nil, err
-	}
-	reqHeaders.Set("Content-Type", "application/json")
-	c.urlParams_.Set("alt", alt)
-	urls := googleapi.ResolveRelative(c.s.BasePath, "v2beta1/{+name}:cancel")
-	urls += "?" + c.urlParams_.Encode()
-	req, _ := http.NewRequest("POST", urls, body)
-	req.Header = reqHeaders
-	googleapi.Expand(req.URL, map[string]string{
-		"name": c.name,
-	})
-	return gensupport.SendRequest(c.ctx_, c.s.client, req)
-}
-
-// Do executes the "dlp.riskAnalysis.operations.cancel" call.
-// Exactly one of *GoogleProtobufEmpty or error will be non-nil. Any
-// non-2xx status code is an error. Response headers are in either
-// *GoogleProtobufEmpty.ServerResponse.Header or (if a response was
-// returned at all) in error.(*googleapi.Error).Header. Use
-// googleapi.IsNotModified to check whether the returned error was
-// because http.StatusNotModified was returned.
-func (c *RiskAnalysisOperationsCancelCall) Do(opts ...googleapi.CallOption) (*GoogleProtobufEmpty, error) {
-	gensupport.SetOptions(c.urlParams_, opts...)
-	res, err := c.doRequest("json")
-	if res != nil && res.StatusCode == http.StatusNotModified {
-		if res.Body != nil {
-			res.Body.Close()
-		}
-		return nil, &googleapi.Error{
-			Code:   res.StatusCode,
-			Header: res.Header,
-		}
-	}
-	if err != nil {
-		return nil, err
-	}
-	defer googleapi.CloseBody(res)
-	if err := googleapi.CheckResponse(res); err != nil {
-		return nil, err
-	}
-	ret := &GoogleProtobufEmpty{
-		ServerResponse: googleapi.ServerResponse{
-			Header:         res.Header,
-			HTTPStatusCode: res.StatusCode,
-		},
-	}
-	target := &ret
-	if err := json.NewDecoder(res.Body).Decode(target); err != nil {
-		return nil, err
-	}
-	return ret, nil
-	// {
-	//   "description": "Cancels an operation. Use the get method to check whether the cancellation succeeded or whether the operation completed despite cancellation.",
-	//   "flatPath": "v2beta1/riskAnalysis/operations/{operationsId}:cancel",
-	//   "httpMethod": "POST",
-	//   "id": "dlp.riskAnalysis.operations.cancel",
-	//   "parameterOrder": [
-	//     "name"
-	//   ],
-	//   "parameters": {
-	//     "name": {
-	//       "description": "The name of the operation resource to be cancelled.",
-	//       "location": "path",
-	//       "pattern": "^riskAnalysis/operations/[^/]+$",
-	//       "required": true,
-	//       "type": "string"
-	//     }
-	//   },
-	//   "path": "v2beta1/{+name}:cancel",
-	//   "request": {
-	//     "$ref": "GoogleLongrunningCancelOperationRequest"
-	//   },
-	//   "response": {
-	//     "$ref": "GoogleProtobufEmpty"
-	//   },
-	//   "scopes": [
-	//     "https://www.googleapis.com/auth/cloud-platform"
-	//   ]
-	// }
-
-}
-
-// method id "dlp.riskAnalysis.operations.delete":
-
-type RiskAnalysisOperationsDeleteCall struct {
-	s          *Service
-	name       string
-	urlParams_ gensupport.URLParams
-	ctx_       context.Context
-	header_    http.Header
-}
-
-// Delete: This method is not supported and the server returns
-// `UNIMPLEMENTED`.
-func (r *RiskAnalysisOperationsService) Delete(name string) *RiskAnalysisOperationsDeleteCall {
-	c := &RiskAnalysisOperationsDeleteCall{s: r.s, urlParams_: make(gensupport.URLParams)}
-	c.name = name
-	return c
-}
-
-// Fields allows partial responses to be retrieved. See
-// https://developers.google.com/gdata/docs/2.0/basics#PartialResponse
-// for more information.
-func (c *RiskAnalysisOperationsDeleteCall) Fields(s ...googleapi.Field) *RiskAnalysisOperationsDeleteCall {
-	c.urlParams_.Set("fields", googleapi.CombineFields(s))
-	return c
-}
-
-// Context sets the context to be used in this call's Do method. Any
-// pending HTTP request will be aborted if the provided context is
-// canceled.
-func (c *RiskAnalysisOperationsDeleteCall) Context(ctx context.Context) *RiskAnalysisOperationsDeleteCall {
-	c.ctx_ = ctx
-	return c
-}
-
-// Header returns an http.Header that can be modified by the caller to
-// add HTTP headers to the request.
-func (c *RiskAnalysisOperationsDeleteCall) Header() http.Header {
-	if c.header_ == nil {
-		c.header_ = make(http.Header)
-	}
-	return c.header_
-}
-
-func (c *RiskAnalysisOperationsDeleteCall) doRequest(alt string) (*http.Response, error) {
-	reqHeaders := make(http.Header)
-	for k, v := range c.header_ {
-		reqHeaders[k] = v
-	}
-	reqHeaders.Set("User-Agent", c.s.userAgent())
-	var body io.Reader = nil
-	c.urlParams_.Set("alt", alt)
-	urls := googleapi.ResolveRelative(c.s.BasePath, "v2beta1/{+name}")
-	urls += "?" + c.urlParams_.Encode()
-	req, _ := http.NewRequest("DELETE", urls, body)
-	req.Header = reqHeaders
-	googleapi.Expand(req.URL, map[string]string{
-		"name": c.name,
-	})
-	return gensupport.SendRequest(c.ctx_, c.s.client, req)
-}
-
-// Do executes the "dlp.riskAnalysis.operations.delete" call.
-// Exactly one of *GoogleProtobufEmpty or error will be non-nil. Any
-// non-2xx status code is an error. Response headers are in either
-// *GoogleProtobufEmpty.ServerResponse.Header or (if a response was
-// returned at all) in error.(*googleapi.Error).Header. Use
-// googleapi.IsNotModified to check whether the returned error was
-// because http.StatusNotModified was returned.
-func (c *RiskAnalysisOperationsDeleteCall) Do(opts ...googleapi.CallOption) (*GoogleProtobufEmpty, error) {
-	gensupport.SetOptions(c.urlParams_, opts...)
-	res, err := c.doRequest("json")
-	if res != nil && res.StatusCode == http.StatusNotModified {
-		if res.Body != nil {
-			res.Body.Close()
-		}
-		return nil, &googleapi.Error{
-			Code:   res.StatusCode,
-			Header: res.Header,
-		}
-	}
-	if err != nil {
-		return nil, err
-	}
-	defer googleapi.CloseBody(res)
-	if err := googleapi.CheckResponse(res); err != nil {
-		return nil, err
-	}
-	ret := &GoogleProtobufEmpty{
-		ServerResponse: googleapi.ServerResponse{
-			Header:         res.Header,
-			HTTPStatusCode: res.StatusCode,
-		},
-	}
-	target := &ret
-	if err := json.NewDecoder(res.Body).Decode(target); err != nil {
-		return nil, err
-	}
-	return ret, nil
-	// {
-	//   "description": "This method is not supported and the server returns `UNIMPLEMENTED`.",
-	//   "flatPath": "v2beta1/riskAnalysis/operations/{operationsId}",
-	//   "httpMethod": "DELETE",
-	//   "id": "dlp.riskAnalysis.operations.delete",
-	//   "parameterOrder": [
-	//     "name"
-	//   ],
-	//   "parameters": {
-	//     "name": {
-	//       "description": "The name of the operation resource to be deleted.",
-	//       "location": "path",
-	//       "pattern": "^riskAnalysis/operations/[^/]+$",
-	//       "required": true,
-	//       "type": "string"
-	//     }
-	//   },
-	//   "path": "v2beta1/{+name}",
-	//   "response": {
-	//     "$ref": "GoogleProtobufEmpty"
-	//   },
-	//   "scopes": [
-	//     "https://www.googleapis.com/auth/cloud-platform"
-	//   ]
-	// }
-
-}
-
-// method id "dlp.riskAnalysis.operations.get":
-
-type RiskAnalysisOperationsGetCall struct {
-	s            *Service
-	name         string
-	urlParams_   gensupport.URLParams
-	ifNoneMatch_ string
-	ctx_         context.Context
-	header_      http.Header
-}
-
-// Get: Gets the latest state of a long-running operation.  Clients can
-// use this
-// method to poll the operation result at intervals as recommended by
-// the API
-// service.
-func (r *RiskAnalysisOperationsService) Get(name string) *RiskAnalysisOperationsGetCall {
-	c := &RiskAnalysisOperationsGetCall{s: r.s, urlParams_: make(gensupport.URLParams)}
-	c.name = name
-	return c
-}
-
-// Fields allows partial responses to be retrieved. See
-// https://developers.google.com/gdata/docs/2.0/basics#PartialResponse
-// for more information.
-func (c *RiskAnalysisOperationsGetCall) Fields(s ...googleapi.Field) *RiskAnalysisOperationsGetCall {
-	c.urlParams_.Set("fields", googleapi.CombineFields(s))
-	return c
-}
-
-// IfNoneMatch sets the optional parameter which makes the operation
-// fail if the object's ETag matches the given value. This is useful for
-// getting updates only after the object has changed since the last
-// request. Use googleapi.IsNotModified to check whether the response
-// error from Do is the result of In-None-Match.
-func (c *RiskAnalysisOperationsGetCall) IfNoneMatch(entityTag string) *RiskAnalysisOperationsGetCall {
-	c.ifNoneMatch_ = entityTag
-	return c
-}
-
-// Context sets the context to be used in this call's Do method. Any
-// pending HTTP request will be aborted if the provided context is
-// canceled.
-func (c *RiskAnalysisOperationsGetCall) Context(ctx context.Context) *RiskAnalysisOperationsGetCall {
-	c.ctx_ = ctx
-	return c
-}
-
-// Header returns an http.Header that can be modified by the caller to
-// add HTTP headers to the request.
-func (c *RiskAnalysisOperationsGetCall) Header() http.Header {
-	if c.header_ == nil {
-		c.header_ = make(http.Header)
-	}
-	return c.header_
-}
-
-func (c *RiskAnalysisOperationsGetCall) doRequest(alt string) (*http.Response, error) {
-	reqHeaders := make(http.Header)
-	for k, v := range c.header_ {
-		reqHeaders[k] = v
-	}
-	reqHeaders.Set("User-Agent", c.s.userAgent())
-	if c.ifNoneMatch_ != "" {
-		reqHeaders.Set("If-None-Match", c.ifNoneMatch_)
-	}
-	var body io.Reader = nil
-	c.urlParams_.Set("alt", alt)
-	urls := googleapi.ResolveRelative(c.s.BasePath, "v2beta1/{+name}")
-	urls += "?" + c.urlParams_.Encode()
-	req, _ := http.NewRequest("GET", urls, body)
-	req.Header = reqHeaders
-	googleapi.Expand(req.URL, map[string]string{
-		"name": c.name,
-	})
-	return gensupport.SendRequest(c.ctx_, c.s.client, req)
-}
-
-// Do executes the "dlp.riskAnalysis.operations.get" call.
-// Exactly one of *GoogleLongrunningOperation or error will be non-nil.
-// Any non-2xx status code is an error. Response headers are in either
-// *GoogleLongrunningOperation.ServerResponse.Header or (if a response
-// was returned at all) in error.(*googleapi.Error).Header. Use
-// googleapi.IsNotModified to check whether the returned error was
-// because http.StatusNotModified was returned.
-func (c *RiskAnalysisOperationsGetCall) Do(opts ...googleapi.CallOption) (*GoogleLongrunningOperation, error) {
-	gensupport.SetOptions(c.urlParams_, opts...)
-	res, err := c.doRequest("json")
-	if res != nil && res.StatusCode == http.StatusNotModified {
-		if res.Body != nil {
-			res.Body.Close()
-		}
-		return nil, &googleapi.Error{
-			Code:   res.StatusCode,
-			Header: res.Header,
-		}
-	}
-	if err != nil {
-		return nil, err
-	}
-	defer googleapi.CloseBody(res)
-	if err := googleapi.CheckResponse(res); err != nil {
-		return nil, err
-	}
-	ret := &GoogleLongrunningOperation{
-		ServerResponse: googleapi.ServerResponse{
-			Header:         res.Header,
-			HTTPStatusCode: res.StatusCode,
-		},
-	}
-	target := &ret
-	if err := json.NewDecoder(res.Body).Decode(target); err != nil {
-		return nil, err
-	}
-	return ret, nil
-	// {
-	//   "description": "Gets the latest state of a long-running operation.  Clients can use this\nmethod to poll the operation result at intervals as recommended by the API\nservice.",
-	//   "flatPath": "v2beta1/riskAnalysis/operations/{operationsId}",
-	//   "httpMethod": "GET",
-	//   "id": "dlp.riskAnalysis.operations.get",
-	//   "parameterOrder": [
-	//     "name"
-	//   ],
-	//   "parameters": {
-	//     "name": {
-	//       "description": "The name of the operation resource.",
-	//       "location": "path",
-	//       "pattern": "^riskAnalysis/operations/[^/]+$",
-	//       "required": true,
-	//       "type": "string"
-	//     }
-	//   },
-	//   "path": "v2beta1/{+name}",
-	//   "response": {
-	//     "$ref": "GoogleLongrunningOperation"
-	//   },
-	//   "scopes": [
-	//     "https://www.googleapis.com/auth/cloud-platform"
-	//   ]
-	// }
-
-}
-
-// method id "dlp.riskAnalysis.operations.list":
-
-type RiskAnalysisOperationsListCall struct {
-	s            *Service
-	name         string
-	urlParams_   gensupport.URLParams
-	ifNoneMatch_ string
-	ctx_         context.Context
-	header_      http.Header
-}
-
-// List: Fetch the list of long running operations.
-func (r *RiskAnalysisOperationsService) List(name string) *RiskAnalysisOperationsListCall {
-	c := &RiskAnalysisOperationsListCall{s: r.s, urlParams_: make(gensupport.URLParams)}
-	c.name = name
-	return c
-}
-
-// Filter sets the optional parameter "filter": This parameter supports
-// filtering by done, ie done=true or done=false.
-func (c *RiskAnalysisOperationsListCall) Filter(filter string) *RiskAnalysisOperationsListCall {
-	c.urlParams_.Set("filter", filter)
-	return c
-}
-
-// PageSize sets the optional parameter "pageSize": The list page size.
-// The max allowed value is 256 and default is 100.
-func (c *RiskAnalysisOperationsListCall) PageSize(pageSize int64) *RiskAnalysisOperationsListCall {
-	c.urlParams_.Set("pageSize", fmt.Sprint(pageSize))
-	return c
-}
-
-// PageToken sets the optional parameter "pageToken": The standard list
-// page token.
-func (c *RiskAnalysisOperationsListCall) PageToken(pageToken string) *RiskAnalysisOperationsListCall {
-	c.urlParams_.Set("pageToken", pageToken)
-	return c
-}
-
-// Fields allows partial responses to be retrieved. See
-// https://developers.google.com/gdata/docs/2.0/basics#PartialResponse
-// for more information.
-func (c *RiskAnalysisOperationsListCall) Fields(s ...googleapi.Field) *RiskAnalysisOperationsListCall {
-	c.urlParams_.Set("fields", googleapi.CombineFields(s))
-	return c
-}
-
-// IfNoneMatch sets the optional parameter which makes the operation
-// fail if the object's ETag matches the given value. This is useful for
-// getting updates only after the object has changed since the last
-// request. Use googleapi.IsNotModified to check whether the response
-// error from Do is the result of In-None-Match.
-func (c *RiskAnalysisOperationsListCall) IfNoneMatch(entityTag string) *RiskAnalysisOperationsListCall {
-	c.ifNoneMatch_ = entityTag
-	return c
-}
-
-// Context sets the context to be used in this call's Do method. Any
-// pending HTTP request will be aborted if the provided context is
-// canceled.
-func (c *RiskAnalysisOperationsListCall) Context(ctx context.Context) *RiskAnalysisOperationsListCall {
-	c.ctx_ = ctx
-	return c
-}
-
-// Header returns an http.Header that can be modified by the caller to
-// add HTTP headers to the request.
-func (c *RiskAnalysisOperationsListCall) Header() http.Header {
-	if c.header_ == nil {
-		c.header_ = make(http.Header)
-	}
-	return c.header_
-}
-
-func (c *RiskAnalysisOperationsListCall) doRequest(alt string) (*http.Response, error) {
-	reqHeaders := make(http.Header)
-	for k, v := range c.header_ {
-		reqHeaders[k] = v
-	}
-	reqHeaders.Set("User-Agent", c.s.userAgent())
-	if c.ifNoneMatch_ != "" {
-		reqHeaders.Set("If-None-Match", c.ifNoneMatch_)
-	}
-	var body io.Reader = nil
-	c.urlParams_.Set("alt", alt)
-	urls := googleapi.ResolveRelative(c.s.BasePath, "v2beta1/{+name}")
-	urls += "?" + c.urlParams_.Encode()
-	req, _ := http.NewRequest("GET", urls, body)
-	req.Header = reqHeaders
-	googleapi.Expand(req.URL, map[string]string{
-		"name": c.name,
-	})
-	return gensupport.SendRequest(c.ctx_, c.s.client, req)
-}
-
-// Do executes the "dlp.riskAnalysis.operations.list" call.
-// Exactly one of *GoogleLongrunningListOperationsResponse or error will
-// be non-nil. Any non-2xx status code is an error. Response headers are
-// in either
-// *GoogleLongrunningListOperationsResponse.ServerResponse.Header or (if
-// a response was returned at all) in error.(*googleapi.Error).Header.
-// Use googleapi.IsNotModified to check whether the returned error was
-// because http.StatusNotModified was returned.
-func (c *RiskAnalysisOperationsListCall) Do(opts ...googleapi.CallOption) (*GoogleLongrunningListOperationsResponse, error) {
-	gensupport.SetOptions(c.urlParams_, opts...)
-	res, err := c.doRequest("json")
-	if res != nil && res.StatusCode == http.StatusNotModified {
-		if res.Body != nil {
-			res.Body.Close()
-		}
-		return nil, &googleapi.Error{
-			Code:   res.StatusCode,
-			Header: res.Header,
-		}
-	}
-	if err != nil {
-		return nil, err
-	}
-	defer googleapi.CloseBody(res)
-	if err := googleapi.CheckResponse(res); err != nil {
-		return nil, err
-	}
-	ret := &GoogleLongrunningListOperationsResponse{
-		ServerResponse: googleapi.ServerResponse{
-			Header:         res.Header,
-			HTTPStatusCode: res.StatusCode,
-		},
-	}
-	target := &ret
-	if err := json.NewDecoder(res.Body).Decode(target); err != nil {
-		return nil, err
-	}
-	return ret, nil
-	// {
-	//   "description": "Fetch the list of long running operations.",
-	//   "flatPath": "v2beta1/riskAnalysis/operations",
-	//   "httpMethod": "GET",
-	//   "id": "dlp.riskAnalysis.operations.list",
-	//   "parameterOrder": [
-	//     "name"
-	//   ],
-	//   "parameters": {
-	//     "filter": {
-	//       "description": "This parameter supports filtering by done, ie done=true or done=false.",
 	//       "location": "query",
 	//       "type": "string"
 	//     },
@@ -7369,7 +6306,7 @@
 	//       "type": "string"
 	//     },
 	//     "pageSize": {
-	//       "description": "The list page size. The max allowed value is 256 and default is 100.",
+	//       "description": "The list page size. The maximum allowed value is 256 and the default is 100.",
 	//       "format": "int32",
 	//       "location": "query",
 	//       "type": "integer"
