{
<<<<<<< HEAD
  "discoveryVersion": "v1",
  "version_module": true,
  "schemas": {
    "QueryTestablePermissionsResponse": {
      "description": "The response containing permissions which can be tested on a resource.",
      "type": "object",
      "properties": {
        "nextPageToken": {
          "description": "To retrieve the next page of results, set\n`QueryTestableRolesRequest.page_token` to this value.",
          "type": "string"
        },
        "permissions": {
          "description": "The Permissions testable on the requested resource.",
          "items": {
            "$ref": "Permission"
          },
          "type": "array"
        }
      },
      "id": "QueryTestablePermissionsResponse"
    },
    "Empty": {
      "type": "object",
      "properties": {},
      "id": "Empty",
      "description": "A generic empty message that you can re-use to avoid defining duplicated\nempty messages in your APIs. A typical example is to use it as the request\nor the response type of an API method. For instance:\n\n    service Foo {\n      rpc Bar(google.protobuf.Empty) returns (google.protobuf.Empty);\n    }\n\nThe JSON representation for `Empty` is empty JSON object `{}`."
    },
    "CreateServiceAccountKeyRequest": {
      "description": "The service account key create request.",
      "type": "object",
      "properties": {
        "keyAlgorithm": {
          "enumDescriptions": [
            "An unspecified key algorithm.",
            "1k RSA Key.",
            "2k RSA Key."
          ],
          "enum": [
            "KEY_ALG_UNSPECIFIED",
            "KEY_ALG_RSA_1024",
            "KEY_ALG_RSA_2048"
          ],
          "description": "Which type of key and algorithm to use for the key.\nThe default is currently a 2K RSA key.  However this may change in the\nfuture.",
          "type": "string"
        },
        "privateKeyType": {
          "enumDescriptions": [
            "Unspecified. Equivalent to `TYPE_GOOGLE_CREDENTIALS_FILE`.",
            "PKCS12 format.\nThe password for the PKCS12 file is `notasecret`.\nFor more information, see https://tools.ietf.org/html/rfc7292.",
            "Google Credentials File format."
          ],
          "enum": [
            "TYPE_UNSPECIFIED",
            "TYPE_PKCS12_FILE",
            "TYPE_GOOGLE_CREDENTIALS_FILE"
          ],
          "description": "The output format of the private key. `GOOGLE_CREDENTIALS_FILE` is the\ndefault output format.",
          "type": "string"
        }
      },
      "id": "CreateServiceAccountKeyRequest"
    },
    "TestIamPermissionsRequest": {
      "description": "Request message for `TestIamPermissions` method.",
      "type": "object",
      "properties": {
        "permissions": {
          "description": "The set of permissions to check for the `resource`. Permissions with\nwildcards (such as '*' or 'storage.*') are not allowed. For more\ninformation see\n[IAM Overview](https://cloud.google.com/iam/docs/overview#permissions).",
          "items": {
            "type": "string"
          },
          "type": "array"
        }
      },
      "id": "TestIamPermissionsRequest"
    },
    "SignJwtResponse": {
      "properties": {
        "signedJwt": {
          "description": "The signed JWT.",
          "type": "string"
        },
        "keyId": {
          "type": "string",
          "description": "The id of the key used to sign the JWT."
        }
      },
      "id": "SignJwtResponse",
      "description": "The service account sign JWT response.",
      "type": "object"
    },
    "Policy": {
      "description": "Defines an Identity and Access Management (IAM) policy. It is used to\nspecify access control policies for Cloud Platform resources.\n\n\nA `Policy` consists of a list of `bindings`. A `Binding` binds a list of\n`members` to a `role`, where the members can be user accounts, Google groups,\nGoogle domains, and service accounts. A `role` is a named list of permissions\ndefined by IAM.\n\n**Example**\n\n    {\n      \"bindings\": [\n        {\n          \"role\": \"roles/owner\",\n          \"members\": [\n            \"user:mike@example.com\",\n            \"group:admins@example.com\",\n            \"domain:google.com\",\n            \"serviceAccount:my-other-app@appspot.gserviceaccount.com\",\n          ]\n        },\n        {\n          \"role\": \"roles/viewer\",\n          \"members\": [\"user:sean@example.com\"]\n        }\n      ]\n    }\n\nFor a description of IAM and its features, see the\n[IAM developer's guide](https://cloud.google.com/iam).",
      "type": "object",
      "properties": {
        "etag": {
          "type": "string",
          "format": "byte",
          "description": "`etag` is used for optimistic concurrency control as a way to help\nprevent simultaneous updates of a policy from overwriting each other.\nIt is strongly suggested that systems make use of the `etag` in the\nread-modify-write cycle to perform policy updates in order to avoid race\nconditions: An `etag` is returned in the response to `getIamPolicy`, and\nsystems are expected to put that etag in the request to `setIamPolicy` to\nensure that their change will be applied to the same version of the policy.\n\nIf no `etag` is provided in the call to `setIamPolicy`, then the existing\npolicy is overwritten blindly."
        },
        "version": {
          "format": "int32",
          "description": "Version of the `Policy`. The default version is 0.",
          "type": "integer"
        },
        "bindings": {
          "description": "Associates a list of `members` to a `role`.\n`bindings` with no members will result in an error.",
          "items": {
            "$ref": "Binding"
          },
          "type": "array"
        }
      },
      "id": "Policy"
    },
    "ListRolesResponse": {
      "description": "The response containing the roles defined under a resource.",
      "type": "object",
      "properties": {
        "nextPageToken": {
          "description": "To retrieve the next page of results, set\n`ListRolesRequest.page_token` to this value.",
          "type": "string"
        },
        "roles": {
          "description": "The Roles defined on this resource.",
          "items": {
            "$ref": "Role"
          },
          "type": "array"
        }
      },
      "id": "ListRolesResponse"
    },
    "AuditData": {
      "description": "Audit log information specific to Cloud IAM. This message is serialized\nas an `Any` type in the `ServiceData` message of an\n`AuditLog` message.",
      "type": "object",
      "properties": {
        "policyDelta": {
          "$ref": "PolicyDelta",
          "description": "Policy delta between the original policy and the newly set policy."
        }
      },
      "id": "AuditData"
    },
    "BindingDelta": {
      "id": "BindingDelta",
      "description": "One delta entry for Binding. Each individual change (only one member in each\nentry) to a binding will be a separate entry.",
      "type": "object",
      "properties": {
        "action": {
          "enumDescriptions": [
            "Unspecified.",
            "Addition of a Binding.",
            "Removal of a Binding."
          ],
          "enum": [
            "ACTION_UNSPECIFIED",
            "ADD",
            "REMOVE"
          ],
          "description": "The action that was performed on a Binding.\nRequired",
          "type": "string"
        },
        "condition": {
          "description": "The condition that is associated with this binding.\nThis field is GOOGLE_INTERNAL.\nThis field is not logged in IAM side because it's only for audit logging.\nOptional",
          "$ref": "Expr"
        },
        "member": {
          "description": "A single identity requesting access for a Cloud Platform resource.\nFollows the same format of Binding.members.\nRequired",
          "type": "string"
        },
        "role": {
          "description": "Role that is assigned to `members`.\nFor example, `roles/viewer`, `roles/editor`, or `roles/owner`.\nRequired",
          "type": "string"
        }
      }
    },
    "UndeleteRoleRequest": {
      "description": "The request to undelete an existing role.",
      "type": "object",
      "properties": {
        "etag": {
          "format": "byte",
          "description": "Used to perform a consistent read-modify-write.",
          "type": "string"
        }
      },
      "id": "UndeleteRoleRequest"
    },
    "CreateServiceAccountRequest": {
      "properties": {
        "serviceAccount": {
          "$ref": "ServiceAccount",
          "description": "The ServiceAccount resource to create.\nCurrently, only the following values are user assignable:\n`display_name` ."
        },
        "accountId": {
          "description": "Required. The account id that is used to generate the service account\nemail address and a stable unique id. It is unique within a project,\nmust be 6-30 characters long, and match the regular expression\n`[a-z]([-a-z0-9]*[a-z0-9])` to comply with RFC1035.",
          "type": "string"
        }
      },
      "id": "CreateServiceAccountRequest",
      "description": "The service account create request.",
      "type": "object"
    },
    "Role": {
      "description": "A role in the Identity and Access Management API.",
      "type": "object",
      "properties": {
        "includedPermissions": {
          "description": "The names of the permissions this role grants when bound in an IAM policy.",
          "items": {
            "type": "string"
          },
          "type": "array"
        },
        "description": {
          "description": "Optional.  A human-readable description for the role.",
          "type": "string"
        },
        "etag": {
          "format": "byte",
          "description": "Used to perform a consistent read-modify-write.",
          "type": "string"
        },
        "stage": {
          "description": "The current launch stage of the role.",
          "type": "string",
          "enumDescriptions": [
            "The user has indicated this role is currently in an alpha phase.",
            "The user has indicated this role is currently in a beta phase.",
            "The user has indicated this role is generally available.",
            "The user has indicated this role is being deprecated.",
            "This role is disabled and will not contribute permissions to any members\nit is granted to in policies.",
            "The user has indicated this role is currently in an eap phase."
          ],
          "enum": [
            "ALPHA",
            "BETA",
            "GA",
            "DEPRECATED",
            "DISABLED",
            "EAP"
          ]
        },
        "name": {
          "description": "The name of the role.\n\nWhen Role is used in CreateRole, the role name must not be set.\n\nWhen Role is used in output and other input such as UpdateRole, the role\nname is the complete path, e.g., roles/logging.viewer for curated roles\nand organizations/{ORGANIZATION_ID}/roles/logging.viewer for custom roles.",
          "type": "string"
        },
        "deleted": {
          "description": "The current deleted state of the role. This field is read only.\nIt will be ignored in calls to CreateRole and UpdateRole.",
          "type": "boolean"
        },
        "title": {
          "description": "Optional.  A human-readable title for the role.  Typically this\nis limited to 100 UTF-8 bytes.",
          "type": "string"
        }
      },
      "id": "Role"
    },
    "Binding": {
      "description": "Associates `members` with a `role`.",
      "type": "object",
      "properties": {
        "members": {
          "items": {
            "type": "string"
          },
          "type": "array",
          "description": "Specifies the identities requesting access for a Cloud Platform resource.\n`members` can have the following values:\n\n* `allUsers`: A special identifier that represents anyone who is\n   on the internet; with or without a Google account.\n\n* `allAuthenticatedUsers`: A special identifier that represents anyone\n   who is authenticated with a Google account or a service account.\n\n* `user:{emailid}`: An email address that represents a specific Google\n   account. For example, `alice@gmail.com` or `joe@example.com`.\n\n\n* `serviceAccount:{emailid}`: An email address that represents a service\n   account. For example, `my-other-app@appspot.gserviceaccount.com`.\n\n* `group:{emailid}`: An email address that represents a Google group.\n   For example, `admins@example.com`.\n\n\n* `domain:{domain}`: A Google Apps domain name that represents all the\n   users of that domain. For example, `google.com` or `example.com`.\n\n"
        },
        "role": {
          "type": "string",
          "description": "Role that is assigned to `members`.\nFor example, `roles/viewer`, `roles/editor`, or `roles/owner`.\nRequired"
        }
      },
      "id": "Binding"
    },
    "QueryGrantableRolesRequest": {
      "description": "The grantable role query request.",
      "type": "object",
      "properties": {
        "fullResourceName": {
          "description": "Required. The full resource name to query from the list of grantable roles.\n\nThe name follows the Google Cloud Platform resource format.\nFor example, a Cloud Platform project with id `my-project` will be named\n`//cloudresourcemanager.googleapis.com/projects/my-project`.",
          "type": "string"
        },
        "pageToken": {
          "description": "Optional pagination token returned in an earlier\nQueryGrantableRolesResponse.",
          "type": "string"
        },
        "pageSize": {
          "format": "int32",
          "description": "Optional limit on the number of roles to include in the response.",
          "type": "integer"
        },
        "view": {
          "type": "string",
          "enumDescriptions": [
            "Omits the `included_permissions` field.\nThis is the default value.",
            "Returns all fields."
          ],
          "enum": [
            "BASIC",
            "FULL"
          ]
        }
      },
      "id": "QueryGrantableRolesRequest"
    },
    "Expr": {
      "description": "Represents an expression text. Example:\n\n    title: \"User account presence\"\n    description: \"Determines whether the request has a user account\"\n    expression: \"size(request.user) \u003e 0\"",
      "type": "object",
      "properties": {
        "location": {
          "description": "An optional string indicating the location of the expression for error\nreporting, e.g. a file name and a position in the file.",
          "type": "string"
        },
        "title": {
          "description": "An optional title for the expression, i.e. a short string describing\nits purpose. This can be used e.g. in UIs which allow to enter the\nexpression.",
          "type": "string"
        },
        "description": {
          "description": "An optional description of the expression. This is a longer text which\ndescribes the expression, e.g. when hovered over it in a UI.",
          "type": "string"
        },
        "expression": {
          "description": "Textual representation of an expression in\nCommon Expression Language syntax.\n\nThe application context of the containing message determines which\nwell-known feature set of CEL is supported.",
          "type": "string"
        }
      },
      "id": "Expr"
    },
    "ServiceAccount": {
      "description": "A service account in the Identity and Access Management API.\n\nTo create a service account, specify the `project_id` and the `account_id`\nfor the account.  The `account_id` is unique within the project, and is used\nto generate the service account email address and a stable\n`unique_id`.\n\nIf the account already exists, the account's resource name is returned\nin util::Status's ResourceInfo.resource_name in the format of\nprojects/{PROJECT_ID}/serviceAccounts/{SERVICE_ACCOUNT_EMAIL}. The caller can\nuse the name in other methods to access the account.\n\nAll other methods can identify the service account using the format\n`projects/{PROJECT_ID}/serviceAccounts/{SERVICE_ACCOUNT_EMAIL}`.\nUsing `-` as a wildcard for the project will infer the project from\nthe account. The `account` value can be the `email` address or the\n`unique_id` of the service account.",
      "type": "object",
      "properties": {
        "etag": {
          "format": "byte",
          "description": "Used to perform a consistent read-modify-write.",
          "type": "string"
        },
        "name": {
          "description": "The resource name of the service account in the following format:\n`projects/{PROJECT_ID}/serviceAccounts/{SERVICE_ACCOUNT_EMAIL}`.\n\nRequests using `-` as a wildcard for the project will infer the project\nfrom the `account` and the `account` value can be the `email` address or\nthe `unique_id` of the service account.\n\nIn responses the resource name will always be in the format\n`projects/{PROJECT_ID}/serviceAccounts/{SERVICE_ACCOUNT_EMAIL}`.",
          "type": "string"
        },
        "email": {
          "description": "@OutputOnly The email address of the service account.",
          "type": "string"
        },
        "projectId": {
          "description": "@OutputOnly The id of the project that owns the service account.",
          "type": "string"
        },
        "oauth2ClientId": {
          "description": "@OutputOnly. The OAuth2 client id for the service account.\nThis is used in conjunction with the OAuth2 clientconfig API to make\nthree legged OAuth2 (3LO) flows to access the data of Google users.",
          "type": "string"
        },
        "uniqueId": {
          "type": "string",
          "description": "@OutputOnly The unique and stable id of the service account."
        },
        "displayName": {
          "description": "Optional. A user-specified description of the service account.  Must be\nfewer than 100 UTF-8 bytes.",
          "type": "string"
        }
      },
      "id": "ServiceAccount"
    },
    "CreateRoleRequest": {
      "description": "The request to create a new role.",
      "type": "object",
      "properties": {
        "roleId": {
          "type": "string",
          "description": "The role id to use for this role."
        },
        "role": {
          "description": "The Role resource to create.",
          "$ref": "Role"
        }
      },
      "id": "CreateRoleRequest"
    },
    "TestIamPermissionsResponse": {
      "description": "Response message for `TestIamPermissions` method.",
      "type": "object",
      "properties": {
        "permissions": {
          "items": {
            "type": "string"
          },
          "type": "array",
          "description": "A subset of `TestPermissionsRequest.permissions` that the caller is\nallowed."
        }
      },
      "id": "TestIamPermissionsResponse"
    },
    "ListServiceAccountKeysResponse": {
      "description": "The service account keys list response.",
      "type": "object",
      "properties": {
        "keys": {
          "description": "The public keys for the service account.",
          "items": {
            "$ref": "ServiceAccountKey"
          },
          "type": "array"
        }
      },
      "id": "ListServiceAccountKeysResponse"
    },
    "QueryTestablePermissionsRequest": {
      "description": "A request to get permissions which can be tested on a resource.",
      "type": "object",
      "properties": {
        "fullResourceName": {
          "description": "Required. The full resource name to query from the list of testable\npermissions.\n\nThe name follows the Google Cloud Platform resource format.\nFor example, a Cloud Platform project with id `my-project` will be named\n`//cloudresourcemanager.googleapis.com/projects/my-project`.",
          "type": "string"
        },
        "pageToken": {
          "type": "string",
          "description": "Optional pagination token returned in an earlier\nQueryTestablePermissionsRequest."
        },
        "pageSize": {
          "type": "integer",
          "format": "int32",
          "description": "Optional limit on the number of permissions to include in the response."
        }
      },
      "id": "QueryTestablePermissionsRequest"
    },
=======
  "revision": "20170922",
  "documentationLink": "https://cloud.google.com/iam/",
  "id": "iam:v1",
  "discoveryVersion": "v1",
  "version_module": true,
  "schemas": {
>>>>>>> b412c745
    "ServiceAccountKey": {
      "description": "Represents a service account key.\n\nA service account has two sets of key-pairs: user-managed, and\nsystem-managed.\n\nUser-managed key-pairs can be created and deleted by users.  Users are\nresponsible for rotating these keys periodically to ensure security of\ntheir service accounts.  Users retain the private key of these key-pairs,\nand Google retains ONLY the public key.\n\nSystem-managed key-pairs are managed automatically by Google, and rotated\ndaily without user intervention.  The private key never leaves Google's\nservers to maximize security.\n\nPublic keys for all service accounts are also published at the OAuth2\nService Account API.",
      "type": "object",
      "properties": {
<<<<<<< HEAD
        "privateKeyType": {
          "enum": [
            "TYPE_UNSPECIFIED",
            "TYPE_PKCS12_FILE",
            "TYPE_GOOGLE_CREDENTIALS_FILE"
          ],
          "description": "The output format for the private key.\nOnly provided in `CreateServiceAccountKey` responses, not\nin `GetServiceAccountKey` or `ListServiceAccountKey` responses.\n\nGoogle never exposes system-managed private keys, and never retains\nuser-managed private keys.",
          "type": "string",
          "enumDescriptions": [
            "Unspecified. Equivalent to `TYPE_GOOGLE_CREDENTIALS_FILE`.",
            "PKCS12 format.\nThe password for the PKCS12 file is `notasecret`.\nFor more information, see https://tools.ietf.org/html/rfc7292.",
            "Google Credentials File format."
          ]
        },
        "validAfterTime": {
          "format": "google-datetime",
          "description": "The key can be used after this timestamp.",
          "type": "string"
        },
        "privateKeyData": {
          "format": "byte",
          "description": "The private key data. Only provided in `CreateServiceAccountKey`\nresponses. Make sure to keep the private key data secure because it\nallows for the assertion of the service account identity.\nWhen decoded, the private key data can be used to authenticate with\nGoogle API client libraries and with\n\u003ca href=\"/sdk/gcloud/reference/auth/activate-service-account\"\u003egcloud\nauth activate-service-account\u003c/a\u003e.",
          "type": "string"
        },
=======
>>>>>>> b412c745
        "publicKeyData": {
          "format": "byte",
          "description": "The public key data. Only provided in `GetServiceAccountKey` responses.",
          "type": "string"
        },
        "name": {
<<<<<<< HEAD
          "description": "The resource name of the service account key in the following format\n`projects/{PROJECT_ID}/serviceAccounts/{SERVICE_ACCOUNT_EMAIL}/keys/{key}`.",
=======
          "description": "The resource name of the service account key in the following format\n`projects/{PROJECT_ID}/serviceAccounts/{ACCOUNT}/keys/{key}`.",
>>>>>>> b412c745
          "type": "string"
        },
        "validBeforeTime": {
          "format": "google-datetime",
          "description": "The key can be used before this timestamp.",
          "type": "string"
        },
        "keyAlgorithm": {
<<<<<<< HEAD
          "description": "Specifies the algorithm (and possibly key size) for the key.",
          "type": "string",
=======
>>>>>>> b412c745
          "enumDescriptions": [
            "An unspecified key algorithm.",
            "1k RSA Key.",
            "2k RSA Key."
          ],
          "enum": [
            "KEY_ALG_UNSPECIFIED",
            "KEY_ALG_RSA_1024",
            "KEY_ALG_RSA_2048"
<<<<<<< HEAD
          ]
=======
          ],
          "description": "Specifies the algorithm (and possibly key size) for the key.",
          "type": "string"
        },
        "privateKeyType": {
          "type": "string",
          "enumDescriptions": [
            "Unspecified. Equivalent to `TYPE_GOOGLE_CREDENTIALS_FILE`.",
            "PKCS12 format.\nThe password for the PKCS12 file is `notasecret`.\nFor more information, see https://tools.ietf.org/html/rfc7292.",
            "Google Credentials File format."
          ],
          "enum": [
            "TYPE_UNSPECIFIED",
            "TYPE_PKCS12_FILE",
            "TYPE_GOOGLE_CREDENTIALS_FILE"
          ],
          "description": "The output format for the private key.\nOnly provided in `CreateServiceAccountKey` responses, not\nin `GetServiceAccountKey` or `ListServiceAccountKey` responses.\n\nGoogle never exposes system-managed private keys, and never retains\nuser-managed private keys."
        },
        "validAfterTime": {
          "format": "google-datetime",
          "description": "The key can be used after this timestamp.",
          "type": "string"
        },
        "privateKeyData": {
          "format": "byte",
          "description": "The private key data. Only provided in `CreateServiceAccountKey`\nresponses. Make sure to keep the private key data secure because it\nallows for the assertion of the service account identity.\nWhen decoded, the private key data can be used to authenticate with\nGoogle API client libraries and with\n\u003ca href=\"/sdk/gcloud/reference/auth/activate-service-account\"\u003egcloud\nauth activate-service-account\u003c/a\u003e.",
          "type": "string"
>>>>>>> b412c745
        }
      },
      "id": "ServiceAccountKey"
    },
    "SignBlobResponse": {
      "description": "The service account sign blob response.",
      "type": "object",
      "properties": {
<<<<<<< HEAD
        "signature": {
          "format": "byte",
          "description": "The signed blob.",
          "type": "string"
        },
        "keyId": {
          "description": "The id of the key used to sign the blob.",
          "type": "string"
=======
        "keyId": {
          "description": "The id of the key used to sign the blob.",
          "type": "string"
        },
        "signature": {
          "type": "string",
          "format": "byte",
          "description": "The signed blob."
>>>>>>> b412c745
        }
      },
      "id": "SignBlobResponse"
    },
<<<<<<< HEAD
    "SignJwtRequest": {
      "id": "SignJwtRequest",
      "description": "The service account sign JWT request.",
      "type": "object",
      "properties": {
        "payload": {
          "description": "The JWT payload to sign, a JSON JWT Claim set.",
          "type": "string"
        }
      }
    },
    "Permission": {
      "description": "A permission which can be included by a role.",
=======
    "Permission": {
>>>>>>> b412c745
      "type": "object",
      "properties": {
        "onlyInPredefinedRoles": {
          "description": "This permission can ONLY be used in predefined roles.",
          "type": "boolean"
        },
        "title": {
<<<<<<< HEAD
          "description": "The title of this Permission.",
          "type": "string"
=======
          "type": "string",
          "description": "The title of this Permission."
>>>>>>> b412c745
        },
        "description": {
          "description": "A brief description of what this Permission is used for.",
          "type": "string"
        },
        "customRolesSupportLevel": {
<<<<<<< HEAD
          "type": "string",
=======
>>>>>>> b412c745
          "enumDescriptions": [
            "Permission is fully supported for custom role use.",
            "Permission is being tested to check custom role compatibility.",
            "Permission is not supported for custom role use."
          ],
          "enum": [
            "SUPPORTED",
            "TESTING",
            "NOT_SUPPORTED"
          ],
<<<<<<< HEAD
          "description": "The current custom role support level."
=======
          "description": "The current custom role support level.",
          "type": "string"
>>>>>>> b412c745
        },
        "stage": {
          "description": "The current launch stage of the permission.",
          "type": "string",
          "enumDescriptions": [
            "The permission is currently in an alpha phase.",
            "The permission is currently in a beta phase.",
            "The permission is generally available.",
            "The permission is being deprecated."
          ],
          "enum": [
            "ALPHA",
            "BETA",
            "GA",
            "DEPRECATED"
          ]
        },
        "name": {
          "description": "The name of this Permission.",
          "type": "string"
        }
      },
<<<<<<< HEAD
      "id": "Permission"
    },
    "PolicyDelta": {
      "properties": {
        "bindingDeltas": {
          "description": "The delta for Bindings between two policies.",
          "items": {
            "$ref": "BindingDelta"
          },
          "type": "array"
        }
      },
      "id": "PolicyDelta",
      "description": "The difference delta between two policies.",
      "type": "object"
    },
    "ListServiceAccountsResponse": {
      "id": "ListServiceAccountsResponse",
      "description": "The service account list response.",
      "type": "object",
      "properties": {
        "nextPageToken": {
          "description": "To retrieve the next page of results, set\nListServiceAccountsRequest.page_token\nto this value.",
          "type": "string"
        },
        "accounts": {
          "description": "The list of matching service accounts.",
          "items": {
            "$ref": "ServiceAccount"
=======
      "id": "Permission",
      "description": "A permission which can be included by a role."
    },
    "SignJwtRequest": {
      "description": "The service account sign JWT request.",
      "type": "object",
      "properties": {
        "payload": {
          "description": "The JWT payload to sign, a JSON JWT Claim set.",
          "type": "string"
        }
      },
      "id": "SignJwtRequest"
    },
    "PolicyDelta": {
      "id": "PolicyDelta",
      "description": "The difference delta between two policies.",
      "type": "object",
      "properties": {
        "bindingDeltas": {
          "description": "The delta for Bindings between two policies.",
          "items": {
            "$ref": "BindingDelta"
>>>>>>> b412c745
          },
          "type": "array"
        }
      }
    },
<<<<<<< HEAD
    "QueryGrantableRolesResponse": {
      "description": "The grantable role query response.",
      "type": "object",
      "properties": {
        "nextPageToken": {
          "description": "To retrieve the next page of results, set\n`QueryGrantableRolesRequest.page_token` to this value.",
          "type": "string"
        },
        "roles": {
          "description": "The list of matching roles.",
          "items": {
            "$ref": "Role"
          },
          "type": "array"
        }
      },
      "id": "QueryGrantableRolesResponse"
    },
    "SignBlobRequest": {
      "description": "The service account sign blob request.",
      "type": "object",
      "properties": {
        "bytesToSign": {
          "format": "byte",
          "description": "The bytes to sign.",
          "type": "string"
        }
      },
      "id": "SignBlobRequest"
    },
    "SetIamPolicyRequest": {
      "description": "Request message for `SetIamPolicy` method.",
      "type": "object",
      "properties": {
        "policy": {
          "$ref": "Policy",
          "description": "REQUIRED: The complete policy to be applied to the `resource`. The size of\nthe policy is limited to a few 10s of KB. An empty policy is a\nvalid policy but certain Cloud Platform services (such as Projects)\nmight reject them."
        }
      },
      "id": "SetIamPolicyRequest"
    }
  },
  "icons": {
    "x32": "http://www.google.com/images/icons/product/search-32.gif",
    "x16": "http://www.google.com/images/icons/product/search-16.gif"
  },
  "protocol": "rest",
  "canonicalName": "iam",
  "auth": {
    "oauth2": {
      "scopes": {
        "https://www.googleapis.com/auth/cloud-platform": {
          "description": "View and manage your data across Google Cloud Platform services"
        }
      }
    }
  },
  "rootUrl": "https://iam.googleapis.com/",
  "ownerDomain": "google.com",
  "name": "iam",
  "batchPath": "batch",
  "fullyEncodeReservedExpansion": true,
  "title": "Google Identity and Access Management (IAM) API",
  "ownerName": "Google",
  "resources": {
    "projects": {
      "resources": {
        "roles": {
          "methods": {
            "patch": {
              "description": "Updates a Role definition.",
              "request": {
                "$ref": "Role"
              },
              "httpMethod": "PATCH",
              "parameterOrder": [
                "name"
              ],
              "response": {
                "$ref": "Role"
              },
              "parameters": {
                "name": {
                  "pattern": "^projects/[^/]+/roles/[^/]+$",
                  "location": "path",
                  "description": "The resource name of the role in one of the following formats:\n`roles/{ROLE_NAME}`\n`organizations/{ORGANIZATION_ID}/roles/{ROLE_NAME}`\n`projects/{PROJECT_ID}/roles/{ROLE_NAME}`",
                  "type": "string",
                  "required": true
                },
                "updateMask": {
                  "format": "google-fieldmask",
                  "description": "A mask describing which fields in the Role have changed.",
                  "type": "string",
                  "location": "query"
                }
              },
              "scopes": [
                "https://www.googleapis.com/auth/cloud-platform"
              ],
              "flatPath": "v1/projects/{projectsId}/roles/{rolesId}",
              "path": "v1/{+name}",
              "id": "iam.projects.roles.patch"
            },
            "undelete": {
              "flatPath": "v1/projects/{projectsId}/roles/{rolesId}:undelete",
              "path": "v1/{+name}:undelete",
              "id": "iam.projects.roles.undelete",
              "request": {
                "$ref": "UndeleteRoleRequest"
              },
              "description": "Undelete a Role, bringing it back in its previous state.",
              "httpMethod": "POST",
              "parameterOrder": [
                "name"
              ],
              "response": {
                "$ref": "Role"
              },
              "scopes": [
                "https://www.googleapis.com/auth/cloud-platform"
              ],
              "parameters": {
                "name": {
                  "pattern": "^projects/[^/]+/roles/[^/]+$",
                  "location": "path",
                  "description": "The resource name of the role in one of the following formats:\n`organizations/{ORGANIZATION_ID}/roles/{ROLE_NAME}`\n`projects/{PROJECT_ID}/roles/{ROLE_NAME}`",
                  "type": "string",
                  "required": true
                }
              }
            },
            "get": {
              "response": {
                "$ref": "Role"
              },
              "parameterOrder": [
                "name"
              ],
              "httpMethod": "GET",
              "parameters": {
                "name": {
                  "location": "path",
                  "description": "The resource name of the role in one of the following formats:\n`roles/{ROLE_NAME}`\n`organizations/{ORGANIZATION_ID}/roles/{ROLE_NAME}`\n`projects/{PROJECT_ID}/roles/{ROLE_NAME}`",
                  "type": "string",
                  "required": true,
                  "pattern": "^projects/[^/]+/roles/[^/]+$"
                }
              },
              "scopes": [
                "https://www.googleapis.com/auth/cloud-platform"
              ],
              "flatPath": "v1/projects/{projectsId}/roles/{rolesId}",
              "id": "iam.projects.roles.get",
              "path": "v1/{+name}",
              "description": "Gets a Role definition."
            },
            "delete": {
              "parameters": {
                "name": {
                  "pattern": "^projects/[^/]+/roles/[^/]+$",
                  "location": "path",
                  "description": "The resource name of the role in one of the following formats:\n`organizations/{ORGANIZATION_ID}/roles/{ROLE_NAME}`\n`projects/{PROJECT_ID}/roles/{ROLE_NAME}`",
                  "type": "string",
                  "required": true
                },
                "etag": {
                  "location": "query",
                  "format": "byte",
                  "description": "Used to perform a consistent read-modify-write.",
                  "type": "string"
                }
              },
              "scopes": [
                "https://www.googleapis.com/auth/cloud-platform"
              ],
              "flatPath": "v1/projects/{projectsId}/roles/{rolesId}",
              "id": "iam.projects.roles.delete",
              "path": "v1/{+name}",
              "description": "Soft deletes a role. The role is suspended and cannot be used to create new\nIAM Policy Bindings.\nThe Role will not be included in `ListRoles()` unless `show_deleted` is set\nin the `ListRolesRequest`. The Role contains the deleted boolean set.\nExisting Bindings remains, but are inactive. The Role can be undeleted\nwithin 7 days. After 7 days the Role is deleted and all Bindings associated\nwith the role are removed.",
              "response": {
                "$ref": "Role"
              },
              "parameterOrder": [
                "name"
              ],
              "httpMethod": "DELETE"
            },
            "list": {
              "flatPath": "v1/projects/{projectsId}/roles",
              "path": "v1/{+parent}/roles",
              "id": "iam.projects.roles.list",
              "description": "Lists the Roles defined on a resource.",
              "httpMethod": "GET",
              "response": {
                "$ref": "ListRolesResponse"
              },
              "parameterOrder": [
                "parent"
              ],
              "scopes": [
                "https://www.googleapis.com/auth/cloud-platform"
              ],
              "parameters": {
                "pageToken": {
                  "description": "Optional pagination token returned in an earlier ListRolesResponse.",
                  "type": "string",
                  "location": "query"
                },
                "pageSize": {
                  "format": "int32",
                  "description": "Optional limit on the number of roles to include in the response.",
                  "type": "integer",
                  "location": "query"
                },
                "view": {
                  "description": "Optional view for the returned Role objects.",
                  "type": "string",
                  "location": "query",
                  "enum": [
                    "BASIC",
                    "FULL"
                  ]
                },
                "parent": {
                  "description": "The resource name of the parent resource in one of the following formats:\n`` (empty string) -- this refers to curated roles.\n`organizations/{ORGANIZATION_ID}`\n`projects/{PROJECT_ID}`",
                  "type": "string",
                  "required": true,
                  "pattern": "^projects/[^/]+$",
                  "location": "path"
                },
                "showDeleted": {
                  "location": "query",
                  "description": "Include Roles that have been deleted.",
                  "type": "boolean"
                }
              }
            },
            "create": {
              "flatPath": "v1/projects/{projectsId}/roles",
              "id": "iam.projects.roles.create",
              "path": "v1/{+parent}/roles",
              "description": "Creates a new Role.",
              "request": {
                "$ref": "CreateRoleRequest"
              },
              "response": {
                "$ref": "Role"
              },
              "parameterOrder": [
                "parent"
              ],
              "httpMethod": "POST",
              "parameters": {
                "parent": {
                  "pattern": "^projects/[^/]+$",
                  "location": "path",
                  "description": "The resource name of the parent resource in one of the following formats:\n`organizations/{ORGANIZATION_ID}`\n`projects/{PROJECT_ID}`",
                  "type": "string",
                  "required": true
                }
              },
              "scopes": [
                "https://www.googleapis.com/auth/cloud-platform"
              ]
            }
          }
        },
        "serviceAccounts": {
          "methods": {
            "testIamPermissions": {
              "flatPath": "v1/projects/{projectsId}/serviceAccounts/{serviceAccountsId}:testIamPermissions",
              "id": "iam.projects.serviceAccounts.testIamPermissions",
              "path": "v1/{+resource}:testIamPermissions",
              "request": {
                "$ref": "TestIamPermissionsRequest"
              },
              "description": "Tests the specified permissions against the IAM access control policy\nfor a ServiceAccount.",
              "response": {
                "$ref": "TestIamPermissionsResponse"
              },
              "parameterOrder": [
                "resource"
              ],
              "httpMethod": "POST",
              "scopes": [
                "https://www.googleapis.com/auth/cloud-platform"
              ],
              "parameters": {
                "resource": {
                  "description": "REQUIRED: The resource for which the policy detail is being requested.\nSee the operation documentation for the appropriate value for this field.",
                  "type": "string",
                  "required": true,
                  "pattern": "^projects/[^/]+/serviceAccounts/[^/]+$",
                  "location": "path"
                }
              }
            },
            "delete": {
              "description": "Deletes a ServiceAccount.",
              "response": {
                "$ref": "Empty"
              },
              "parameterOrder": [
                "name"
              ],
              "httpMethod": "DELETE",
              "parameters": {
                "name": {
                  "location": "path",
                  "description": "The resource name of the service account in the following format:\n`projects/{PROJECT_ID}/serviceAccounts/{SERVICE_ACCOUNT_EMAIL}`.\nUsing `-` as a wildcard for the project will infer the project from\nthe account. The `account` value can be the `email` address or the\n`unique_id` of the service account.",
                  "type": "string",
                  "required": true,
                  "pattern": "^projects/[^/]+/serviceAccounts/[^/]+$"
                }
              },
              "scopes": [
                "https://www.googleapis.com/auth/cloud-platform"
              ],
              "flatPath": "v1/projects/{projectsId}/serviceAccounts/{serviceAccountsId}",
              "id": "iam.projects.serviceAccounts.delete",
              "path": "v1/{+name}"
            },
            "signBlob": {
              "request": {
                "$ref": "SignBlobRequest"
              },
              "description": "Signs a blob using a service account's system-managed private key.",
              "response": {
                "$ref": "SignBlobResponse"
              },
              "parameterOrder": [
                "name"
              ],
              "httpMethod": "POST",
              "scopes": [
                "https://www.googleapis.com/auth/cloud-platform"
              ],
              "parameters": {
                "name": {
                  "type": "string",
                  "required": true,
                  "pattern": "^projects/[^/]+/serviceAccounts/[^/]+$",
                  "location": "path",
                  "description": "The resource name of the service account in the following format:\n`projects/{PROJECT_ID}/serviceAccounts/{SERVICE_ACCOUNT_EMAIL}`.\nUsing `-` as a wildcard for the project will infer the project from\nthe account. The `account` value can be the `email` address or the\n`unique_id` of the service account."
                }
              },
              "flatPath": "v1/projects/{projectsId}/serviceAccounts/{serviceAccountsId}:signBlob",
              "id": "iam.projects.serviceAccounts.signBlob",
              "path": "v1/{+name}:signBlob"
            },
            "list": {
              "scopes": [
                "https://www.googleapis.com/auth/cloud-platform"
              ],
              "parameters": {
                "pageToken": {
                  "type": "string",
                  "location": "query",
                  "description": "Optional pagination token returned in an earlier\nListServiceAccountsResponse.next_page_token."
                },
                "name": {
                  "pattern": "^projects/[^/]+$",
                  "location": "path",
                  "description": "Required. The resource name of the project associated with the service\naccounts, such as `projects/my-project-123`.",
                  "type": "string",
                  "required": true
                },
                "pageSize": {
                  "location": "query",
                  "format": "int32",
                  "description": "Optional limit on the number of service accounts to include in the\nresponse. Further accounts can subsequently be obtained by including the\nListServiceAccountsResponse.next_page_token\nin a subsequent request.",
                  "type": "integer"
                }
              },
              "flatPath": "v1/projects/{projectsId}/serviceAccounts",
              "path": "v1/{+name}/serviceAccounts",
              "id": "iam.projects.serviceAccounts.list",
              "description": "Lists ServiceAccounts for a project.",
              "httpMethod": "GET",
              "parameterOrder": [
                "name"
              ],
              "response": {
                "$ref": "ListServiceAccountsResponse"
              }
            },
            "setIamPolicy": {
              "httpMethod": "POST",
              "parameterOrder": [
                "resource"
              ],
              "response": {
                "$ref": "Policy"
              },
              "scopes": [
                "https://www.googleapis.com/auth/cloud-platform"
              ],
              "parameters": {
                "resource": {
                  "type": "string",
                  "required": true,
                  "pattern": "^projects/[^/]+/serviceAccounts/[^/]+$",
                  "location": "path",
                  "description": "REQUIRED: The resource for which the policy is being specified.\nSee the operation documentation for the appropriate value for this field."
                }
              },
              "flatPath": "v1/projects/{projectsId}/serviceAccounts/{serviceAccountsId}:setIamPolicy",
              "path": "v1/{+resource}:setIamPolicy",
              "id": "iam.projects.serviceAccounts.setIamPolicy",
              "request": {
                "$ref": "SetIamPolicyRequest"
              },
              "description": "Sets the IAM access control policy for a\nServiceAccount."
            },
            "signJwt": {
              "description": "Signs a JWT using a service account's system-managed private key.\n\nIf no expiry time (`exp`) is provided in the `SignJwtRequest`, IAM sets an\nan expiry time of one hour by default. If you request an expiry time of\nmore than one hour, the request will fail.",
              "request": {
                "$ref": "SignJwtRequest"
              },
              "response": {
                "$ref": "SignJwtResponse"
              },
              "parameterOrder": [
                "name"
              ],
              "httpMethod": "POST",
              "parameters": {
                "name": {
                  "description": "The resource name of the service account in the following format:\n`projects/{PROJECT_ID}/serviceAccounts/{SERVICE_ACCOUNT_EMAIL}`.\nUsing `-` as a wildcard for the project will infer the project from\nthe account. The `account` value can be the `email` address or the\n`unique_id` of the service account.",
                  "type": "string",
                  "required": true,
                  "pattern": "^projects/[^/]+/serviceAccounts/[^/]+$",
                  "location": "path"
                }
              },
              "scopes": [
                "https://www.googleapis.com/auth/cloud-platform"
              ],
              "flatPath": "v1/projects/{projectsId}/serviceAccounts/{serviceAccountsId}:signJwt",
              "id": "iam.projects.serviceAccounts.signJwt",
              "path": "v1/{+name}:signJwt"
            },
            "create": {
              "description": "Creates a ServiceAccount\nand returns it.",
              "request": {
                "$ref": "CreateServiceAccountRequest"
              },
              "response": {
                "$ref": "ServiceAccount"
              },
              "parameterOrder": [
                "name"
              ],
              "httpMethod": "POST",
              "parameters": {
                "name": {
                  "pattern": "^projects/[^/]+$",
                  "location": "path",
                  "description": "Required. The resource name of the project associated with the service\naccounts, such as `projects/my-project-123`.",
                  "type": "string",
                  "required": true
                }
              },
              "scopes": [
                "https://www.googleapis.com/auth/cloud-platform"
              ],
              "flatPath": "v1/projects/{projectsId}/serviceAccounts",
              "id": "iam.projects.serviceAccounts.create",
              "path": "v1/{+name}/serviceAccounts"
            },
            "getIamPolicy": {
              "description": "Returns the IAM access control policy for a\nServiceAccount.",
              "httpMethod": "POST",
              "parameterOrder": [
                "resource"
              ],
              "response": {
                "$ref": "Policy"
              },
              "parameters": {
                "resource": {
                  "description": "REQUIRED: The resource for which the policy is being requested.\nSee the operation documentation for the appropriate value for this field.",
                  "type": "string",
                  "required": true,
                  "pattern": "^projects/[^/]+/serviceAccounts/[^/]+$",
                  "location": "path"
                }
              },
              "scopes": [
                "https://www.googleapis.com/auth/cloud-platform"
              ],
              "flatPath": "v1/projects/{projectsId}/serviceAccounts/{serviceAccountsId}:getIamPolicy",
              "path": "v1/{+resource}:getIamPolicy",
              "id": "iam.projects.serviceAccounts.getIamPolicy"
            },
            "get": {
              "httpMethod": "GET",
              "parameterOrder": [
                "name"
              ],
              "response": {
                "$ref": "ServiceAccount"
              },
              "parameters": {
                "name": {
                  "pattern": "^projects/[^/]+/serviceAccounts/[^/]+$",
                  "location": "path",
                  "description": "The resource name of the service account in the following format:\n`projects/{PROJECT_ID}/serviceAccounts/{SERVICE_ACCOUNT_EMAIL}`.\nUsing `-` as a wildcard for the project will infer the project from\nthe account. The `account` value can be the `email` address or the\n`unique_id` of the service account.",
                  "type": "string",
                  "required": true
                }
              },
              "scopes": [
                "https://www.googleapis.com/auth/cloud-platform"
              ],
              "flatPath": "v1/projects/{projectsId}/serviceAccounts/{serviceAccountsId}",
              "path": "v1/{+name}",
              "id": "iam.projects.serviceAccounts.get",
              "description": "Gets a ServiceAccount."
            },
            "update": {
              "response": {
                "$ref": "ServiceAccount"
              },
              "parameterOrder": [
                "name"
              ],
              "httpMethod": "PUT",
              "parameters": {
                "name": {
                  "pattern": "^projects/[^/]+/serviceAccounts/[^/]+$",
                  "location": "path",
                  "description": "The resource name of the service account in the following format:\n`projects/{PROJECT_ID}/serviceAccounts/{SERVICE_ACCOUNT_EMAIL}`.\n\nRequests using `-` as a wildcard for the project will infer the project\nfrom the `account` and the `account` value can be the `email` address or\nthe `unique_id` of the service account.\n\nIn responses the resource name will always be in the format\n`projects/{PROJECT_ID}/serviceAccounts/{SERVICE_ACCOUNT_EMAIL}`.",
                  "type": "string",
                  "required": true
                }
              },
              "scopes": [
                "https://www.googleapis.com/auth/cloud-platform"
              ],
              "flatPath": "v1/projects/{projectsId}/serviceAccounts/{serviceAccountsId}",
              "id": "iam.projects.serviceAccounts.update",
              "path": "v1/{+name}",
              "description": "Updates a ServiceAccount.\n\nCurrently, only the following fields are updatable:\n`display_name` .\nThe `etag` is mandatory.",
              "request": {
                "$ref": "ServiceAccount"
              }
            }
          },
          "resources": {
            "keys": {
              "methods": {
                "get": {
                  "httpMethod": "GET",
                  "response": {
                    "$ref": "ServiceAccountKey"
                  },
                  "parameterOrder": [
                    "name"
                  ],
                  "parameters": {
                    "publicKeyType": {
                      "enum": [
                        "TYPE_NONE",
                        "TYPE_X509_PEM_FILE",
                        "TYPE_RAW_PUBLIC_KEY"
                      ],
                      "description": "The output format of the public key requested.\nX509_PEM is the default output format.",
                      "type": "string",
                      "location": "query"
                    },
                    "name": {
                      "pattern": "^projects/[^/]+/serviceAccounts/[^/]+/keys/[^/]+$",
                      "location": "path",
                      "description": "The resource name of the service account key in the following format:\n`projects/{PROJECT_ID}/serviceAccounts/{SERVICE_ACCOUNT_EMAIL}/keys/{key}`.\n\nUsing `-` as a wildcard for the project will infer the project from\nthe account. The `account` value can be the `email` address or the\n`unique_id` of the service account.",
                      "type": "string",
                      "required": true
                    }
                  },
                  "scopes": [
                    "https://www.googleapis.com/auth/cloud-platform"
                  ],
                  "flatPath": "v1/projects/{projectsId}/serviceAccounts/{serviceAccountsId}/keys/{keysId}",
                  "path": "v1/{+name}",
                  "id": "iam.projects.serviceAccounts.keys.get",
                  "description": "Gets the ServiceAccountKey\nby key id."
                },
                "list": {
                  "httpMethod": "GET",
                  "response": {
                    "$ref": "ListServiceAccountKeysResponse"
                  },
                  "parameterOrder": [
                    "name"
                  ],
                  "scopes": [
                    "https://www.googleapis.com/auth/cloud-platform"
                  ],
                  "parameters": {
                    "keyTypes": {
                      "repeated": true,
                      "location": "query",
                      "enum": [
                        "KEY_TYPE_UNSPECIFIED",
                        "USER_MANAGED",
                        "SYSTEM_MANAGED"
                      ],
                      "description": "Filters the types of keys the user wants to include in the list\nresponse. Duplicate key types are not allowed. If no key type\nis provided, all keys are returned.",
                      "type": "string"
                    },
                    "name": {
                      "pattern": "^projects/[^/]+/serviceAccounts/[^/]+$",
                      "location": "path",
                      "description": "The resource name of the service account in the following format:\n`projects/{PROJECT_ID}/serviceAccounts/{SERVICE_ACCOUNT_EMAIL}`.\n\nUsing `-` as a wildcard for the project, will infer the project from\nthe account. The `account` value can be the `email` address or the\n`unique_id` of the service account.",
                      "type": "string",
                      "required": true
                    }
                  },
                  "flatPath": "v1/projects/{projectsId}/serviceAccounts/{serviceAccountsId}/keys",
                  "path": "v1/{+name}/keys",
                  "id": "iam.projects.serviceAccounts.keys.list",
                  "description": "Lists ServiceAccountKeys."
                },
                "create": {
                  "description": "Creates a ServiceAccountKey\nand returns it.",
                  "request": {
                    "$ref": "CreateServiceAccountKeyRequest"
                  },
                  "response": {
                    "$ref": "ServiceAccountKey"
                  },
                  "parameterOrder": [
                    "name"
                  ],
                  "httpMethod": "POST",
                  "parameters": {
                    "name": {
                      "pattern": "^projects/[^/]+/serviceAccounts/[^/]+$",
                      "location": "path",
                      "description": "The resource name of the service account in the following format:\n`projects/{PROJECT_ID}/serviceAccounts/{SERVICE_ACCOUNT_EMAIL}`.\nUsing `-` as a wildcard for the project will infer the project from\nthe account. The `account` value can be the `email` address or the\n`unique_id` of the service account.",
                      "type": "string",
                      "required": true
                    }
                  },
                  "scopes": [
                    "https://www.googleapis.com/auth/cloud-platform"
                  ],
                  "flatPath": "v1/projects/{projectsId}/serviceAccounts/{serviceAccountsId}/keys",
                  "id": "iam.projects.serviceAccounts.keys.create",
                  "path": "v1/{+name}/keys"
                },
                "delete": {
                  "httpMethod": "DELETE",
                  "parameterOrder": [
                    "name"
                  ],
                  "response": {
                    "$ref": "Empty"
                  },
                  "parameters": {
                    "name": {
                      "pattern": "^projects/[^/]+/serviceAccounts/[^/]+/keys/[^/]+$",
                      "location": "path",
                      "description": "The resource name of the service account key in the following format:\n`projects/{PROJECT_ID}/serviceAccounts/{SERVICE_ACCOUNT_EMAIL}/keys/{key}`.\nUsing `-` as a wildcard for the project will infer the project from\nthe account. The `account` value can be the `email` address or the\n`unique_id` of the service account.",
                      "type": "string",
                      "required": true
                    }
                  },
                  "scopes": [
                    "https://www.googleapis.com/auth/cloud-platform"
                  ],
                  "flatPath": "v1/projects/{projectsId}/serviceAccounts/{serviceAccountsId}/keys/{keysId}",
                  "path": "v1/{+name}",
                  "id": "iam.projects.serviceAccounts.keys.delete",
                  "description": "Deletes a ServiceAccountKey."
                }
              }
            }
          }
        }
      }
    },
    "permissions": {
      "methods": {
        "queryTestablePermissions": {
          "request": {
            "$ref": "QueryTestablePermissionsRequest"
          },
          "description": "Lists the permissions testable on a resource.\nA permission is testable if it can be tested for an identity on a resource.",
=======
    "ListServiceAccountsResponse": {
      "description": "The service account list response.",
      "type": "object",
      "properties": {
        "nextPageToken": {
          "description": "To retrieve the next page of results, set\nListServiceAccountsRequest.page_token\nto this value.",
          "type": "string"
        },
        "accounts": {
          "description": "The list of matching service accounts.",
          "items": {
            "$ref": "ServiceAccount"
          },
          "type": "array"
        }
      },
      "id": "ListServiceAccountsResponse"
    },
    "QueryGrantableRolesResponse": {
      "properties": {
        "nextPageToken": {
          "description": "To retrieve the next page of results, set\n`QueryGrantableRolesRequest.page_token` to this value.",
          "type": "string"
        },
        "roles": {
          "description": "The list of matching roles.",
          "items": {
            "$ref": "Role"
          },
          "type": "array"
        }
      },
      "id": "QueryGrantableRolesResponse",
      "description": "The grantable role query response.",
      "type": "object"
    },
    "SignBlobRequest": {
      "description": "The service account sign blob request.",
      "type": "object",
      "properties": {
        "bytesToSign": {
          "type": "string",
          "format": "byte",
          "description": "The bytes to sign."
        }
      },
      "id": "SignBlobRequest"
    },
    "SetIamPolicyRequest": {
      "description": "Request message for `SetIamPolicy` method.",
      "type": "object",
      "properties": {
        "policy": {
          "$ref": "Policy",
          "description": "REQUIRED: The complete policy to be applied to the `resource`. The size of\nthe policy is limited to a few 10s of KB. An empty policy is a\nvalid policy but certain Cloud Platform services (such as Projects)\nmight reject them."
        }
      },
      "id": "SetIamPolicyRequest"
    },
    "QueryTestablePermissionsResponse": {
      "description": "The response containing permissions which can be tested on a resource.",
      "type": "object",
      "properties": {
        "nextPageToken": {
          "description": "To retrieve the next page of results, set\n`QueryTestableRolesRequest.page_token` to this value.",
          "type": "string"
        },
        "permissions": {
          "description": "The Permissions testable on the requested resource.",
          "items": {
            "$ref": "Permission"
          },
          "type": "array"
        }
      },
      "id": "QueryTestablePermissionsResponse"
    },
    "Empty": {
      "description": "A generic empty message that you can re-use to avoid defining duplicated\nempty messages in your APIs. A typical example is to use it as the request\nor the response type of an API method. For instance:\n\n    service Foo {\n      rpc Bar(google.protobuf.Empty) returns (google.protobuf.Empty);\n    }\n\nThe JSON representation for `Empty` is empty JSON object `{}`.",
      "type": "object",
      "properties": {},
      "id": "Empty"
    },
    "CreateServiceAccountKeyRequest": {
      "type": "object",
      "properties": {
        "keyAlgorithm": {
          "description": "Which type of key and algorithm to use for the key.\nThe default is currently a 2K RSA key.  However this may change in the\nfuture.",
          "type": "string",
          "enumDescriptions": [
            "An unspecified key algorithm.",
            "1k RSA Key.",
            "2k RSA Key."
          ],
          "enum": [
            "KEY_ALG_UNSPECIFIED",
            "KEY_ALG_RSA_1024",
            "KEY_ALG_RSA_2048"
          ]
        },
        "privateKeyType": {
          "enumDescriptions": [
            "Unspecified. Equivalent to `TYPE_GOOGLE_CREDENTIALS_FILE`.",
            "PKCS12 format.\nThe password for the PKCS12 file is `notasecret`.\nFor more information, see https://tools.ietf.org/html/rfc7292.",
            "Google Credentials File format."
          ],
          "enum": [
            "TYPE_UNSPECIFIED",
            "TYPE_PKCS12_FILE",
            "TYPE_GOOGLE_CREDENTIALS_FILE"
          ],
          "description": "The output format of the private key. `GOOGLE_CREDENTIALS_FILE` is the\ndefault output format.",
          "type": "string"
        }
      },
      "id": "CreateServiceAccountKeyRequest",
      "description": "The service account key create request."
    },
    "SignJwtResponse": {
      "properties": {
        "signedJwt": {
          "description": "The signed JWT.",
          "type": "string"
        },
        "keyId": {
          "description": "The id of the key used to sign the JWT.",
          "type": "string"
        }
      },
      "id": "SignJwtResponse",
      "description": "The service account sign JWT response.",
      "type": "object"
    },
    "TestIamPermissionsRequest": {
      "type": "object",
      "properties": {
        "permissions": {
          "description": "The set of permissions to check for the `resource`. Permissions with\nwildcards (such as '*' or 'storage.*') are not allowed. For more\ninformation see\n[IAM Overview](https://cloud.google.com/iam/docs/overview#permissions).",
          "items": {
            "type": "string"
          },
          "type": "array"
        }
      },
      "id": "TestIamPermissionsRequest",
      "description": "Request message for `TestIamPermissions` method."
    },
    "Policy": {
      "description": "Defines an Identity and Access Management (IAM) policy. It is used to\nspecify access control policies for Cloud Platform resources.\n\n\nA `Policy` consists of a list of `bindings`. A `Binding` binds a list of\n`members` to a `role`, where the members can be user accounts, Google groups,\nGoogle domains, and service accounts. A `role` is a named list of permissions\ndefined by IAM.\n\n**Example**\n\n    {\n      \"bindings\": [\n        {\n          \"role\": \"roles/owner\",\n          \"members\": [\n            \"user:mike@example.com\",\n            \"group:admins@example.com\",\n            \"domain:google.com\",\n            \"serviceAccount:my-other-app@appspot.gserviceaccount.com\",\n          ]\n        },\n        {\n          \"role\": \"roles/viewer\",\n          \"members\": [\"user:sean@example.com\"]\n        }\n      ]\n    }\n\nFor a description of IAM and its features, see the\n[IAM developer's guide](https://cloud.google.com/iam).",
      "type": "object",
      "properties": {
        "etag": {
          "format": "byte",
          "description": "`etag` is used for optimistic concurrency control as a way to help\nprevent simultaneous updates of a policy from overwriting each other.\nIt is strongly suggested that systems make use of the `etag` in the\nread-modify-write cycle to perform policy updates in order to avoid race\nconditions: An `etag` is returned in the response to `getIamPolicy`, and\nsystems are expected to put that etag in the request to `setIamPolicy` to\nensure that their change will be applied to the same version of the policy.\n\nIf no `etag` is provided in the call to `setIamPolicy`, then the existing\npolicy is overwritten blindly.",
          "type": "string"
        },
        "version": {
          "format": "int32",
          "description": "Version of the `Policy`. The default version is 0.",
          "type": "integer"
        },
        "bindings": {
          "description": "Associates a list of `members` to a `role`.\n`bindings` with no members will result in an error.",
          "items": {
            "$ref": "Binding"
          },
          "type": "array"
        }
      },
      "id": "Policy"
    },
    "ListRolesResponse": {
      "description": "The response containing the roles defined under a resource.",
      "type": "object",
      "properties": {
        "nextPageToken": {
          "description": "To retrieve the next page of results, set\n`ListRolesRequest.page_token` to this value.",
          "type": "string"
        },
        "roles": {
          "description": "The Roles defined on this resource.",
          "items": {
            "$ref": "Role"
          },
          "type": "array"
        }
      },
      "id": "ListRolesResponse"
    },
    "AuditData": {
      "properties": {
        "policyDelta": {
          "description": "Policy delta between the original policy and the newly set policy.",
          "$ref": "PolicyDelta"
        }
      },
      "id": "AuditData",
      "description": "Audit log information specific to Cloud IAM. This message is serialized\nas an `Any` type in the `ServiceData` message of an\n`AuditLog` message.",
      "type": "object"
    },
    "BindingDelta": {
      "type": "object",
      "properties": {
        "condition": {
          "description": "The condition that is associated with this binding.\nThis field is GOOGLE_INTERNAL.\nThis field is not logged in IAM side because it's only for audit logging.\nOptional",
          "$ref": "Expr"
        },
        "member": {
          "description": "A single identity requesting access for a Cloud Platform resource.\nFollows the same format of Binding.members.\nRequired",
          "type": "string"
        },
        "role": {
          "description": "Role that is assigned to `members`.\nFor example, `roles/viewer`, `roles/editor`, or `roles/owner`.\nRequired",
          "type": "string"
        },
        "action": {
          "enumDescriptions": [
            "Unspecified.",
            "Addition of a Binding.",
            "Removal of a Binding."
          ],
          "enum": [
            "ACTION_UNSPECIFIED",
            "ADD",
            "REMOVE"
          ],
          "description": "The action that was performed on a Binding.\nRequired",
          "type": "string"
        }
      },
      "id": "BindingDelta",
      "description": "One delta entry for Binding. Each individual change (only one member in each\nentry) to a binding will be a separate entry."
    },
    "UndeleteRoleRequest": {
      "type": "object",
      "properties": {
        "etag": {
          "format": "byte",
          "description": "Used to perform a consistent read-modify-write.",
          "type": "string"
        }
      },
      "id": "UndeleteRoleRequest",
      "description": "The request to undelete an existing role."
    },
    "CreateServiceAccountRequest": {
      "properties": {
        "accountId": {
          "description": "Required. The account id that is used to generate the service account\nemail address and a stable unique id. It is unique within a project,\nmust be 6-30 characters long, and match the regular expression\n`[a-z]([-a-z0-9]*[a-z0-9])` to comply with RFC1035.",
          "type": "string"
        },
        "serviceAccount": {
          "$ref": "ServiceAccount",
          "description": "The ServiceAccount resource to create.\nCurrently, only the following values are user assignable:\n`display_name` ."
        }
      },
      "id": "CreateServiceAccountRequest",
      "description": "The service account create request.",
      "type": "object"
    },
    "Role": {
      "description": "A role in the Identity and Access Management API.",
      "type": "object",
      "properties": {
        "stage": {
          "enum": [
            "ALPHA",
            "BETA",
            "GA",
            "DEPRECATED",
            "DISABLED",
            "EAP"
          ],
          "description": "The current launch stage of the role.",
          "type": "string",
          "enumDescriptions": [
            "The user has indicated this role is currently in an alpha phase.",
            "The user has indicated this role is currently in a beta phase.",
            "The user has indicated this role is generally available.",
            "The user has indicated this role is being deprecated.",
            "This role is disabled and will not contribute permissions to any members\nit is granted to in policies.",
            "The user has indicated this role is currently in an eap phase."
          ]
        },
        "name": {
          "description": "The name of the role.\n\nWhen Role is used in CreateRole, the role name must not be set.\n\nWhen Role is used in output and other input such as UpdateRole, the role\nname is the complete path, e.g., roles/logging.viewer for curated roles\nand organizations/{ORGANIZATION_ID}/roles/logging.viewer for custom roles.",
          "type": "string"
        },
        "deleted": {
          "description": "The current deleted state of the role. This field is read only.\nIt will be ignored in calls to CreateRole and UpdateRole.",
          "type": "boolean"
        },
        "title": {
          "description": "Optional.  A human-readable title for the role.  Typically this\nis limited to 100 UTF-8 bytes.",
          "type": "string"
        },
        "includedPermissions": {
          "description": "The names of the permissions this role grants when bound in an IAM policy.",
          "items": {
            "type": "string"
          },
          "type": "array"
        },
        "description": {
          "description": "Optional.  A human-readable description for the role.",
          "type": "string"
        },
        "etag": {
          "format": "byte",
          "description": "Used to perform a consistent read-modify-write.",
          "type": "string"
        }
      },
      "id": "Role"
    },
    "Binding": {
      "description": "Associates `members` with a `role`.",
      "type": "object",
      "properties": {
        "members": {
          "description": "Specifies the identities requesting access for a Cloud Platform resource.\n`members` can have the following values:\n\n* `allUsers`: A special identifier that represents anyone who is\n   on the internet; with or without a Google account.\n\n* `allAuthenticatedUsers`: A special identifier that represents anyone\n   who is authenticated with a Google account or a service account.\n\n* `user:{emailid}`: An email address that represents a specific Google\n   account. For example, `alice@gmail.com` or `joe@example.com`.\n\n\n* `serviceAccount:{emailid}`: An email address that represents a service\n   account. For example, `my-other-app@appspot.gserviceaccount.com`.\n\n* `group:{emailid}`: An email address that represents a Google group.\n   For example, `admins@example.com`.\n\n\n* `domain:{domain}`: A Google Apps domain name that represents all the\n   users of that domain. For example, `google.com` or `example.com`.\n\n",
          "items": {
            "type": "string"
          },
          "type": "array"
        },
        "role": {
          "description": "Role that is assigned to `members`.\nFor example, `roles/viewer`, `roles/editor`, or `roles/owner`.\nRequired",
          "type": "string"
        }
      },
      "id": "Binding"
    },
    "Expr": {
      "properties": {
        "location": {
          "description": "An optional string indicating the location of the expression for error\nreporting, e.g. a file name and a position in the file.",
          "type": "string"
        },
        "title": {
          "description": "An optional title for the expression, i.e. a short string describing\nits purpose. This can be used e.g. in UIs which allow to enter the\nexpression.",
          "type": "string"
        },
        "description": {
          "description": "An optional description of the expression. This is a longer text which\ndescribes the expression, e.g. when hovered over it in a UI.",
          "type": "string"
        },
        "expression": {
          "description": "Textual representation of an expression in\nCommon Expression Language syntax.\n\nThe application context of the containing message determines which\nwell-known feature set of CEL is supported.",
          "type": "string"
        }
      },
      "id": "Expr",
      "description": "Represents an expression text. Example:\n\n    title: \"User account presence\"\n    description: \"Determines whether the request has a user account\"\n    expression: \"size(request.user) \u003e 0\"",
      "type": "object"
    },
    "ServiceAccount": {
      "description": "A service account in the Identity and Access Management API.\n\nTo create a service account, specify the `project_id` and the `account_id`\nfor the account.  The `account_id` is unique within the project, and is used\nto generate the service account email address and a stable\n`unique_id`.\n\nIf the account already exists, the account's resource name is returned\nin util::Status's ResourceInfo.resource_name in the format of\nprojects/{PROJECT_ID}/serviceAccounts/{ACCOUNT}. The caller can\nuse the name in other methods to access the account.\n\nAll other methods can identify the service account using the format\n`projects/{PROJECT_ID}/serviceAccounts/{ACCOUNT}`.\nUsing `-` as a wildcard for the `PROJECT_ID` will infer the project from\nthe account. The `ACCOUNT` value can be the `email` address or the\n`unique_id` of the service account.",
      "type": "object",
      "properties": {
        "displayName": {
          "description": "Optional. A user-specified description of the service account.  Must be\nfewer than 100 UTF-8 bytes.",
          "type": "string"
        },
        "etag": {
          "format": "byte",
          "description": "Used to perform a consistent read-modify-write.",
          "type": "string"
        },
        "name": {
          "description": "The resource name of the service account in the following format:\n`projects/{PROJECT_ID}/serviceAccounts/{ACCOUNT}`.\n\nRequests using `-` as a wildcard for the `PROJECT_ID` will infer the\nproject from the `account` and the `ACCOUNT` value can be the `email`\naddress or the `unique_id` of the service account.\n\nIn responses the resource name will always be in the format\n`projects/{PROJECT_ID}/serviceAccounts/{ACCOUNT}`.",
          "type": "string"
        },
        "email": {
          "description": "@OutputOnly The email address of the service account.",
          "type": "string"
        },
        "projectId": {
          "description": "@OutputOnly The id of the project that owns the service account.",
          "type": "string"
        },
        "oauth2ClientId": {
          "description": "@OutputOnly. The OAuth2 client id for the service account.\nThis is used in conjunction with the OAuth2 clientconfig API to make\nthree legged OAuth2 (3LO) flows to access the data of Google users.",
          "type": "string"
        },
        "uniqueId": {
          "description": "@OutputOnly The unique and stable id of the service account.",
          "type": "string"
        }
      },
      "id": "ServiceAccount"
    },
    "QueryGrantableRolesRequest": {
      "id": "QueryGrantableRolesRequest",
      "description": "The grantable role query request.",
      "type": "object",
      "properties": {
        "view": {
          "enumDescriptions": [
            "Omits the `included_permissions` field.\nThis is the default value.",
            "Returns all fields."
          ],
          "enum": [
            "BASIC",
            "FULL"
          ],
          "type": "string"
        },
        "fullResourceName": {
          "type": "string",
          "description": "Required. The full resource name to query from the list of grantable roles.\n\nThe name follows the Google Cloud Platform resource format.\nFor example, a Cloud Platform project with id `my-project` will be named\n`//cloudresourcemanager.googleapis.com/projects/my-project`."
        },
        "pageToken": {
          "description": "Optional pagination token returned in an earlier\nQueryGrantableRolesResponse.",
          "type": "string"
        },
        "pageSize": {
          "format": "int32",
          "description": "Optional limit on the number of roles to include in the response.",
          "type": "integer"
        }
      }
    },
    "CreateRoleRequest": {
      "description": "The request to create a new role.",
      "type": "object",
      "properties": {
        "roleId": {
          "description": "The role id to use for this role.",
          "type": "string"
        },
        "role": {
          "description": "The Role resource to create.",
          "$ref": "Role"
        }
      },
      "id": "CreateRoleRequest"
    },
    "ListServiceAccountKeysResponse": {
      "description": "The service account keys list response.",
      "type": "object",
      "properties": {
        "keys": {
          "description": "The public keys for the service account.",
          "items": {
            "$ref": "ServiceAccountKey"
          },
          "type": "array"
        }
      },
      "id": "ListServiceAccountKeysResponse"
    },
    "TestIamPermissionsResponse": {
      "type": "object",
      "properties": {
        "permissions": {
          "description": "A subset of `TestPermissionsRequest.permissions` that the caller is\nallowed.",
          "items": {
            "type": "string"
          },
          "type": "array"
        }
      },
      "id": "TestIamPermissionsResponse",
      "description": "Response message for `TestIamPermissions` method."
    },
    "QueryTestablePermissionsRequest": {
      "description": "A request to get permissions which can be tested on a resource.",
      "type": "object",
      "properties": {
        "fullResourceName": {
          "type": "string",
          "description": "Required. The full resource name to query from the list of testable\npermissions.\n\nThe name follows the Google Cloud Platform resource format.\nFor example, a Cloud Platform project with id `my-project` will be named\n`//cloudresourcemanager.googleapis.com/projects/my-project`."
        },
        "pageToken": {
          "description": "Optional pagination token returned in an earlier\nQueryTestablePermissionsRequest.",
          "type": "string"
        },
        "pageSize": {
          "format": "int32",
          "description": "Optional limit on the number of permissions to include in the response.",
          "type": "integer"
        }
      },
      "id": "QueryTestablePermissionsRequest"
    }
  },
  "protocol": "rest",
  "icons": {
    "x32": "http://www.google.com/images/icons/product/search-32.gif",
    "x16": "http://www.google.com/images/icons/product/search-16.gif"
  },
  "canonicalName": "iam",
  "auth": {
    "oauth2": {
      "scopes": {
        "https://www.googleapis.com/auth/cloud-platform": {
          "description": "View and manage your data across Google Cloud Platform services"
        }
      }
    }
  },
  "rootUrl": "https://iam.googleapis.com/",
  "ownerDomain": "google.com",
  "name": "iam",
  "batchPath": "batch",
  "fullyEncodeReservedExpansion": true,
  "title": "Google Identity and Access Management (IAM) API",
  "ownerName": "Google",
  "resources": {
    "permissions": {
      "methods": {
        "queryTestablePermissions": {
          "description": "Lists the permissions testable on a resource.\nA permission is testable if it can be tested for an identity on a resource.",
          "request": {
            "$ref": "QueryTestablePermissionsRequest"
          },
>>>>>>> b412c745
          "response": {
            "$ref": "QueryTestablePermissionsResponse"
          },
          "parameterOrder": [],
          "httpMethod": "POST",
<<<<<<< HEAD
          "scopes": [
            "https://www.googleapis.com/auth/cloud-platform"
          ],
          "parameters": {},
=======
          "parameters": {},
          "scopes": [
            "https://www.googleapis.com/auth/cloud-platform"
          ],
>>>>>>> b412c745
          "flatPath": "v1/permissions:queryTestablePermissions",
          "id": "iam.permissions.queryTestablePermissions",
          "path": "v1/permissions:queryTestablePermissions"
        }
      }
    },
    "roles": {
      "methods": {
<<<<<<< HEAD
        "queryGrantableRoles": {
          "description": "Queries roles that can be granted on a particular resource.\nA role is grantable if it can be used as the role in a binding for a policy\nfor that resource.",
          "request": {
            "$ref": "QueryGrantableRolesRequest"
          },
          "response": {
            "$ref": "QueryGrantableRolesResponse"
          },
          "parameterOrder": [],
          "httpMethod": "POST",
          "parameters": {},
          "scopes": [
            "https://www.googleapis.com/auth/cloud-platform"
          ],
          "flatPath": "v1/roles:queryGrantableRoles",
          "id": "iam.roles.queryGrantableRoles",
          "path": "v1/roles:queryGrantableRoles"
        },
        "get": {
          "response": {
            "$ref": "Role"
          },
          "parameterOrder": [
            "name"
          ],
          "httpMethod": "GET",
          "parameters": {
            "name": {
              "description": "The resource name of the role in one of the following formats:\n`roles/{ROLE_NAME}`\n`organizations/{ORGANIZATION_ID}/roles/{ROLE_NAME}`\n`projects/{PROJECT_ID}/roles/{ROLE_NAME}`",
              "type": "string",
              "required": true,
              "pattern": "^roles/[^/]+$",
              "location": "path"
            }
          },
          "scopes": [
            "https://www.googleapis.com/auth/cloud-platform"
          ],
          "flatPath": "v1/roles/{rolesId}",
          "id": "iam.roles.get",
          "path": "v1/{+name}",
          "description": "Gets a Role definition."
        },
        "list": {
          "httpMethod": "GET",
          "parameterOrder": [],
          "response": {
            "$ref": "ListRolesResponse"
          },
          "parameters": {
            "showDeleted": {
              "location": "query",
              "description": "Include Roles that have been deleted.",
              "type": "boolean"
            },
            "pageToken": {
              "description": "Optional pagination token returned in an earlier ListRolesResponse.",
              "type": "string",
              "location": "query"
            },
            "pageSize": {
              "format": "int32",
              "description": "Optional limit on the number of roles to include in the response.",
              "type": "integer",
              "location": "query"
            },
            "view": {
              "location": "query",
              "enum": [
                "BASIC",
                "FULL"
              ],
              "description": "Optional view for the returned Role objects.",
              "type": "string"
            },
            "parent": {
              "description": "The resource name of the parent resource in one of the following formats:\n`` (empty string) -- this refers to curated roles.\n`organizations/{ORGANIZATION_ID}`\n`projects/{PROJECT_ID}`",
              "type": "string",
              "location": "query"
            }
          },
          "scopes": [
            "https://www.googleapis.com/auth/cloud-platform"
          ],
          "flatPath": "v1/roles",
          "path": "v1/roles",
          "id": "iam.roles.list",
          "description": "Lists the Roles defined on a resource."
        }
      }
    },
    "organizations": {
      "resources": {
        "roles": {
          "methods": {
            "get": {
              "httpMethod": "GET",
=======
        "get": {
          "description": "Gets a Role definition.",
          "response": {
            "$ref": "Role"
          },
          "parameterOrder": [
            "name"
          ],
          "httpMethod": "GET",
          "parameters": {
            "name": {
              "pattern": "^roles/[^/]+$",
              "location": "path",
              "description": "The resource name of the role in one of the following formats:\n`roles/{ROLE_NAME}`\n`organizations/{ORGANIZATION_ID}/roles/{ROLE_NAME}`\n`projects/{PROJECT_ID}/roles/{ROLE_NAME}`",
              "type": "string",
              "required": true
            }
          },
          "scopes": [
            "https://www.googleapis.com/auth/cloud-platform"
          ],
          "flatPath": "v1/roles/{rolesId}",
          "id": "iam.roles.get",
          "path": "v1/{+name}"
        },
        "list": {
          "scopes": [
            "https://www.googleapis.com/auth/cloud-platform"
          ],
          "parameters": {
            "view": {
              "location": "query",
              "enum": [
                "BASIC",
                "FULL"
              ],
              "description": "Optional view for the returned Role objects.",
              "type": "string"
            },
            "parent": {
              "location": "query",
              "description": "The resource name of the parent resource in one of the following formats:\n`` (empty string) -- this refers to curated roles.\n`organizations/{ORGANIZATION_ID}`\n`projects/{PROJECT_ID}`",
              "type": "string"
            },
            "showDeleted": {
              "location": "query",
              "description": "Include Roles that have been deleted.",
              "type": "boolean"
            },
            "pageToken": {
              "location": "query",
              "description": "Optional pagination token returned in an earlier ListRolesResponse.",
              "type": "string"
            },
            "pageSize": {
              "format": "int32",
              "description": "Optional limit on the number of roles to include in the response.",
              "type": "integer",
              "location": "query"
            }
          },
          "flatPath": "v1/roles",
          "id": "iam.roles.list",
          "path": "v1/roles",
          "description": "Lists the Roles defined on a resource.",
          "response": {
            "$ref": "ListRolesResponse"
          },
          "httpMethod": "GET",
          "parameterOrder": []
        },
        "queryGrantableRoles": {
          "response": {
            "$ref": "QueryGrantableRolesResponse"
          },
          "parameterOrder": [],
          "httpMethod": "POST",
          "parameters": {},
          "scopes": [
            "https://www.googleapis.com/auth/cloud-platform"
          ],
          "flatPath": "v1/roles:queryGrantableRoles",
          "id": "iam.roles.queryGrantableRoles",
          "path": "v1/roles:queryGrantableRoles",
          "description": "Queries roles that can be granted on a particular resource.\nA role is grantable if it can be used as the role in a binding for a policy\nfor that resource.",
          "request": {
            "$ref": "QueryGrantableRolesRequest"
          }
        }
      }
    },
    "organizations": {
      "resources": {
        "roles": {
          "methods": {
            "list": {
              "description": "Lists the Roles defined on a resource.",
              "response": {
                "$ref": "ListRolesResponse"
              },
              "parameterOrder": [
                "parent"
              ],
              "httpMethod": "GET",
              "parameters": {
                "showDeleted": {
                  "location": "query",
                  "description": "Include Roles that have been deleted.",
                  "type": "boolean"
                },
                "pageToken": {
                  "description": "Optional pagination token returned in an earlier ListRolesResponse.",
                  "type": "string",
                  "location": "query"
                },
                "pageSize": {
                  "location": "query",
                  "format": "int32",
                  "description": "Optional limit on the number of roles to include in the response.",
                  "type": "integer"
                },
                "view": {
                  "location": "query",
                  "enum": [
                    "BASIC",
                    "FULL"
                  ],
                  "description": "Optional view for the returned Role objects.",
                  "type": "string"
                },
                "parent": {
                  "pattern": "^organizations/[^/]+$",
                  "location": "path",
                  "description": "The resource name of the parent resource in one of the following formats:\n`` (empty string) -- this refers to curated roles.\n`organizations/{ORGANIZATION_ID}`\n`projects/{PROJECT_ID}`",
                  "type": "string",
                  "required": true
                }
              },
              "scopes": [
                "https://www.googleapis.com/auth/cloud-platform"
              ],
              "flatPath": "v1/organizations/{organizationsId}/roles",
              "id": "iam.organizations.roles.list",
              "path": "v1/{+parent}/roles"
            },
            "create": {
              "response": {
                "$ref": "Role"
              },
              "parameterOrder": [
                "parent"
              ],
              "httpMethod": "POST",
              "parameters": {
                "parent": {
                  "type": "string",
                  "required": true,
                  "pattern": "^organizations/[^/]+$",
                  "location": "path",
                  "description": "The resource name of the parent resource in one of the following formats:\n`organizations/{ORGANIZATION_ID}`\n`projects/{PROJECT_ID}`"
                }
              },
              "scopes": [
                "https://www.googleapis.com/auth/cloud-platform"
              ],
              "flatPath": "v1/organizations/{organizationsId}/roles",
              "id": "iam.organizations.roles.create",
              "path": "v1/{+parent}/roles",
              "description": "Creates a new Role.",
              "request": {
                "$ref": "CreateRoleRequest"
              }
            },
            "undelete": {
              "id": "iam.organizations.roles.undelete",
              "path": "v1/{+name}:undelete",
              "description": "Undelete a Role, bringing it back in its previous state.",
              "request": {
                "$ref": "UndeleteRoleRequest"
              },
              "response": {
                "$ref": "Role"
              },
              "parameterOrder": [
                "name"
              ],
              "httpMethod": "POST",
              "parameters": {
                "name": {
                  "description": "The resource name of the role in one of the following formats:\n`organizations/{ORGANIZATION_ID}/roles/{ROLE_NAME}`\n`projects/{PROJECT_ID}/roles/{ROLE_NAME}`",
                  "type": "string",
                  "required": true,
                  "pattern": "^organizations/[^/]+/roles/[^/]+$",
                  "location": "path"
                }
              },
              "scopes": [
                "https://www.googleapis.com/auth/cloud-platform"
              ],
              "flatPath": "v1/organizations/{organizationsId}/roles/{rolesId}:undelete"
            },
            "get": {
              "flatPath": "v1/organizations/{organizationsId}/roles/{rolesId}",
              "path": "v1/{+name}",
              "id": "iam.organizations.roles.get",
              "description": "Gets a Role definition.",
              "httpMethod": "GET",
              "parameterOrder": [
                "name"
              ],
              "response": {
                "$ref": "Role"
              },
              "parameters": {
                "name": {
                  "location": "path",
                  "description": "The resource name of the role in one of the following formats:\n`roles/{ROLE_NAME}`\n`organizations/{ORGANIZATION_ID}/roles/{ROLE_NAME}`\n`projects/{PROJECT_ID}/roles/{ROLE_NAME}`",
                  "type": "string",
                  "required": true,
                  "pattern": "^organizations/[^/]+/roles/[^/]+$"
                }
              },
              "scopes": [
                "https://www.googleapis.com/auth/cloud-platform"
              ]
            },
            "patch": {
              "description": "Updates a Role definition.",
              "request": {
                "$ref": "Role"
              },
              "httpMethod": "PATCH",
              "parameterOrder": [
                "name"
              ],
              "response": {
                "$ref": "Role"
              },
              "parameters": {
                "name": {
                  "description": "The resource name of the role in one of the following formats:\n`roles/{ROLE_NAME}`\n`organizations/{ORGANIZATION_ID}/roles/{ROLE_NAME}`\n`projects/{PROJECT_ID}/roles/{ROLE_NAME}`",
                  "type": "string",
                  "required": true,
                  "pattern": "^organizations/[^/]+/roles/[^/]+$",
                  "location": "path"
                },
                "updateMask": {
                  "format": "google-fieldmask",
                  "description": "A mask describing which fields in the Role have changed.",
                  "type": "string",
                  "location": "query"
                }
              },
              "scopes": [
                "https://www.googleapis.com/auth/cloud-platform"
              ],
              "flatPath": "v1/organizations/{organizationsId}/roles/{rolesId}",
              "path": "v1/{+name}",
              "id": "iam.organizations.roles.patch"
            },
            "delete": {
              "description": "Soft deletes a role. The role is suspended and cannot be used to create new\nIAM Policy Bindings.\nThe Role will not be included in `ListRoles()` unless `show_deleted` is set\nin the `ListRolesRequest`. The Role contains the deleted boolean set.\nExisting Bindings remains, but are inactive. The Role can be undeleted\nwithin 7 days. After 7 days the Role is deleted and all Bindings associated\nwith the role are removed.",
              "httpMethod": "DELETE",
              "parameterOrder": [
                "name"
              ],
              "response": {
                "$ref": "Role"
              },
              "parameters": {
                "name": {
                  "location": "path",
                  "description": "The resource name of the role in one of the following formats:\n`organizations/{ORGANIZATION_ID}/roles/{ROLE_NAME}`\n`projects/{PROJECT_ID}/roles/{ROLE_NAME}`",
                  "type": "string",
                  "required": true,
                  "pattern": "^organizations/[^/]+/roles/[^/]+$"
                },
                "etag": {
                  "location": "query",
                  "format": "byte",
                  "description": "Used to perform a consistent read-modify-write.",
                  "type": "string"
                }
              },
              "scopes": [
                "https://www.googleapis.com/auth/cloud-platform"
              ],
              "flatPath": "v1/organizations/{organizationsId}/roles/{rolesId}",
              "path": "v1/{+name}",
              "id": "iam.organizations.roles.delete"
            }
          }
        }
      }
    },
    "projects": {
      "resources": {
        "roles": {
          "methods": {
            "delete": {
              "description": "Soft deletes a role. The role is suspended and cannot be used to create new\nIAM Policy Bindings.\nThe Role will not be included in `ListRoles()` unless `show_deleted` is set\nin the `ListRolesRequest`. The Role contains the deleted boolean set.\nExisting Bindings remains, but are inactive. The Role can be undeleted\nwithin 7 days. After 7 days the Role is deleted and all Bindings associated\nwith the role are removed.",
              "httpMethod": "DELETE",
>>>>>>> b412c745
              "parameterOrder": [
                "name"
              ],
              "response": {
                "$ref": "Role"
              },
<<<<<<< HEAD
=======
              "parameters": {
                "etag": {
                  "location": "query",
                  "format": "byte",
                  "description": "Used to perform a consistent read-modify-write.",
                  "type": "string"
                },
                "name": {
                  "type": "string",
                  "required": true,
                  "pattern": "^projects/[^/]+/roles/[^/]+$",
                  "location": "path",
                  "description": "The resource name of the role in one of the following formats:\n`organizations/{ORGANIZATION_ID}/roles/{ROLE_NAME}`\n`projects/{PROJECT_ID}/roles/{ROLE_NAME}`"
                }
              },
              "scopes": [
                "https://www.googleapis.com/auth/cloud-platform"
              ],
              "flatPath": "v1/projects/{projectsId}/roles/{rolesId}",
              "path": "v1/{+name}",
              "id": "iam.projects.roles.delete"
            },
            "list": {
              "response": {
                "$ref": "ListRolesResponse"
              },
              "parameterOrder": [
                "parent"
              ],
              "httpMethod": "GET",
>>>>>>> b412c745
              "scopes": [
                "https://www.googleapis.com/auth/cloud-platform"
              ],
              "parameters": {
<<<<<<< HEAD
                "name": {
                  "description": "The resource name of the role in one of the following formats:\n`roles/{ROLE_NAME}`\n`organizations/{ORGANIZATION_ID}/roles/{ROLE_NAME}`\n`projects/{PROJECT_ID}/roles/{ROLE_NAME}`",
                  "type": "string",
                  "required": true,
                  "pattern": "^organizations/[^/]+/roles/[^/]+$",
                  "location": "path"
                }
              },
              "flatPath": "v1/organizations/{organizationsId}/roles/{rolesId}",
              "path": "v1/{+name}",
              "id": "iam.organizations.roles.get",
              "description": "Gets a Role definition."
            },
            "patch": {
              "request": {
                "$ref": "Role"
              },
              "description": "Updates a Role definition.",
              "response": {
                "$ref": "Role"
              },
              "parameterOrder": [
                "name"
              ],
              "httpMethod": "PATCH",
=======
                "showDeleted": {
                  "location": "query",
                  "description": "Include Roles that have been deleted.",
                  "type": "boolean"
                },
                "pageToken": {
                  "location": "query",
                  "description": "Optional pagination token returned in an earlier ListRolesResponse.",
                  "type": "string"
                },
                "pageSize": {
                  "type": "integer",
                  "location": "query",
                  "format": "int32",
                  "description": "Optional limit on the number of roles to include in the response."
                },
                "view": {
                  "location": "query",
                  "enum": [
                    "BASIC",
                    "FULL"
                  ],
                  "description": "Optional view for the returned Role objects.",
                  "type": "string"
                },
                "parent": {
                  "location": "path",
                  "description": "The resource name of the parent resource in one of the following formats:\n`` (empty string) -- this refers to curated roles.\n`organizations/{ORGANIZATION_ID}`\n`projects/{PROJECT_ID}`",
                  "type": "string",
                  "required": true,
                  "pattern": "^projects/[^/]+$"
                }
              },
              "flatPath": "v1/projects/{projectsId}/roles",
              "id": "iam.projects.roles.list",
              "path": "v1/{+parent}/roles",
              "description": "Lists the Roles defined on a resource."
            },
            "create": {
              "flatPath": "v1/projects/{projectsId}/roles",
              "path": "v1/{+parent}/roles",
              "id": "iam.projects.roles.create",
              "description": "Creates a new Role.",
              "request": {
                "$ref": "CreateRoleRequest"
              },
              "httpMethod": "POST",
              "parameterOrder": [
                "parent"
              ],
              "response": {
                "$ref": "Role"
              },
              "parameters": {
                "parent": {
                  "location": "path",
                  "description": "The resource name of the parent resource in one of the following formats:\n`organizations/{ORGANIZATION_ID}`\n`projects/{PROJECT_ID}`",
                  "type": "string",
                  "required": true,
                  "pattern": "^projects/[^/]+$"
                }
              },
              "scopes": [
                "https://www.googleapis.com/auth/cloud-platform"
              ]
            },
            "patch": {
              "request": {
                "$ref": "Role"
              },
              "description": "Updates a Role definition.",
              "httpMethod": "PATCH",
              "parameterOrder": [
                "name"
              ],
              "response": {
                "$ref": "Role"
              },
>>>>>>> b412c745
              "scopes": [
                "https://www.googleapis.com/auth/cloud-platform"
              ],
              "parameters": {
                "updateMask": {
<<<<<<< HEAD
                  "type": "string",
                  "location": "query",
                  "format": "google-fieldmask",
                  "description": "A mask describing which fields in the Role have changed."
                },
                "name": {
                  "description": "The resource name of the role in one of the following formats:\n`roles/{ROLE_NAME}`\n`organizations/{ORGANIZATION_ID}/roles/{ROLE_NAME}`\n`projects/{PROJECT_ID}/roles/{ROLE_NAME}`",
                  "type": "string",
                  "required": true,
                  "pattern": "^organizations/[^/]+/roles/[^/]+$",
                  "location": "path"
                }
              },
              "flatPath": "v1/organizations/{organizationsId}/roles/{rolesId}",
              "id": "iam.organizations.roles.patch",
              "path": "v1/{+name}"
            },
            "undelete": {
              "response": {
                "$ref": "Role"
              },
              "parameterOrder": [
                "name"
              ],
              "httpMethod": "POST",
              "parameters": {
                "name": {
                  "description": "The resource name of the role in one of the following formats:\n`organizations/{ORGANIZATION_ID}/roles/{ROLE_NAME}`\n`projects/{PROJECT_ID}/roles/{ROLE_NAME}`",
                  "type": "string",
                  "required": true,
                  "pattern": "^organizations/[^/]+/roles/[^/]+$",
                  "location": "path"
=======
                  "location": "query",
                  "format": "google-fieldmask",
                  "description": "A mask describing which fields in the Role have changed.",
                  "type": "string"
                },
                "name": {
                  "pattern": "^projects/[^/]+/roles/[^/]+$",
                  "location": "path",
                  "description": "The resource name of the role in one of the following formats:\n`roles/{ROLE_NAME}`\n`organizations/{ORGANIZATION_ID}/roles/{ROLE_NAME}`\n`projects/{PROJECT_ID}/roles/{ROLE_NAME}`",
                  "type": "string",
                  "required": true
                }
              },
              "flatPath": "v1/projects/{projectsId}/roles/{rolesId}",
              "path": "v1/{+name}",
              "id": "iam.projects.roles.patch"
            },
            "undelete": {
              "httpMethod": "POST",
              "parameterOrder": [
                "name"
              ],
              "response": {
                "$ref": "Role"
              },
              "parameters": {
                "name": {
                  "location": "path",
                  "description": "The resource name of the role in one of the following formats:\n`organizations/{ORGANIZATION_ID}/roles/{ROLE_NAME}`\n`projects/{PROJECT_ID}/roles/{ROLE_NAME}`",
                  "type": "string",
                  "required": true,
                  "pattern": "^projects/[^/]+/roles/[^/]+$"
>>>>>>> b412c745
                }
              },
              "scopes": [
                "https://www.googleapis.com/auth/cloud-platform"
              ],
<<<<<<< HEAD
              "flatPath": "v1/organizations/{organizationsId}/roles/{rolesId}:undelete",
              "id": "iam.organizations.roles.undelete",
              "path": "v1/{+name}:undelete",
=======
              "flatPath": "v1/projects/{projectsId}/roles/{rolesId}:undelete",
              "path": "v1/{+name}:undelete",
              "id": "iam.projects.roles.undelete",
>>>>>>> b412c745
              "description": "Undelete a Role, bringing it back in its previous state.",
              "request": {
                "$ref": "UndeleteRoleRequest"
              }
            },
<<<<<<< HEAD
            "delete": {
=======
            "get": {
              "id": "iam.projects.roles.get",
              "path": "v1/{+name}",
              "description": "Gets a Role definition.",
>>>>>>> b412c745
              "response": {
                "$ref": "Role"
              },
              "parameterOrder": [
                "name"
              ],
<<<<<<< HEAD
              "httpMethod": "DELETE",
              "parameters": {
                "name": {
                  "description": "The resource name of the role in one of the following formats:\n`organizations/{ORGANIZATION_ID}/roles/{ROLE_NAME}`\n`projects/{PROJECT_ID}/roles/{ROLE_NAME}`",
                  "type": "string",
                  "required": true,
                  "pattern": "^organizations/[^/]+/roles/[^/]+$",
                  "location": "path"
                },
                "etag": {
                  "format": "byte",
                  "description": "Used to perform a consistent read-modify-write.",
                  "type": "string",
                  "location": "query"
=======
              "httpMethod": "GET",
              "parameters": {
                "name": {
                  "location": "path",
                  "description": "The resource name of the role in one of the following formats:\n`roles/{ROLE_NAME}`\n`organizations/{ORGANIZATION_ID}/roles/{ROLE_NAME}`\n`projects/{PROJECT_ID}/roles/{ROLE_NAME}`",
                  "type": "string",
                  "required": true,
                  "pattern": "^projects/[^/]+/roles/[^/]+$"
                }
              },
              "scopes": [
                "https://www.googleapis.com/auth/cloud-platform"
              ],
              "flatPath": "v1/projects/{projectsId}/roles/{rolesId}"
            }
          }
        },
        "serviceAccounts": {
          "methods": {
            "get": {
              "httpMethod": "GET",
              "parameterOrder": [
                "name"
              ],
              "response": {
                "$ref": "ServiceAccount"
              },
              "parameters": {
                "name": {
                  "pattern": "^projects/[^/]+/serviceAccounts/[^/]+$",
                  "location": "path",
                  "description": "The resource name of the service account in the following format:\n`projects/{PROJECT_ID}/serviceAccounts/{ACCOUNT}`.\nUsing `-` as a wildcard for the `PROJECT_ID` will infer the project from\nthe account. The `ACCOUNT` value can be the `email` address or the\n`unique_id` of the service account.",
                  "type": "string",
                  "required": true
>>>>>>> b412c745
                }
              },
              "scopes": [
                "https://www.googleapis.com/auth/cloud-platform"
              ],
<<<<<<< HEAD
              "flatPath": "v1/organizations/{organizationsId}/roles/{rolesId}",
              "id": "iam.organizations.roles.delete",
              "path": "v1/{+name}",
              "description": "Soft deletes a role. The role is suspended and cannot be used to create new\nIAM Policy Bindings.\nThe Role will not be included in `ListRoles()` unless `show_deleted` is set\nin the `ListRolesRequest`. The Role contains the deleted boolean set.\nExisting Bindings remains, but are inactive. The Role can be undeleted\nwithin 7 days. After 7 days the Role is deleted and all Bindings associated\nwith the role are removed."
            },
            "list": {
              "description": "Lists the Roles defined on a resource.",
              "httpMethod": "GET",
              "parameterOrder": [
                "parent"
              ],
              "response": {
                "$ref": "ListRolesResponse"
              },
              "parameters": {
                "showDeleted": {
                  "description": "Include Roles that have been deleted.",
                  "type": "boolean",
                  "location": "query"
                },
                "pageToken": {
                  "location": "query",
                  "description": "Optional pagination token returned in an earlier ListRolesResponse.",
                  "type": "string"
                },
                "pageSize": {
                  "location": "query",
                  "format": "int32",
                  "description": "Optional limit on the number of roles to include in the response.",
                  "type": "integer"
                },
                "view": {
                  "enum": [
                    "BASIC",
                    "FULL"
                  ],
                  "description": "Optional view for the returned Role objects.",
                  "type": "string",
                  "location": "query"
                },
                "parent": {
                  "description": "The resource name of the parent resource in one of the following formats:\n`` (empty string) -- this refers to curated roles.\n`organizations/{ORGANIZATION_ID}`\n`projects/{PROJECT_ID}`",
                  "type": "string",
                  "required": true,
                  "pattern": "^organizations/[^/]+$",
=======
              "flatPath": "v1/projects/{projectsId}/serviceAccounts/{serviceAccountsId}",
              "path": "v1/{+name}",
              "id": "iam.projects.serviceAccounts.get",
              "description": "Gets a ServiceAccount."
            },
            "update": {
              "request": {
                "$ref": "ServiceAccount"
              },
              "description": "Updates a ServiceAccount.\n\nCurrently, only the following fields are updatable:\n`display_name` .\nThe `etag` is mandatory.",
              "httpMethod": "PUT",
              "parameterOrder": [
                "name"
              ],
              "response": {
                "$ref": "ServiceAccount"
              },
              "scopes": [
                "https://www.googleapis.com/auth/cloud-platform"
              ],
              "parameters": {
                "name": {
                  "description": "The resource name of the service account in the following format:\n`projects/{PROJECT_ID}/serviceAccounts/{ACCOUNT}`.\n\nRequests using `-` as a wildcard for the `PROJECT_ID` will infer the\nproject from the `account` and the `ACCOUNT` value can be the `email`\naddress or the `unique_id` of the service account.\n\nIn responses the resource name will always be in the format\n`projects/{PROJECT_ID}/serviceAccounts/{ACCOUNT}`.",
                  "type": "string",
                  "required": true,
                  "pattern": "^projects/[^/]+/serviceAccounts/[^/]+$",
                  "location": "path"
                }
              },
              "flatPath": "v1/projects/{projectsId}/serviceAccounts/{serviceAccountsId}",
              "path": "v1/{+name}",
              "id": "iam.projects.serviceAccounts.update"
            },
            "testIamPermissions": {
              "request": {
                "$ref": "TestIamPermissionsRequest"
              },
              "description": "Tests the specified permissions against the IAM access control policy\nfor a ServiceAccount.",
              "httpMethod": "POST",
              "parameterOrder": [
                "resource"
              ],
              "response": {
                "$ref": "TestIamPermissionsResponse"
              },
              "scopes": [
                "https://www.googleapis.com/auth/cloud-platform"
              ],
              "parameters": {
                "resource": {
                  "type": "string",
                  "required": true,
                  "pattern": "^projects/[^/]+/serviceAccounts/[^/]+$",
                  "location": "path",
                  "description": "REQUIRED: The resource for which the policy detail is being requested.\nSee the operation documentation for the appropriate value for this field."
                }
              },
              "flatPath": "v1/projects/{projectsId}/serviceAccounts/{serviceAccountsId}:testIamPermissions",
              "path": "v1/{+resource}:testIamPermissions",
              "id": "iam.projects.serviceAccounts.testIamPermissions"
            },
            "delete": {
              "id": "iam.projects.serviceAccounts.delete",
              "path": "v1/{+name}",
              "description": "Deletes a ServiceAccount.",
              "response": {
                "$ref": "Empty"
              },
              "parameterOrder": [
                "name"
              ],
              "httpMethod": "DELETE",
              "scopes": [
                "https://www.googleapis.com/auth/cloud-platform"
              ],
              "parameters": {
                "name": {
                  "description": "The resource name of the service account in the following format:\n`projects/{PROJECT_ID}/serviceAccounts/{ACCOUNT}`.\nUsing `-` as a wildcard for the `PROJECT_ID` will infer the project from\nthe account. The `ACCOUNT` value can be the `email` address or the\n`unique_id` of the service account.",
                  "type": "string",
                  "required": true,
                  "pattern": "^projects/[^/]+/serviceAccounts/[^/]+$",
                  "location": "path"
                }
              },
              "flatPath": "v1/projects/{projectsId}/serviceAccounts/{serviceAccountsId}"
            },
            "list": {
              "flatPath": "v1/projects/{projectsId}/serviceAccounts",
              "id": "iam.projects.serviceAccounts.list",
              "path": "v1/{+name}/serviceAccounts",
              "description": "Lists ServiceAccounts for a project.",
              "response": {
                "$ref": "ListServiceAccountsResponse"
              },
              "parameterOrder": [
                "name"
              ],
              "httpMethod": "GET",
              "scopes": [
                "https://www.googleapis.com/auth/cloud-platform"
              ],
              "parameters": {
                "pageToken": {
                  "location": "query",
                  "description": "Optional pagination token returned in an earlier\nListServiceAccountsResponse.next_page_token.",
                  "type": "string"
                },
                "name": {
                  "type": "string",
                  "required": true,
                  "pattern": "^projects/[^/]+$",
                  "location": "path",
                  "description": "Required. The resource name of the project associated with the service\naccounts, such as `projects/my-project-123`."
                },
                "pageSize": {
                  "location": "query",
                  "format": "int32",
                  "description": "Optional limit on the number of service accounts to include in the\nresponse. Further accounts can subsequently be obtained by including the\nListServiceAccountsResponse.next_page_token\nin a subsequent request.",
                  "type": "integer"
                }
              }
            },
            "signBlob": {
              "response": {
                "$ref": "SignBlobResponse"
              },
              "parameterOrder": [
                "name"
              ],
              "httpMethod": "POST",
              "parameters": {
                "name": {
                  "pattern": "^projects/[^/]+/serviceAccounts/[^/]+$",
                  "location": "path",
                  "description": "The resource name of the service account in the following format:\n`projects/{PROJECT_ID}/serviceAccounts/{ACCOUNT}`.\nUsing `-` as a wildcard for the `PROJECT_ID` will infer the project from\nthe account. The `ACCOUNT` value can be the `email` address or the\n`unique_id` of the service account.",
                  "type": "string",
                  "required": true
                }
              },
              "scopes": [
                "https://www.googleapis.com/auth/cloud-platform"
              ],
              "flatPath": "v1/projects/{projectsId}/serviceAccounts/{serviceAccountsId}:signBlob",
              "id": "iam.projects.serviceAccounts.signBlob",
              "path": "v1/{+name}:signBlob",
              "description": "Signs a blob using a service account's system-managed private key.",
              "request": {
                "$ref": "SignBlobRequest"
              }
            },
            "setIamPolicy": {
              "response": {
                "$ref": "Policy"
              },
              "parameterOrder": [
                "resource"
              ],
              "httpMethod": "POST",
              "parameters": {
                "resource": {
                  "description": "REQUIRED: The resource for which the policy is being specified.\nSee the operation documentation for the appropriate value for this field.",
                  "type": "string",
                  "required": true,
                  "pattern": "^projects/[^/]+/serviceAccounts/[^/]+$",
>>>>>>> b412c745
                  "location": "path"
                }
              },
              "scopes": [
                "https://www.googleapis.com/auth/cloud-platform"
              ],
<<<<<<< HEAD
              "flatPath": "v1/organizations/{organizationsId}/roles",
              "path": "v1/{+parent}/roles",
              "id": "iam.organizations.roles.list"
            },
            "create": {
              "request": {
                "$ref": "CreateRoleRequest"
              },
              "description": "Creates a new Role.",
              "response": {
                "$ref": "Role"
              },
              "parameterOrder": [
                "parent"
              ],
              "httpMethod": "POST",
=======
              "flatPath": "v1/projects/{projectsId}/serviceAccounts/{serviceAccountsId}:setIamPolicy",
              "id": "iam.projects.serviceAccounts.setIamPolicy",
              "path": "v1/{+resource}:setIamPolicy",
              "description": "Sets the IAM access control policy for a\nServiceAccount.",
              "request": {
                "$ref": "SetIamPolicyRequest"
              }
            },
            "signJwt": {
              "response": {
                "$ref": "SignJwtResponse"
              },
              "parameterOrder": [
                "name"
              ],
              "httpMethod": "POST",
              "parameters": {
                "name": {
                  "description": "The resource name of the service account in the following format:\n`projects/{PROJECT_ID}/serviceAccounts/{ACCOUNT}`.\nUsing `-` as a wildcard for the `PROJECT_ID` will infer the project from\nthe account. The `ACCOUNT` value can be the `email` address or the\n`unique_id` of the service account.",
                  "type": "string",
                  "required": true,
                  "pattern": "^projects/[^/]+/serviceAccounts/[^/]+$",
                  "location": "path"
                }
              },
              "scopes": [
                "https://www.googleapis.com/auth/cloud-platform"
              ],
              "flatPath": "v1/projects/{projectsId}/serviceAccounts/{serviceAccountsId}:signJwt",
              "id": "iam.projects.serviceAccounts.signJwt",
              "path": "v1/{+name}:signJwt",
              "description": "Signs a JWT using a service account's system-managed private key.\n\nIf no expiry time (`exp`) is provided in the `SignJwtRequest`, IAM sets an\nan expiry time of one hour by default. If you request an expiry time of\nmore than one hour, the request will fail.",
              "request": {
                "$ref": "SignJwtRequest"
              }
            },
            "create": {
              "flatPath": "v1/projects/{projectsId}/serviceAccounts",
              "path": "v1/{+name}/serviceAccounts",
              "id": "iam.projects.serviceAccounts.create",
              "description": "Creates a ServiceAccount\nand returns it.",
              "request": {
                "$ref": "CreateServiceAccountRequest"
              },
              "httpMethod": "POST",
              "parameterOrder": [
                "name"
              ],
              "response": {
                "$ref": "ServiceAccount"
              },
              "parameters": {
                "name": {
                  "description": "Required. The resource name of the project associated with the service\naccounts, such as `projects/my-project-123`.",
                  "type": "string",
                  "required": true,
                  "pattern": "^projects/[^/]+$",
                  "location": "path"
                }
              },
              "scopes": [
                "https://www.googleapis.com/auth/cloud-platform"
              ]
            },
            "getIamPolicy": {
              "description": "Returns the IAM access control policy for a\nServiceAccount.",
              "response": {
                "$ref": "Policy"
              },
              "httpMethod": "POST",
              "parameterOrder": [
                "resource"
              ],
>>>>>>> b412c745
              "scopes": [
                "https://www.googleapis.com/auth/cloud-platform"
              ],
              "parameters": {
<<<<<<< HEAD
                "parent": {
                  "location": "path",
                  "description": "The resource name of the parent resource in one of the following formats:\n`organizations/{ORGANIZATION_ID}`\n`projects/{PROJECT_ID}`",
                  "type": "string",
                  "required": true,
                  "pattern": "^organizations/[^/]+$"
                }
              },
              "flatPath": "v1/organizations/{organizationsId}/roles",
              "id": "iam.organizations.roles.create",
              "path": "v1/{+parent}/roles"
=======
                "resource": {
                  "location": "path",
                  "description": "REQUIRED: The resource for which the policy is being requested.\nSee the operation documentation for the appropriate value for this field.",
                  "type": "string",
                  "required": true,
                  "pattern": "^projects/[^/]+/serviceAccounts/[^/]+$"
                }
              },
              "flatPath": "v1/projects/{projectsId}/serviceAccounts/{serviceAccountsId}:getIamPolicy",
              "id": "iam.projects.serviceAccounts.getIamPolicy",
              "path": "v1/{+resource}:getIamPolicy"
            }
          },
          "resources": {
            "keys": {
              "methods": {
                "create": {
                  "httpMethod": "POST",
                  "parameterOrder": [
                    "name"
                  ],
                  "response": {
                    "$ref": "ServiceAccountKey"
                  },
                  "scopes": [
                    "https://www.googleapis.com/auth/cloud-platform"
                  ],
                  "parameters": {
                    "name": {
                      "description": "The resource name of the service account in the following format:\n`projects/{PROJECT_ID}/serviceAccounts/{ACCOUNT}`.\nUsing `-` as a wildcard for the `PROJECT_ID` will infer the project from\nthe account. The `ACCOUNT` value can be the `email` address or the\n`unique_id` of the service account.",
                      "type": "string",
                      "required": true,
                      "pattern": "^projects/[^/]+/serviceAccounts/[^/]+$",
                      "location": "path"
                    }
                  },
                  "flatPath": "v1/projects/{projectsId}/serviceAccounts/{serviceAccountsId}/keys",
                  "path": "v1/{+name}/keys",
                  "id": "iam.projects.serviceAccounts.keys.create",
                  "request": {
                    "$ref": "CreateServiceAccountKeyRequest"
                  },
                  "description": "Creates a ServiceAccountKey\nand returns it."
                },
                "delete": {
                  "description": "Deletes a ServiceAccountKey.",
                  "response": {
                    "$ref": "Empty"
                  },
                  "parameterOrder": [
                    "name"
                  ],
                  "httpMethod": "DELETE",
                  "scopes": [
                    "https://www.googleapis.com/auth/cloud-platform"
                  ],
                  "parameters": {
                    "name": {
                      "type": "string",
                      "required": true,
                      "pattern": "^projects/[^/]+/serviceAccounts/[^/]+/keys/[^/]+$",
                      "location": "path",
                      "description": "The resource name of the service account key in the following format:\n`projects/{PROJECT_ID}/serviceAccounts/{ACCOUNT}/keys/{key}`.\nUsing `-` as a wildcard for the `PROJECT_ID` will infer the project from\nthe account. The `ACCOUNT` value can be the `email` address or the\n`unique_id` of the service account."
                    }
                  },
                  "flatPath": "v1/projects/{projectsId}/serviceAccounts/{serviceAccountsId}/keys/{keysId}",
                  "id": "iam.projects.serviceAccounts.keys.delete",
                  "path": "v1/{+name}"
                },
                "get": {
                  "httpMethod": "GET",
                  "parameterOrder": [
                    "name"
                  ],
                  "response": {
                    "$ref": "ServiceAccountKey"
                  },
                  "parameters": {
                    "publicKeyType": {
                      "location": "query",
                      "enum": [
                        "TYPE_NONE",
                        "TYPE_X509_PEM_FILE",
                        "TYPE_RAW_PUBLIC_KEY"
                      ],
                      "description": "The output format of the public key requested.\nX509_PEM is the default output format.",
                      "type": "string"
                    },
                    "name": {
                      "description": "The resource name of the service account key in the following format:\n`projects/{PROJECT_ID}/serviceAccounts/{ACCOUNT}/keys/{key}`.\n\nUsing `-` as a wildcard for the `PROJECT_ID` will infer the project from\nthe account. The `ACCOUNT` value can be the `email` address or the\n`unique_id` of the service account.",
                      "type": "string",
                      "required": true,
                      "pattern": "^projects/[^/]+/serviceAccounts/[^/]+/keys/[^/]+$",
                      "location": "path"
                    }
                  },
                  "scopes": [
                    "https://www.googleapis.com/auth/cloud-platform"
                  ],
                  "flatPath": "v1/projects/{projectsId}/serviceAccounts/{serviceAccountsId}/keys/{keysId}",
                  "path": "v1/{+name}",
                  "id": "iam.projects.serviceAccounts.keys.get",
                  "description": "Gets the ServiceAccountKey\nby key id."
                },
                "list": {
                  "description": "Lists ServiceAccountKeys.",
                  "response": {
                    "$ref": "ListServiceAccountKeysResponse"
                  },
                  "parameterOrder": [
                    "name"
                  ],
                  "httpMethod": "GET",
                  "scopes": [
                    "https://www.googleapis.com/auth/cloud-platform"
                  ],
                  "parameters": {
                    "name": {
                      "location": "path",
                      "description": "The resource name of the service account in the following format:\n`projects/{PROJECT_ID}/serviceAccounts/{ACCOUNT}`.\n\nUsing `-` as a wildcard for the `PROJECT_ID`, will infer the project from\nthe account. The `ACCOUNT` value can be the `email` address or the\n`unique_id` of the service account.",
                      "type": "string",
                      "required": true,
                      "pattern": "^projects/[^/]+/serviceAccounts/[^/]+$"
                    },
                    "keyTypes": {
                      "location": "query",
                      "enum": [
                        "KEY_TYPE_UNSPECIFIED",
                        "USER_MANAGED",
                        "SYSTEM_MANAGED"
                      ],
                      "description": "Filters the types of keys the user wants to include in the list\nresponse. Duplicate key types are not allowed. If no key type\nis provided, all keys are returned.",
                      "type": "string",
                      "repeated": true
                    }
                  },
                  "flatPath": "v1/projects/{projectsId}/serviceAccounts/{serviceAccountsId}/keys",
                  "id": "iam.projects.serviceAccounts.keys.list",
                  "path": "v1/{+name}/keys"
                }
              }
>>>>>>> b412c745
            }
          }
        }
      }
    }
  },
  "parameters": {
<<<<<<< HEAD
    "access_token": {
      "description": "OAuth access token.",
      "type": "string",
      "location": "query"
    },
    "key": {
      "location": "query",
      "description": "API key. Your API key identifies your project and provides you with API access, quota, and reports. Required unless you provide an OAuth 2.0 token.",
      "type": "string"
    },
    "quotaUser": {
      "type": "string",
      "location": "query",
      "description": "Available to use for quota purposes for server-side applications. Can be any arbitrary string assigned to a user, but should not exceed 40 characters."
    },
    "pp": {
      "description": "Pretty-print response.",
      "default": "true",
      "type": "boolean",
      "location": "query"
    },
    "bearer_token": {
      "location": "query",
      "description": "OAuth bearer token.",
      "type": "string"
=======
    "quotaUser": {
      "description": "Available to use for quota purposes for server-side applications. Can be any arbitrary string assigned to a user, but should not exceed 40 characters.",
      "type": "string",
      "location": "query"
    },
    "pp": {
      "location": "query",
      "description": "Pretty-print response.",
      "default": "true",
      "type": "boolean"
    },
    "bearer_token": {
      "description": "OAuth bearer token.",
      "type": "string",
      "location": "query"
>>>>>>> b412c745
    },
    "oauth_token": {
      "location": "query",
      "description": "OAuth 2.0 token for the current user.",
      "type": "string"
    },
    "upload_protocol": {
      "location": "query",
      "description": "Upload protocol for media (e.g. \"raw\", \"multipart\").",
      "type": "string"
    },
    "prettyPrint": {
      "description": "Returns response with indentations and line breaks.",
      "default": "true",
      "type": "boolean",
      "location": "query"
    },
<<<<<<< HEAD
    "fields": {
      "location": "query",
      "description": "Selector specifying which fields to include in a partial response.",
      "type": "string"
    },
    "uploadType": {
      "location": "query",
      "description": "Legacy upload protocol for media (e.g. \"media\", \"multipart\").",
      "type": "string"
    },
    "$.xgafv": {
      "type": "string",
=======
    "uploadType": {
      "description": "Legacy upload protocol for media (e.g. \"media\", \"multipart\").",
      "type": "string",
      "location": "query"
    },
    "fields": {
      "description": "Selector specifying which fields to include in a partial response.",
      "type": "string",
      "location": "query"
    },
    "$.xgafv": {
>>>>>>> b412c745
      "enumDescriptions": [
        "v1 error format",
        "v2 error format"
      ],
      "location": "query",
      "enum": [
        "1",
        "2"
      ],
<<<<<<< HEAD
      "description": "V1 error format."
    },
    "callback": {
      "description": "JSONP",
      "type": "string",
      "location": "query"
    },
    "alt": {
=======
      "description": "V1 error format.",
      "type": "string"
    },
    "callback": {
      "type": "string",
      "location": "query",
      "description": "JSONP"
    },
    "alt": {
      "location": "query",
>>>>>>> b412c745
      "description": "Data format for response.",
      "default": "json",
      "enum": [
        "json",
        "media",
        "proto"
      ],
      "type": "string",
      "enumDescriptions": [
        "Responses with Content-Type of application/json",
        "Media download with context-dependent Content-Type",
        "Responses with Content-Type of application/x-protobuf"
<<<<<<< HEAD
      ],
      "location": "query"
=======
      ]
    },
    "access_token": {
      "location": "query",
      "description": "OAuth access token.",
      "type": "string"
    },
    "key": {
      "location": "query",
      "description": "API key. Your API key identifies your project and provides you with API access, quota, and reports. Required unless you provide an OAuth 2.0 token.",
      "type": "string"
>>>>>>> b412c745
    }
  },
  "version": "v1",
  "baseUrl": "https://iam.googleapis.com/",
<<<<<<< HEAD
  "servicePath": "",
  "description": "Manages identity and access control for Google Cloud Platform resources, including the creation of service accounts, which you can use to authenticate to Google and make API calls.",
  "kind": "discovery#restDescription",
  "basePath": "",
  "documentationLink": "https://cloud.google.com/iam/",
  "id": "iam:v1",
  "revision": "20170828"
=======
  "kind": "discovery#restDescription",
  "description": "Manages identity and access control for Google Cloud Platform resources, including the creation of service accounts, which you can use to authenticate to Google and make API calls.",
  "servicePath": "",
  "basePath": ""
>>>>>>> b412c745
}<|MERGE_RESOLUTION|>--- conflicted
+++ resolved
@@ -1,485 +1,21 @@
 {
-<<<<<<< HEAD
-  "discoveryVersion": "v1",
-  "version_module": true,
-  "schemas": {
-    "QueryTestablePermissionsResponse": {
-      "description": "The response containing permissions which can be tested on a resource.",
-      "type": "object",
-      "properties": {
-        "nextPageToken": {
-          "description": "To retrieve the next page of results, set\n`QueryTestableRolesRequest.page_token` to this value.",
-          "type": "string"
-        },
-        "permissions": {
-          "description": "The Permissions testable on the requested resource.",
-          "items": {
-            "$ref": "Permission"
-          },
-          "type": "array"
-        }
-      },
-      "id": "QueryTestablePermissionsResponse"
-    },
-    "Empty": {
-      "type": "object",
-      "properties": {},
-      "id": "Empty",
-      "description": "A generic empty message that you can re-use to avoid defining duplicated\nempty messages in your APIs. A typical example is to use it as the request\nor the response type of an API method. For instance:\n\n    service Foo {\n      rpc Bar(google.protobuf.Empty) returns (google.protobuf.Empty);\n    }\n\nThe JSON representation for `Empty` is empty JSON object `{}`."
-    },
-    "CreateServiceAccountKeyRequest": {
-      "description": "The service account key create request.",
-      "type": "object",
-      "properties": {
-        "keyAlgorithm": {
-          "enumDescriptions": [
-            "An unspecified key algorithm.",
-            "1k RSA Key.",
-            "2k RSA Key."
-          ],
-          "enum": [
-            "KEY_ALG_UNSPECIFIED",
-            "KEY_ALG_RSA_1024",
-            "KEY_ALG_RSA_2048"
-          ],
-          "description": "Which type of key and algorithm to use for the key.\nThe default is currently a 2K RSA key.  However this may change in the\nfuture.",
-          "type": "string"
-        },
-        "privateKeyType": {
-          "enumDescriptions": [
-            "Unspecified. Equivalent to `TYPE_GOOGLE_CREDENTIALS_FILE`.",
-            "PKCS12 format.\nThe password for the PKCS12 file is `notasecret`.\nFor more information, see https://tools.ietf.org/html/rfc7292.",
-            "Google Credentials File format."
-          ],
-          "enum": [
-            "TYPE_UNSPECIFIED",
-            "TYPE_PKCS12_FILE",
-            "TYPE_GOOGLE_CREDENTIALS_FILE"
-          ],
-          "description": "The output format of the private key. `GOOGLE_CREDENTIALS_FILE` is the\ndefault output format.",
-          "type": "string"
-        }
-      },
-      "id": "CreateServiceAccountKeyRequest"
-    },
-    "TestIamPermissionsRequest": {
-      "description": "Request message for `TestIamPermissions` method.",
-      "type": "object",
-      "properties": {
-        "permissions": {
-          "description": "The set of permissions to check for the `resource`. Permissions with\nwildcards (such as '*' or 'storage.*') are not allowed. For more\ninformation see\n[IAM Overview](https://cloud.google.com/iam/docs/overview#permissions).",
-          "items": {
-            "type": "string"
-          },
-          "type": "array"
-        }
-      },
-      "id": "TestIamPermissionsRequest"
-    },
-    "SignJwtResponse": {
-      "properties": {
-        "signedJwt": {
-          "description": "The signed JWT.",
-          "type": "string"
-        },
-        "keyId": {
-          "type": "string",
-          "description": "The id of the key used to sign the JWT."
-        }
-      },
-      "id": "SignJwtResponse",
-      "description": "The service account sign JWT response.",
-      "type": "object"
-    },
-    "Policy": {
-      "description": "Defines an Identity and Access Management (IAM) policy. It is used to\nspecify access control policies for Cloud Platform resources.\n\n\nA `Policy` consists of a list of `bindings`. A `Binding` binds a list of\n`members` to a `role`, where the members can be user accounts, Google groups,\nGoogle domains, and service accounts. A `role` is a named list of permissions\ndefined by IAM.\n\n**Example**\n\n    {\n      \"bindings\": [\n        {\n          \"role\": \"roles/owner\",\n          \"members\": [\n            \"user:mike@example.com\",\n            \"group:admins@example.com\",\n            \"domain:google.com\",\n            \"serviceAccount:my-other-app@appspot.gserviceaccount.com\",\n          ]\n        },\n        {\n          \"role\": \"roles/viewer\",\n          \"members\": [\"user:sean@example.com\"]\n        }\n      ]\n    }\n\nFor a description of IAM and its features, see the\n[IAM developer's guide](https://cloud.google.com/iam).",
-      "type": "object",
-      "properties": {
-        "etag": {
-          "type": "string",
-          "format": "byte",
-          "description": "`etag` is used for optimistic concurrency control as a way to help\nprevent simultaneous updates of a policy from overwriting each other.\nIt is strongly suggested that systems make use of the `etag` in the\nread-modify-write cycle to perform policy updates in order to avoid race\nconditions: An `etag` is returned in the response to `getIamPolicy`, and\nsystems are expected to put that etag in the request to `setIamPolicy` to\nensure that their change will be applied to the same version of the policy.\n\nIf no `etag` is provided in the call to `setIamPolicy`, then the existing\npolicy is overwritten blindly."
-        },
-        "version": {
-          "format": "int32",
-          "description": "Version of the `Policy`. The default version is 0.",
-          "type": "integer"
-        },
-        "bindings": {
-          "description": "Associates a list of `members` to a `role`.\n`bindings` with no members will result in an error.",
-          "items": {
-            "$ref": "Binding"
-          },
-          "type": "array"
-        }
-      },
-      "id": "Policy"
-    },
-    "ListRolesResponse": {
-      "description": "The response containing the roles defined under a resource.",
-      "type": "object",
-      "properties": {
-        "nextPageToken": {
-          "description": "To retrieve the next page of results, set\n`ListRolesRequest.page_token` to this value.",
-          "type": "string"
-        },
-        "roles": {
-          "description": "The Roles defined on this resource.",
-          "items": {
-            "$ref": "Role"
-          },
-          "type": "array"
-        }
-      },
-      "id": "ListRolesResponse"
-    },
-    "AuditData": {
-      "description": "Audit log information specific to Cloud IAM. This message is serialized\nas an `Any` type in the `ServiceData` message of an\n`AuditLog` message.",
-      "type": "object",
-      "properties": {
-        "policyDelta": {
-          "$ref": "PolicyDelta",
-          "description": "Policy delta between the original policy and the newly set policy."
-        }
-      },
-      "id": "AuditData"
-    },
-    "BindingDelta": {
-      "id": "BindingDelta",
-      "description": "One delta entry for Binding. Each individual change (only one member in each\nentry) to a binding will be a separate entry.",
-      "type": "object",
-      "properties": {
-        "action": {
-          "enumDescriptions": [
-            "Unspecified.",
-            "Addition of a Binding.",
-            "Removal of a Binding."
-          ],
-          "enum": [
-            "ACTION_UNSPECIFIED",
-            "ADD",
-            "REMOVE"
-          ],
-          "description": "The action that was performed on a Binding.\nRequired",
-          "type": "string"
-        },
-        "condition": {
-          "description": "The condition that is associated with this binding.\nThis field is GOOGLE_INTERNAL.\nThis field is not logged in IAM side because it's only for audit logging.\nOptional",
-          "$ref": "Expr"
-        },
-        "member": {
-          "description": "A single identity requesting access for a Cloud Platform resource.\nFollows the same format of Binding.members.\nRequired",
-          "type": "string"
-        },
-        "role": {
-          "description": "Role that is assigned to `members`.\nFor example, `roles/viewer`, `roles/editor`, or `roles/owner`.\nRequired",
-          "type": "string"
-        }
-      }
-    },
-    "UndeleteRoleRequest": {
-      "description": "The request to undelete an existing role.",
-      "type": "object",
-      "properties": {
-        "etag": {
-          "format": "byte",
-          "description": "Used to perform a consistent read-modify-write.",
-          "type": "string"
-        }
-      },
-      "id": "UndeleteRoleRequest"
-    },
-    "CreateServiceAccountRequest": {
-      "properties": {
-        "serviceAccount": {
-          "$ref": "ServiceAccount",
-          "description": "The ServiceAccount resource to create.\nCurrently, only the following values are user assignable:\n`display_name` ."
-        },
-        "accountId": {
-          "description": "Required. The account id that is used to generate the service account\nemail address and a stable unique id. It is unique within a project,\nmust be 6-30 characters long, and match the regular expression\n`[a-z]([-a-z0-9]*[a-z0-9])` to comply with RFC1035.",
-          "type": "string"
-        }
-      },
-      "id": "CreateServiceAccountRequest",
-      "description": "The service account create request.",
-      "type": "object"
-    },
-    "Role": {
-      "description": "A role in the Identity and Access Management API.",
-      "type": "object",
-      "properties": {
-        "includedPermissions": {
-          "description": "The names of the permissions this role grants when bound in an IAM policy.",
-          "items": {
-            "type": "string"
-          },
-          "type": "array"
-        },
-        "description": {
-          "description": "Optional.  A human-readable description for the role.",
-          "type": "string"
-        },
-        "etag": {
-          "format": "byte",
-          "description": "Used to perform a consistent read-modify-write.",
-          "type": "string"
-        },
-        "stage": {
-          "description": "The current launch stage of the role.",
-          "type": "string",
-          "enumDescriptions": [
-            "The user has indicated this role is currently in an alpha phase.",
-            "The user has indicated this role is currently in a beta phase.",
-            "The user has indicated this role is generally available.",
-            "The user has indicated this role is being deprecated.",
-            "This role is disabled and will not contribute permissions to any members\nit is granted to in policies.",
-            "The user has indicated this role is currently in an eap phase."
-          ],
-          "enum": [
-            "ALPHA",
-            "BETA",
-            "GA",
-            "DEPRECATED",
-            "DISABLED",
-            "EAP"
-          ]
-        },
-        "name": {
-          "description": "The name of the role.\n\nWhen Role is used in CreateRole, the role name must not be set.\n\nWhen Role is used in output and other input such as UpdateRole, the role\nname is the complete path, e.g., roles/logging.viewer for curated roles\nand organizations/{ORGANIZATION_ID}/roles/logging.viewer for custom roles.",
-          "type": "string"
-        },
-        "deleted": {
-          "description": "The current deleted state of the role. This field is read only.\nIt will be ignored in calls to CreateRole and UpdateRole.",
-          "type": "boolean"
-        },
-        "title": {
-          "description": "Optional.  A human-readable title for the role.  Typically this\nis limited to 100 UTF-8 bytes.",
-          "type": "string"
-        }
-      },
-      "id": "Role"
-    },
-    "Binding": {
-      "description": "Associates `members` with a `role`.",
-      "type": "object",
-      "properties": {
-        "members": {
-          "items": {
-            "type": "string"
-          },
-          "type": "array",
-          "description": "Specifies the identities requesting access for a Cloud Platform resource.\n`members` can have the following values:\n\n* `allUsers`: A special identifier that represents anyone who is\n   on the internet; with or without a Google account.\n\n* `allAuthenticatedUsers`: A special identifier that represents anyone\n   who is authenticated with a Google account or a service account.\n\n* `user:{emailid}`: An email address that represents a specific Google\n   account. For example, `alice@gmail.com` or `joe@example.com`.\n\n\n* `serviceAccount:{emailid}`: An email address that represents a service\n   account. For example, `my-other-app@appspot.gserviceaccount.com`.\n\n* `group:{emailid}`: An email address that represents a Google group.\n   For example, `admins@example.com`.\n\n\n* `domain:{domain}`: A Google Apps domain name that represents all the\n   users of that domain. For example, `google.com` or `example.com`.\n\n"
-        },
-        "role": {
-          "type": "string",
-          "description": "Role that is assigned to `members`.\nFor example, `roles/viewer`, `roles/editor`, or `roles/owner`.\nRequired"
-        }
-      },
-      "id": "Binding"
-    },
-    "QueryGrantableRolesRequest": {
-      "description": "The grantable role query request.",
-      "type": "object",
-      "properties": {
-        "fullResourceName": {
-          "description": "Required. The full resource name to query from the list of grantable roles.\n\nThe name follows the Google Cloud Platform resource format.\nFor example, a Cloud Platform project with id `my-project` will be named\n`//cloudresourcemanager.googleapis.com/projects/my-project`.",
-          "type": "string"
-        },
-        "pageToken": {
-          "description": "Optional pagination token returned in an earlier\nQueryGrantableRolesResponse.",
-          "type": "string"
-        },
-        "pageSize": {
-          "format": "int32",
-          "description": "Optional limit on the number of roles to include in the response.",
-          "type": "integer"
-        },
-        "view": {
-          "type": "string",
-          "enumDescriptions": [
-            "Omits the `included_permissions` field.\nThis is the default value.",
-            "Returns all fields."
-          ],
-          "enum": [
-            "BASIC",
-            "FULL"
-          ]
-        }
-      },
-      "id": "QueryGrantableRolesRequest"
-    },
-    "Expr": {
-      "description": "Represents an expression text. Example:\n\n    title: \"User account presence\"\n    description: \"Determines whether the request has a user account\"\n    expression: \"size(request.user) \u003e 0\"",
-      "type": "object",
-      "properties": {
-        "location": {
-          "description": "An optional string indicating the location of the expression for error\nreporting, e.g. a file name and a position in the file.",
-          "type": "string"
-        },
-        "title": {
-          "description": "An optional title for the expression, i.e. a short string describing\nits purpose. This can be used e.g. in UIs which allow to enter the\nexpression.",
-          "type": "string"
-        },
-        "description": {
-          "description": "An optional description of the expression. This is a longer text which\ndescribes the expression, e.g. when hovered over it in a UI.",
-          "type": "string"
-        },
-        "expression": {
-          "description": "Textual representation of an expression in\nCommon Expression Language syntax.\n\nThe application context of the containing message determines which\nwell-known feature set of CEL is supported.",
-          "type": "string"
-        }
-      },
-      "id": "Expr"
-    },
-    "ServiceAccount": {
-      "description": "A service account in the Identity and Access Management API.\n\nTo create a service account, specify the `project_id` and the `account_id`\nfor the account.  The `account_id` is unique within the project, and is used\nto generate the service account email address and a stable\n`unique_id`.\n\nIf the account already exists, the account's resource name is returned\nin util::Status's ResourceInfo.resource_name in the format of\nprojects/{PROJECT_ID}/serviceAccounts/{SERVICE_ACCOUNT_EMAIL}. The caller can\nuse the name in other methods to access the account.\n\nAll other methods can identify the service account using the format\n`projects/{PROJECT_ID}/serviceAccounts/{SERVICE_ACCOUNT_EMAIL}`.\nUsing `-` as a wildcard for the project will infer the project from\nthe account. The `account` value can be the `email` address or the\n`unique_id` of the service account.",
-      "type": "object",
-      "properties": {
-        "etag": {
-          "format": "byte",
-          "description": "Used to perform a consistent read-modify-write.",
-          "type": "string"
-        },
-        "name": {
-          "description": "The resource name of the service account in the following format:\n`projects/{PROJECT_ID}/serviceAccounts/{SERVICE_ACCOUNT_EMAIL}`.\n\nRequests using `-` as a wildcard for the project will infer the project\nfrom the `account` and the `account` value can be the `email` address or\nthe `unique_id` of the service account.\n\nIn responses the resource name will always be in the format\n`projects/{PROJECT_ID}/serviceAccounts/{SERVICE_ACCOUNT_EMAIL}`.",
-          "type": "string"
-        },
-        "email": {
-          "description": "@OutputOnly The email address of the service account.",
-          "type": "string"
-        },
-        "projectId": {
-          "description": "@OutputOnly The id of the project that owns the service account.",
-          "type": "string"
-        },
-        "oauth2ClientId": {
-          "description": "@OutputOnly. The OAuth2 client id for the service account.\nThis is used in conjunction with the OAuth2 clientconfig API to make\nthree legged OAuth2 (3LO) flows to access the data of Google users.",
-          "type": "string"
-        },
-        "uniqueId": {
-          "type": "string",
-          "description": "@OutputOnly The unique and stable id of the service account."
-        },
-        "displayName": {
-          "description": "Optional. A user-specified description of the service account.  Must be\nfewer than 100 UTF-8 bytes.",
-          "type": "string"
-        }
-      },
-      "id": "ServiceAccount"
-    },
-    "CreateRoleRequest": {
-      "description": "The request to create a new role.",
-      "type": "object",
-      "properties": {
-        "roleId": {
-          "type": "string",
-          "description": "The role id to use for this role."
-        },
-        "role": {
-          "description": "The Role resource to create.",
-          "$ref": "Role"
-        }
-      },
-      "id": "CreateRoleRequest"
-    },
-    "TestIamPermissionsResponse": {
-      "description": "Response message for `TestIamPermissions` method.",
-      "type": "object",
-      "properties": {
-        "permissions": {
-          "items": {
-            "type": "string"
-          },
-          "type": "array",
-          "description": "A subset of `TestPermissionsRequest.permissions` that the caller is\nallowed."
-        }
-      },
-      "id": "TestIamPermissionsResponse"
-    },
-    "ListServiceAccountKeysResponse": {
-      "description": "The service account keys list response.",
-      "type": "object",
-      "properties": {
-        "keys": {
-          "description": "The public keys for the service account.",
-          "items": {
-            "$ref": "ServiceAccountKey"
-          },
-          "type": "array"
-        }
-      },
-      "id": "ListServiceAccountKeysResponse"
-    },
-    "QueryTestablePermissionsRequest": {
-      "description": "A request to get permissions which can be tested on a resource.",
-      "type": "object",
-      "properties": {
-        "fullResourceName": {
-          "description": "Required. The full resource name to query from the list of testable\npermissions.\n\nThe name follows the Google Cloud Platform resource format.\nFor example, a Cloud Platform project with id `my-project` will be named\n`//cloudresourcemanager.googleapis.com/projects/my-project`.",
-          "type": "string"
-        },
-        "pageToken": {
-          "type": "string",
-          "description": "Optional pagination token returned in an earlier\nQueryTestablePermissionsRequest."
-        },
-        "pageSize": {
-          "type": "integer",
-          "format": "int32",
-          "description": "Optional limit on the number of permissions to include in the response."
-        }
-      },
-      "id": "QueryTestablePermissionsRequest"
-    },
-=======
   "revision": "20170922",
   "documentationLink": "https://cloud.google.com/iam/",
   "id": "iam:v1",
   "discoveryVersion": "v1",
   "version_module": true,
   "schemas": {
->>>>>>> b412c745
     "ServiceAccountKey": {
       "description": "Represents a service account key.\n\nA service account has two sets of key-pairs: user-managed, and\nsystem-managed.\n\nUser-managed key-pairs can be created and deleted by users.  Users are\nresponsible for rotating these keys periodically to ensure security of\ntheir service accounts.  Users retain the private key of these key-pairs,\nand Google retains ONLY the public key.\n\nSystem-managed key-pairs are managed automatically by Google, and rotated\ndaily without user intervention.  The private key never leaves Google's\nservers to maximize security.\n\nPublic keys for all service accounts are also published at the OAuth2\nService Account API.",
       "type": "object",
       "properties": {
-<<<<<<< HEAD
-        "privateKeyType": {
-          "enum": [
-            "TYPE_UNSPECIFIED",
-            "TYPE_PKCS12_FILE",
-            "TYPE_GOOGLE_CREDENTIALS_FILE"
-          ],
-          "description": "The output format for the private key.\nOnly provided in `CreateServiceAccountKey` responses, not\nin `GetServiceAccountKey` or `ListServiceAccountKey` responses.\n\nGoogle never exposes system-managed private keys, and never retains\nuser-managed private keys.",
-          "type": "string",
-          "enumDescriptions": [
-            "Unspecified. Equivalent to `TYPE_GOOGLE_CREDENTIALS_FILE`.",
-            "PKCS12 format.\nThe password for the PKCS12 file is `notasecret`.\nFor more information, see https://tools.ietf.org/html/rfc7292.",
-            "Google Credentials File format."
-          ]
-        },
-        "validAfterTime": {
-          "format": "google-datetime",
-          "description": "The key can be used after this timestamp.",
-          "type": "string"
-        },
-        "privateKeyData": {
-          "format": "byte",
-          "description": "The private key data. Only provided in `CreateServiceAccountKey`\nresponses. Make sure to keep the private key data secure because it\nallows for the assertion of the service account identity.\nWhen decoded, the private key data can be used to authenticate with\nGoogle API client libraries and with\n\u003ca href=\"/sdk/gcloud/reference/auth/activate-service-account\"\u003egcloud\nauth activate-service-account\u003c/a\u003e.",
-          "type": "string"
-        },
-=======
->>>>>>> b412c745
         "publicKeyData": {
           "format": "byte",
           "description": "The public key data. Only provided in `GetServiceAccountKey` responses.",
           "type": "string"
         },
         "name": {
-<<<<<<< HEAD
-          "description": "The resource name of the service account key in the following format\n`projects/{PROJECT_ID}/serviceAccounts/{SERVICE_ACCOUNT_EMAIL}/keys/{key}`.",
-=======
           "description": "The resource name of the service account key in the following format\n`projects/{PROJECT_ID}/serviceAccounts/{ACCOUNT}/keys/{key}`.",
->>>>>>> b412c745
           "type": "string"
         },
         "validBeforeTime": {
@@ -488,11 +24,6 @@
           "type": "string"
         },
         "keyAlgorithm": {
-<<<<<<< HEAD
-          "description": "Specifies the algorithm (and possibly key size) for the key.",
-          "type": "string",
-=======
->>>>>>> b412c745
           "enumDescriptions": [
             "An unspecified key algorithm.",
             "1k RSA Key.",
@@ -502,9 +33,6 @@
             "KEY_ALG_UNSPECIFIED",
             "KEY_ALG_RSA_1024",
             "KEY_ALG_RSA_2048"
-<<<<<<< HEAD
-          ]
-=======
           ],
           "description": "Specifies the algorithm (and possibly key size) for the key.",
           "type": "string"
@@ -532,7 +60,6 @@
           "format": "byte",
           "description": "The private key data. Only provided in `CreateServiceAccountKey`\nresponses. Make sure to keep the private key data secure because it\nallows for the assertion of the service account identity.\nWhen decoded, the private key data can be used to authenticate with\nGoogle API client libraries and with\n\u003ca href=\"/sdk/gcloud/reference/auth/activate-service-account\"\u003egcloud\nauth activate-service-account\u003c/a\u003e.",
           "type": "string"
->>>>>>> b412c745
         }
       },
       "id": "ServiceAccountKey"
@@ -541,16 +68,6 @@
       "description": "The service account sign blob response.",
       "type": "object",
       "properties": {
-<<<<<<< HEAD
-        "signature": {
-          "format": "byte",
-          "description": "The signed blob.",
-          "type": "string"
-        },
-        "keyId": {
-          "description": "The id of the key used to sign the blob.",
-          "type": "string"
-=======
         "keyId": {
           "description": "The id of the key used to sign the blob.",
           "type": "string"
@@ -559,28 +76,11 @@
           "type": "string",
           "format": "byte",
           "description": "The signed blob."
->>>>>>> b412c745
         }
       },
       "id": "SignBlobResponse"
     },
-<<<<<<< HEAD
-    "SignJwtRequest": {
-      "id": "SignJwtRequest",
-      "description": "The service account sign JWT request.",
-      "type": "object",
-      "properties": {
-        "payload": {
-          "description": "The JWT payload to sign, a JSON JWT Claim set.",
-          "type": "string"
-        }
-      }
-    },
     "Permission": {
-      "description": "A permission which can be included by a role.",
-=======
-    "Permission": {
->>>>>>> b412c745
       "type": "object",
       "properties": {
         "onlyInPredefinedRoles": {
@@ -588,23 +88,14 @@
           "type": "boolean"
         },
         "title": {
-<<<<<<< HEAD
-          "description": "The title of this Permission.",
-          "type": "string"
-=======
           "type": "string",
           "description": "The title of this Permission."
->>>>>>> b412c745
         },
         "description": {
           "description": "A brief description of what this Permission is used for.",
           "type": "string"
         },
         "customRolesSupportLevel": {
-<<<<<<< HEAD
-          "type": "string",
-=======
->>>>>>> b412c745
           "enumDescriptions": [
             "Permission is fully supported for custom role use.",
             "Permission is being tested to check custom role compatibility.",
@@ -615,12 +106,8 @@
             "TESTING",
             "NOT_SUPPORTED"
           ],
-<<<<<<< HEAD
-          "description": "The current custom role support level."
-=======
           "description": "The current custom role support level.",
           "type": "string"
->>>>>>> b412c745
         },
         "stage": {
           "description": "The current launch stage of the permission.",
@@ -643,10 +130,24 @@
           "type": "string"
         }
       },
-<<<<<<< HEAD
-      "id": "Permission"
+      "id": "Permission",
+      "description": "A permission which can be included by a role."
+    },
+    "SignJwtRequest": {
+      "description": "The service account sign JWT request.",
+      "type": "object",
+      "properties": {
+        "payload": {
+          "description": "The JWT payload to sign, a JSON JWT Claim set.",
+          "type": "string"
+        }
+      },
+      "id": "SignJwtRequest"
     },
     "PolicyDelta": {
+      "id": "PolicyDelta",
+      "description": "The difference delta between two policies.",
+      "type": "object",
       "properties": {
         "bindingDeltas": {
           "description": "The delta for Bindings between two policies.",
@@ -655,745 +156,8 @@
           },
           "type": "array"
         }
-      },
-      "id": "PolicyDelta",
-      "description": "The difference delta between two policies.",
-      "type": "object"
-    },
-    "ListServiceAccountsResponse": {
-      "id": "ListServiceAccountsResponse",
-      "description": "The service account list response.",
-      "type": "object",
-      "properties": {
-        "nextPageToken": {
-          "description": "To retrieve the next page of results, set\nListServiceAccountsRequest.page_token\nto this value.",
-          "type": "string"
-        },
-        "accounts": {
-          "description": "The list of matching service accounts.",
-          "items": {
-            "$ref": "ServiceAccount"
-=======
-      "id": "Permission",
-      "description": "A permission which can be included by a role."
-    },
-    "SignJwtRequest": {
-      "description": "The service account sign JWT request.",
-      "type": "object",
-      "properties": {
-        "payload": {
-          "description": "The JWT payload to sign, a JSON JWT Claim set.",
-          "type": "string"
-        }
-      },
-      "id": "SignJwtRequest"
-    },
-    "PolicyDelta": {
-      "id": "PolicyDelta",
-      "description": "The difference delta between two policies.",
-      "type": "object",
-      "properties": {
-        "bindingDeltas": {
-          "description": "The delta for Bindings between two policies.",
-          "items": {
-            "$ref": "BindingDelta"
->>>>>>> b412c745
-          },
-          "type": "array"
-        }
       }
     },
-<<<<<<< HEAD
-    "QueryGrantableRolesResponse": {
-      "description": "The grantable role query response.",
-      "type": "object",
-      "properties": {
-        "nextPageToken": {
-          "description": "To retrieve the next page of results, set\n`QueryGrantableRolesRequest.page_token` to this value.",
-          "type": "string"
-        },
-        "roles": {
-          "description": "The list of matching roles.",
-          "items": {
-            "$ref": "Role"
-          },
-          "type": "array"
-        }
-      },
-      "id": "QueryGrantableRolesResponse"
-    },
-    "SignBlobRequest": {
-      "description": "The service account sign blob request.",
-      "type": "object",
-      "properties": {
-        "bytesToSign": {
-          "format": "byte",
-          "description": "The bytes to sign.",
-          "type": "string"
-        }
-      },
-      "id": "SignBlobRequest"
-    },
-    "SetIamPolicyRequest": {
-      "description": "Request message for `SetIamPolicy` method.",
-      "type": "object",
-      "properties": {
-        "policy": {
-          "$ref": "Policy",
-          "description": "REQUIRED: The complete policy to be applied to the `resource`. The size of\nthe policy is limited to a few 10s of KB. An empty policy is a\nvalid policy but certain Cloud Platform services (such as Projects)\nmight reject them."
-        }
-      },
-      "id": "SetIamPolicyRequest"
-    }
-  },
-  "icons": {
-    "x32": "http://www.google.com/images/icons/product/search-32.gif",
-    "x16": "http://www.google.com/images/icons/product/search-16.gif"
-  },
-  "protocol": "rest",
-  "canonicalName": "iam",
-  "auth": {
-    "oauth2": {
-      "scopes": {
-        "https://www.googleapis.com/auth/cloud-platform": {
-          "description": "View and manage your data across Google Cloud Platform services"
-        }
-      }
-    }
-  },
-  "rootUrl": "https://iam.googleapis.com/",
-  "ownerDomain": "google.com",
-  "name": "iam",
-  "batchPath": "batch",
-  "fullyEncodeReservedExpansion": true,
-  "title": "Google Identity and Access Management (IAM) API",
-  "ownerName": "Google",
-  "resources": {
-    "projects": {
-      "resources": {
-        "roles": {
-          "methods": {
-            "patch": {
-              "description": "Updates a Role definition.",
-              "request": {
-                "$ref": "Role"
-              },
-              "httpMethod": "PATCH",
-              "parameterOrder": [
-                "name"
-              ],
-              "response": {
-                "$ref": "Role"
-              },
-              "parameters": {
-                "name": {
-                  "pattern": "^projects/[^/]+/roles/[^/]+$",
-                  "location": "path",
-                  "description": "The resource name of the role in one of the following formats:\n`roles/{ROLE_NAME}`\n`organizations/{ORGANIZATION_ID}/roles/{ROLE_NAME}`\n`projects/{PROJECT_ID}/roles/{ROLE_NAME}`",
-                  "type": "string",
-                  "required": true
-                },
-                "updateMask": {
-                  "format": "google-fieldmask",
-                  "description": "A mask describing which fields in the Role have changed.",
-                  "type": "string",
-                  "location": "query"
-                }
-              },
-              "scopes": [
-                "https://www.googleapis.com/auth/cloud-platform"
-              ],
-              "flatPath": "v1/projects/{projectsId}/roles/{rolesId}",
-              "path": "v1/{+name}",
-              "id": "iam.projects.roles.patch"
-            },
-            "undelete": {
-              "flatPath": "v1/projects/{projectsId}/roles/{rolesId}:undelete",
-              "path": "v1/{+name}:undelete",
-              "id": "iam.projects.roles.undelete",
-              "request": {
-                "$ref": "UndeleteRoleRequest"
-              },
-              "description": "Undelete a Role, bringing it back in its previous state.",
-              "httpMethod": "POST",
-              "parameterOrder": [
-                "name"
-              ],
-              "response": {
-                "$ref": "Role"
-              },
-              "scopes": [
-                "https://www.googleapis.com/auth/cloud-platform"
-              ],
-              "parameters": {
-                "name": {
-                  "pattern": "^projects/[^/]+/roles/[^/]+$",
-                  "location": "path",
-                  "description": "The resource name of the role in one of the following formats:\n`organizations/{ORGANIZATION_ID}/roles/{ROLE_NAME}`\n`projects/{PROJECT_ID}/roles/{ROLE_NAME}`",
-                  "type": "string",
-                  "required": true
-                }
-              }
-            },
-            "get": {
-              "response": {
-                "$ref": "Role"
-              },
-              "parameterOrder": [
-                "name"
-              ],
-              "httpMethod": "GET",
-              "parameters": {
-                "name": {
-                  "location": "path",
-                  "description": "The resource name of the role in one of the following formats:\n`roles/{ROLE_NAME}`\n`organizations/{ORGANIZATION_ID}/roles/{ROLE_NAME}`\n`projects/{PROJECT_ID}/roles/{ROLE_NAME}`",
-                  "type": "string",
-                  "required": true,
-                  "pattern": "^projects/[^/]+/roles/[^/]+$"
-                }
-              },
-              "scopes": [
-                "https://www.googleapis.com/auth/cloud-platform"
-              ],
-              "flatPath": "v1/projects/{projectsId}/roles/{rolesId}",
-              "id": "iam.projects.roles.get",
-              "path": "v1/{+name}",
-              "description": "Gets a Role definition."
-            },
-            "delete": {
-              "parameters": {
-                "name": {
-                  "pattern": "^projects/[^/]+/roles/[^/]+$",
-                  "location": "path",
-                  "description": "The resource name of the role in one of the following formats:\n`organizations/{ORGANIZATION_ID}/roles/{ROLE_NAME}`\n`projects/{PROJECT_ID}/roles/{ROLE_NAME}`",
-                  "type": "string",
-                  "required": true
-                },
-                "etag": {
-                  "location": "query",
-                  "format": "byte",
-                  "description": "Used to perform a consistent read-modify-write.",
-                  "type": "string"
-                }
-              },
-              "scopes": [
-                "https://www.googleapis.com/auth/cloud-platform"
-              ],
-              "flatPath": "v1/projects/{projectsId}/roles/{rolesId}",
-              "id": "iam.projects.roles.delete",
-              "path": "v1/{+name}",
-              "description": "Soft deletes a role. The role is suspended and cannot be used to create new\nIAM Policy Bindings.\nThe Role will not be included in `ListRoles()` unless `show_deleted` is set\nin the `ListRolesRequest`. The Role contains the deleted boolean set.\nExisting Bindings remains, but are inactive. The Role can be undeleted\nwithin 7 days. After 7 days the Role is deleted and all Bindings associated\nwith the role are removed.",
-              "response": {
-                "$ref": "Role"
-              },
-              "parameterOrder": [
-                "name"
-              ],
-              "httpMethod": "DELETE"
-            },
-            "list": {
-              "flatPath": "v1/projects/{projectsId}/roles",
-              "path": "v1/{+parent}/roles",
-              "id": "iam.projects.roles.list",
-              "description": "Lists the Roles defined on a resource.",
-              "httpMethod": "GET",
-              "response": {
-                "$ref": "ListRolesResponse"
-              },
-              "parameterOrder": [
-                "parent"
-              ],
-              "scopes": [
-                "https://www.googleapis.com/auth/cloud-platform"
-              ],
-              "parameters": {
-                "pageToken": {
-                  "description": "Optional pagination token returned in an earlier ListRolesResponse.",
-                  "type": "string",
-                  "location": "query"
-                },
-                "pageSize": {
-                  "format": "int32",
-                  "description": "Optional limit on the number of roles to include in the response.",
-                  "type": "integer",
-                  "location": "query"
-                },
-                "view": {
-                  "description": "Optional view for the returned Role objects.",
-                  "type": "string",
-                  "location": "query",
-                  "enum": [
-                    "BASIC",
-                    "FULL"
-                  ]
-                },
-                "parent": {
-                  "description": "The resource name of the parent resource in one of the following formats:\n`` (empty string) -- this refers to curated roles.\n`organizations/{ORGANIZATION_ID}`\n`projects/{PROJECT_ID}`",
-                  "type": "string",
-                  "required": true,
-                  "pattern": "^projects/[^/]+$",
-                  "location": "path"
-                },
-                "showDeleted": {
-                  "location": "query",
-                  "description": "Include Roles that have been deleted.",
-                  "type": "boolean"
-                }
-              }
-            },
-            "create": {
-              "flatPath": "v1/projects/{projectsId}/roles",
-              "id": "iam.projects.roles.create",
-              "path": "v1/{+parent}/roles",
-              "description": "Creates a new Role.",
-              "request": {
-                "$ref": "CreateRoleRequest"
-              },
-              "response": {
-                "$ref": "Role"
-              },
-              "parameterOrder": [
-                "parent"
-              ],
-              "httpMethod": "POST",
-              "parameters": {
-                "parent": {
-                  "pattern": "^projects/[^/]+$",
-                  "location": "path",
-                  "description": "The resource name of the parent resource in one of the following formats:\n`organizations/{ORGANIZATION_ID}`\n`projects/{PROJECT_ID}`",
-                  "type": "string",
-                  "required": true
-                }
-              },
-              "scopes": [
-                "https://www.googleapis.com/auth/cloud-platform"
-              ]
-            }
-          }
-        },
-        "serviceAccounts": {
-          "methods": {
-            "testIamPermissions": {
-              "flatPath": "v1/projects/{projectsId}/serviceAccounts/{serviceAccountsId}:testIamPermissions",
-              "id": "iam.projects.serviceAccounts.testIamPermissions",
-              "path": "v1/{+resource}:testIamPermissions",
-              "request": {
-                "$ref": "TestIamPermissionsRequest"
-              },
-              "description": "Tests the specified permissions against the IAM access control policy\nfor a ServiceAccount.",
-              "response": {
-                "$ref": "TestIamPermissionsResponse"
-              },
-              "parameterOrder": [
-                "resource"
-              ],
-              "httpMethod": "POST",
-              "scopes": [
-                "https://www.googleapis.com/auth/cloud-platform"
-              ],
-              "parameters": {
-                "resource": {
-                  "description": "REQUIRED: The resource for which the policy detail is being requested.\nSee the operation documentation for the appropriate value for this field.",
-                  "type": "string",
-                  "required": true,
-                  "pattern": "^projects/[^/]+/serviceAccounts/[^/]+$",
-                  "location": "path"
-                }
-              }
-            },
-            "delete": {
-              "description": "Deletes a ServiceAccount.",
-              "response": {
-                "$ref": "Empty"
-              },
-              "parameterOrder": [
-                "name"
-              ],
-              "httpMethod": "DELETE",
-              "parameters": {
-                "name": {
-                  "location": "path",
-                  "description": "The resource name of the service account in the following format:\n`projects/{PROJECT_ID}/serviceAccounts/{SERVICE_ACCOUNT_EMAIL}`.\nUsing `-` as a wildcard for the project will infer the project from\nthe account. The `account` value can be the `email` address or the\n`unique_id` of the service account.",
-                  "type": "string",
-                  "required": true,
-                  "pattern": "^projects/[^/]+/serviceAccounts/[^/]+$"
-                }
-              },
-              "scopes": [
-                "https://www.googleapis.com/auth/cloud-platform"
-              ],
-              "flatPath": "v1/projects/{projectsId}/serviceAccounts/{serviceAccountsId}",
-              "id": "iam.projects.serviceAccounts.delete",
-              "path": "v1/{+name}"
-            },
-            "signBlob": {
-              "request": {
-                "$ref": "SignBlobRequest"
-              },
-              "description": "Signs a blob using a service account's system-managed private key.",
-              "response": {
-                "$ref": "SignBlobResponse"
-              },
-              "parameterOrder": [
-                "name"
-              ],
-              "httpMethod": "POST",
-              "scopes": [
-                "https://www.googleapis.com/auth/cloud-platform"
-              ],
-              "parameters": {
-                "name": {
-                  "type": "string",
-                  "required": true,
-                  "pattern": "^projects/[^/]+/serviceAccounts/[^/]+$",
-                  "location": "path",
-                  "description": "The resource name of the service account in the following format:\n`projects/{PROJECT_ID}/serviceAccounts/{SERVICE_ACCOUNT_EMAIL}`.\nUsing `-` as a wildcard for the project will infer the project from\nthe account. The `account` value can be the `email` address or the\n`unique_id` of the service account."
-                }
-              },
-              "flatPath": "v1/projects/{projectsId}/serviceAccounts/{serviceAccountsId}:signBlob",
-              "id": "iam.projects.serviceAccounts.signBlob",
-              "path": "v1/{+name}:signBlob"
-            },
-            "list": {
-              "scopes": [
-                "https://www.googleapis.com/auth/cloud-platform"
-              ],
-              "parameters": {
-                "pageToken": {
-                  "type": "string",
-                  "location": "query",
-                  "description": "Optional pagination token returned in an earlier\nListServiceAccountsResponse.next_page_token."
-                },
-                "name": {
-                  "pattern": "^projects/[^/]+$",
-                  "location": "path",
-                  "description": "Required. The resource name of the project associated with the service\naccounts, such as `projects/my-project-123`.",
-                  "type": "string",
-                  "required": true
-                },
-                "pageSize": {
-                  "location": "query",
-                  "format": "int32",
-                  "description": "Optional limit on the number of service accounts to include in the\nresponse. Further accounts can subsequently be obtained by including the\nListServiceAccountsResponse.next_page_token\nin a subsequent request.",
-                  "type": "integer"
-                }
-              },
-              "flatPath": "v1/projects/{projectsId}/serviceAccounts",
-              "path": "v1/{+name}/serviceAccounts",
-              "id": "iam.projects.serviceAccounts.list",
-              "description": "Lists ServiceAccounts for a project.",
-              "httpMethod": "GET",
-              "parameterOrder": [
-                "name"
-              ],
-              "response": {
-                "$ref": "ListServiceAccountsResponse"
-              }
-            },
-            "setIamPolicy": {
-              "httpMethod": "POST",
-              "parameterOrder": [
-                "resource"
-              ],
-              "response": {
-                "$ref": "Policy"
-              },
-              "scopes": [
-                "https://www.googleapis.com/auth/cloud-platform"
-              ],
-              "parameters": {
-                "resource": {
-                  "type": "string",
-                  "required": true,
-                  "pattern": "^projects/[^/]+/serviceAccounts/[^/]+$",
-                  "location": "path",
-                  "description": "REQUIRED: The resource for which the policy is being specified.\nSee the operation documentation for the appropriate value for this field."
-                }
-              },
-              "flatPath": "v1/projects/{projectsId}/serviceAccounts/{serviceAccountsId}:setIamPolicy",
-              "path": "v1/{+resource}:setIamPolicy",
-              "id": "iam.projects.serviceAccounts.setIamPolicy",
-              "request": {
-                "$ref": "SetIamPolicyRequest"
-              },
-              "description": "Sets the IAM access control policy for a\nServiceAccount."
-            },
-            "signJwt": {
-              "description": "Signs a JWT using a service account's system-managed private key.\n\nIf no expiry time (`exp`) is provided in the `SignJwtRequest`, IAM sets an\nan expiry time of one hour by default. If you request an expiry time of\nmore than one hour, the request will fail.",
-              "request": {
-                "$ref": "SignJwtRequest"
-              },
-              "response": {
-                "$ref": "SignJwtResponse"
-              },
-              "parameterOrder": [
-                "name"
-              ],
-              "httpMethod": "POST",
-              "parameters": {
-                "name": {
-                  "description": "The resource name of the service account in the following format:\n`projects/{PROJECT_ID}/serviceAccounts/{SERVICE_ACCOUNT_EMAIL}`.\nUsing `-` as a wildcard for the project will infer the project from\nthe account. The `account` value can be the `email` address or the\n`unique_id` of the service account.",
-                  "type": "string",
-                  "required": true,
-                  "pattern": "^projects/[^/]+/serviceAccounts/[^/]+$",
-                  "location": "path"
-                }
-              },
-              "scopes": [
-                "https://www.googleapis.com/auth/cloud-platform"
-              ],
-              "flatPath": "v1/projects/{projectsId}/serviceAccounts/{serviceAccountsId}:signJwt",
-              "id": "iam.projects.serviceAccounts.signJwt",
-              "path": "v1/{+name}:signJwt"
-            },
-            "create": {
-              "description": "Creates a ServiceAccount\nand returns it.",
-              "request": {
-                "$ref": "CreateServiceAccountRequest"
-              },
-              "response": {
-                "$ref": "ServiceAccount"
-              },
-              "parameterOrder": [
-                "name"
-              ],
-              "httpMethod": "POST",
-              "parameters": {
-                "name": {
-                  "pattern": "^projects/[^/]+$",
-                  "location": "path",
-                  "description": "Required. The resource name of the project associated with the service\naccounts, such as `projects/my-project-123`.",
-                  "type": "string",
-                  "required": true
-                }
-              },
-              "scopes": [
-                "https://www.googleapis.com/auth/cloud-platform"
-              ],
-              "flatPath": "v1/projects/{projectsId}/serviceAccounts",
-              "id": "iam.projects.serviceAccounts.create",
-              "path": "v1/{+name}/serviceAccounts"
-            },
-            "getIamPolicy": {
-              "description": "Returns the IAM access control policy for a\nServiceAccount.",
-              "httpMethod": "POST",
-              "parameterOrder": [
-                "resource"
-              ],
-              "response": {
-                "$ref": "Policy"
-              },
-              "parameters": {
-                "resource": {
-                  "description": "REQUIRED: The resource for which the policy is being requested.\nSee the operation documentation for the appropriate value for this field.",
-                  "type": "string",
-                  "required": true,
-                  "pattern": "^projects/[^/]+/serviceAccounts/[^/]+$",
-                  "location": "path"
-                }
-              },
-              "scopes": [
-                "https://www.googleapis.com/auth/cloud-platform"
-              ],
-              "flatPath": "v1/projects/{projectsId}/serviceAccounts/{serviceAccountsId}:getIamPolicy",
-              "path": "v1/{+resource}:getIamPolicy",
-              "id": "iam.projects.serviceAccounts.getIamPolicy"
-            },
-            "get": {
-              "httpMethod": "GET",
-              "parameterOrder": [
-                "name"
-              ],
-              "response": {
-                "$ref": "ServiceAccount"
-              },
-              "parameters": {
-                "name": {
-                  "pattern": "^projects/[^/]+/serviceAccounts/[^/]+$",
-                  "location": "path",
-                  "description": "The resource name of the service account in the following format:\n`projects/{PROJECT_ID}/serviceAccounts/{SERVICE_ACCOUNT_EMAIL}`.\nUsing `-` as a wildcard for the project will infer the project from\nthe account. The `account` value can be the `email` address or the\n`unique_id` of the service account.",
-                  "type": "string",
-                  "required": true
-                }
-              },
-              "scopes": [
-                "https://www.googleapis.com/auth/cloud-platform"
-              ],
-              "flatPath": "v1/projects/{projectsId}/serviceAccounts/{serviceAccountsId}",
-              "path": "v1/{+name}",
-              "id": "iam.projects.serviceAccounts.get",
-              "description": "Gets a ServiceAccount."
-            },
-            "update": {
-              "response": {
-                "$ref": "ServiceAccount"
-              },
-              "parameterOrder": [
-                "name"
-              ],
-              "httpMethod": "PUT",
-              "parameters": {
-                "name": {
-                  "pattern": "^projects/[^/]+/serviceAccounts/[^/]+$",
-                  "location": "path",
-                  "description": "The resource name of the service account in the following format:\n`projects/{PROJECT_ID}/serviceAccounts/{SERVICE_ACCOUNT_EMAIL}`.\n\nRequests using `-` as a wildcard for the project will infer the project\nfrom the `account` and the `account` value can be the `email` address or\nthe `unique_id` of the service account.\n\nIn responses the resource name will always be in the format\n`projects/{PROJECT_ID}/serviceAccounts/{SERVICE_ACCOUNT_EMAIL}`.",
-                  "type": "string",
-                  "required": true
-                }
-              },
-              "scopes": [
-                "https://www.googleapis.com/auth/cloud-platform"
-              ],
-              "flatPath": "v1/projects/{projectsId}/serviceAccounts/{serviceAccountsId}",
-              "id": "iam.projects.serviceAccounts.update",
-              "path": "v1/{+name}",
-              "description": "Updates a ServiceAccount.\n\nCurrently, only the following fields are updatable:\n`display_name` .\nThe `etag` is mandatory.",
-              "request": {
-                "$ref": "ServiceAccount"
-              }
-            }
-          },
-          "resources": {
-            "keys": {
-              "methods": {
-                "get": {
-                  "httpMethod": "GET",
-                  "response": {
-                    "$ref": "ServiceAccountKey"
-                  },
-                  "parameterOrder": [
-                    "name"
-                  ],
-                  "parameters": {
-                    "publicKeyType": {
-                      "enum": [
-                        "TYPE_NONE",
-                        "TYPE_X509_PEM_FILE",
-                        "TYPE_RAW_PUBLIC_KEY"
-                      ],
-                      "description": "The output format of the public key requested.\nX509_PEM is the default output format.",
-                      "type": "string",
-                      "location": "query"
-                    },
-                    "name": {
-                      "pattern": "^projects/[^/]+/serviceAccounts/[^/]+/keys/[^/]+$",
-                      "location": "path",
-                      "description": "The resource name of the service account key in the following format:\n`projects/{PROJECT_ID}/serviceAccounts/{SERVICE_ACCOUNT_EMAIL}/keys/{key}`.\n\nUsing `-` as a wildcard for the project will infer the project from\nthe account. The `account` value can be the `email` address or the\n`unique_id` of the service account.",
-                      "type": "string",
-                      "required": true
-                    }
-                  },
-                  "scopes": [
-                    "https://www.googleapis.com/auth/cloud-platform"
-                  ],
-                  "flatPath": "v1/projects/{projectsId}/serviceAccounts/{serviceAccountsId}/keys/{keysId}",
-                  "path": "v1/{+name}",
-                  "id": "iam.projects.serviceAccounts.keys.get",
-                  "description": "Gets the ServiceAccountKey\nby key id."
-                },
-                "list": {
-                  "httpMethod": "GET",
-                  "response": {
-                    "$ref": "ListServiceAccountKeysResponse"
-                  },
-                  "parameterOrder": [
-                    "name"
-                  ],
-                  "scopes": [
-                    "https://www.googleapis.com/auth/cloud-platform"
-                  ],
-                  "parameters": {
-                    "keyTypes": {
-                      "repeated": true,
-                      "location": "query",
-                      "enum": [
-                        "KEY_TYPE_UNSPECIFIED",
-                        "USER_MANAGED",
-                        "SYSTEM_MANAGED"
-                      ],
-                      "description": "Filters the types of keys the user wants to include in the list\nresponse. Duplicate key types are not allowed. If no key type\nis provided, all keys are returned.",
-                      "type": "string"
-                    },
-                    "name": {
-                      "pattern": "^projects/[^/]+/serviceAccounts/[^/]+$",
-                      "location": "path",
-                      "description": "The resource name of the service account in the following format:\n`projects/{PROJECT_ID}/serviceAccounts/{SERVICE_ACCOUNT_EMAIL}`.\n\nUsing `-` as a wildcard for the project, will infer the project from\nthe account. The `account` value can be the `email` address or the\n`unique_id` of the service account.",
-                      "type": "string",
-                      "required": true
-                    }
-                  },
-                  "flatPath": "v1/projects/{projectsId}/serviceAccounts/{serviceAccountsId}/keys",
-                  "path": "v1/{+name}/keys",
-                  "id": "iam.projects.serviceAccounts.keys.list",
-                  "description": "Lists ServiceAccountKeys."
-                },
-                "create": {
-                  "description": "Creates a ServiceAccountKey\nand returns it.",
-                  "request": {
-                    "$ref": "CreateServiceAccountKeyRequest"
-                  },
-                  "response": {
-                    "$ref": "ServiceAccountKey"
-                  },
-                  "parameterOrder": [
-                    "name"
-                  ],
-                  "httpMethod": "POST",
-                  "parameters": {
-                    "name": {
-                      "pattern": "^projects/[^/]+/serviceAccounts/[^/]+$",
-                      "location": "path",
-                      "description": "The resource name of the service account in the following format:\n`projects/{PROJECT_ID}/serviceAccounts/{SERVICE_ACCOUNT_EMAIL}`.\nUsing `-` as a wildcard for the project will infer the project from\nthe account. The `account` value can be the `email` address or the\n`unique_id` of the service account.",
-                      "type": "string",
-                      "required": true
-                    }
-                  },
-                  "scopes": [
-                    "https://www.googleapis.com/auth/cloud-platform"
-                  ],
-                  "flatPath": "v1/projects/{projectsId}/serviceAccounts/{serviceAccountsId}/keys",
-                  "id": "iam.projects.serviceAccounts.keys.create",
-                  "path": "v1/{+name}/keys"
-                },
-                "delete": {
-                  "httpMethod": "DELETE",
-                  "parameterOrder": [
-                    "name"
-                  ],
-                  "response": {
-                    "$ref": "Empty"
-                  },
-                  "parameters": {
-                    "name": {
-                      "pattern": "^projects/[^/]+/serviceAccounts/[^/]+/keys/[^/]+$",
-                      "location": "path",
-                      "description": "The resource name of the service account key in the following format:\n`projects/{PROJECT_ID}/serviceAccounts/{SERVICE_ACCOUNT_EMAIL}/keys/{key}`.\nUsing `-` as a wildcard for the project will infer the project from\nthe account. The `account` value can be the `email` address or the\n`unique_id` of the service account.",
-                      "type": "string",
-                      "required": true
-                    }
-                  },
-                  "scopes": [
-                    "https://www.googleapis.com/auth/cloud-platform"
-                  ],
-                  "flatPath": "v1/projects/{projectsId}/serviceAccounts/{serviceAccountsId}/keys/{keysId}",
-                  "path": "v1/{+name}",
-                  "id": "iam.projects.serviceAccounts.keys.delete",
-                  "description": "Deletes a ServiceAccountKey."
-                }
-              }
-            }
-          }
-        }
-      }
-    },
-    "permissions": {
-      "methods": {
-        "queryTestablePermissions": {
-          "request": {
-            "$ref": "QueryTestablePermissionsRequest"
-          },
-          "description": "Lists the permissions testable on a resource.\nA permission is testable if it can be tested for an identity on a resource.",
-=======
     "ListServiceAccountsResponse": {
       "description": "The service account list response.",
       "type": "object",
@@ -1911,39 +675,8 @@
           "request": {
             "$ref": "QueryTestablePermissionsRequest"
           },
->>>>>>> b412c745
           "response": {
             "$ref": "QueryTestablePermissionsResponse"
-          },
-          "parameterOrder": [],
-          "httpMethod": "POST",
-<<<<<<< HEAD
-          "scopes": [
-            "https://www.googleapis.com/auth/cloud-platform"
-          ],
-          "parameters": {},
-=======
-          "parameters": {},
-          "scopes": [
-            "https://www.googleapis.com/auth/cloud-platform"
-          ],
->>>>>>> b412c745
-          "flatPath": "v1/permissions:queryTestablePermissions",
-          "id": "iam.permissions.queryTestablePermissions",
-          "path": "v1/permissions:queryTestablePermissions"
-        }
-      }
-    },
-    "roles": {
-      "methods": {
-<<<<<<< HEAD
-        "queryGrantableRoles": {
-          "description": "Queries roles that can be granted on a particular resource.\nA role is grantable if it can be used as the role in a binding for a policy\nfor that resource.",
-          "request": {
-            "$ref": "QueryGrantableRolesRequest"
-          },
-          "response": {
-            "$ref": "QueryGrantableRolesResponse"
           },
           "parameterOrder": [],
           "httpMethod": "POST",
@@ -1951,90 +684,14 @@
           "scopes": [
             "https://www.googleapis.com/auth/cloud-platform"
           ],
-          "flatPath": "v1/roles:queryGrantableRoles",
-          "id": "iam.roles.queryGrantableRoles",
-          "path": "v1/roles:queryGrantableRoles"
-        },
-        "get": {
-          "response": {
-            "$ref": "Role"
-          },
-          "parameterOrder": [
-            "name"
-          ],
-          "httpMethod": "GET",
-          "parameters": {
-            "name": {
-              "description": "The resource name of the role in one of the following formats:\n`roles/{ROLE_NAME}`\n`organizations/{ORGANIZATION_ID}/roles/{ROLE_NAME}`\n`projects/{PROJECT_ID}/roles/{ROLE_NAME}`",
-              "type": "string",
-              "required": true,
-              "pattern": "^roles/[^/]+$",
-              "location": "path"
-            }
-          },
-          "scopes": [
-            "https://www.googleapis.com/auth/cloud-platform"
-          ],
-          "flatPath": "v1/roles/{rolesId}",
-          "id": "iam.roles.get",
-          "path": "v1/{+name}",
-          "description": "Gets a Role definition."
-        },
-        "list": {
-          "httpMethod": "GET",
-          "parameterOrder": [],
-          "response": {
-            "$ref": "ListRolesResponse"
-          },
-          "parameters": {
-            "showDeleted": {
-              "location": "query",
-              "description": "Include Roles that have been deleted.",
-              "type": "boolean"
-            },
-            "pageToken": {
-              "description": "Optional pagination token returned in an earlier ListRolesResponse.",
-              "type": "string",
-              "location": "query"
-            },
-            "pageSize": {
-              "format": "int32",
-              "description": "Optional limit on the number of roles to include in the response.",
-              "type": "integer",
-              "location": "query"
-            },
-            "view": {
-              "location": "query",
-              "enum": [
-                "BASIC",
-                "FULL"
-              ],
-              "description": "Optional view for the returned Role objects.",
-              "type": "string"
-            },
-            "parent": {
-              "description": "The resource name of the parent resource in one of the following formats:\n`` (empty string) -- this refers to curated roles.\n`organizations/{ORGANIZATION_ID}`\n`projects/{PROJECT_ID}`",
-              "type": "string",
-              "location": "query"
-            }
-          },
-          "scopes": [
-            "https://www.googleapis.com/auth/cloud-platform"
-          ],
-          "flatPath": "v1/roles",
-          "path": "v1/roles",
-          "id": "iam.roles.list",
-          "description": "Lists the Roles defined on a resource."
+          "flatPath": "v1/permissions:queryTestablePermissions",
+          "id": "iam.permissions.queryTestablePermissions",
+          "path": "v1/permissions:queryTestablePermissions"
         }
       }
     },
-    "organizations": {
-      "resources": {
-        "roles": {
-          "methods": {
-            "get": {
-              "httpMethod": "GET",
-=======
+    "roles": {
+      "methods": {
         "get": {
           "description": "Gets a Role definition.",
           "response": {
@@ -2337,15 +994,12 @@
             "delete": {
               "description": "Soft deletes a role. The role is suspended and cannot be used to create new\nIAM Policy Bindings.\nThe Role will not be included in `ListRoles()` unless `show_deleted` is set\nin the `ListRolesRequest`. The Role contains the deleted boolean set.\nExisting Bindings remains, but are inactive. The Role can be undeleted\nwithin 7 days. After 7 days the Role is deleted and all Bindings associated\nwith the role are removed.",
               "httpMethod": "DELETE",
->>>>>>> b412c745
               "parameterOrder": [
                 "name"
               ],
               "response": {
                 "$ref": "Role"
               },
-<<<<<<< HEAD
-=======
               "parameters": {
                 "etag": {
                   "location": "query",
@@ -2376,38 +1030,10 @@
                 "parent"
               ],
               "httpMethod": "GET",
->>>>>>> b412c745
-              "scopes": [
-                "https://www.googleapis.com/auth/cloud-platform"
-              ],
-              "parameters": {
-<<<<<<< HEAD
-                "name": {
-                  "description": "The resource name of the role in one of the following formats:\n`roles/{ROLE_NAME}`\n`organizations/{ORGANIZATION_ID}/roles/{ROLE_NAME}`\n`projects/{PROJECT_ID}/roles/{ROLE_NAME}`",
-                  "type": "string",
-                  "required": true,
-                  "pattern": "^organizations/[^/]+/roles/[^/]+$",
-                  "location": "path"
-                }
-              },
-              "flatPath": "v1/organizations/{organizationsId}/roles/{rolesId}",
-              "path": "v1/{+name}",
-              "id": "iam.organizations.roles.get",
-              "description": "Gets a Role definition."
-            },
-            "patch": {
-              "request": {
-                "$ref": "Role"
-              },
-              "description": "Updates a Role definition.",
-              "response": {
-                "$ref": "Role"
-              },
-              "parameterOrder": [
-                "name"
-              ],
-              "httpMethod": "PATCH",
-=======
+              "scopes": [
+                "https://www.googleapis.com/auth/cloud-platform"
+              ],
+              "parameters": {
                 "showDeleted": {
                   "location": "query",
                   "description": "Include Roles that have been deleted.",
@@ -2486,46 +1112,11 @@
               "response": {
                 "$ref": "Role"
               },
->>>>>>> b412c745
               "scopes": [
                 "https://www.googleapis.com/auth/cloud-platform"
               ],
               "parameters": {
                 "updateMask": {
-<<<<<<< HEAD
-                  "type": "string",
-                  "location": "query",
-                  "format": "google-fieldmask",
-                  "description": "A mask describing which fields in the Role have changed."
-                },
-                "name": {
-                  "description": "The resource name of the role in one of the following formats:\n`roles/{ROLE_NAME}`\n`organizations/{ORGANIZATION_ID}/roles/{ROLE_NAME}`\n`projects/{PROJECT_ID}/roles/{ROLE_NAME}`",
-                  "type": "string",
-                  "required": true,
-                  "pattern": "^organizations/[^/]+/roles/[^/]+$",
-                  "location": "path"
-                }
-              },
-              "flatPath": "v1/organizations/{organizationsId}/roles/{rolesId}",
-              "id": "iam.organizations.roles.patch",
-              "path": "v1/{+name}"
-            },
-            "undelete": {
-              "response": {
-                "$ref": "Role"
-              },
-              "parameterOrder": [
-                "name"
-              ],
-              "httpMethod": "POST",
-              "parameters": {
-                "name": {
-                  "description": "The resource name of the role in one of the following formats:\n`organizations/{ORGANIZATION_ID}/roles/{ROLE_NAME}`\n`projects/{PROJECT_ID}/roles/{ROLE_NAME}`",
-                  "type": "string",
-                  "required": true,
-                  "pattern": "^organizations/[^/]+/roles/[^/]+$",
-                  "location": "path"
-=======
                   "location": "query",
                   "format": "google-fieldmask",
                   "description": "A mask describing which fields in the Role have changed.",
@@ -2558,56 +1149,29 @@
                   "type": "string",
                   "required": true,
                   "pattern": "^projects/[^/]+/roles/[^/]+$"
->>>>>>> b412c745
-                }
-              },
-              "scopes": [
-                "https://www.googleapis.com/auth/cloud-platform"
-              ],
-<<<<<<< HEAD
-              "flatPath": "v1/organizations/{organizationsId}/roles/{rolesId}:undelete",
-              "id": "iam.organizations.roles.undelete",
-              "path": "v1/{+name}:undelete",
-=======
+                }
+              },
+              "scopes": [
+                "https://www.googleapis.com/auth/cloud-platform"
+              ],
               "flatPath": "v1/projects/{projectsId}/roles/{rolesId}:undelete",
               "path": "v1/{+name}:undelete",
               "id": "iam.projects.roles.undelete",
->>>>>>> b412c745
               "description": "Undelete a Role, bringing it back in its previous state.",
               "request": {
                 "$ref": "UndeleteRoleRequest"
               }
             },
-<<<<<<< HEAD
-            "delete": {
-=======
             "get": {
               "id": "iam.projects.roles.get",
               "path": "v1/{+name}",
               "description": "Gets a Role definition.",
->>>>>>> b412c745
               "response": {
                 "$ref": "Role"
               },
               "parameterOrder": [
                 "name"
               ],
-<<<<<<< HEAD
-              "httpMethod": "DELETE",
-              "parameters": {
-                "name": {
-                  "description": "The resource name of the role in one of the following formats:\n`organizations/{ORGANIZATION_ID}/roles/{ROLE_NAME}`\n`projects/{PROJECT_ID}/roles/{ROLE_NAME}`",
-                  "type": "string",
-                  "required": true,
-                  "pattern": "^organizations/[^/]+/roles/[^/]+$",
-                  "location": "path"
-                },
-                "etag": {
-                  "format": "byte",
-                  "description": "Used to perform a consistent read-modify-write.",
-                  "type": "string",
-                  "location": "query"
-=======
               "httpMethod": "GET",
               "parameters": {
                 "name": {
@@ -2642,59 +1206,11 @@
                   "description": "The resource name of the service account in the following format:\n`projects/{PROJECT_ID}/serviceAccounts/{ACCOUNT}`.\nUsing `-` as a wildcard for the `PROJECT_ID` will infer the project from\nthe account. The `ACCOUNT` value can be the `email` address or the\n`unique_id` of the service account.",
                   "type": "string",
                   "required": true
->>>>>>> b412c745
-                }
-              },
-              "scopes": [
-                "https://www.googleapis.com/auth/cloud-platform"
-              ],
-<<<<<<< HEAD
-              "flatPath": "v1/organizations/{organizationsId}/roles/{rolesId}",
-              "id": "iam.organizations.roles.delete",
-              "path": "v1/{+name}",
-              "description": "Soft deletes a role. The role is suspended and cannot be used to create new\nIAM Policy Bindings.\nThe Role will not be included in `ListRoles()` unless `show_deleted` is set\nin the `ListRolesRequest`. The Role contains the deleted boolean set.\nExisting Bindings remains, but are inactive. The Role can be undeleted\nwithin 7 days. After 7 days the Role is deleted and all Bindings associated\nwith the role are removed."
-            },
-            "list": {
-              "description": "Lists the Roles defined on a resource.",
-              "httpMethod": "GET",
-              "parameterOrder": [
-                "parent"
-              ],
-              "response": {
-                "$ref": "ListRolesResponse"
-              },
-              "parameters": {
-                "showDeleted": {
-                  "description": "Include Roles that have been deleted.",
-                  "type": "boolean",
-                  "location": "query"
-                },
-                "pageToken": {
-                  "location": "query",
-                  "description": "Optional pagination token returned in an earlier ListRolesResponse.",
-                  "type": "string"
-                },
-                "pageSize": {
-                  "location": "query",
-                  "format": "int32",
-                  "description": "Optional limit on the number of roles to include in the response.",
-                  "type": "integer"
-                },
-                "view": {
-                  "enum": [
-                    "BASIC",
-                    "FULL"
-                  ],
-                  "description": "Optional view for the returned Role objects.",
-                  "type": "string",
-                  "location": "query"
-                },
-                "parent": {
-                  "description": "The resource name of the parent resource in one of the following formats:\n`` (empty string) -- this refers to curated roles.\n`organizations/{ORGANIZATION_ID}`\n`projects/{PROJECT_ID}`",
-                  "type": "string",
-                  "required": true,
-                  "pattern": "^organizations/[^/]+$",
-=======
+                }
+              },
+              "scopes": [
+                "https://www.googleapis.com/auth/cloud-platform"
+              ],
               "flatPath": "v1/projects/{projectsId}/serviceAccounts/{serviceAccountsId}",
               "path": "v1/{+name}",
               "id": "iam.projects.serviceAccounts.get",
@@ -2859,31 +1375,12 @@
                   "type": "string",
                   "required": true,
                   "pattern": "^projects/[^/]+/serviceAccounts/[^/]+$",
->>>>>>> b412c745
                   "location": "path"
                 }
               },
               "scopes": [
                 "https://www.googleapis.com/auth/cloud-platform"
               ],
-<<<<<<< HEAD
-              "flatPath": "v1/organizations/{organizationsId}/roles",
-              "path": "v1/{+parent}/roles",
-              "id": "iam.organizations.roles.list"
-            },
-            "create": {
-              "request": {
-                "$ref": "CreateRoleRequest"
-              },
-              "description": "Creates a new Role.",
-              "response": {
-                "$ref": "Role"
-              },
-              "parameterOrder": [
-                "parent"
-              ],
-              "httpMethod": "POST",
-=======
               "flatPath": "v1/projects/{projectsId}/serviceAccounts/{serviceAccountsId}:setIamPolicy",
               "id": "iam.projects.serviceAccounts.setIamPolicy",
               "path": "v1/{+resource}:setIamPolicy",
@@ -2957,24 +1454,10 @@
               "parameterOrder": [
                 "resource"
               ],
->>>>>>> b412c745
-              "scopes": [
-                "https://www.googleapis.com/auth/cloud-platform"
-              ],
-              "parameters": {
-<<<<<<< HEAD
-                "parent": {
-                  "location": "path",
-                  "description": "The resource name of the parent resource in one of the following formats:\n`organizations/{ORGANIZATION_ID}`\n`projects/{PROJECT_ID}`",
-                  "type": "string",
-                  "required": true,
-                  "pattern": "^organizations/[^/]+$"
-                }
-              },
-              "flatPath": "v1/organizations/{organizationsId}/roles",
-              "id": "iam.organizations.roles.create",
-              "path": "v1/{+parent}/roles"
-=======
+              "scopes": [
+                "https://www.googleapis.com/auth/cloud-platform"
+              ],
+              "parameters": {
                 "resource": {
                   "location": "path",
                   "description": "REQUIRED: The resource for which the policy is being requested.\nSee the operation documentation for the appropriate value for this field.",
@@ -3116,7 +1599,6 @@
                   "path": "v1/{+name}/keys"
                 }
               }
->>>>>>> b412c745
             }
           }
         }
@@ -3124,33 +1606,6 @@
     }
   },
   "parameters": {
-<<<<<<< HEAD
-    "access_token": {
-      "description": "OAuth access token.",
-      "type": "string",
-      "location": "query"
-    },
-    "key": {
-      "location": "query",
-      "description": "API key. Your API key identifies your project and provides you with API access, quota, and reports. Required unless you provide an OAuth 2.0 token.",
-      "type": "string"
-    },
-    "quotaUser": {
-      "type": "string",
-      "location": "query",
-      "description": "Available to use for quota purposes for server-side applications. Can be any arbitrary string assigned to a user, but should not exceed 40 characters."
-    },
-    "pp": {
-      "description": "Pretty-print response.",
-      "default": "true",
-      "type": "boolean",
-      "location": "query"
-    },
-    "bearer_token": {
-      "location": "query",
-      "description": "OAuth bearer token.",
-      "type": "string"
-=======
     "quotaUser": {
       "description": "Available to use for quota purposes for server-side applications. Can be any arbitrary string assigned to a user, but should not exceed 40 characters.",
       "type": "string",
@@ -3166,7 +1621,6 @@
       "description": "OAuth bearer token.",
       "type": "string",
       "location": "query"
->>>>>>> b412c745
     },
     "oauth_token": {
       "location": "query",
@@ -3184,20 +1638,6 @@
       "type": "boolean",
       "location": "query"
     },
-<<<<<<< HEAD
-    "fields": {
-      "location": "query",
-      "description": "Selector specifying which fields to include in a partial response.",
-      "type": "string"
-    },
-    "uploadType": {
-      "location": "query",
-      "description": "Legacy upload protocol for media (e.g. \"media\", \"multipart\").",
-      "type": "string"
-    },
-    "$.xgafv": {
-      "type": "string",
-=======
     "uploadType": {
       "description": "Legacy upload protocol for media (e.g. \"media\", \"multipart\").",
       "type": "string",
@@ -3209,7 +1649,6 @@
       "location": "query"
     },
     "$.xgafv": {
->>>>>>> b412c745
       "enumDescriptions": [
         "v1 error format",
         "v2 error format"
@@ -3219,16 +1658,6 @@
         "1",
         "2"
       ],
-<<<<<<< HEAD
-      "description": "V1 error format."
-    },
-    "callback": {
-      "description": "JSONP",
-      "type": "string",
-      "location": "query"
-    },
-    "alt": {
-=======
       "description": "V1 error format.",
       "type": "string"
     },
@@ -3239,7 +1668,6 @@
     },
     "alt": {
       "location": "query",
->>>>>>> b412c745
       "description": "Data format for response.",
       "default": "json",
       "enum": [
@@ -3252,10 +1680,6 @@
         "Responses with Content-Type of application/json",
         "Media download with context-dependent Content-Type",
         "Responses with Content-Type of application/x-protobuf"
-<<<<<<< HEAD
-      ],
-      "location": "query"
-=======
       ]
     },
     "access_token": {
@@ -3267,23 +1691,12 @@
       "location": "query",
       "description": "API key. Your API key identifies your project and provides you with API access, quota, and reports. Required unless you provide an OAuth 2.0 token.",
       "type": "string"
->>>>>>> b412c745
     }
   },
   "version": "v1",
   "baseUrl": "https://iam.googleapis.com/",
-<<<<<<< HEAD
-  "servicePath": "",
-  "description": "Manages identity and access control for Google Cloud Platform resources, including the creation of service accounts, which you can use to authenticate to Google and make API calls.",
-  "kind": "discovery#restDescription",
-  "basePath": "",
-  "documentationLink": "https://cloud.google.com/iam/",
-  "id": "iam:v1",
-  "revision": "20170828"
-=======
   "kind": "discovery#restDescription",
   "description": "Manages identity and access control for Google Cloud Platform resources, including the creation of service accounts, which you can use to authenticate to Google and make API calls.",
   "servicePath": "",
   "basePath": ""
->>>>>>> b412c745
 }