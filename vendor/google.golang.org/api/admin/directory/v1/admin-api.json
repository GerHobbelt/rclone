{
 "kind": "discovery#restDescription",
<<<<<<< HEAD
 "etag": "\"YWOzh2SDasdU84ArJnpYek-OMdg/O3yStPLO-_BtPqwnPm5OpyYaKQ4\"",
=======
 "etag": "\"YWOzh2SDasdU84ArJnpYek-OMdg/JB19efQGH5f-JRT49yZz7BTyNQU\"",
>>>>>>> b412c745
 "discoveryVersion": "v1",
 "id": "admin:directory_v1",
 "name": "admin",
 "canonicalName": "directory",
 "version": "directory_v1",
<<<<<<< HEAD
 "revision": "20170723",
=======
 "revision": "20170830",
>>>>>>> b412c745
 "title": "Admin Directory API",
 "description": "The Admin SDK Directory API lets you view and manage enterprise resources such as users and groups, administrative notifications, security features, and more.",
 "ownerDomain": "google.com",
 "ownerName": "Google",
 "packagePath": "admin",
 "icons": {
  "x16": "https://www.gstatic.com/images/branding/product/1x/googleg_16dp.png",
  "x32": "https://www.gstatic.com/images/branding/product/1x/googleg_32dp.png"
 },
 "documentationLink": "https://developers.google.com/admin-sdk/directory/",
 "protocol": "rest",
 "baseUrl": "https://www.googleapis.com/admin/directory/v1/",
 "basePath": "/admin/directory/v1/",
 "rootUrl": "https://www.googleapis.com/",
 "servicePath": "admin/directory/v1/",
 "batchPath": "batch/admin/directory_v1",
 "parameters": {
  "alt": {
   "type": "string",
   "description": "Data format for the response.",
   "default": "json",
   "enum": [
    "json"
   ],
   "enumDescriptions": [
    "Responses with Content-Type of application/json"
   ],
   "location": "query"
  },
  "fields": {
   "type": "string",
   "description": "Selector specifying which fields to include in a partial response.",
   "location": "query"
  },
  "key": {
   "type": "string",
   "description": "API key. Your API key identifies your project and provides you with API access, quota, and reports. Required unless you provide an OAuth 2.0 token.",
   "location": "query"
  },
  "oauth_token": {
   "type": "string",
   "description": "OAuth 2.0 token for the current user.",
   "location": "query"
  },
  "prettyPrint": {
   "type": "boolean",
   "description": "Returns response with indentations and line breaks.",
   "default": "true",
   "location": "query"
  },
  "quotaUser": {
   "type": "string",
   "description": "Available to use for quota purposes for server-side applications. Can be any arbitrary string assigned to a user, but should not exceed 40 characters. Overrides userIp if both are provided.",
   "location": "query"
  },
  "userIp": {
   "type": "string",
   "description": "IP address of the site where the request originates. Use this if you want to enforce per-user limits.",
   "location": "query"
  }
 },
 "auth": {
  "oauth2": {
   "scopes": {
    "https://www.googleapis.com/auth/admin.directory.customer": {
     "description": "View and manage customer related information"
    },
    "https://www.googleapis.com/auth/admin.directory.customer.readonly": {
     "description": "View customer related information"
    },
    "https://www.googleapis.com/auth/admin.directory.device.chromeos": {
     "description": "View and manage your Chrome OS devices' metadata"
    },
    "https://www.googleapis.com/auth/admin.directory.device.chromeos.readonly": {
     "description": "View your Chrome OS devices' metadata"
    },
    "https://www.googleapis.com/auth/admin.directory.device.mobile": {
     "description": "View and manage your mobile devices' metadata"
    },
    "https://www.googleapis.com/auth/admin.directory.device.mobile.action": {
     "description": "Manage your mobile devices by performing administrative tasks"
    },
    "https://www.googleapis.com/auth/admin.directory.device.mobile.readonly": {
     "description": "View your mobile devices' metadata"
    },
    "https://www.googleapis.com/auth/admin.directory.domain": {
     "description": "View and manage the provisioning of domains for your customers"
    },
    "https://www.googleapis.com/auth/admin.directory.domain.readonly": {
     "description": "View domains related to your customers"
    },
    "https://www.googleapis.com/auth/admin.directory.group": {
     "description": "View and manage the provisioning of groups on your domain"
    },
    "https://www.googleapis.com/auth/admin.directory.group.member": {
     "description": "View and manage group subscriptions on your domain"
    },
    "https://www.googleapis.com/auth/admin.directory.group.member.readonly": {
     "description": "View group subscriptions on your domain"
    },
    "https://www.googleapis.com/auth/admin.directory.group.readonly": {
     "description": "View groups on your domain"
    },
    "https://www.googleapis.com/auth/admin.directory.notifications": {
     "description": "View and manage notifications received on your domain"
    },
    "https://www.googleapis.com/auth/admin.directory.orgunit": {
     "description": "View and manage organization units on your domain"
    },
    "https://www.googleapis.com/auth/admin.directory.orgunit.readonly": {
     "description": "View organization units on your domain"
    },
    "https://www.googleapis.com/auth/admin.directory.resource.calendar": {
     "description": "View and manage the provisioning of calendar resources on your domain"
    },
    "https://www.googleapis.com/auth/admin.directory.resource.calendar.readonly": {
     "description": "View calendar resources on your domain"
    },
    "https://www.googleapis.com/auth/admin.directory.rolemanagement": {
     "description": "Manage delegated admin roles for your domain"
    },
    "https://www.googleapis.com/auth/admin.directory.rolemanagement.readonly": {
     "description": "View delegated admin roles for your domain"
    },
    "https://www.googleapis.com/auth/admin.directory.user": {
     "description": "View and manage the provisioning of users on your domain"
    },
    "https://www.googleapis.com/auth/admin.directory.user.alias": {
     "description": "View and manage user aliases on your domain"
    },
    "https://www.googleapis.com/auth/admin.directory.user.alias.readonly": {
     "description": "View user aliases on your domain"
    },
    "https://www.googleapis.com/auth/admin.directory.user.readonly": {
     "description": "View users on your domain"
    },
    "https://www.googleapis.com/auth/admin.directory.user.security": {
     "description": "Manage data access permissions for users on your domain"
    },
    "https://www.googleapis.com/auth/admin.directory.userschema": {
     "description": "View and manage the provisioning of user schemas on your domain"
    },
    "https://www.googleapis.com/auth/admin.directory.userschema.readonly": {
     "description": "View user schemas on your domain"
    }
   }
  }
 },
 "schemas": {
  "Alias": {
   "id": "Alias",
   "type": "object",
   "description": "JSON template for Alias object in Directory API.",
   "properties": {
    "alias": {
     "type": "string",
     "description": "A alias email"
    },
    "etag": {
     "type": "string",
     "description": "ETag of the resource."
    },
    "id": {
     "type": "string",
     "description": "Unique id of the group (Read-only) Unique id of the user (Read-only)"
    },
    "kind": {
     "type": "string",
     "description": "Kind of resource this is.",
     "default": "admin#directory#alias"
    },
    "primaryEmail": {
     "type": "string",
     "description": "Group's primary email (Read-only) User's primary email (Read-only)"
    }
   }
  },
  "Aliases": {
   "id": "Aliases",
   "type": "object",
   "description": "JSON response template to list aliases in Directory API.",
   "properties": {
    "aliases": {
     "type": "array",
     "description": "List of alias objects.",
     "items": {
      "type": "any"
     }
    },
    "etag": {
     "type": "string",
     "description": "ETag of the resource."
    },
    "kind": {
     "type": "string",
     "description": "Kind of resource this is.",
     "default": "admin#directory#aliases"
    }
   }
  },
  "Asp": {
   "id": "Asp",
   "type": "object",
   "description": "The template that returns individual ASP (Access Code) data.",
   "properties": {
    "codeId": {
     "type": "integer",
     "description": "The unique ID of the ASP.",
     "format": "int32"
    },
    "creationTime": {
     "type": "string",
     "description": "The time when the ASP was created. Expressed in Unix time format.",
     "format": "int64"
    },
    "etag": {
     "type": "string",
     "description": "ETag of the ASP."
    },
    "kind": {
     "type": "string",
     "description": "The type of the API resource. This is always admin#directory#asp.",
     "default": "admin#directory#asp"
    },
    "lastTimeUsed": {
     "type": "string",
     "description": "The time when the ASP was last used. Expressed in Unix time format.",
     "format": "int64"
    },
    "name": {
     "type": "string",
     "description": "The name of the application that the user, represented by their userId, entered when the ASP was created."
    },
    "userKey": {
     "type": "string",
     "description": "The unique ID of the user who issued the ASP."
    }
   }
  },
  "Asps": {
   "id": "Asps",
   "type": "object",
   "properties": {
    "etag": {
     "type": "string",
     "description": "ETag of the resource."
    },
    "items": {
     "type": "array",
     "description": "A list of ASP resources.",
     "items": {
      "$ref": "Asp"
     }
    },
    "kind": {
     "type": "string",
     "description": "The type of the API resource. This is always admin#directory#aspList.",
     "default": "admin#directory#aspList"
    }
   }
  },
  "CalendarResource": {
   "id": "CalendarResource",
   "type": "object",
   "description": "JSON template for Calendar Resource object in Directory API.",
   "properties": {
    "etags": {
     "type": "string",
     "description": "ETag of the resource."
    },
    "generatedResourceName": {
     "type": "string",
     "description": "The auto-generated name of the calendar resource which includes metadata about the resource such as building name, floor, capacity, etc. For example, NYC-2-Training Room 1A (16)"
    },
    "kind": {
     "type": "string",
     "description": "The type of the resource. For calendar resources, the value is admin#directory#resources#calendars#CalendarResource.",
     "default": "admin#directory#resources#calendars#CalendarResource"
    },
    "resourceDescription": {
     "type": "string",
     "description": "The brief description of the calendar resource."
    },
    "resourceEmail": {
     "type": "string",
     "description": "The read-only email ID for the calendar resource. Generated as part of creating a new calendar resource."
    },
    "resourceId": {
     "type": "string",
     "description": "The unique ID for the calendar resource."
    },
    "resourceName": {
     "type": "string",
     "description": "The name of the calendar resource. For example, Training Room 1A"
    },
    "resourceType": {
     "type": "string",
     "description": "The type of the calendar resource. Used for grouping resources in the calendar user interface."
    }
   }
  },
  "CalendarResources": {
   "id": "CalendarResources",
   "type": "object",
   "description": "JSON template for Calendar Resource List Response object in Directory API.",
   "properties": {
    "etag": {
     "type": "string",
     "description": "ETag of the resource."
    },
    "items": {
     "type": "array",
     "description": "The CalendarResources in this page of results.",
     "items": {
      "$ref": "CalendarResource"
     }
    },
    "kind": {
     "type": "string",
     "description": "Identifies this as a collection of CalendarResources. This is always admin#directory#resources#calendars#calendarResourcesList.",
     "default": "admin#directory#resources#calendars#calendarResourcesList"
    },
    "nextPageToken": {
     "type": "string",
     "description": "The continuation token, used to page through large result sets. Provide this value in a subsequent request to return the next page of results."
    }
   }
  },
  "Channel": {
   "id": "Channel",
   "type": "object",
   "description": "An notification channel used to watch for resource changes.",
   "properties": {
    "address": {
     "type": "string",
     "description": "The address where notifications are delivered for this channel."
    },
    "expiration": {
     "type": "string",
     "description": "Date and time of notification channel expiration, expressed as a Unix timestamp, in milliseconds. Optional.",
     "format": "int64"
    },
    "id": {
     "type": "string",
     "description": "A UUID or similar unique string that identifies this channel."
    },
    "kind": {
     "type": "string",
     "description": "Identifies this as a notification channel used to watch for changes to a resource. Value: the fixed string \"api#channel\".",
     "default": "api#channel"
    },
    "params": {
     "type": "object",
     "description": "Additional parameters controlling delivery channel behavior. Optional.",
     "additionalProperties": {
      "type": "string",
      "description": "Declares a new parameter by name."
     }
    },
    "payload": {
     "type": "boolean",
     "description": "A Boolean value to indicate whether payload is wanted. Optional."
    },
    "resourceId": {
     "type": "string",
     "description": "An opaque ID that identifies the resource being watched on this channel. Stable across different API versions."
    },
    "resourceUri": {
     "type": "string",
     "description": "A version-specific identifier for the watched resource."
    },
    "token": {
     "type": "string",
     "description": "An arbitrary string delivered to the target address with each notification delivered over this channel. Optional."
    },
    "type": {
     "type": "string",
     "description": "The type of delivery mechanism used for this channel."
    }
   }
  },
  "ChromeOsDevice": {
   "id": "ChromeOsDevice",
   "type": "object",
   "description": "JSON template for Chrome Os Device resource in Directory API.",
   "properties": {
    "activeTimeRanges": {
     "type": "array",
     "description": "List of active time ranges (Read-only)",
     "items": {
      "type": "object",
      "properties": {
       "activeTime": {
        "type": "integer",
        "description": "Duration in milliseconds",
        "format": "int32"
       },
       "date": {
        "type": "string",
        "description": "Date of usage",
        "format": "date"
       }
      }
     }
    },
    "annotatedAssetId": {
     "type": "string",
     "description": "AssetId specified during enrollment or through later annotation"
    },
    "annotatedLocation": {
     "type": "string",
     "description": "Address or location of the device as noted by the administrator"
    },
    "annotatedUser": {
     "type": "string",
     "description": "User of the device"
    },
    "bootMode": {
     "type": "string",
     "description": "Chromebook boot mode (Read-only)"
    },
    "deviceId": {
     "type": "string",
     "description": "Unique identifier of Chrome OS Device (Read-only)"
    },
    "etag": {
     "type": "string",
     "description": "ETag of the resource."
    },
    "ethernetMacAddress": {
     "type": "string",
     "description": "Chromebook Mac Address on ethernet network interface (Read-only)"
    },
    "firmwareVersion": {
     "type": "string",
     "description": "Chromebook firmware version (Read-only)"
    },
    "kind": {
     "type": "string",
     "description": "Kind of resource this is.",
     "default": "admin#directory#chromeosdevice"
    },
    "lastEnrollmentTime": {
     "type": "string",
     "description": "Date and time the device was last enrolled (Read-only)",
     "format": "date-time"
    },
    "lastSync": {
     "type": "string",
     "description": "Date and time the device was last synchronized with the policy settings in the G Suite administrator control panel (Read-only)",
     "format": "date-time"
    },
    "macAddress": {
     "type": "string",
     "description": "Chromebook Mac Address on wifi network interface (Read-only)"
    },
    "meid": {
     "type": "string",
     "description": "Mobile Equipment identifier for the 3G mobile card in the Chromebook (Read-only)"
    },
    "model": {
     "type": "string",
     "description": "Chromebook Model (Read-only)"
    },
    "notes": {
     "type": "string",
     "description": "Notes added by the administrator"
    },
    "orderNumber": {
     "type": "string",
     "description": "Chromebook order number (Read-only)"
    },
    "orgUnitPath": {
     "type": "string",
     "description": "OrgUnit of the device"
    },
    "osVersion": {
     "type": "string",
     "description": "Chromebook Os Version (Read-only)"
    },
    "platformVersion": {
     "type": "string",
     "description": "Chromebook platform version (Read-only)"
    },
    "recentUsers": {
     "type": "array",
     "description": "List of recent device users, in descending order by last login time (Read-only)",
     "items": {
      "type": "object",
      "properties": {
       "email": {
        "type": "string",
        "description": "Email address of the user. Present only if the user type is managed"
       },
       "type": {
        "type": "string",
        "description": "The type of the user"
       }
      }
     }
    },
    "serialNumber": {
     "type": "string",
     "description": "Chromebook serial number (Read-only)"
    },
    "status": {
     "type": "string",
     "description": "status of the device (Read-only)"
    },
    "supportEndDate": {
     "type": "string",
     "description": "Final date the device will be supported (Read-only)",
     "format": "date-time"
    },
    "willAutoRenew": {
     "type": "boolean",
     "description": "Will Chromebook auto renew after support end date (Read-only)"
    }
   }
  },
  "ChromeOsDeviceAction": {
   "id": "ChromeOsDeviceAction",
   "type": "object",
   "description": "JSON request template for firing actions on ChromeOs Device in Directory Devices API.",
   "properties": {
    "action": {
     "type": "string",
     "description": "Action to be taken on the ChromeOs Device",
     "annotations": {
      "required": [
       "directory.chromeosdevices.action"
      ]
     }
    },
    "deprovisionReason": {
     "type": "string"
    }
   }
  },
  "ChromeOsDevices": {
   "id": "ChromeOsDevices",
   "type": "object",
   "description": "JSON response template for List Chrome OS Devices operation in Directory API.",
   "properties": {
    "chromeosdevices": {
     "type": "array",
     "description": "List of Chrome OS Device objects.",
     "items": {
      "$ref": "ChromeOsDevice"
     }
    },
    "etag": {
     "type": "string",
     "description": "ETag of the resource."
    },
    "kind": {
     "type": "string",
     "description": "Kind of resource this is.",
     "default": "admin#directory#chromeosdevices"
    },
    "nextPageToken": {
     "type": "string",
     "description": "Token used to access next page of this result."
    }
   }
  },
  "ChromeOsMoveDevicesToOu": {
   "id": "ChromeOsMoveDevicesToOu",
   "type": "object",
   "description": "JSON request template for moving ChromeOs Device to given OU in Directory Devices API.",
   "properties": {
    "deviceIds": {
     "type": "array",
     "description": "ChromeOs Devices to be moved to OU",
     "items": {
      "type": "string"
     },
     "annotations": {
      "required": [
       "directory.chromeosdevices.moveDevicesToOu"
      ]
     }
    }
   }
  },
  "Customer": {
   "id": "Customer",
   "type": "object",
   "description": "JSON template for Customer Resource object in Directory API.",
   "properties": {
    "alternateEmail": {
     "type": "string",
     "description": "The customer's secondary contact email address. This email address cannot be on the same domain as the customerDomain"
    },
    "customerCreationTime": {
     "type": "string",
     "description": "The customer's creation time (Readonly)",
     "format": "date-time"
    },
    "customerDomain": {
     "type": "string",
     "description": "The customer's primary domain name string. Do not include the www prefix when creating a new customer."
    },
    "etag": {
     "type": "string",
     "description": "ETag of the resource."
    },
    "id": {
     "type": "string",
     "description": "The unique ID for the customer's G Suite account. (Readonly)"
    },
    "kind": {
     "type": "string",
     "description": "Identifies the resource as a customer. Value: admin#directory#customer",
     "default": "admin#directory#customer"
    },
    "language": {
     "type": "string",
     "description": "The customer's ISO 639-2 language code. The default value is en-US"
    },
    "phoneNumber": {
     "type": "string",
     "description": "The customer's contact phone number in E.164 format."
    },
    "postalAddress": {
     "$ref": "CustomerPostalAddress",
     "description": "The customer's postal address information."
    }
   }
  },
  "CustomerPostalAddress": {
   "id": "CustomerPostalAddress",
   "type": "object",
   "description": "JSON template for postal address of a customer.",
   "properties": {
    "addressLine1": {
     "type": "string",
     "description": "A customer's physical address. The address can be composed of one to three lines."
    },
    "addressLine2": {
     "type": "string",
     "description": "Address line 2 of the address."
    },
    "addressLine3": {
     "type": "string",
     "description": "Address line 3 of the address."
    },
    "contactName": {
     "type": "string",
     "description": "The customer contact's name."
    },
    "countryCode": {
     "type": "string",
     "description": "This is a required property. For countryCode information see the ISO 3166 country code elements."
    },
    "locality": {
     "type": "string",
     "description": "Name of the locality. An example of a locality value is the city of San Francisco."
    },
    "organizationName": {
     "type": "string",
     "description": "The company or company division name."
    },
    "postalCode": {
     "type": "string",
     "description": "The postal code. A postalCode example is a postal zip code such as 10009. This is in accordance with - http://portablecontacts.net/draft-spec.html#address_element."
    },
    "region": {
     "type": "string",
     "description": "Name of the region. An example of a region value is NY for the state of New York."
    }
   }
  },
  "DomainAlias": {
   "id": "DomainAlias",
   "type": "object",
   "description": "JSON template for Domain Alias object in Directory API.",
   "properties": {
    "creationTime": {
     "type": "string",
     "description": "The creation time of the domain alias. (Read-only).",
     "format": "int64"
    },
    "domainAliasName": {
     "type": "string",
     "description": "The domain alias name."
    },
    "etag": {
     "type": "string",
     "description": "ETag of the resource."
    },
    "kind": {
     "type": "string",
     "description": "Kind of resource this is.",
     "default": "admin#directory#domainAlias"
    },
    "parentDomainName": {
     "type": "string",
     "description": "The parent domain name that the domain alias is associated with. This can either be a primary or secondary domain name within a customer.",
     "annotations": {
      "required": [
       "directory.domains.insert"
      ]
     }
    },
    "verified": {
     "type": "boolean",
     "description": "Indicates the verification state of a domain alias. (Read-only)"
    }
   }
  },
  "DomainAliases": {
   "id": "DomainAliases",
   "type": "object",
   "description": "JSON response template to list domain aliases in Directory API.",
   "properties": {
    "domainAliases": {
     "type": "array",
     "description": "List of domain alias objects.",
     "items": {
      "$ref": "DomainAlias"
     }
    },
    "etag": {
     "type": "string",
     "description": "ETag of the resource."
    },
    "kind": {
     "type": "string",
     "description": "Kind of resource this is.",
     "default": "admin#directory#domainAliases"
    }
   }
  },
  "Domains": {
   "id": "Domains",
   "type": "object",
   "description": "JSON template for Domain object in Directory API.",
   "properties": {
    "creationTime": {
     "type": "string",
     "description": "Creation time of the domain. (Read-only).",
     "format": "int64"
    },
    "domainAliases": {
     "type": "array",
     "description": "List of domain alias objects. (Read-only)",
     "items": {
      "$ref": "DomainAlias"
     }
    },
    "domainName": {
     "type": "string",
     "description": "The domain name of the customer.",
     "annotations": {
      "required": [
       "directory.domains.insert"
      ]
     }
    },
    "etag": {
     "type": "string",
     "description": "ETag of the resource."
    },
    "isPrimary": {
     "type": "boolean",
     "description": "Indicates if the domain is a primary domain (Read-only)."
    },
    "kind": {
     "type": "string",
     "description": "Kind of resource this is.",
     "default": "admin#directory#domain"
    },
    "verified": {
     "type": "boolean",
     "description": "Indicates the verification state of a domain. (Read-only)."
    }
   }
  },
  "Domains2": {
   "id": "Domains2",
   "type": "object",
   "description": "JSON response template to list Domains in Directory API.",
   "properties": {
    "domains": {
     "type": "array",
     "description": "List of domain objects.",
     "items": {
      "$ref": "Domains"
     }
    },
    "etag": {
     "type": "string",
     "description": "ETag of the resource."
    },
    "kind": {
     "type": "string",
     "description": "Kind of resource this is.",
     "default": "admin#directory#domains"
    }
   }
  },
  "Group": {
   "id": "Group",
   "type": "object",
   "description": "JSON template for Group resource in Directory API.",
   "properties": {
    "adminCreated": {
     "type": "boolean",
     "description": "Is the group created by admin (Read-only) *"
    },
    "aliases": {
     "type": "array",
     "description": "List of aliases (Read-only)",
     "items": {
      "type": "string"
     }
    },
    "description": {
     "type": "string",
     "description": "Description of the group"
    },
    "directMembersCount": {
     "type": "string",
     "description": "Group direct members count",
     "format": "int64"
    },
    "email": {
     "type": "string",
     "description": "Email of Group",
     "annotations": {
      "required": [
       "directory.groups.insert"
      ]
     }
    },
    "etag": {
     "type": "string",
     "description": "ETag of the resource."
    },
    "id": {
     "type": "string",
     "description": "Unique identifier of Group (Read-only)"
    },
    "kind": {
     "type": "string",
     "description": "Kind of resource this is.",
     "default": "admin#directory#group"
    },
    "name": {
     "type": "string",
     "description": "Group name"
    },
    "nonEditableAliases": {
     "type": "array",
     "description": "List of non editable aliases (Read-only)",
     "items": {
      "type": "string"
     }
    }
   }
  },
  "Groups": {
   "id": "Groups",
   "type": "object",
   "description": "JSON response template for List Groups operation in Directory API.",
   "properties": {
    "etag": {
     "type": "string",
     "description": "ETag of the resource."
    },
    "groups": {
     "type": "array",
     "description": "List of group objects.",
     "items": {
      "$ref": "Group"
     }
    },
    "kind": {
     "type": "string",
     "description": "Kind of resource this is.",
     "default": "admin#directory#groups"
    },
    "nextPageToken": {
     "type": "string",
     "description": "Token used to access next page of this result."
    }
   }
  },
  "Member": {
   "id": "Member",
   "type": "object",
   "description": "JSON template for Member resource in Directory API.",
   "properties": {
    "email": {
     "type": "string",
     "description": "Email of member (Read-only)"
    },
    "etag": {
     "type": "string",
     "description": "ETag of the resource."
    },
    "id": {
     "type": "string",
     "description": "Unique identifier of customer member (Read-only) Unique identifier of group (Read-only) Unique identifier of member (Read-only)"
    },
    "kind": {
     "type": "string",
     "description": "Kind of resource this is.",
     "default": "admin#directory#member"
    },
    "role": {
     "type": "string",
     "description": "Role of member"
    },
    "status": {
     "type": "string",
     "description": "Status of member (Immutable)"
    },
    "type": {
     "type": "string",
     "description": "Type of member (Immutable)"
    }
   }
  },
  "Members": {
   "id": "Members",
   "type": "object",
   "description": "JSON response template for List Members operation in Directory API.",
   "properties": {
    "etag": {
     "type": "string",
     "description": "ETag of the resource."
    },
    "kind": {
     "type": "string",
     "description": "Kind of resource this is.",
     "default": "admin#directory#members"
    },
    "members": {
     "type": "array",
     "description": "List of member objects.",
     "items": {
      "$ref": "Member"
     }
    },
    "nextPageToken": {
     "type": "string",
     "description": "Token used to access next page of this result."
    }
   }
  },
  "MobileDevice": {
   "id": "MobileDevice",
   "type": "object",
   "description": "JSON template for Mobile Device resource in Directory API.",
   "properties": {
    "adbStatus": {
     "type": "boolean",
     "description": "Adb (USB debugging) enabled or disabled on device (Read-only)"
    },
    "applications": {
     "type": "array",
     "description": "List of applications installed on Mobile Device",
     "items": {
      "type": "object",
      "properties": {
       "displayName": {
        "type": "string",
        "description": "Display name of application"
       },
       "packageName": {
        "type": "string",
        "description": "Package name of application"
       },
       "permission": {
        "type": "array",
        "description": "List of Permissions for application",
        "items": {
         "type": "string"
        }
       },
       "versionCode": {
        "type": "integer",
        "description": "Version code of application",
        "format": "int32"
       },
       "versionName": {
        "type": "string",
        "description": "Version name of application"
       }
      }
     }
    },
    "basebandVersion": {
     "type": "string",
     "description": "Mobile Device Baseband version (Read-only)"
    },
    "bootloaderVersion": {
     "type": "string",
     "description": "Mobile Device Bootloader version (Read-only)"
    },
    "brand": {
     "type": "string",
     "description": "Mobile Device Brand (Read-only)"
    },
    "buildNumber": {
     "type": "string",
     "description": "Mobile Device Build number (Read-only)"
    },
    "defaultLanguage": {
     "type": "string",
     "description": "The default locale used on the Mobile Device (Read-only)"
    },
    "developerOptionsStatus": {
     "type": "boolean",
     "description": "Developer options enabled or disabled on device (Read-only)"
    },
    "deviceCompromisedStatus": {
     "type": "string",
     "description": "Mobile Device compromised status (Read-only)"
    },
    "deviceId": {
     "type": "string",
     "description": "Mobile Device serial number (Read-only)"
    },
    "devicePasswordStatus": {
     "type": "string",
     "description": "DevicePasswordStatus (Read-only)"
    },
    "email": {
     "type": "array",
     "description": "List of owner user's email addresses (Read-only)",
     "items": {
      "type": "string"
     }
    },
    "encryptionStatus": {
     "type": "string",
     "description": "Mobile Device Encryption Status (Read-only)"
    },
    "etag": {
     "type": "string",
     "description": "ETag of the resource."
    },
    "firstSync": {
     "type": "string",
     "description": "Date and time the device was first synchronized with the policy settings in the G Suite administrator control panel (Read-only)",
     "format": "date-time"
    },
    "hardware": {
     "type": "string",
     "description": "Mobile Device Hardware (Read-only)"
    },
    "hardwareId": {
     "type": "string",
     "description": "Mobile Device Hardware Id (Read-only)"
    },
    "imei": {
     "type": "string",
     "description": "Mobile Device IMEI number (Read-only)"
    },
    "kernelVersion": {
     "type": "string",
     "description": "Mobile Device Kernel version (Read-only)"
    },
    "kind": {
     "type": "string",
     "description": "Kind of resource this is.",
     "default": "admin#directory#mobiledevice"
    },
    "lastSync": {
     "type": "string",
     "description": "Date and time the device was last synchronized with the policy settings in the G Suite administrator control panel (Read-only)",
     "format": "date-time"
    },
    "managedAccountIsOnOwnerProfile": {
     "type": "boolean",
     "description": "Boolean indicating if this account is on owner/primary profile or not (Read-only)"
    },
    "manufacturer": {
     "type": "string",
     "description": "Mobile Device manufacturer (Read-only)"
    },
    "meid": {
     "type": "string",
     "description": "Mobile Device MEID number (Read-only)"
    },
    "model": {
     "type": "string",
     "description": "Name of the model of the device"
    },
    "name": {
     "type": "array",
     "description": "List of owner user's names (Read-only)",
     "items": {
      "type": "string"
     }
    },
    "networkOperator": {
     "type": "string",
     "description": "Mobile Device mobile or network operator (if available) (Read-only)"
    },
    "os": {
     "type": "string",
     "description": "Name of the mobile operating system"
    },
    "otherAccountsInfo": {
     "type": "array",
     "description": "List of accounts added on device (Read-only)",
     "items": {
      "type": "string"
     }
    },
    "privilege": {
     "type": "string",
     "description": "DMAgentPermission (Read-only)"
    },
    "releaseVersion": {
     "type": "string",
     "description": "Mobile Device release version version (Read-only)"
    },
    "resourceId": {
     "type": "string",
     "description": "Unique identifier of Mobile Device (Read-only)"
    },
    "securityPatchLevel": {
     "type": "string",
     "description": "Mobile Device Security patch level (Read-only)",
     "format": "int64"
    },
    "serialNumber": {
     "type": "string",
     "description": "Mobile Device SSN or Serial Number (Read-only)"
    },
    "status": {
     "type": "string",
     "description": "Status of the device (Read-only)"
    },
    "supportsWorkProfile": {
     "type": "boolean",
     "description": "Work profile supported on device (Read-only)"
    },
    "type": {
     "type": "string",
     "description": "The type of device (Read-only)"
    },
    "unknownSourcesStatus": {
     "type": "boolean",
     "description": "Unknown sources enabled or disabled on device (Read-only)"
    },
    "userAgent": {
     "type": "string",
     "description": "Mobile Device user agent"
    },
    "wifiMacAddress": {
     "type": "string",
     "description": "Mobile Device WiFi MAC address (Read-only)"
    }
   }
  },
  "MobileDeviceAction": {
   "id": "MobileDeviceAction",
   "type": "object",
   "description": "JSON request template for firing commands on Mobile Device in Directory Devices API.",
   "properties": {
    "action": {
     "type": "string",
     "description": "Action to be taken on the Mobile Device",
     "annotations": {
      "required": [
       "directory.mobiledevices.action"
      ]
     }
    }
   }
  },
  "MobileDevices": {
   "id": "MobileDevices",
   "type": "object",
   "description": "JSON response template for List Mobile Devices operation in Directory API.",
   "properties": {
    "etag": {
     "type": "string",
     "description": "ETag of the resource."
    },
    "kind": {
     "type": "string",
     "description": "Kind of resource this is.",
     "default": "admin#directory#mobiledevices"
    },
    "mobiledevices": {
     "type": "array",
     "description": "List of Mobile Device objects.",
     "items": {
      "$ref": "MobileDevice"
     }
    },
    "nextPageToken": {
     "type": "string",
     "description": "Token used to access next page of this result."
    }
   }
  },
  "Notification": {
   "id": "Notification",
   "type": "object",
   "description": "Template for a notification resource.",
   "properties": {
    "body": {
     "type": "string",
     "description": "Body of the notification (Read-only)"
    },
    "etag": {
     "type": "string",
     "description": "ETag of the resource."
    },
    "fromAddress": {
     "type": "string",
     "description": "Address from which the notification is received (Read-only)"
    },
    "isUnread": {
     "type": "boolean",
     "description": "Boolean indicating whether the notification is unread or not.",
     "annotations": {
      "required": [
       "directory.notifications.patch",
       "directory.notifications.update"
      ]
     }
    },
    "kind": {
     "type": "string",
     "description": "The type of the resource.",
     "default": "admin#directory#notification"
    },
    "notificationId": {
     "type": "string"
    },
    "sendTime": {
     "type": "string",
     "description": "Time at which notification was sent (Read-only)",
     "format": "date-time"
    },
    "subject": {
     "type": "string",
     "description": "Subject of the notification (Read-only)"
    }
   }
  },
  "Notifications": {
   "id": "Notifications",
   "type": "object",
   "description": "Template for notifications list response.",
   "properties": {
    "etag": {
     "type": "string",
     "description": "ETag of the resource."
    },
    "items": {
     "type": "array",
     "description": "List of notifications in this page.",
     "items": {
      "$ref": "Notification"
     }
    },
    "kind": {
     "type": "string",
     "description": "The type of the resource.",
     "default": "admin#directory#notifications"
    },
    "nextPageToken": {
     "type": "string",
     "description": "Token for fetching the next page of notifications."
    },
    "unreadNotificationsCount": {
     "type": "integer",
     "description": "Number of unread notification for the domain.",
     "format": "int32"
    }
   }
  },
  "OrgUnit": {
   "id": "OrgUnit",
   "type": "object",
   "description": "JSON template for Org Unit resource in Directory API.",
   "properties": {
    "blockInheritance": {
     "type": "boolean",
     "description": "Should block inheritance"
    },
    "description": {
     "type": "string",
     "description": "Description of OrgUnit"
    },
    "etag": {
     "type": "string",
     "description": "ETag of the resource."
    },
    "kind": {
     "type": "string",
     "description": "Kind of resource this is.",
     "default": "admin#directory#orgUnit"
    },
    "name": {
     "type": "string",
     "description": "Name of OrgUnit",
     "annotations": {
      "required": [
       "directory.orgunits.insert"
      ]
     }
    },
    "orgUnitId": {
     "type": "string",
     "description": "Id of OrgUnit"
    },
    "orgUnitPath": {
     "type": "string",
     "description": "Path of OrgUnit"
    },
    "parentOrgUnitId": {
     "type": "string",
     "description": "Id of parent OrgUnit"
    },
    "parentOrgUnitPath": {
     "type": "string",
     "description": "Path of parent OrgUnit"
    }
   }
  },
  "OrgUnits": {
   "id": "OrgUnits",
   "type": "object",
   "description": "JSON response template for List Organization Units operation in Directory API.",
   "properties": {
    "etag": {
     "type": "string",
     "description": "ETag of the resource."
    },
    "kind": {
     "type": "string",
     "description": "Kind of resource this is.",
     "default": "admin#directory#orgUnits"
    },
    "organizationUnits": {
     "type": "array",
     "description": "List of user objects.",
     "items": {
      "$ref": "OrgUnit"
     }
    }
   }
  },
  "Privilege": {
   "id": "Privilege",
   "type": "object",
   "description": "JSON template for privilege resource in Directory API.",
   "properties": {
    "childPrivileges": {
     "type": "array",
     "description": "A list of child privileges. Privileges for a service form a tree. Each privilege can have a list of child privileges; this list is empty for a leaf privilege.",
     "items": {
      "$ref": "Privilege"
     }
    },
    "etag": {
     "type": "string",
     "description": "ETag of the resource."
    },
    "isOuScopable": {
     "type": "boolean",
     "description": "If the privilege can be restricted to an organization unit."
    },
    "kind": {
     "type": "string",
     "description": "The type of the API resource. This is always admin#directory#privilege.",
     "default": "admin#directory#privilege"
    },
    "privilegeName": {
     "type": "string",
     "description": "The name of the privilege."
    },
    "serviceId": {
     "type": "string",
     "description": "The obfuscated ID of the service this privilege is for."
    },
    "serviceName": {
     "type": "string",
     "description": "The name of the service this privilege is for."
    }
   }
  },
  "Privileges": {
   "id": "Privileges",
   "type": "object",
   "description": "JSON response template for List privileges operation in Directory API.",
   "properties": {
    "etag": {
     "type": "string",
     "description": "ETag of the resource."
    },
    "items": {
     "type": "array",
     "description": "A list of Privilege resources.",
     "items": {
      "$ref": "Privilege"
     }
    },
    "kind": {
     "type": "string",
     "description": "The type of the API resource. This is always admin#directory#privileges.",
     "default": "admin#directory#privileges"
    }
   }
  },
  "Role": {
   "id": "Role",
   "type": "object",
   "description": "JSON template for role resource in Directory API.",
   "properties": {
    "etag": {
     "type": "string",
     "description": "ETag of the resource."
    },
    "isSuperAdminRole": {
     "type": "boolean",
     "description": "Returns true if the role is a super admin role."
    },
    "isSystemRole": {
     "type": "boolean",
     "description": "Returns true if this is a pre-defined system role."
    },
    "kind": {
     "type": "string",
     "description": "The type of the API resource. This is always admin#directory#role.",
     "default": "admin#directory#role"
    },
    "roleDescription": {
     "type": "string",
     "description": "A short description of the role."
    },
    "roleId": {
     "type": "string",
     "description": "ID of the role.",
     "format": "int64"
    },
    "roleName": {
     "type": "string",
     "description": "Name of the role.",
     "annotations": {
      "required": [
       "directory.roles.insert"
      ]
     }
    },
    "rolePrivileges": {
     "type": "array",
     "description": "The set of privileges that are granted to this role.",
     "items": {
      "type": "object",
      "properties": {
       "privilegeName": {
        "type": "string",
        "description": "The name of the privilege."
       },
       "serviceId": {
        "type": "string",
        "description": "The obfuscated ID of the service this privilege is for."
       }
      }
     },
     "annotations": {
      "required": [
       "directory.roles.insert"
      ]
     }
    }
   }
  },
  "RoleAssignment": {
   "id": "RoleAssignment",
   "type": "object",
   "description": "JSON template for roleAssignment resource in Directory API.",
   "properties": {
    "assignedTo": {
     "type": "string",
     "description": "The unique ID of the user this role is assigned to."
    },
    "etag": {
     "type": "string",
     "description": "ETag of the resource."
    },
    "kind": {
     "type": "string",
     "description": "The type of the API resource. This is always admin#directory#roleAssignment.",
     "default": "admin#directory#roleAssignment"
    },
    "orgUnitId": {
     "type": "string",
     "description": "If the role is restricted to an organization unit, this contains the ID for the organization unit the exercise of this role is restricted to."
    },
    "roleAssignmentId": {
     "type": "string",
     "description": "ID of this roleAssignment.",
     "format": "int64"
    },
    "roleId": {
     "type": "string",
     "description": "The ID of the role that is assigned.",
     "format": "int64"
    },
    "scopeType": {
     "type": "string",
     "description": "The scope in which this role is assigned. Possible values are: \n- CUSTOMER\n- ORG_UNIT"
    }
   }
  },
  "RoleAssignments": {
   "id": "RoleAssignments",
   "type": "object",
   "description": "JSON response template for List roleAssignments operation in Directory API.",
   "properties": {
    "etag": {
     "type": "string",
     "description": "ETag of the resource."
    },
    "items": {
     "type": "array",
     "description": "A list of RoleAssignment resources.",
     "items": {
      "$ref": "RoleAssignment"
     }
    },
    "kind": {
     "type": "string",
     "description": "The type of the API resource. This is always admin#directory#roleAssignments.",
     "default": "admin#directory#roleAssignments"
    },
    "nextPageToken": {
     "type": "string"
    }
   }
  },
  "Roles": {
   "id": "Roles",
   "type": "object",
   "description": "JSON response template for List roles operation in Directory API.",
   "properties": {
    "etag": {
     "type": "string",
     "description": "ETag of the resource."
    },
    "items": {
     "type": "array",
     "description": "A list of Role resources.",
     "items": {
      "$ref": "Role"
     }
    },
    "kind": {
     "type": "string",
     "description": "The type of the API resource. This is always admin#directory#roles.",
     "default": "admin#directory#roles"
    },
    "nextPageToken": {
     "type": "string"
    }
   }
  },
  "Schema": {
   "id": "Schema",
   "type": "object",
   "description": "JSON template for Schema resource in Directory API.",
   "properties": {
    "etag": {
     "type": "string",
     "description": "ETag of the resource."
    },
    "fields": {
     "type": "array",
     "description": "Fields of Schema",
     "items": {
      "$ref": "SchemaFieldSpec"
     },
     "annotations": {
      "required": [
       "directory.schemas.insert",
       "directory.schemas.update"
      ]
     }
    },
    "kind": {
     "type": "string",
     "description": "Kind of resource this is.",
     "default": "admin#directory#schema"
    },
    "schemaId": {
     "type": "string",
     "description": "Unique identifier of Schema (Read-only)"
    },
    "schemaName": {
     "type": "string",
     "description": "Schema name",
     "annotations": {
      "required": [
       "directory.schemas.insert"
      ]
     }
    }
   }
  },
  "SchemaFieldSpec": {
   "id": "SchemaFieldSpec",
   "type": "object",
   "description": "JSON template for FieldSpec resource for Schemas in Directory API.",
   "properties": {
    "etag": {
     "type": "string",
     "description": "ETag of the resource."
    },
    "fieldId": {
     "type": "string",
     "description": "Unique identifier of Field (Read-only)"
    },
    "fieldName": {
     "type": "string",
     "description": "Name of the field.",
     "annotations": {
      "required": [
       "directory.schemas.insert",
       "directory.schemas.update"
      ]
     }
    },
    "fieldType": {
     "type": "string",
     "description": "Type of the field.",
     "annotations": {
      "required": [
       "directory.schemas.insert",
       "directory.schemas.update"
      ]
     }
    },
    "indexed": {
     "type": "boolean",
     "description": "Boolean specifying whether the field is indexed or not.",
     "default": "true"
    },
    "kind": {
     "type": "string",
     "description": "Kind of resource this is.",
     "default": "admin#directory#schema#fieldspec"
    },
    "multiValued": {
     "type": "boolean",
     "description": "Boolean specifying whether this is a multi-valued field or not."
    },
    "numericIndexingSpec": {
     "type": "object",
     "description": "Indexing spec for a numeric field. By default, only exact match queries will be supported for numeric fields. Setting the numericIndexingSpec allows range queries to be supported.",
     "properties": {
      "maxValue": {
       "type": "number",
       "description": "Maximum value of this field. This is meant to be indicative rather than enforced. Values outside this range will still be indexed, but search may not be as performant.",
       "format": "double"
      },
      "minValue": {
       "type": "number",
       "description": "Minimum value of this field. This is meant to be indicative rather than enforced. Values outside this range will still be indexed, but search may not be as performant.",
       "format": "double"
      }
     }
    },
    "readAccessType": {
     "type": "string",
     "description": "Read ACLs on the field specifying who can view values of this field. Valid values are \"ALL_DOMAIN_USERS\" and \"ADMINS_AND_SELF\".",
     "default": "ALL_DOMAIN_USERS"
    }
   }
  },
  "Schemas": {
   "id": "Schemas",
   "type": "object",
   "description": "JSON response template for List Schema operation in Directory API.",
   "properties": {
    "etag": {
     "type": "string",
     "description": "ETag of the resource."
    },
    "kind": {
     "type": "string",
     "description": "Kind of resource this is.",
     "default": "admin#directory#schemas"
    },
    "schemas": {
     "type": "array",
     "description": "List of UserSchema objects.",
     "items": {
      "$ref": "Schema"
     }
    }
   }
  },
  "Token": {
   "id": "Token",
   "type": "object",
   "description": "JSON template for token resource in Directory API.",
   "properties": {
    "anonymous": {
     "type": "boolean",
     "description": "Whether the application is registered with Google. The value is true if the application has an anonymous Client ID."
    },
    "clientId": {
     "type": "string",
     "description": "The Client ID of the application the token is issued to."
    },
    "displayText": {
     "type": "string",
     "description": "The displayable name of the application the token is issued to."
    },
    "etag": {
     "type": "string",
     "description": "ETag of the resource."
    },
    "kind": {
     "type": "string",
     "description": "The type of the API resource. This is always admin#directory#token.",
     "default": "admin#directory#token"
    },
    "nativeApp": {
     "type": "boolean",
     "description": "Whether the token is issued to an installed application. The value is true if the application is installed to a desktop or mobile device."
    },
    "scopes": {
     "type": "array",
     "description": "A list of authorization scopes the application is granted.",
     "items": {
      "type": "string"
     }
    },
    "userKey": {
     "type": "string",
     "description": "The unique ID of the user that issued the token."
    }
   }
  },
  "Tokens": {
   "id": "Tokens",
   "type": "object",
   "description": "JSON response template for List tokens operation in Directory API.",
   "properties": {
    "etag": {
     "type": "string",
     "description": "ETag of the resource."
    },
    "items": {
     "type": "array",
     "description": "A list of Token resources.",
     "items": {
      "$ref": "Token"
     }
    },
    "kind": {
     "type": "string",
     "description": "The type of the API resource. This is always admin#directory#tokenList.",
     "default": "admin#directory#tokenList"
    }
   }
  },
  "User": {
   "id": "User",
   "type": "object",
   "description": "JSON template for User object in Directory API.",
   "properties": {
    "addresses": {
     "type": "any"
    },
    "agreedToTerms": {
     "type": "boolean",
     "description": "Indicates if user has agreed to terms (Read-only)",
     "readOnly": true
    },
    "aliases": {
     "type": "array",
     "description": "List of aliases (Read-only)",
     "readOnly": true,
     "items": {
      "type": "string"
     }
    },
    "changePasswordAtNextLogin": {
     "type": "boolean",
     "description": "Boolean indicating if the user should change password in next login"
    },
    "creationTime": {
     "type": "string",
     "description": "User's G Suite account creation time. (Read-only)",
     "format": "date-time",
     "readOnly": true
    },
    "customSchemas": {
     "type": "object",
     "description": "Custom fields of the user.",
     "additionalProperties": {
      "$ref": "UserCustomProperties"
     }
    },
    "customerId": {
     "type": "string",
     "description": "CustomerId of User (Read-only)",
     "readOnly": true
    },
    "deletionTime": {
     "type": "string",
     "format": "date-time",
     "readOnly": true
    },
    "emails": {
     "type": "any"
    },
    "etag": {
     "type": "string",
     "description": "ETag of the resource.",
     "readOnly": true
    },
    "externalIds": {
     "type": "any"
    },
    "gender": {
     "type": "any"
    },
    "hashFunction": {
     "type": "string",
     "description": "Hash function name for password. Supported are MD5, SHA-1 and crypt"
    },
    "id": {
     "type": "string",
     "description": "Unique identifier of User (Read-only)"
    },
    "ims": {
     "type": "any"
    },
    "includeInGlobalAddressList": {
     "type": "boolean",
     "description": "Boolean indicating if user is included in Global Address List"
    },
    "ipWhitelisted": {
     "type": "boolean",
     "description": "Boolean indicating if ip is whitelisted"
    },
    "isAdmin": {
     "type": "boolean",
     "description": "Boolean indicating if the user is admin (Read-only)",
     "readOnly": true
    },
    "isDelegatedAdmin": {
     "type": "boolean",
     "description": "Boolean indicating if the user is delegated admin (Read-only)",
     "readOnly": true
    },
    "isEnforcedIn2Sv": {
     "type": "boolean",
     "description": "Is 2-step verification enforced (Read-only)",
     "readOnly": true
    },
    "isEnrolledIn2Sv": {
     "type": "boolean",
     "description": "Is enrolled in 2-step verification (Read-only)",
     "readOnly": true
    },
    "isMailboxSetup": {
     "type": "boolean",
     "description": "Is mailbox setup (Read-only)",
     "readOnly": true
    },
    "keywords": {
     "type": "any"
    },
    "kind": {
     "type": "string",
     "description": "Kind of resource this is.",
     "default": "admin#directory#user",
     "readOnly": true
    },
    "languages": {
     "type": "any"
    },
    "lastLoginTime": {
     "type": "string",
     "description": "User's last login time. (Read-only)",
     "format": "date-time",
     "readOnly": true
    },
    "locations": {
     "type": "any"
    },
    "name": {
     "$ref": "UserName",
     "description": "User's name",
     "annotations": {
      "required": [
       "directory.users.insert"
      ]
     }
    },
    "nonEditableAliases": {
     "type": "array",
     "description": "List of non editable aliases (Read-only)",
     "readOnly": true,
     "items": {
      "type": "string"
     }
    },
    "notes": {
     "type": "any"
    },
    "orgUnitPath": {
     "type": "string",
     "description": "OrgUnit of User"
    },
    "organizations": {
     "type": "any"
    },
    "password": {
     "type": "string",
     "description": "User's password",
     "annotations": {
      "required": [
       "directory.users.insert"
      ]
     }
    },
    "phones": {
     "type": "any"
    },
    "posixAccounts": {
     "type": "any"
    },
    "primaryEmail": {
     "type": "string",
     "description": "username of User",
     "annotations": {
      "required": [
       "directory.users.insert"
      ]
     }
    },
    "relations": {
     "type": "any"
    },
    "sshPublicKeys": {
     "type": "any"
    },
    "suspended": {
     "type": "boolean",
     "description": "Indicates if user is suspended"
    },
    "suspensionReason": {
     "type": "string",
     "description": "Suspension reason if user is suspended (Read-only)",
     "readOnly": true
    },
    "thumbnailPhotoEtag": {
     "type": "string",
     "description": "ETag of the user's photo (Read-only)",
     "readOnly": true
    },
    "thumbnailPhotoUrl": {
     "type": "string",
     "description": "Photo Url of the user (Read-only)",
     "readOnly": true
    },
    "websites": {
     "type": "any"
    }
   }
  },
  "UserAbout": {
   "id": "UserAbout",
   "type": "object",
   "description": "JSON template for About (notes) of a user in Directory API.",
   "properties": {
    "contentType": {
     "type": "string",
     "description": "About entry can have a type which indicates the content type. It can either be plain or html. By default, notes contents are assumed to contain plain text."
    },
    "value": {
     "type": "string",
     "description": "Actual value of notes."
    }
   }
  },
  "UserAddress": {
   "id": "UserAddress",
   "type": "object",
   "description": "JSON template for address.",
   "properties": {
    "country": {
     "type": "string",
     "description": "Country."
    },
    "countryCode": {
     "type": "string",
     "description": "Country code."
    },
    "customType": {
     "type": "string",
     "description": "Custom type."
    },
    "extendedAddress": {
     "type": "string",
     "description": "Extended Address."
    },
    "formatted": {
     "type": "string",
     "description": "Formatted address."
    },
    "locality": {
     "type": "string",
     "description": "Locality."
    },
    "poBox": {
     "type": "string",
     "description": "Other parts of address."
    },
    "postalCode": {
     "type": "string",
     "description": "Postal code."
    },
    "primary": {
     "type": "boolean",
     "description": "If this is user's primary address. Only one entry could be marked as primary."
    },
    "region": {
     "type": "string",
     "description": "Region."
    },
    "sourceIsStructured": {
     "type": "boolean",
     "description": "User supplied address was structured. Structured addresses are NOT supported at this time. You might be able to write structured addresses, but any values will eventually be clobbered."
    },
    "streetAddress": {
     "type": "string",
     "description": "Street."
    },
    "type": {
     "type": "string",
     "description": "Each entry can have a type which indicates standard values of that entry. For example address could be of home, work etc. In addition to the standard type, an entry can have a custom type and can take any value. Such type should have the CUSTOM value as type and also have a customType value."
    }
   }
  },
  "UserCustomProperties": {
   "id": "UserCustomProperties",
   "type": "object",
   "description": "JSON template for a set of custom properties (i.e. all fields in a particular schema)",
   "additionalProperties": {
    "type": "any"
   }
  },
  "UserEmail": {
   "id": "UserEmail",
   "type": "object",
   "description": "JSON template for an email.",
   "properties": {
    "address": {
     "type": "string",
     "description": "Email id of the user."
    },
    "customType": {
     "type": "string",
     "description": "Custom Type."
    },
    "primary": {
     "type": "boolean",
     "description": "If this is user's primary email. Only one entry could be marked as primary."
    },
    "type": {
     "type": "string",
     "description": "Each entry can have a type which indicates standard types of that entry. For example email could be of home, work etc. In addition to the standard type, an entry can have a custom type and can take any value Such types should have the CUSTOM value as type and also have a customType value."
    }
   }
  },
  "UserExternalId": {
   "id": "UserExternalId",
   "type": "object",
   "description": "JSON template for an externalId entry.",
   "properties": {
    "customType": {
     "type": "string",
     "description": "Custom type."
    },
    "type": {
     "type": "string",
     "description": "The type of the Id."
    },
    "value": {
     "type": "string",
     "description": "The value of the id."
    }
   }
  },
  "UserGender": {
   "id": "UserGender",
   "type": "object",
   "properties": {
    "addressMeAs": {
     "type": "string",
     "description": "AddressMeAs. A human-readable string containing the proper way to refer to the profile owner by humans, for example \"he/him/his\" or \"they/them/their\"."
    },
    "customGender": {
     "type": "string",
     "description": "Custom gender."
    },
    "type": {
     "type": "string",
     "description": "Gender."
    }
   }
  },
  "UserIm": {
   "id": "UserIm",
   "type": "object",
   "description": "JSON template for instant messenger of an user.",
   "properties": {
    "customProtocol": {
     "type": "string",
     "description": "Custom protocol."
    },
    "customType": {
     "type": "string",
     "description": "Custom type."
    },
    "im": {
     "type": "string",
     "description": "Instant messenger id."
    },
    "primary": {
     "type": "boolean",
     "description": "If this is user's primary im. Only one entry could be marked as primary."
    },
    "protocol": {
     "type": "string",
     "description": "Protocol used in the instant messenger. It should be one of the values from ImProtocolTypes map. Similar to type, it can take a CUSTOM value and specify the custom name in customProtocol field."
    },
    "type": {
     "type": "string",
     "description": "Each entry can have a type which indicates standard types of that entry. For example instant messengers could be of home, work etc. In addition to the standard type, an entry can have a custom type and can take any value. Such types should have the CUSTOM value as type and also have a customType value."
    }
   }
  },
  "UserKeyword": {
   "id": "UserKeyword",
   "type": "object",
   "description": "JSON template for a keyword entry.",
   "properties": {
    "customType": {
     "type": "string",
     "description": "Custom Type."
    },
    "type": {
     "type": "string",
     "description": "Each entry can have a type which indicates standard type of that entry. For example, keyword could be of type occupation or outlook. In addition to the standard type, an entry can have a custom type and can give it any name. Such types should have the CUSTOM value as type and also have a customType value."
    },
    "value": {
     "type": "string",
     "description": "Keyword."
    }
   }
  },
  "UserLanguage": {
   "id": "UserLanguage",
   "type": "object",
   "description": "JSON template for a language entry.",
   "properties": {
    "customLanguage": {
     "type": "string",
     "description": "Other language. User can provide own language name if there is no corresponding Google III language code. If this is set LanguageCode can't be set"
    },
    "languageCode": {
     "type": "string",
     "description": "Language Code. Should be used for storing Google III LanguageCode string representation for language. Illegal values cause SchemaException."
    }
   }
  },
  "UserLocation": {
   "id": "UserLocation",
   "type": "object",
   "description": "JSON template for a location entry.",
   "properties": {
    "area": {
     "type": "string",
     "description": "Textual location. This is most useful for display purposes to concisely describe the location. For example, \"Mountain View, CA\", \"Near Seattle\", \"US-NYC-9TH 9A209A\"."
    },
    "buildingId": {
     "type": "string",
     "description": "Building Identifier."
    },
    "customType": {
     "type": "string",
     "description": "Custom Type."
    },
    "deskCode": {
     "type": "string",
     "description": "Most specific textual code of individual desk location."
    },
    "floorName": {
     "type": "string",
     "description": "Floor name/number."
    },
    "floorSection": {
     "type": "string",
     "description": "Floor section. More specific location within the floor. For example, if a floor is divided into sections \"A\", \"B\", and \"C\", this field would identify one of those values."
    },
    "type": {
     "type": "string",
     "description": "Each entry can have a type which indicates standard types of that entry. For example location could be of types default and desk. In addition to standard type, an entry can have a custom type and can give it any name. Such types should have \"custom\" as type and also have a customType value."
    }
   }
  },
  "UserMakeAdmin": {
   "id": "UserMakeAdmin",
   "type": "object",
   "description": "JSON request template for setting/revoking admin status of a user in Directory API.",
   "properties": {
    "status": {
     "type": "boolean",
     "description": "Boolean indicating new admin status of the user",
     "annotations": {
      "required": [
       "directory.users.makeAdmin"
      ]
     }
    }
   }
  },
  "UserName": {
   "id": "UserName",
   "type": "object",
   "description": "JSON template for name of a user in Directory API.",
   "properties": {
    "familyName": {
     "type": "string",
     "description": "Last Name",
     "annotations": {
      "required": [
       "directory.users.insert"
      ]
     }
    },
    "fullName": {
     "type": "string",
     "description": "Full Name"
    },
    "givenName": {
     "type": "string",
     "description": "First Name",
     "annotations": {
      "required": [
       "directory.users.insert"
      ]
     }
    }
   }
  },
  "UserOrganization": {
   "id": "UserOrganization",
   "type": "object",
   "description": "JSON template for an organization entry.",
   "properties": {
    "costCenter": {
     "type": "string",
     "description": "The cost center of the users department."
    },
    "customType": {
     "type": "string",
     "description": "Custom type."
    },
    "department": {
     "type": "string",
     "description": "Department within the organization."
    },
    "description": {
     "type": "string",
     "description": "Description of the organization."
    },
    "domain": {
     "type": "string",
     "description": "The domain to which the organization belongs to."
    },
    "fullTimeEquivalent": {
     "type": "integer",
     "description": "The full-time equivalent percent within the organization (100000 = 100%).",
     "format": "int32"
    },
    "location": {
     "type": "string",
     "description": "Location of the organization. This need not be fully qualified address."
    },
    "name": {
     "type": "string",
     "description": "Name of the organization"
    },
    "primary": {
     "type": "boolean",
     "description": "If it user's primary organization."
    },
    "symbol": {
     "type": "string",
     "description": "Symbol of the organization."
    },
    "title": {
     "type": "string",
     "description": "Title (designation) of the user in the organization."
    },
    "type": {
     "type": "string",
     "description": "Each entry can have a type which indicates standard types of that entry. For example organization could be of school, work etc. In addition to the standard type, an entry can have a custom type and can give it any name. Such types should have the CUSTOM value as type and also have a CustomType value."
    }
   }
  },
  "UserPhone": {
   "id": "UserPhone",
   "type": "object",
   "description": "JSON template for a phone entry.",
   "properties": {
    "customType": {
     "type": "string",
     "description": "Custom Type."
    },
    "primary": {
     "type": "boolean",
     "description": "If this is user's primary phone or not."
    },
    "type": {
     "type": "string",
     "description": "Each entry can have a type which indicates standard types of that entry. For example phone could be of home_fax, work, mobile etc. In addition to the standard type, an entry can have a custom type and can give it any name. Such types should have the CUSTOM value as type and also have a customType value."
    },
    "value": {
     "type": "string",
     "description": "Phone number."
    }
   }
  },
  "UserPhoto": {
   "id": "UserPhoto",
   "type": "object",
   "description": "JSON template for Photo object in Directory API.",
   "properties": {
    "etag": {
     "type": "string",
     "description": "ETag of the resource."
    },
    "height": {
     "type": "integer",
     "description": "Height in pixels of the photo",
     "format": "int32"
    },
    "id": {
     "type": "string",
     "description": "Unique identifier of User (Read-only)"
    },
    "kind": {
     "type": "string",
     "description": "Kind of resource this is.",
     "default": "admin#directory#user#photo"
    },
    "mimeType": {
     "type": "string",
     "description": "Mime Type of the photo"
    },
    "photoData": {
     "type": "string",
     "description": "Base64 encoded photo data",
     "format": "byte",
     "annotations": {
      "required": [
       "directory.users.photos.update"
      ]
     }
    },
    "primaryEmail": {
     "type": "string",
     "description": "Primary email of User (Read-only)"
    },
    "width": {
     "type": "integer",
     "description": "Width in pixels of the photo",
     "format": "int32"
    }
   }
  },
  "UserPosixAccount": {
   "id": "UserPosixAccount",
   "type": "object",
   "description": "JSON template for a POSIX account entry. Description of the field family: go/fbs-posix.",
   "properties": {
    "gecos": {
     "type": "string",
     "description": "The GECOS (user information) for this account."
    },
    "gid": {
     "type": "string",
     "description": "The default group ID.",
     "format": "uint64"
    },
    "homeDirectory": {
     "type": "string",
     "description": "The path to the home directory for this account."
    },
    "primary": {
     "type": "boolean",
     "description": "If this is user's primary account within the SystemId."
    },
    "shell": {
     "type": "string",
     "description": "The path to the login shell for this account."
    },
    "systemId": {
     "type": "string",
     "description": "System identifier for which account Username or Uid apply to."
    },
    "uid": {
     "type": "string",
     "description": "The POSIX compliant user ID.",
     "format": "uint64"
    },
    "username": {
     "type": "string",
     "description": "The username of the account."
    }
   }
  },
  "UserRelation": {
   "id": "UserRelation",
   "type": "object",
   "description": "JSON template for a relation entry.",
   "properties": {
    "customType": {
     "type": "string",
     "description": "Custom Type."
    },
    "type": {
     "type": "string",
     "description": "The relation of the user. Some of the possible values are mother, father, sister, brother, manager, assistant, partner."
    },
    "value": {
     "type": "string",
     "description": "The name of the relation."
    }
   }
  },
  "UserSshPublicKey": {
   "id": "UserSshPublicKey",
   "type": "object",
   "description": "JSON template for a POSIX account entry.",
   "properties": {
    "expirationTimeUsec": {
     "type": "string",
     "description": "An expiration time in microseconds since epoch.",
     "format": "int64"
    },
    "fingerprint": {
     "type": "string",
     "description": "A SHA-256 fingerprint of the SSH public key. (Read-only)",
     "readOnly": true
    },
    "key": {
     "type": "string",
     "description": "An SSH public key."
    }
   }
  },
  "UserUndelete": {
   "id": "UserUndelete",
   "type": "object",
   "description": "JSON request template to undelete a user in Directory API.",
   "properties": {
    "orgUnitPath": {
     "type": "string",
     "description": "OrgUnit of User"
    }
   }
  },
  "UserWebsite": {
   "id": "UserWebsite",
   "type": "object",
   "description": "JSON template for a website entry.",
   "properties": {
    "customType": {
     "type": "string",
     "description": "Custom Type."
    },
    "primary": {
     "type": "boolean",
     "description": "If this is user's primary website or not."
    },
    "type": {
     "type": "string",
     "description": "Each entry can have a type which indicates standard types of that entry. For example website could be of home, work, blog etc. In addition to the standard type, an entry can have a custom type and can give it any name. Such types should have the CUSTOM value as type and also have a customType value."
    },
    "value": {
     "type": "string",
     "description": "Website."
    }
   }
  },
  "Users": {
   "id": "Users",
   "type": "object",
   "description": "JSON response template for List Users operation in Apps Directory API.",
   "properties": {
    "etag": {
     "type": "string",
     "description": "ETag of the resource."
    },
    "kind": {
     "type": "string",
     "description": "Kind of resource this is.",
     "default": "admin#directory#users"
    },
    "nextPageToken": {
     "type": "string",
     "description": "Token used to access next page of this result."
    },
    "trigger_event": {
     "type": "string",
     "description": "Event that triggered this response (only used in case of Push Response)"
    },
    "users": {
     "type": "array",
     "description": "List of user objects.",
     "items": {
      "$ref": "User"
     }
    }
   }
  },
  "VerificationCode": {
   "id": "VerificationCode",
   "type": "object",
   "description": "JSON template for verification codes in Directory API.",
   "properties": {
    "etag": {
     "type": "string",
     "description": "ETag of the resource."
    },
    "kind": {
     "type": "string",
     "description": "The type of the resource. This is always admin#directory#verificationCode.",
     "default": "admin#directory#verificationCode"
    },
    "userId": {
     "type": "string",
     "description": "The obfuscated unique ID of the user."
    },
    "verificationCode": {
     "type": "string",
     "description": "A current verification code for the user. Invalidated or used verification codes are not returned as part of the result."
    }
   }
  },
  "VerificationCodes": {
   "id": "VerificationCodes",
   "type": "object",
   "description": "JSON response template for List verification codes operation in Directory API.",
   "properties": {
    "etag": {
     "type": "string",
     "description": "ETag of the resource."
    },
    "items": {
     "type": "array",
     "description": "A list of verification code resources.",
     "items": {
      "$ref": "VerificationCode"
     }
    },
    "kind": {
     "type": "string",
     "description": "The type of the resource. This is always admin#directory#verificationCodesList.",
     "default": "admin#directory#verificationCodesList"
    }
   }
  }
 },
 "resources": {
  "asps": {
   "methods": {
    "delete": {
     "id": "directory.asps.delete",
     "path": "users/{userKey}/asps/{codeId}",
     "httpMethod": "DELETE",
     "description": "Delete an ASP issued by a user.",
     "parameters": {
      "codeId": {
       "type": "integer",
       "description": "The unique ID of the ASP to be deleted.",
       "required": true,
       "format": "int32",
       "location": "path"
      },
      "userKey": {
       "type": "string",
       "description": "Identifies the user in the API request. The value can be the user's primary email address, alias email address, or unique user ID.",
       "required": true,
       "location": "path"
      }
     },
     "parameterOrder": [
      "userKey",
      "codeId"
     ],
     "scopes": [
      "https://www.googleapis.com/auth/admin.directory.user.security"
     ]
    },
    "get": {
     "id": "directory.asps.get",
     "path": "users/{userKey}/asps/{codeId}",
     "httpMethod": "GET",
     "description": "Get information about an ASP issued by a user.",
     "parameters": {
      "codeId": {
       "type": "integer",
       "description": "The unique ID of the ASP.",
       "required": true,
       "format": "int32",
       "location": "path"
      },
      "userKey": {
       "type": "string",
       "description": "Identifies the user in the API request. The value can be the user's primary email address, alias email address, or unique user ID.",
       "required": true,
       "location": "path"
      }
     },
     "parameterOrder": [
      "userKey",
      "codeId"
     ],
     "response": {
      "$ref": "Asp"
     },
     "scopes": [
      "https://www.googleapis.com/auth/admin.directory.user.security"
     ]
    },
    "list": {
     "id": "directory.asps.list",
     "path": "users/{userKey}/asps",
     "httpMethod": "GET",
     "description": "List the ASPs issued by a user.",
     "parameters": {
      "userKey": {
       "type": "string",
       "description": "Identifies the user in the API request. The value can be the user's primary email address, alias email address, or unique user ID.",
       "required": true,
       "location": "path"
      }
     },
     "parameterOrder": [
      "userKey"
     ],
     "response": {
      "$ref": "Asps"
     },
     "scopes": [
      "https://www.googleapis.com/auth/admin.directory.user.security"
     ]
    }
   }
  },
  "channels": {
   "methods": {
    "stop": {
     "id": "admin.channels.stop",
     "path": "/admin/directory_v1/channels/stop",
     "httpMethod": "POST",
     "description": "Stop watching resources through this channel",
     "request": {
      "$ref": "Channel",
      "parameterName": "resource"
     },
     "scopes": [
      "https://www.googleapis.com/auth/admin.directory.user",
      "https://www.googleapis.com/auth/admin.directory.user.alias",
      "https://www.googleapis.com/auth/admin.directory.user.alias.readonly",
      "https://www.googleapis.com/auth/admin.directory.user.readonly"
     ]
    }
   }
  },
  "chromeosdevices": {
   "methods": {
    "action": {
     "id": "directory.chromeosdevices.action",
     "path": "customer/{customerId}/devices/chromeos/{resourceId}/action",
     "httpMethod": "POST",
     "description": "Take action on Chrome OS Device",
     "parameters": {
      "customerId": {
       "type": "string",
       "description": "Immutable ID of the G Suite account",
       "required": true,
       "location": "path"
      },
      "resourceId": {
       "type": "string",
       "description": "Immutable ID of Chrome OS Device",
       "required": true,
       "location": "path"
      }
     },
     "parameterOrder": [
      "customerId",
      "resourceId"
     ],
     "request": {
      "$ref": "ChromeOsDeviceAction"
     },
     "scopes": [
      "https://www.googleapis.com/auth/admin.directory.device.chromeos"
     ]
    },
    "get": {
     "id": "directory.chromeosdevices.get",
     "path": "customer/{customerId}/devices/chromeos/{deviceId}",
     "httpMethod": "GET",
     "description": "Retrieve Chrome OS Device",
     "parameters": {
      "customerId": {
       "type": "string",
       "description": "Immutable ID of the G Suite account",
       "required": true,
       "location": "path"
      },
      "deviceId": {
       "type": "string",
       "description": "Immutable ID of Chrome OS Device",
       "required": true,
       "location": "path"
      },
      "projection": {
       "type": "string",
       "description": "Restrict information returned to a set of selected fields.",
       "enum": [
        "BASIC",
        "FULL"
       ],
       "enumDescriptions": [
        "Includes only the basic metadata fields (e.g., deviceId, serialNumber, status, and user)",
        "Includes all metadata fields"
       ],
       "location": "query"
      }
     },
     "parameterOrder": [
      "customerId",
      "deviceId"
     ],
     "response": {
      "$ref": "ChromeOsDevice"
     },
     "scopes": [
      "https://www.googleapis.com/auth/admin.directory.device.chromeos",
      "https://www.googleapis.com/auth/admin.directory.device.chromeos.readonly"
     ]
    },
    "list": {
     "id": "directory.chromeosdevices.list",
     "path": "customer/{customerId}/devices/chromeos",
     "httpMethod": "GET",
     "description": "Retrieve all Chrome OS Devices of a customer (paginated)",
     "parameters": {
      "customerId": {
       "type": "string",
       "description": "Immutable ID of the G Suite account",
       "required": true,
       "location": "path"
      },
      "maxResults": {
       "type": "integer",
       "description": "Maximum number of results to return. Default is 100",
       "format": "int32",
       "minimum": "1",
       "location": "query"
      },
      "orderBy": {
       "type": "string",
       "description": "Column to use for sorting results",
       "enum": [
        "annotatedLocation",
        "annotatedUser",
        "lastSync",
        "notes",
        "serialNumber",
        "status",
        "supportEndDate"
       ],
       "enumDescriptions": [
        "Chromebook location as annotated by the administrator.",
        "Chromebook user as annotated by administrator.",
        "Chromebook last sync.",
        "Chromebook notes as annotated by the administrator.",
        "Chromebook Serial Number.",
        "Chromebook status.",
        "Chromebook support end date."
       ],
       "location": "query"
      },
      "orgUnitPath": {
       "type": "string",
       "description": "Full path of the organization unit or its Id",
       "location": "query"
      },
      "pageToken": {
       "type": "string",
       "description": "Token to specify next page in the list",
       "location": "query"
      },
      "projection": {
       "type": "string",
       "description": "Restrict information returned to a set of selected fields.",
       "enum": [
        "BASIC",
        "FULL"
       ],
       "enumDescriptions": [
        "Includes only the basic metadata fields (e.g., deviceId, serialNumber, status, and user)",
        "Includes all metadata fields"
       ],
       "location": "query"
      },
      "query": {
       "type": "string",
       "description": "Search string in the format given at http://support.google.com/chromeos/a/bin/answer.py?hl=en&answer=1698333",
       "location": "query"
      },
      "sortOrder": {
       "type": "string",
       "description": "Whether to return results in ascending or descending order. Only of use when orderBy is also used",
       "enum": [
        "ASCENDING",
        "DESCENDING"
       ],
       "enumDescriptions": [
        "Ascending order.",
        "Descending order."
       ],
       "location": "query"
      }
     },
     "parameterOrder": [
      "customerId"
     ],
     "response": {
      "$ref": "ChromeOsDevices"
     },
     "scopes": [
      "https://www.googleapis.com/auth/admin.directory.device.chromeos",
      "https://www.googleapis.com/auth/admin.directory.device.chromeos.readonly"
     ]
    },
    "moveDevicesToOu": {
     "id": "directory.chromeosdevices.moveDevicesToOu",
     "path": "customer/{customerId}/devices/chromeos/moveDevicesToOu",
     "httpMethod": "POST",
     "description": "Move or insert multiple Chrome OS Devices to Organization Unit",
     "parameters": {
      "customerId": {
       "type": "string",
       "description": "Immutable ID of the G Suite account",
       "required": true,
       "location": "path"
      },
      "orgUnitPath": {
       "type": "string",
       "description": "Full path of the target organization unit or its Id",
       "required": true,
       "location": "query"
      }
     },
     "parameterOrder": [
      "customerId",
      "orgUnitPath"
     ],
     "request": {
      "$ref": "ChromeOsMoveDevicesToOu"
     },
     "scopes": [
      "https://www.googleapis.com/auth/admin.directory.device.chromeos"
     ]
    },
    "patch": {
     "id": "directory.chromeosdevices.patch",
     "path": "customer/{customerId}/devices/chromeos/{deviceId}",
     "httpMethod": "PATCH",
     "description": "Update Chrome OS Device. This method supports patch semantics.",
     "parameters": {
      "customerId": {
       "type": "string",
       "description": "Immutable ID of the G Suite account",
       "required": true,
       "location": "path"
      },
      "deviceId": {
       "type": "string",
       "description": "Immutable ID of Chrome OS Device",
       "required": true,
       "location": "path"
      },
      "projection": {
       "type": "string",
       "description": "Restrict information returned to a set of selected fields.",
       "enum": [
        "BASIC",
        "FULL"
       ],
       "enumDescriptions": [
        "Includes only the basic metadata fields (e.g., deviceId, serialNumber, status, and user)",
        "Includes all metadata fields"
       ],
       "location": "query"
      }
     },
     "parameterOrder": [
      "customerId",
      "deviceId"
     ],
     "request": {
      "$ref": "ChromeOsDevice"
     },
     "response": {
      "$ref": "ChromeOsDevice"
     },
     "scopes": [
      "https://www.googleapis.com/auth/admin.directory.device.chromeos"
     ]
    },
    "update": {
     "id": "directory.chromeosdevices.update",
     "path": "customer/{customerId}/devices/chromeos/{deviceId}",
     "httpMethod": "PUT",
     "description": "Update Chrome OS Device",
     "parameters": {
      "customerId": {
       "type": "string",
       "description": "Immutable ID of the G Suite account",
       "required": true,
       "location": "path"
      },
      "deviceId": {
       "type": "string",
       "description": "Immutable ID of Chrome OS Device",
       "required": true,
       "location": "path"
      },
      "projection": {
       "type": "string",
       "description": "Restrict information returned to a set of selected fields.",
       "enum": [
        "BASIC",
        "FULL"
       ],
       "enumDescriptions": [
        "Includes only the basic metadata fields (e.g., deviceId, serialNumber, status, and user)",
        "Includes all metadata fields"
       ],
       "location": "query"
      }
     },
     "parameterOrder": [
      "customerId",
      "deviceId"
     ],
     "request": {
      "$ref": "ChromeOsDevice"
     },
     "response": {
      "$ref": "ChromeOsDevice"
     },
     "scopes": [
      "https://www.googleapis.com/auth/admin.directory.device.chromeos"
     ]
    }
   }
  },
  "customers": {
   "methods": {
    "get": {
     "id": "directory.customers.get",
     "path": "customers/{customerKey}",
     "httpMethod": "GET",
     "description": "Retrieves a customer.",
     "parameters": {
      "customerKey": {
       "type": "string",
       "description": "Id of the customer to be retrieved",
       "required": true,
       "location": "path"
      }
     },
     "parameterOrder": [
      "customerKey"
     ],
     "response": {
      "$ref": "Customer"
     },
     "scopes": [
      "https://www.googleapis.com/auth/admin.directory.customer",
      "https://www.googleapis.com/auth/admin.directory.customer.readonly"
     ]
    },
    "patch": {
     "id": "directory.customers.patch",
     "path": "customers/{customerKey}",
     "httpMethod": "PATCH",
     "description": "Updates a customer. This method supports patch semantics.",
     "parameters": {
      "customerKey": {
       "type": "string",
       "description": "Id of the customer to be updated",
       "required": true,
       "location": "path"
      }
     },
     "parameterOrder": [
      "customerKey"
     ],
     "request": {
      "$ref": "Customer"
     },
     "response": {
      "$ref": "Customer"
     },
     "scopes": [
      "https://www.googleapis.com/auth/admin.directory.customer"
     ]
    },
    "update": {
     "id": "directory.customers.update",
     "path": "customers/{customerKey}",
     "httpMethod": "PUT",
     "description": "Updates a customer.",
     "parameters": {
      "customerKey": {
       "type": "string",
       "description": "Id of the customer to be updated",
       "required": true,
       "location": "path"
      }
     },
     "parameterOrder": [
      "customerKey"
     ],
     "request": {
      "$ref": "Customer"
     },
     "response": {
      "$ref": "Customer"
     },
     "scopes": [
      "https://www.googleapis.com/auth/admin.directory.customer"
     ]
    }
   }
  },
  "domainAliases": {
   "methods": {
    "delete": {
     "id": "directory.domainAliases.delete",
     "path": "customer/{customer}/domainaliases/{domainAliasName}",
     "httpMethod": "DELETE",
     "description": "Deletes a Domain Alias of the customer.",
     "parameters": {
      "customer": {
       "type": "string",
       "description": "Immutable ID of the G Suite account.",
       "required": true,
       "location": "path"
      },
      "domainAliasName": {
       "type": "string",
       "description": "Name of domain alias to be retrieved.",
       "required": true,
       "location": "path"
      }
     },
     "parameterOrder": [
      "customer",
      "domainAliasName"
     ],
     "scopes": [
      "https://www.googleapis.com/auth/admin.directory.domain"
     ]
    },
    "get": {
     "id": "directory.domainAliases.get",
     "path": "customer/{customer}/domainaliases/{domainAliasName}",
     "httpMethod": "GET",
     "description": "Retrieves a domain alias of the customer.",
     "parameters": {
      "customer": {
       "type": "string",
       "description": "Immutable ID of the G Suite account.",
       "required": true,
       "location": "path"
      },
      "domainAliasName": {
       "type": "string",
       "description": "Name of domain alias to be retrieved.",
       "required": true,
       "location": "path"
      }
     },
     "parameterOrder": [
      "customer",
      "domainAliasName"
     ],
     "response": {
      "$ref": "DomainAlias"
     },
     "scopes": [
      "https://www.googleapis.com/auth/admin.directory.domain",
      "https://www.googleapis.com/auth/admin.directory.domain.readonly"
     ]
    },
    "insert": {
     "id": "directory.domainAliases.insert",
     "path": "customer/{customer}/domainaliases",
     "httpMethod": "POST",
     "description": "Inserts a Domain alias of the customer.",
     "parameters": {
      "customer": {
       "type": "string",
       "description": "Immutable ID of the G Suite account.",
       "required": true,
       "location": "path"
      }
     },
     "parameterOrder": [
      "customer"
     ],
     "request": {
      "$ref": "DomainAlias"
     },
     "response": {
      "$ref": "DomainAlias"
     },
     "scopes": [
      "https://www.googleapis.com/auth/admin.directory.domain"
     ]
    },
    "list": {
     "id": "directory.domainAliases.list",
     "path": "customer/{customer}/domainaliases",
     "httpMethod": "GET",
     "description": "Lists the domain aliases of the customer.",
     "parameters": {
      "customer": {
       "type": "string",
       "description": "Immutable ID of the G Suite account.",
       "required": true,
       "location": "path"
      },
      "parentDomainName": {
       "type": "string",
       "description": "Name of the parent domain for which domain aliases are to be fetched.",
       "location": "query"
      }
     },
     "parameterOrder": [
      "customer"
     ],
     "response": {
      "$ref": "DomainAliases"
     },
     "scopes": [
      "https://www.googleapis.com/auth/admin.directory.domain",
      "https://www.googleapis.com/auth/admin.directory.domain.readonly"
     ]
    }
   }
  },
  "domains": {
   "methods": {
    "delete": {
     "id": "directory.domains.delete",
     "path": "customer/{customer}/domains/{domainName}",
     "httpMethod": "DELETE",
     "description": "Deletes a domain of the customer.",
     "parameters": {
      "customer": {
       "type": "string",
       "description": "Immutable ID of the G Suite account.",
       "required": true,
       "location": "path"
      },
      "domainName": {
       "type": "string",
       "description": "Name of domain to be deleted",
       "required": true,
       "location": "path"
      }
     },
     "parameterOrder": [
      "customer",
      "domainName"
     ],
     "scopes": [
      "https://www.googleapis.com/auth/admin.directory.domain"
     ]
    },
    "get": {
     "id": "directory.domains.get",
     "path": "customer/{customer}/domains/{domainName}",
     "httpMethod": "GET",
     "description": "Retrieves a domain of the customer.",
     "parameters": {
      "customer": {
       "type": "string",
       "description": "Immutable ID of the G Suite account.",
       "required": true,
       "location": "path"
      },
      "domainName": {
       "type": "string",
       "description": "Name of domain to be retrieved",
       "required": true,
       "location": "path"
      }
     },
     "parameterOrder": [
      "customer",
      "domainName"
     ],
     "response": {
      "$ref": "Domains"
     },
     "scopes": [
      "https://www.googleapis.com/auth/admin.directory.domain",
      "https://www.googleapis.com/auth/admin.directory.domain.readonly"
     ]
    },
    "insert": {
     "id": "directory.domains.insert",
     "path": "customer/{customer}/domains",
     "httpMethod": "POST",
     "description": "Inserts a domain of the customer.",
     "parameters": {
      "customer": {
       "type": "string",
       "description": "Immutable ID of the G Suite account.",
       "required": true,
       "location": "path"
      }
     },
     "parameterOrder": [
      "customer"
     ],
     "request": {
      "$ref": "Domains"
     },
     "response": {
      "$ref": "Domains"
     },
     "scopes": [
      "https://www.googleapis.com/auth/admin.directory.domain"
     ]
    },
    "list": {
     "id": "directory.domains.list",
     "path": "customer/{customer}/domains",
     "httpMethod": "GET",
     "description": "Lists the domains of the customer.",
     "parameters": {
      "customer": {
       "type": "string",
       "description": "Immutable ID of the G Suite account.",
       "required": true,
       "location": "path"
      }
     },
     "parameterOrder": [
      "customer"
     ],
     "response": {
      "$ref": "Domains2"
     },
     "scopes": [
      "https://www.googleapis.com/auth/admin.directory.domain",
      "https://www.googleapis.com/auth/admin.directory.domain.readonly"
     ]
    }
   }
  },
  "groups": {
   "methods": {
    "delete": {
     "id": "directory.groups.delete",
     "path": "groups/{groupKey}",
     "httpMethod": "DELETE",
     "description": "Delete Group",
     "parameters": {
      "groupKey": {
       "type": "string",
       "description": "Email or immutable Id of the group",
       "required": true,
       "location": "path"
      }
     },
     "parameterOrder": [
      "groupKey"
     ],
     "scopes": [
      "https://www.googleapis.com/auth/admin.directory.group"
     ]
    },
    "get": {
     "id": "directory.groups.get",
     "path": "groups/{groupKey}",
     "httpMethod": "GET",
     "description": "Retrieve Group",
     "parameters": {
      "groupKey": {
       "type": "string",
       "description": "Email or immutable Id of the group",
       "required": true,
       "location": "path"
      }
     },
     "parameterOrder": [
      "groupKey"
     ],
     "response": {
      "$ref": "Group"
     },
     "scopes": [
      "https://www.googleapis.com/auth/admin.directory.group",
      "https://www.googleapis.com/auth/admin.directory.group.readonly"
     ]
    },
    "insert": {
     "id": "directory.groups.insert",
     "path": "groups",
     "httpMethod": "POST",
     "description": "Create Group",
     "request": {
      "$ref": "Group"
     },
     "response": {
      "$ref": "Group"
     },
     "scopes": [
      "https://www.googleapis.com/auth/admin.directory.group"
     ]
    },
    "list": {
     "id": "directory.groups.list",
     "path": "groups",
     "httpMethod": "GET",
     "description": "Retrieve all groups in a domain (paginated)",
     "parameters": {
      "customer": {
       "type": "string",
       "description": "Immutable ID of the G Suite account. In case of multi-domain, to fetch all groups for a customer, fill this field instead of domain.",
       "location": "query"
      },
      "domain": {
       "type": "string",
       "description": "Name of the domain. Fill this field to get groups from only this domain. To return all groups in a multi-domain fill customer field instead.",
       "location": "query"
      },
      "maxResults": {
       "type": "integer",
       "description": "Maximum number of results to return. Default is 200",
       "format": "int32",
       "minimum": "1",
       "location": "query"
      },
      "pageToken": {
       "type": "string",
       "description": "Token to specify next page in the list",
       "location": "query"
      },
      "userKey": {
       "type": "string",
       "description": "Email or immutable Id of the user if only those groups are to be listed, the given user is a member of. If Id, it should match with id of user object",
       "location": "query"
      }
     },
     "response": {
      "$ref": "Groups"
     },
     "scopes": [
      "https://www.googleapis.com/auth/admin.directory.group",
      "https://www.googleapis.com/auth/admin.directory.group.readonly"
     ]
    },
    "patch": {
     "id": "directory.groups.patch",
     "path": "groups/{groupKey}",
     "httpMethod": "PATCH",
     "description": "Update Group. This method supports patch semantics.",
     "parameters": {
      "groupKey": {
       "type": "string",
       "description": "Email or immutable Id of the group. If Id, it should match with id of group object",
       "required": true,
       "location": "path"
      }
     },
     "parameterOrder": [
      "groupKey"
     ],
     "request": {
      "$ref": "Group"
     },
     "response": {
      "$ref": "Group"
     },
     "scopes": [
      "https://www.googleapis.com/auth/admin.directory.group"
     ]
    },
    "update": {
     "id": "directory.groups.update",
     "path": "groups/{groupKey}",
     "httpMethod": "PUT",
     "description": "Update Group",
     "parameters": {
      "groupKey": {
       "type": "string",
       "description": "Email or immutable Id of the group. If Id, it should match with id of group object",
       "required": true,
       "location": "path"
      }
     },
     "parameterOrder": [
      "groupKey"
     ],
     "request": {
      "$ref": "Group"
     },
     "response": {
      "$ref": "Group"
     },
     "scopes": [
      "https://www.googleapis.com/auth/admin.directory.group"
     ]
    }
   },
   "resources": {
    "aliases": {
     "methods": {
      "delete": {
       "id": "directory.groups.aliases.delete",
       "path": "groups/{groupKey}/aliases/{alias}",
       "httpMethod": "DELETE",
       "description": "Remove a alias for the group",
       "parameters": {
        "alias": {
         "type": "string",
         "description": "The alias to be removed",
         "required": true,
         "location": "path"
        },
        "groupKey": {
         "type": "string",
         "description": "Email or immutable Id of the group",
         "required": true,
         "location": "path"
        }
       },
       "parameterOrder": [
        "groupKey",
        "alias"
       ],
       "scopes": [
        "https://www.googleapis.com/auth/admin.directory.group"
       ]
      },
      "insert": {
       "id": "directory.groups.aliases.insert",
       "path": "groups/{groupKey}/aliases",
       "httpMethod": "POST",
       "description": "Add a alias for the group",
       "parameters": {
        "groupKey": {
         "type": "string",
         "description": "Email or immutable Id of the group",
         "required": true,
         "location": "path"
        }
       },
       "parameterOrder": [
        "groupKey"
       ],
       "request": {
        "$ref": "Alias"
       },
       "response": {
        "$ref": "Alias"
       },
       "scopes": [
        "https://www.googleapis.com/auth/admin.directory.group"
       ]
      },
      "list": {
       "id": "directory.groups.aliases.list",
       "path": "groups/{groupKey}/aliases",
       "httpMethod": "GET",
       "description": "List all aliases for a group",
       "parameters": {
        "groupKey": {
         "type": "string",
         "description": "Email or immutable Id of the group",
         "required": true,
         "location": "path"
        }
       },
       "parameterOrder": [
        "groupKey"
       ],
       "response": {
        "$ref": "Aliases"
       },
       "scopes": [
        "https://www.googleapis.com/auth/admin.directory.group",
        "https://www.googleapis.com/auth/admin.directory.group.readonly"
       ],
       "supportsSubscription": true
      }
     }
    }
   }
  },
  "members": {
   "methods": {
    "delete": {
     "id": "directory.members.delete",
     "path": "groups/{groupKey}/members/{memberKey}",
     "httpMethod": "DELETE",
     "description": "Remove membership.",
     "parameters": {
      "groupKey": {
       "type": "string",
       "description": "Email or immutable Id of the group",
       "required": true,
       "location": "path"
      },
      "memberKey": {
       "type": "string",
       "description": "Email or immutable Id of the member",
       "required": true,
       "location": "path"
      }
     },
     "parameterOrder": [
      "groupKey",
      "memberKey"
     ],
     "scopes": [
      "https://www.googleapis.com/auth/admin.directory.group",
      "https://www.googleapis.com/auth/admin.directory.group.member"
     ]
    },
    "get": {
     "id": "directory.members.get",
     "path": "groups/{groupKey}/members/{memberKey}",
     "httpMethod": "GET",
     "description": "Retrieve Group Member",
     "parameters": {
      "groupKey": {
       "type": "string",
       "description": "Email or immutable Id of the group",
       "required": true,
       "location": "path"
      },
      "memberKey": {
       "type": "string",
       "description": "Email or immutable Id of the member",
       "required": true,
       "location": "path"
      }
     },
     "parameterOrder": [
      "groupKey",
      "memberKey"
     ],
     "response": {
      "$ref": "Member"
     },
     "scopes": [
      "https://www.googleapis.com/auth/admin.directory.group",
      "https://www.googleapis.com/auth/admin.directory.group.member",
      "https://www.googleapis.com/auth/admin.directory.group.member.readonly",
      "https://www.googleapis.com/auth/admin.directory.group.readonly"
     ]
    },
    "insert": {
     "id": "directory.members.insert",
     "path": "groups/{groupKey}/members",
     "httpMethod": "POST",
     "description": "Add user to the specified group.",
     "parameters": {
      "groupKey": {
       "type": "string",
       "description": "Email or immutable Id of the group",
       "required": true,
       "location": "path"
      }
     },
     "parameterOrder": [
      "groupKey"
     ],
     "request": {
      "$ref": "Member"
     },
     "response": {
      "$ref": "Member"
     },
     "scopes": [
      "https://www.googleapis.com/auth/admin.directory.group",
      "https://www.googleapis.com/auth/admin.directory.group.member"
     ]
    },
    "list": {
     "id": "directory.members.list",
     "path": "groups/{groupKey}/members",
     "httpMethod": "GET",
     "description": "Retrieve all members in a group (paginated)",
     "parameters": {
      "groupKey": {
       "type": "string",
       "description": "Email or immutable Id of the group",
       "required": true,
       "location": "path"
      },
      "maxResults": {
       "type": "integer",
       "description": "Maximum number of results to return. Default is 200",
       "format": "int32",
       "minimum": "1",
       "location": "query"
      },
      "pageToken": {
       "type": "string",
       "description": "Token to specify next page in the list",
       "location": "query"
      },
      "roles": {
       "type": "string",
       "description": "Comma separated role values to filter list results on.",
       "location": "query"
      }
     },
     "parameterOrder": [
      "groupKey"
     ],
     "response": {
      "$ref": "Members"
     },
     "scopes": [
      "https://www.googleapis.com/auth/admin.directory.group",
      "https://www.googleapis.com/auth/admin.directory.group.member",
      "https://www.googleapis.com/auth/admin.directory.group.member.readonly",
      "https://www.googleapis.com/auth/admin.directory.group.readonly"
     ]
    },
    "patch": {
     "id": "directory.members.patch",
     "path": "groups/{groupKey}/members/{memberKey}",
     "httpMethod": "PATCH",
     "description": "Update membership of a user in the specified group. This method supports patch semantics.",
     "parameters": {
      "groupKey": {
       "type": "string",
       "description": "Email or immutable Id of the group. If Id, it should match with id of group object",
       "required": true,
       "location": "path"
      },
      "memberKey": {
       "type": "string",
       "description": "Email or immutable Id of the user. If Id, it should match with id of member object",
       "required": true,
       "location": "path"
      }
     },
     "parameterOrder": [
      "groupKey",
      "memberKey"
     ],
     "request": {
      "$ref": "Member"
     },
     "response": {
      "$ref": "Member"
     },
     "scopes": [
      "https://www.googleapis.com/auth/admin.directory.group",
      "https://www.googleapis.com/auth/admin.directory.group.member"
     ]
    },
    "update": {
     "id": "directory.members.update",
     "path": "groups/{groupKey}/members/{memberKey}",
     "httpMethod": "PUT",
     "description": "Update membership of a user in the specified group.",
     "parameters": {
      "groupKey": {
       "type": "string",
       "description": "Email or immutable Id of the group. If Id, it should match with id of group object",
       "required": true,
       "location": "path"
      },
      "memberKey": {
       "type": "string",
       "description": "Email or immutable Id of the user. If Id, it should match with id of member object",
       "required": true,
       "location": "path"
      }
     },
     "parameterOrder": [
      "groupKey",
      "memberKey"
     ],
     "request": {
      "$ref": "Member"
     },
     "response": {
      "$ref": "Member"
     },
     "scopes": [
      "https://www.googleapis.com/auth/admin.directory.group",
      "https://www.googleapis.com/auth/admin.directory.group.member"
     ]
    }
   }
  },
  "mobiledevices": {
   "methods": {
    "action": {
     "id": "directory.mobiledevices.action",
     "path": "customer/{customerId}/devices/mobile/{resourceId}/action",
     "httpMethod": "POST",
     "description": "Take action on Mobile Device",
     "parameters": {
      "customerId": {
       "type": "string",
       "description": "Immutable ID of the G Suite account",
       "required": true,
       "location": "path"
      },
      "resourceId": {
       "type": "string",
       "description": "Immutable ID of Mobile Device",
       "required": true,
       "location": "path"
      }
     },
     "parameterOrder": [
      "customerId",
      "resourceId"
     ],
     "request": {
      "$ref": "MobileDeviceAction"
     },
     "scopes": [
      "https://www.googleapis.com/auth/admin.directory.device.mobile",
      "https://www.googleapis.com/auth/admin.directory.device.mobile.action"
     ]
    },
    "delete": {
     "id": "directory.mobiledevices.delete",
     "path": "customer/{customerId}/devices/mobile/{resourceId}",
     "httpMethod": "DELETE",
     "description": "Delete Mobile Device",
     "parameters": {
      "customerId": {
       "type": "string",
       "description": "Immutable ID of the G Suite account",
       "required": true,
       "location": "path"
      },
      "resourceId": {
       "type": "string",
       "description": "Immutable ID of Mobile Device",
       "required": true,
       "location": "path"
      }
     },
     "parameterOrder": [
      "customerId",
      "resourceId"
     ],
     "scopes": [
      "https://www.googleapis.com/auth/admin.directory.device.mobile"
     ]
    },
    "get": {
     "id": "directory.mobiledevices.get",
     "path": "customer/{customerId}/devices/mobile/{resourceId}",
     "httpMethod": "GET",
     "description": "Retrieve Mobile Device",
     "parameters": {
      "customerId": {
       "type": "string",
       "description": "Immutable ID of the G Suite account",
       "required": true,
       "location": "path"
      },
      "projection": {
       "type": "string",
       "description": "Restrict information returned to a set of selected fields.",
       "enum": [
        "BASIC",
        "FULL"
       ],
       "enumDescriptions": [
        "Includes only the basic metadata fields (e.g., deviceId, model, status, type, and status)",
        "Includes all metadata fields"
       ],
       "location": "query"
      },
      "resourceId": {
       "type": "string",
       "description": "Immutable ID of Mobile Device",
       "required": true,
       "location": "path"
      }
     },
     "parameterOrder": [
      "customerId",
      "resourceId"
     ],
     "response": {
      "$ref": "MobileDevice"
     },
     "scopes": [
      "https://www.googleapis.com/auth/admin.directory.device.mobile",
      "https://www.googleapis.com/auth/admin.directory.device.mobile.action",
      "https://www.googleapis.com/auth/admin.directory.device.mobile.readonly"
     ]
    },
    "list": {
     "id": "directory.mobiledevices.list",
     "path": "customer/{customerId}/devices/mobile",
     "httpMethod": "GET",
     "description": "Retrieve all Mobile Devices of a customer (paginated)",
     "parameters": {
      "customerId": {
       "type": "string",
       "description": "Immutable ID of the G Suite account",
       "required": true,
       "location": "path"
      },
      "maxResults": {
       "type": "integer",
       "description": "Maximum number of results to return. Default is 100",
       "format": "int32",
       "minimum": "1",
       "location": "query"
      },
      "orderBy": {
       "type": "string",
       "description": "Column to use for sorting results",
       "enum": [
        "deviceId",
        "email",
        "lastSync",
        "model",
        "name",
        "os",
        "status",
        "type"
       ],
       "enumDescriptions": [
        "Mobile Device serial number.",
        "Owner user email.",
        "Last policy settings sync date time of the device.",
        "Mobile Device model.",
        "Owner user name.",
        "Mobile operating system.",
        "Status of the device.",
        "Type of the device."
       ],
       "location": "query"
      },
      "pageToken": {
       "type": "string",
       "description": "Token to specify next page in the list",
       "location": "query"
      },
      "projection": {
       "type": "string",
       "description": "Restrict information returned to a set of selected fields.",
       "enum": [
        "BASIC",
        "FULL"
       ],
       "enumDescriptions": [
        "Includes only the basic metadata fields (e.g., deviceId, model, status, type, and status)",
        "Includes all metadata fields"
       ],
       "location": "query"
      },
      "query": {
       "type": "string",
       "description": "Search string in the format given at http://support.google.com/a/bin/answer.py?hl=en&answer=1408863#search",
       "location": "query"
      },
      "sortOrder": {
       "type": "string",
       "description": "Whether to return results in ascending or descending order. Only of use when orderBy is also used",
       "enum": [
        "ASCENDING",
        "DESCENDING"
       ],
       "enumDescriptions": [
        "Ascending order.",
        "Descending order."
       ],
       "location": "query"
      }
     },
     "parameterOrder": [
      "customerId"
     ],
     "response": {
      "$ref": "MobileDevices"
     },
     "scopes": [
      "https://www.googleapis.com/auth/admin.directory.device.mobile",
      "https://www.googleapis.com/auth/admin.directory.device.mobile.action",
      "https://www.googleapis.com/auth/admin.directory.device.mobile.readonly"
     ]
    }
   }
  },
  "notifications": {
   "methods": {
    "delete": {
     "id": "directory.notifications.delete",
     "path": "customer/{customer}/notifications/{notificationId}",
     "httpMethod": "DELETE",
     "description": "Deletes a notification",
     "parameters": {
      "customer": {
       "type": "string",
       "description": "The unique ID for the customer's G Suite account. The customerId is also returned as part of the Users resource.",
       "required": true,
       "location": "path"
      },
      "notificationId": {
       "type": "string",
       "description": "The unique ID of the notification.",
       "required": true,
       "location": "path"
      }
     },
     "parameterOrder": [
      "customer",
      "notificationId"
     ],
     "scopes": [
      "https://www.googleapis.com/auth/admin.directory.notifications"
     ]
    },
    "get": {
     "id": "directory.notifications.get",
     "path": "customer/{customer}/notifications/{notificationId}",
     "httpMethod": "GET",
     "description": "Retrieves a notification.",
     "parameters": {
      "customer": {
       "type": "string",
       "description": "The unique ID for the customer's G Suite account. The customerId is also returned as part of the Users resource.",
       "required": true,
       "location": "path"
      },
      "notificationId": {
       "type": "string",
       "description": "The unique ID of the notification.",
       "required": true,
       "location": "path"
      }
     },
     "parameterOrder": [
      "customer",
      "notificationId"
     ],
     "response": {
      "$ref": "Notification"
     },
     "scopes": [
      "https://www.googleapis.com/auth/admin.directory.notifications"
     ]
    },
    "list": {
     "id": "directory.notifications.list",
     "path": "customer/{customer}/notifications",
     "httpMethod": "GET",
     "description": "Retrieves a list of notifications.",
     "parameters": {
      "customer": {
       "type": "string",
       "description": "The unique ID for the customer's G Suite account.",
       "required": true,
       "location": "path"
      },
      "language": {
       "type": "string",
       "description": "The ISO 639-1 code of the language notifications are returned in. The default is English (en).",
       "location": "query"
      },
      "maxResults": {
       "type": "integer",
       "description": "Maximum number of notifications to return per page. The default is 100.",
       "format": "uint32",
       "location": "query"
      },
      "pageToken": {
       "type": "string",
       "description": "The token to specify the page of results to retrieve.",
       "location": "query"
      }
     },
     "parameterOrder": [
      "customer"
     ],
     "response": {
      "$ref": "Notifications"
     },
     "scopes": [
      "https://www.googleapis.com/auth/admin.directory.notifications"
     ]
    },
    "patch": {
     "id": "directory.notifications.patch",
     "path": "customer/{customer}/notifications/{notificationId}",
     "httpMethod": "PATCH",
     "description": "Updates a notification. This method supports patch semantics.",
     "parameters": {
      "customer": {
       "type": "string",
       "description": "The unique ID for the customer's G Suite account.",
       "required": true,
       "location": "path"
      },
      "notificationId": {
       "type": "string",
       "description": "The unique ID of the notification.",
       "required": true,
       "location": "path"
      }
     },
     "parameterOrder": [
      "customer",
      "notificationId"
     ],
     "request": {
      "$ref": "Notification"
     },
     "response": {
      "$ref": "Notification"
     },
     "scopes": [
      "https://www.googleapis.com/auth/admin.directory.notifications"
     ]
    },
    "update": {
     "id": "directory.notifications.update",
     "path": "customer/{customer}/notifications/{notificationId}",
     "httpMethod": "PUT",
     "description": "Updates a notification.",
     "parameters": {
      "customer": {
       "type": "string",
       "description": "The unique ID for the customer's G Suite account.",
       "required": true,
       "location": "path"
      },
      "notificationId": {
       "type": "string",
       "description": "The unique ID of the notification.",
       "required": true,
       "location": "path"
      }
     },
     "parameterOrder": [
      "customer",
      "notificationId"
     ],
     "request": {
      "$ref": "Notification"
     },
     "response": {
      "$ref": "Notification"
     },
     "scopes": [
      "https://www.googleapis.com/auth/admin.directory.notifications"
     ]
    }
   }
  },
  "orgunits": {
   "methods": {
    "delete": {
     "id": "directory.orgunits.delete",
     "path": "customer/{customerId}/orgunits{/orgUnitPath*}",
     "httpMethod": "DELETE",
     "description": "Remove Organization Unit",
     "parameters": {
      "customerId": {
       "type": "string",
       "description": "Immutable ID of the G Suite account",
       "required": true,
       "location": "path"
      },
      "orgUnitPath": {
       "type": "string",
       "description": "Full path of the organization unit or its Id",
       "required": true,
       "repeated": true,
       "location": "path"
      }
     },
     "parameterOrder": [
      "customerId",
      "orgUnitPath"
     ],
     "scopes": [
      "https://www.googleapis.com/auth/admin.directory.orgunit"
     ]
    },
    "get": {
     "id": "directory.orgunits.get",
     "path": "customer/{customerId}/orgunits{/orgUnitPath*}",
     "httpMethod": "GET",
     "description": "Retrieve Organization Unit",
     "parameters": {
      "customerId": {
       "type": "string",
       "description": "Immutable ID of the G Suite account",
       "required": true,
       "location": "path"
      },
      "orgUnitPath": {
       "type": "string",
       "description": "Full path of the organization unit or its Id",
       "required": true,
       "repeated": true,
       "location": "path"
      }
     },
     "parameterOrder": [
      "customerId",
      "orgUnitPath"
     ],
     "response": {
      "$ref": "OrgUnit"
     },
     "scopes": [
      "https://www.googleapis.com/auth/admin.directory.orgunit",
      "https://www.googleapis.com/auth/admin.directory.orgunit.readonly"
     ]
    },
    "insert": {
     "id": "directory.orgunits.insert",
     "path": "customer/{customerId}/orgunits",
     "httpMethod": "POST",
     "description": "Add Organization Unit",
     "parameters": {
      "customerId": {
       "type": "string",
       "description": "Immutable ID of the G Suite account",
       "required": true,
       "location": "path"
      }
     },
     "parameterOrder": [
      "customerId"
     ],
     "request": {
      "$ref": "OrgUnit"
     },
     "response": {
      "$ref": "OrgUnit"
     },
     "scopes": [
      "https://www.googleapis.com/auth/admin.directory.orgunit"
     ]
    },
    "list": {
     "id": "directory.orgunits.list",
     "path": "customer/{customerId}/orgunits",
     "httpMethod": "GET",
     "description": "Retrieve all Organization Units",
     "parameters": {
      "customerId": {
       "type": "string",
       "description": "Immutable ID of the G Suite account",
       "required": true,
       "location": "path"
      },
      "orgUnitPath": {
       "type": "string",
       "description": "the URL-encoded organization unit's path or its Id",
       "default": "",
       "location": "query"
      },
      "type": {
       "type": "string",
       "description": "Whether to return all sub-organizations or just immediate children",
       "enum": [
        "all",
        "children"
       ],
       "enumDescriptions": [
        "All sub-organization units.",
        "Immediate children only (default)."
       ],
       "location": "query"
      }
     },
     "parameterOrder": [
      "customerId"
     ],
     "response": {
      "$ref": "OrgUnits"
     },
     "scopes": [
      "https://www.googleapis.com/auth/admin.directory.orgunit",
      "https://www.googleapis.com/auth/admin.directory.orgunit.readonly"
     ]
    },
    "patch": {
     "id": "directory.orgunits.patch",
     "path": "customer/{customerId}/orgunits{/orgUnitPath*}",
     "httpMethod": "PATCH",
     "description": "Update Organization Unit. This method supports patch semantics.",
     "parameters": {
      "customerId": {
       "type": "string",
       "description": "Immutable ID of the G Suite account",
       "required": true,
       "location": "path"
      },
      "orgUnitPath": {
       "type": "string",
       "description": "Full path of the organization unit or its Id",
       "required": true,
       "repeated": true,
       "location": "path"
      }
     },
     "parameterOrder": [
      "customerId",
      "orgUnitPath"
     ],
     "request": {
      "$ref": "OrgUnit"
     },
     "response": {
      "$ref": "OrgUnit"
     },
     "scopes": [
      "https://www.googleapis.com/auth/admin.directory.orgunit"
     ]
    },
    "update": {
     "id": "directory.orgunits.update",
     "path": "customer/{customerId}/orgunits{/orgUnitPath*}",
     "httpMethod": "PUT",
     "description": "Update Organization Unit",
     "parameters": {
      "customerId": {
       "type": "string",
       "description": "Immutable ID of the G Suite account",
       "required": true,
       "location": "path"
      },
      "orgUnitPath": {
       "type": "string",
       "description": "Full path of the organization unit or its Id",
       "required": true,
       "repeated": true,
       "location": "path"
      }
     },
     "parameterOrder": [
      "customerId",
      "orgUnitPath"
     ],
     "request": {
      "$ref": "OrgUnit"
     },
     "response": {
      "$ref": "OrgUnit"
     },
     "scopes": [
      "https://www.googleapis.com/auth/admin.directory.orgunit"
     ]
    }
   }
  },
  "privileges": {
   "methods": {
    "list": {
     "id": "directory.privileges.list",
     "path": "customer/{customer}/roles/ALL/privileges",
     "httpMethod": "GET",
     "description": "Retrieves a paginated list of all privileges for a customer.",
     "parameters": {
      "customer": {
       "type": "string",
       "description": "Immutable ID of the G Suite account.",
       "required": true,
       "location": "path"
      }
     },
     "parameterOrder": [
      "customer"
     ],
     "response": {
      "$ref": "Privileges"
     },
     "scopes": [
      "https://www.googleapis.com/auth/admin.directory.rolemanagement",
      "https://www.googleapis.com/auth/admin.directory.rolemanagement.readonly"
     ]
    }
   }
  },
  "resources": {
   "resources": {
    "calendars": {
     "methods": {
      "delete": {
       "id": "directory.resources.calendars.delete",
       "path": "customer/{customer}/resources/calendars/{calendarResourceId}",
       "httpMethod": "DELETE",
       "description": "Deletes a calendar resource.",
       "parameters": {
        "calendarResourceId": {
         "type": "string",
         "description": "The unique ID of the calendar resource to delete.",
         "required": true,
         "location": "path"
        },
        "customer": {
         "type": "string",
         "description": "The unique ID for the customer's G Suite account. As an account administrator, you can also use the my_customer alias to represent your account's customer ID.",
         "required": true,
         "location": "path"
        }
       },
       "parameterOrder": [
        "customer",
        "calendarResourceId"
       ],
       "scopes": [
        "https://www.googleapis.com/auth/admin.directory.resource.calendar"
       ]
      },
      "get": {
       "id": "directory.resources.calendars.get",
       "path": "customer/{customer}/resources/calendars/{calendarResourceId}",
       "httpMethod": "GET",
       "description": "Retrieves a calendar resource.",
       "parameters": {
        "calendarResourceId": {
         "type": "string",
         "description": "The unique ID of the calendar resource to retrieve.",
         "required": true,
         "location": "path"
        },
        "customer": {
         "type": "string",
         "description": "The unique ID for the customer's G Suite account. As an account administrator, you can also use the my_customer alias to represent your account's customer ID.",
         "required": true,
         "location": "path"
        }
       },
       "parameterOrder": [
        "customer",
        "calendarResourceId"
       ],
       "response": {
        "$ref": "CalendarResource"
       },
       "scopes": [
        "https://www.googleapis.com/auth/admin.directory.resource.calendar",
        "https://www.googleapis.com/auth/admin.directory.resource.calendar.readonly"
       ]
      },
      "insert": {
       "id": "directory.resources.calendars.insert",
       "path": "customer/{customer}/resources/calendars",
       "httpMethod": "POST",
       "description": "Inserts a calendar resource.",
       "parameters": {
        "customer": {
         "type": "string",
         "description": "The unique ID for the customer's G Suite account. As an account administrator, you can also use the my_customer alias to represent your account's customer ID.",
         "required": true,
         "location": "path"
        }
       },
       "parameterOrder": [
        "customer"
       ],
       "request": {
        "$ref": "CalendarResource"
       },
       "response": {
        "$ref": "CalendarResource"
       },
       "scopes": [
        "https://www.googleapis.com/auth/admin.directory.resource.calendar"
       ]
      },
      "list": {
       "id": "directory.resources.calendars.list",
       "path": "customer/{customer}/resources/calendars",
       "httpMethod": "GET",
       "description": "Retrieves a list of calendar resources for an account.",
       "parameters": {
        "customer": {
         "type": "string",
         "description": "The unique ID for the customer's G Suite account. As an account administrator, you can also use the my_customer alias to represent your account's customer ID.",
         "required": true,
         "location": "path"
        },
        "maxResults": {
         "type": "integer",
         "description": "Maximum number of results to return.",
         "format": "int32",
         "minimum": "1",
         "maximum": "500",
         "location": "query"
        },
        "pageToken": {
         "type": "string",
         "description": "Token to specify the next page in the list.",
         "location": "query"
        }
       },
       "parameterOrder": [
        "customer"
       ],
       "response": {
        "$ref": "CalendarResources"
       },
       "scopes": [
        "https://www.googleapis.com/auth/admin.directory.resource.calendar",
        "https://www.googleapis.com/auth/admin.directory.resource.calendar.readonly"
       ]
      },
      "patch": {
       "id": "directory.resources.calendars.patch",
       "path": "customer/{customer}/resources/calendars/{calendarResourceId}",
       "httpMethod": "PATCH",
       "description": "Updates a calendar resource. This method supports patch semantics.",
       "parameters": {
        "calendarResourceId": {
         "type": "string",
         "description": "The unique ID of the calendar resource to update.",
         "required": true,
         "location": "path"
        },
        "customer": {
         "type": "string",
         "description": "The unique ID for the customer's G Suite account. As an account administrator, you can also use the my_customer alias to represent your account's customer ID.",
         "required": true,
         "location": "path"
        }
       },
       "parameterOrder": [
        "customer",
        "calendarResourceId"
       ],
       "request": {
        "$ref": "CalendarResource"
       },
       "response": {
        "$ref": "CalendarResource"
       },
       "scopes": [
        "https://www.googleapis.com/auth/admin.directory.resource.calendar"
       ]
      },
      "update": {
       "id": "directory.resources.calendars.update",
       "path": "customer/{customer}/resources/calendars/{calendarResourceId}",
       "httpMethod": "PUT",
       "description": "Updates a calendar resource.",
       "parameters": {
        "calendarResourceId": {
         "type": "string",
         "description": "The unique ID of the calendar resource to update.",
         "required": true,
         "location": "path"
        },
        "customer": {
         "type": "string",
         "description": "The unique ID for the customer's G Suite account. As an account administrator, you can also use the my_customer alias to represent your account's customer ID.",
         "required": true,
         "location": "path"
        }
       },
       "parameterOrder": [
        "customer",
        "calendarResourceId"
       ],
       "request": {
        "$ref": "CalendarResource"
       },
       "response": {
        "$ref": "CalendarResource"
       },
       "scopes": [
        "https://www.googleapis.com/auth/admin.directory.resource.calendar"
       ]
      }
     }
    }
   }
  },
  "roleAssignments": {
   "methods": {
    "delete": {
     "id": "directory.roleAssignments.delete",
     "path": "customer/{customer}/roleassignments/{roleAssignmentId}",
     "httpMethod": "DELETE",
     "description": "Deletes a role assignment.",
     "parameters": {
      "customer": {
       "type": "string",
       "description": "Immutable ID of the G Suite account.",
       "required": true,
       "location": "path"
      },
      "roleAssignmentId": {
       "type": "string",
       "description": "Immutable ID of the role assignment.",
       "required": true,
       "location": "path"
      }
     },
     "parameterOrder": [
      "customer",
      "roleAssignmentId"
     ],
     "scopes": [
      "https://www.googleapis.com/auth/admin.directory.rolemanagement"
     ]
    },
    "get": {
     "id": "directory.roleAssignments.get",
     "path": "customer/{customer}/roleassignments/{roleAssignmentId}",
     "httpMethod": "GET",
     "description": "Retrieve a role assignment.",
     "parameters": {
      "customer": {
       "type": "string",
       "description": "Immutable ID of the G Suite account.",
       "required": true,
       "location": "path"
      },
      "roleAssignmentId": {
       "type": "string",
       "description": "Immutable ID of the role assignment.",
       "required": true,
       "location": "path"
      }
     },
     "parameterOrder": [
      "customer",
      "roleAssignmentId"
     ],
     "response": {
      "$ref": "RoleAssignment"
     },
     "scopes": [
      "https://www.googleapis.com/auth/admin.directory.rolemanagement",
      "https://www.googleapis.com/auth/admin.directory.rolemanagement.readonly"
     ]
    },
    "insert": {
     "id": "directory.roleAssignments.insert",
     "path": "customer/{customer}/roleassignments",
     "httpMethod": "POST",
     "description": "Creates a role assignment.",
     "parameters": {
      "customer": {
       "type": "string",
       "description": "Immutable ID of the G Suite account.",
       "required": true,
       "location": "path"
      }
     },
     "parameterOrder": [
      "customer"
     ],
     "request": {
      "$ref": "RoleAssignment"
     },
     "response": {
      "$ref": "RoleAssignment"
     },
     "scopes": [
      "https://www.googleapis.com/auth/admin.directory.rolemanagement"
     ]
    },
    "list": {
     "id": "directory.roleAssignments.list",
     "path": "customer/{customer}/roleassignments",
     "httpMethod": "GET",
     "description": "Retrieves a paginated list of all roleAssignments.",
     "parameters": {
      "customer": {
       "type": "string",
       "description": "Immutable ID of the G Suite account.",
       "required": true,
       "location": "path"
      },
      "maxResults": {
       "type": "integer",
       "description": "Maximum number of results to return.",
       "format": "int32",
       "minimum": "1",
       "maximum": "200",
       "location": "query"
      },
      "pageToken": {
       "type": "string",
       "description": "Token to specify the next page in the list.",
       "location": "query"
      },
      "roleId": {
       "type": "string",
       "description": "Immutable ID of a role. If included in the request, returns only role assignments containing this role ID.",
       "location": "query"
      },
      "userKey": {
       "type": "string",
       "description": "The user's primary email address, alias email address, or unique user ID. If included in the request, returns role assignments only for this user.",
       "location": "query"
      }
     },
     "parameterOrder": [
      "customer"
     ],
     "response": {
      "$ref": "RoleAssignments"
     },
     "scopes": [
      "https://www.googleapis.com/auth/admin.directory.rolemanagement",
      "https://www.googleapis.com/auth/admin.directory.rolemanagement.readonly"
     ]
    }
   }
  },
  "roles": {
   "methods": {
    "delete": {
     "id": "directory.roles.delete",
     "path": "customer/{customer}/roles/{roleId}",
     "httpMethod": "DELETE",
     "description": "Deletes a role.",
     "parameters": {
      "customer": {
       "type": "string",
       "description": "Immutable ID of the G Suite account.",
       "required": true,
       "location": "path"
      },
      "roleId": {
       "type": "string",
       "description": "Immutable ID of the role.",
       "required": true,
       "location": "path"
      }
     },
     "parameterOrder": [
      "customer",
      "roleId"
     ],
     "scopes": [
      "https://www.googleapis.com/auth/admin.directory.rolemanagement"
     ]
    },
    "get": {
     "id": "directory.roles.get",
     "path": "customer/{customer}/roles/{roleId}",
     "httpMethod": "GET",
     "description": "Retrieves a role.",
     "parameters": {
      "customer": {
       "type": "string",
       "description": "Immutable ID of the G Suite account.",
       "required": true,
       "location": "path"
      },
      "roleId": {
       "type": "string",
       "description": "Immutable ID of the role.",
       "required": true,
       "location": "path"
      }
     },
     "parameterOrder": [
      "customer",
      "roleId"
     ],
     "response": {
      "$ref": "Role"
     },
     "scopes": [
      "https://www.googleapis.com/auth/admin.directory.rolemanagement",
      "https://www.googleapis.com/auth/admin.directory.rolemanagement.readonly"
     ]
    },
    "insert": {
     "id": "directory.roles.insert",
     "path": "customer/{customer}/roles",
     "httpMethod": "POST",
     "description": "Creates a role.",
     "parameters": {
      "customer": {
       "type": "string",
       "description": "Immutable ID of the G Suite account.",
       "required": true,
       "location": "path"
      }
     },
     "parameterOrder": [
      "customer"
     ],
     "request": {
      "$ref": "Role"
     },
     "response": {
      "$ref": "Role"
     },
     "scopes": [
      "https://www.googleapis.com/auth/admin.directory.rolemanagement"
     ]
    },
    "list": {
     "id": "directory.roles.list",
     "path": "customer/{customer}/roles",
     "httpMethod": "GET",
     "description": "Retrieves a paginated list of all the roles in a domain.",
     "parameters": {
      "customer": {
       "type": "string",
       "description": "Immutable ID of the G Suite account.",
       "required": true,
       "location": "path"
      },
      "maxResults": {
       "type": "integer",
       "description": "Maximum number of results to return.",
       "format": "int32",
       "minimum": "1",
       "maximum": "100",
       "location": "query"
      },
      "pageToken": {
       "type": "string",
       "description": "Token to specify the next page in the list.",
       "location": "query"
      }
     },
     "parameterOrder": [
      "customer"
     ],
     "response": {
      "$ref": "Roles"
     },
     "scopes": [
      "https://www.googleapis.com/auth/admin.directory.rolemanagement",
      "https://www.googleapis.com/auth/admin.directory.rolemanagement.readonly"
     ]
    },
    "patch": {
     "id": "directory.roles.patch",
     "path": "customer/{customer}/roles/{roleId}",
     "httpMethod": "PATCH",
     "description": "Updates a role. This method supports patch semantics.",
     "parameters": {
      "customer": {
       "type": "string",
       "description": "Immutable ID of the G Suite account.",
       "required": true,
       "location": "path"
      },
      "roleId": {
       "type": "string",
       "description": "Immutable ID of the role.",
       "required": true,
       "location": "path"
      }
     },
     "parameterOrder": [
      "customer",
      "roleId"
     ],
     "request": {
      "$ref": "Role"
     },
     "response": {
      "$ref": "Role"
     },
     "scopes": [
      "https://www.googleapis.com/auth/admin.directory.rolemanagement"
     ]
    },
    "update": {
     "id": "directory.roles.update",
     "path": "customer/{customer}/roles/{roleId}",
     "httpMethod": "PUT",
     "description": "Updates a role.",
     "parameters": {
      "customer": {
       "type": "string",
       "description": "Immutable ID of the G Suite account.",
       "required": true,
       "location": "path"
      },
      "roleId": {
       "type": "string",
       "description": "Immutable ID of the role.",
       "required": true,
       "location": "path"
      }
     },
     "parameterOrder": [
      "customer",
      "roleId"
     ],
     "request": {
      "$ref": "Role"
     },
     "response": {
      "$ref": "Role"
     },
     "scopes": [
      "https://www.googleapis.com/auth/admin.directory.rolemanagement"
     ]
    }
   }
  },
  "schemas": {
   "methods": {
    "delete": {
     "id": "directory.schemas.delete",
     "path": "customer/{customerId}/schemas/{schemaKey}",
     "httpMethod": "DELETE",
     "description": "Delete schema",
     "parameters": {
      "customerId": {
       "type": "string",
       "description": "Immutable ID of the G Suite account",
       "required": true,
       "location": "path"
      },
      "schemaKey": {
       "type": "string",
       "description": "Name or immutable Id of the schema",
       "required": true,
       "location": "path"
      }
     },
     "parameterOrder": [
      "customerId",
      "schemaKey"
     ],
     "scopes": [
      "https://www.googleapis.com/auth/admin.directory.userschema"
     ]
    },
    "get": {
     "id": "directory.schemas.get",
     "path": "customer/{customerId}/schemas/{schemaKey}",
     "httpMethod": "GET",
     "description": "Retrieve schema",
     "parameters": {
      "customerId": {
       "type": "string",
       "description": "Immutable ID of the G Suite account",
       "required": true,
       "location": "path"
      },
      "schemaKey": {
       "type": "string",
       "description": "Name or immutable Id of the schema",
       "required": true,
       "location": "path"
      }
     },
     "parameterOrder": [
      "customerId",
      "schemaKey"
     ],
     "response": {
      "$ref": "Schema"
     },
     "scopes": [
      "https://www.googleapis.com/auth/admin.directory.userschema",
      "https://www.googleapis.com/auth/admin.directory.userschema.readonly"
     ]
    },
    "insert": {
     "id": "directory.schemas.insert",
     "path": "customer/{customerId}/schemas",
     "httpMethod": "POST",
     "description": "Create schema.",
     "parameters": {
      "customerId": {
       "type": "string",
       "description": "Immutable ID of the G Suite account",
       "required": true,
       "location": "path"
      }
     },
     "parameterOrder": [
      "customerId"
     ],
     "request": {
      "$ref": "Schema"
     },
     "response": {
      "$ref": "Schema"
     },
     "scopes": [
      "https://www.googleapis.com/auth/admin.directory.userschema"
     ]
    },
    "list": {
     "id": "directory.schemas.list",
     "path": "customer/{customerId}/schemas",
     "httpMethod": "GET",
     "description": "Retrieve all schemas for a customer",
     "parameters": {
      "customerId": {
       "type": "string",
       "description": "Immutable ID of the G Suite account",
       "required": true,
       "location": "path"
      }
     },
     "parameterOrder": [
      "customerId"
     ],
     "response": {
      "$ref": "Schemas"
     },
     "scopes": [
      "https://www.googleapis.com/auth/admin.directory.userschema",
      "https://www.googleapis.com/auth/admin.directory.userschema.readonly"
     ]
    },
    "patch": {
     "id": "directory.schemas.patch",
     "path": "customer/{customerId}/schemas/{schemaKey}",
     "httpMethod": "PATCH",
     "description": "Update schema. This method supports patch semantics.",
     "parameters": {
      "customerId": {
       "type": "string",
       "description": "Immutable ID of the G Suite account",
       "required": true,
       "location": "path"
      },
      "schemaKey": {
       "type": "string",
       "description": "Name or immutable Id of the schema.",
       "required": true,
       "location": "path"
      }
     },
     "parameterOrder": [
      "customerId",
      "schemaKey"
     ],
     "request": {
      "$ref": "Schema"
     },
     "response": {
      "$ref": "Schema"
     },
     "scopes": [
      "https://www.googleapis.com/auth/admin.directory.userschema"
     ]
    },
    "update": {
     "id": "directory.schemas.update",
     "path": "customer/{customerId}/schemas/{schemaKey}",
     "httpMethod": "PUT",
     "description": "Update schema",
     "parameters": {
      "customerId": {
       "type": "string",
       "description": "Immutable ID of the G Suite account",
       "required": true,
       "location": "path"
      },
      "schemaKey": {
       "type": "string",
       "description": "Name or immutable Id of the schema.",
       "required": true,
       "location": "path"
      }
     },
     "parameterOrder": [
      "customerId",
      "schemaKey"
     ],
     "request": {
      "$ref": "Schema"
     },
     "response": {
      "$ref": "Schema"
     },
     "scopes": [
      "https://www.googleapis.com/auth/admin.directory.userschema"
     ]
    }
   }
  },
  "tokens": {
   "methods": {
    "delete": {
     "id": "directory.tokens.delete",
     "path": "users/{userKey}/tokens/{clientId}",
     "httpMethod": "DELETE",
     "description": "Delete all access tokens issued by a user for an application.",
     "parameters": {
      "clientId": {
       "type": "string",
       "description": "The Client ID of the application the token is issued to.",
       "required": true,
       "location": "path"
      },
      "userKey": {
       "type": "string",
       "description": "Identifies the user in the API request. The value can be the user's primary email address, alias email address, or unique user ID.",
       "required": true,
       "location": "path"
      }
     },
     "parameterOrder": [
      "userKey",
      "clientId"
     ],
     "scopes": [
      "https://www.googleapis.com/auth/admin.directory.user.security"
     ]
    },
    "get": {
     "id": "directory.tokens.get",
     "path": "users/{userKey}/tokens/{clientId}",
     "httpMethod": "GET",
     "description": "Get information about an access token issued by a user.",
     "parameters": {
      "clientId": {
       "type": "string",
       "description": "The Client ID of the application the token is issued to.",
       "required": true,
       "location": "path"
      },
      "userKey": {
       "type": "string",
       "description": "Identifies the user in the API request. The value can be the user's primary email address, alias email address, or unique user ID.",
       "required": true,
       "location": "path"
      }
     },
     "parameterOrder": [
      "userKey",
      "clientId"
     ],
     "response": {
      "$ref": "Token"
     },
     "scopes": [
      "https://www.googleapis.com/auth/admin.directory.user.security"
     ]
    },
    "list": {
     "id": "directory.tokens.list",
     "path": "users/{userKey}/tokens",
     "httpMethod": "GET",
     "description": "Returns the set of tokens specified user has issued to 3rd party applications.",
     "parameters": {
      "userKey": {
       "type": "string",
       "description": "Identifies the user in the API request. The value can be the user's primary email address, alias email address, or unique user ID.",
       "required": true,
       "location": "path"
      }
     },
     "parameterOrder": [
      "userKey"
     ],
     "response": {
      "$ref": "Tokens"
     },
     "scopes": [
      "https://www.googleapis.com/auth/admin.directory.user.security"
     ]
    }
   }
  },
  "users": {
   "methods": {
    "delete": {
     "id": "directory.users.delete",
     "path": "users/{userKey}",
     "httpMethod": "DELETE",
     "description": "Delete user",
     "parameters": {
      "userKey": {
       "type": "string",
       "description": "Email or immutable Id of the user",
       "required": true,
       "location": "path"
      }
     },
     "parameterOrder": [
      "userKey"
     ],
     "scopes": [
      "https://www.googleapis.com/auth/admin.directory.user"
     ]
    },
    "get": {
     "id": "directory.users.get",
     "path": "users/{userKey}",
     "httpMethod": "GET",
     "description": "retrieve user",
     "parameters": {
      "customFieldMask": {
       "type": "string",
       "description": "Comma-separated list of schema names. All fields from these schemas are fetched. This should only be set when projection=custom.",
       "location": "query"
      },
      "projection": {
       "type": "string",
       "description": "What subset of fields to fetch for this user.",
       "default": "basic",
       "enum": [
        "basic",
        "custom",
        "full"
       ],
       "enumDescriptions": [
        "Do not include any custom fields for the user.",
        "Include custom fields from schemas mentioned in customFieldMask.",
        "Include all fields associated with this user."
       ],
       "location": "query"
      },
      "userKey": {
       "type": "string",
       "description": "Email or immutable Id of the user",
       "required": true,
       "location": "path"
      },
      "viewType": {
       "type": "string",
       "description": "Whether to fetch the ADMIN_VIEW or DOMAIN_PUBLIC view of the user.",
       "default": "admin_view",
       "enum": [
        "admin_view",
        "domain_public"
       ],
       "enumDescriptions": [
        "Fetches the ADMIN_VIEW of the user.",
        "Fetches the DOMAIN_PUBLIC view of the user."
       ],
       "location": "query"
      }
     },
     "parameterOrder": [
      "userKey"
     ],
     "response": {
      "$ref": "User"
     },
     "scopes": [
      "https://www.googleapis.com/auth/admin.directory.user",
      "https://www.googleapis.com/auth/admin.directory.user.readonly"
     ]
    },
    "insert": {
     "id": "directory.users.insert",
     "path": "users",
     "httpMethod": "POST",
     "description": "create user.",
     "request": {
      "$ref": "User"
     },
     "response": {
      "$ref": "User"
     },
     "scopes": [
      "https://www.googleapis.com/auth/admin.directory.user"
     ]
    },
    "list": {
     "id": "directory.users.list",
     "path": "users",
     "httpMethod": "GET",
     "description": "Retrieve either deleted users or all users in a domain (paginated)",
     "parameters": {
      "customFieldMask": {
       "type": "string",
       "description": "Comma-separated list of schema names. All fields from these schemas are fetched. This should only be set when projection=custom.",
       "location": "query"
      },
      "customer": {
       "type": "string",
       "description": "Immutable ID of the G Suite account. In case of multi-domain, to fetch all users for a customer, fill this field instead of domain.",
       "location": "query"
      },
      "domain": {
       "type": "string",
       "description": "Name of the domain. Fill this field to get users from only this domain. To return all users in a multi-domain fill customer field instead.",
       "location": "query"
      },
      "event": {
       "type": "string",
       "description": "Event on which subscription is intended (if subscribing)",
       "enum": [
        "add",
        "delete",
        "makeAdmin",
        "undelete",
        "update"
       ],
       "enumDescriptions": [
        "User Created Event",
        "User Deleted Event",
        "User Admin Status Change Event",
        "User Undeleted Event",
        "User Updated Event"
       ],
       "location": "query"
      },
      "maxResults": {
       "type": "integer",
       "description": "Maximum number of results to return. Default is 100. Max allowed is 500",
       "format": "int32",
       "minimum": "1",
       "maximum": "500",
       "location": "query"
      },
      "orderBy": {
       "type": "string",
       "description": "Column to use for sorting results",
       "enum": [
        "email",
        "familyName",
        "givenName"
       ],
       "enumDescriptions": [
        "Primary email of the user.",
        "User's family name.",
        "User's given name."
       ],
       "location": "query"
      },
      "pageToken": {
       "type": "string",
       "description": "Token to specify next page in the list",
       "location": "query"
      },
      "projection": {
       "type": "string",
       "description": "What subset of fields to fetch for this user.",
       "default": "basic",
       "enum": [
        "basic",
        "custom",
        "full"
       ],
       "enumDescriptions": [
        "Do not include any custom fields for the user.",
        "Include custom fields from schemas mentioned in customFieldMask.",
        "Include all fields associated with this user."
       ],
       "location": "query"
      },
      "query": {
       "type": "string",
       "description": "Query string search. Should be of the form \"\". Complete documentation is at https://developers.google.com/admin-sdk/directory/v1/guides/search-users",
       "location": "query"
      },
      "showDeleted": {
       "type": "string",
       "description": "If set to true retrieves the list of deleted users. Default is false",
       "location": "query"
      },
      "sortOrder": {
       "type": "string",
       "description": "Whether to return results in ascending or descending order.",
       "enum": [
        "ASCENDING",
        "DESCENDING"
       ],
       "enumDescriptions": [
        "Ascending order.",
        "Descending order."
       ],
       "location": "query"
      },
      "viewType": {
       "type": "string",
       "description": "Whether to fetch the ADMIN_VIEW or DOMAIN_PUBLIC view of the user.",
       "default": "admin_view",
       "enum": [
        "admin_view",
        "domain_public"
       ],
       "enumDescriptions": [
        "Fetches the ADMIN_VIEW of the user.",
        "Fetches the DOMAIN_PUBLIC view of the user."
       ],
       "location": "query"
      }
     },
     "response": {
      "$ref": "Users"
     },
     "scopes": [
      "https://www.googleapis.com/auth/admin.directory.user",
      "https://www.googleapis.com/auth/admin.directory.user.readonly"
     ],
     "supportsSubscription": true
    },
    "makeAdmin": {
     "id": "directory.users.makeAdmin",
     "path": "users/{userKey}/makeAdmin",
     "httpMethod": "POST",
     "description": "change admin status of a user",
     "parameters": {
      "userKey": {
       "type": "string",
       "description": "Email or immutable Id of the user as admin",
       "required": true,
       "location": "path"
      }
     },
     "parameterOrder": [
      "userKey"
     ],
     "request": {
      "$ref": "UserMakeAdmin"
     },
     "scopes": [
      "https://www.googleapis.com/auth/admin.directory.user"
     ]
    },
    "patch": {
     "id": "directory.users.patch",
     "path": "users/{userKey}",
     "httpMethod": "PATCH",
     "description": "update user. This method supports patch semantics.",
     "parameters": {
      "userKey": {
       "type": "string",
       "description": "Email or immutable Id of the user. If Id, it should match with id of user object",
       "required": true,
       "location": "path"
      }
     },
     "parameterOrder": [
      "userKey"
     ],
     "request": {
      "$ref": "User"
     },
     "response": {
      "$ref": "User"
     },
     "scopes": [
      "https://www.googleapis.com/auth/admin.directory.user"
     ]
    },
    "undelete": {
     "id": "directory.users.undelete",
     "path": "users/{userKey}/undelete",
     "httpMethod": "POST",
     "description": "Undelete a deleted user",
     "parameters": {
      "userKey": {
       "type": "string",
       "description": "The immutable id of the user",
       "required": true,
       "location": "path"
      }
     },
     "parameterOrder": [
      "userKey"
     ],
     "request": {
      "$ref": "UserUndelete"
     },
     "scopes": [
      "https://www.googleapis.com/auth/admin.directory.user"
     ]
    },
    "update": {
     "id": "directory.users.update",
     "path": "users/{userKey}",
     "httpMethod": "PUT",
     "description": "update user",
     "parameters": {
      "userKey": {
       "type": "string",
       "description": "Email or immutable Id of the user. If Id, it should match with id of user object",
       "required": true,
       "location": "path"
      }
     },
     "parameterOrder": [
      "userKey"
     ],
     "request": {
      "$ref": "User"
     },
     "response": {
      "$ref": "User"
     },
     "scopes": [
      "https://www.googleapis.com/auth/admin.directory.user"
     ]
    },
    "watch": {
     "id": "directory.users.watch",
     "path": "users/watch",
     "httpMethod": "POST",
     "description": "Watch for changes in users list",
     "parameters": {
      "customFieldMask": {
       "type": "string",
       "description": "Comma-separated list of schema names. All fields from these schemas are fetched. This should only be set when projection=custom.",
       "location": "query"
      },
      "customer": {
       "type": "string",
       "description": "Immutable ID of the G Suite account. In case of multi-domain, to fetch all users for a customer, fill this field instead of domain.",
       "location": "query"
      },
      "domain": {
       "type": "string",
       "description": "Name of the domain. Fill this field to get users from only this domain. To return all users in a multi-domain fill customer field instead.",
       "location": "query"
      },
      "event": {
       "type": "string",
       "description": "Event on which subscription is intended (if subscribing)",
       "enum": [
        "add",
        "delete",
        "makeAdmin",
        "undelete",
        "update"
       ],
       "enumDescriptions": [
        "User Created Event",
        "User Deleted Event",
        "User Admin Status Change Event",
        "User Undeleted Event",
        "User Updated Event"
       ],
       "location": "query"
      },
      "maxResults": {
       "type": "integer",
       "description": "Maximum number of results to return. Default is 100. Max allowed is 500",
       "format": "int32",
       "minimum": "1",
       "maximum": "500",
       "location": "query"
      },
      "orderBy": {
       "type": "string",
       "description": "Column to use for sorting results",
       "enum": [
        "email",
        "familyName",
        "givenName"
       ],
       "enumDescriptions": [
        "Primary email of the user.",
        "User's family name.",
        "User's given name."
       ],
       "location": "query"
      },
      "pageToken": {
       "type": "string",
       "description": "Token to specify next page in the list",
       "location": "query"
      },
      "projection": {
       "type": "string",
       "description": "What subset of fields to fetch for this user.",
       "default": "basic",
       "enum": [
        "basic",
        "custom",
        "full"
       ],
       "enumDescriptions": [
        "Do not include any custom fields for the user.",
        "Include custom fields from schemas mentioned in customFieldMask.",
        "Include all fields associated with this user."
       ],
       "location": "query"
      },
      "query": {
       "type": "string",
       "description": "Query string search. Should be of the form \"\". Complete documentation is at https://developers.google.com/admin-sdk/directory/v1/guides/search-users",
       "location": "query"
      },
      "showDeleted": {
       "type": "string",
       "description": "If set to true retrieves the list of deleted users. Default is false",
       "location": "query"
      },
      "sortOrder": {
       "type": "string",
       "description": "Whether to return results in ascending or descending order.",
       "enum": [
        "ASCENDING",
        "DESCENDING"
       ],
       "enumDescriptions": [
        "Ascending order.",
        "Descending order."
       ],
       "location": "query"
      },
      "viewType": {
       "type": "string",
       "description": "Whether to fetch the ADMIN_VIEW or DOMAIN_PUBLIC view of the user.",
       "default": "admin_view",
       "enum": [
        "admin_view",
        "domain_public"
       ],
       "enumDescriptions": [
        "Fetches the ADMIN_VIEW of the user.",
        "Fetches the DOMAIN_PUBLIC view of the user."
       ],
       "location": "query"
      }
     },
     "request": {
      "$ref": "Channel",
      "parameterName": "resource"
     },
     "response": {
      "$ref": "Channel"
     },
     "scopes": [
      "https://www.googleapis.com/auth/admin.directory.user",
      "https://www.googleapis.com/auth/admin.directory.user.readonly"
     ],
     "supportsSubscription": true
    }
   },
   "resources": {
    "aliases": {
     "methods": {
      "delete": {
       "id": "directory.users.aliases.delete",
       "path": "users/{userKey}/aliases/{alias}",
       "httpMethod": "DELETE",
       "description": "Remove a alias for the user",
       "parameters": {
        "alias": {
         "type": "string",
         "description": "The alias to be removed",
         "required": true,
         "location": "path"
        },
        "userKey": {
         "type": "string",
         "description": "Email or immutable Id of the user",
         "required": true,
         "location": "path"
        }
       },
       "parameterOrder": [
        "userKey",
        "alias"
       ],
       "scopes": [
        "https://www.googleapis.com/auth/admin.directory.user",
        "https://www.googleapis.com/auth/admin.directory.user.alias"
       ]
      },
      "insert": {
       "id": "directory.users.aliases.insert",
       "path": "users/{userKey}/aliases",
       "httpMethod": "POST",
       "description": "Add a alias for the user",
       "parameters": {
        "userKey": {
         "type": "string",
         "description": "Email or immutable Id of the user",
         "required": true,
         "location": "path"
        }
       },
       "parameterOrder": [
        "userKey"
       ],
       "request": {
        "$ref": "Alias"
       },
       "response": {
        "$ref": "Alias"
       },
       "scopes": [
        "https://www.googleapis.com/auth/admin.directory.user",
        "https://www.googleapis.com/auth/admin.directory.user.alias"
       ]
      },
      "list": {
       "id": "directory.users.aliases.list",
       "path": "users/{userKey}/aliases",
       "httpMethod": "GET",
       "description": "List all aliases for a user",
       "parameters": {
        "event": {
         "type": "string",
         "description": "Event on which subscription is intended (if subscribing)",
         "enum": [
          "add",
          "delete"
         ],
         "enumDescriptions": [
          "Alias Created Event",
          "Alias Deleted Event"
         ],
         "location": "query"
        },
        "userKey": {
         "type": "string",
         "description": "Email or immutable Id of the user",
         "required": true,
         "location": "path"
        }
       },
       "parameterOrder": [
        "userKey"
       ],
       "response": {
        "$ref": "Aliases"
       },
       "scopes": [
        "https://www.googleapis.com/auth/admin.directory.user",
        "https://www.googleapis.com/auth/admin.directory.user.alias",
        "https://www.googleapis.com/auth/admin.directory.user.alias.readonly",
        "https://www.googleapis.com/auth/admin.directory.user.readonly"
       ],
       "supportsSubscription": true
      },
      "watch": {
       "id": "directory.users.aliases.watch",
       "path": "users/{userKey}/aliases/watch",
       "httpMethod": "POST",
       "description": "Watch for changes in user aliases list",
       "parameters": {
        "event": {
         "type": "string",
         "description": "Event on which subscription is intended (if subscribing)",
         "enum": [
          "add",
          "delete"
         ],
         "enumDescriptions": [
          "Alias Created Event",
          "Alias Deleted Event"
         ],
         "location": "query"
        },
        "userKey": {
         "type": "string",
         "description": "Email or immutable Id of the user",
         "required": true,
         "location": "path"
        }
       },
       "parameterOrder": [
        "userKey"
       ],
       "request": {
        "$ref": "Channel",
        "parameterName": "resource"
       },
       "response": {
        "$ref": "Channel"
       },
       "scopes": [
        "https://www.googleapis.com/auth/admin.directory.user",
        "https://www.googleapis.com/auth/admin.directory.user.alias",
        "https://www.googleapis.com/auth/admin.directory.user.alias.readonly",
        "https://www.googleapis.com/auth/admin.directory.user.readonly"
       ],
       "supportsSubscription": true
      }
     }
    },
    "photos": {
     "methods": {
      "delete": {
       "id": "directory.users.photos.delete",
       "path": "users/{userKey}/photos/thumbnail",
       "httpMethod": "DELETE",
       "description": "Remove photos for the user",
       "parameters": {
        "userKey": {
         "type": "string",
         "description": "Email or immutable Id of the user",
         "required": true,
         "location": "path"
        }
       },
       "parameterOrder": [
        "userKey"
       ],
       "scopes": [
        "https://www.googleapis.com/auth/admin.directory.user"
       ]
      },
      "get": {
       "id": "directory.users.photos.get",
       "path": "users/{userKey}/photos/thumbnail",
       "httpMethod": "GET",
       "description": "Retrieve photo of a user",
       "parameters": {
        "userKey": {
         "type": "string",
         "description": "Email or immutable Id of the user",
         "required": true,
         "location": "path"
        }
       },
       "parameterOrder": [
        "userKey"
       ],
       "response": {
        "$ref": "UserPhoto"
       },
       "scopes": [
        "https://www.googleapis.com/auth/admin.directory.user",
        "https://www.googleapis.com/auth/admin.directory.user.readonly"
       ]
      },
      "patch": {
       "id": "directory.users.photos.patch",
       "path": "users/{userKey}/photos/thumbnail",
       "httpMethod": "PATCH",
       "description": "Add a photo for the user. This method supports patch semantics.",
       "parameters": {
        "userKey": {
         "type": "string",
         "description": "Email or immutable Id of the user",
         "required": true,
         "location": "path"
        }
       },
       "parameterOrder": [
        "userKey"
       ],
       "request": {
        "$ref": "UserPhoto"
       },
       "response": {
        "$ref": "UserPhoto"
       },
       "scopes": [
        "https://www.googleapis.com/auth/admin.directory.user"
       ]
      },
      "update": {
       "id": "directory.users.photos.update",
       "path": "users/{userKey}/photos/thumbnail",
       "httpMethod": "PUT",
       "description": "Add a photo for the user",
       "parameters": {
        "userKey": {
         "type": "string",
         "description": "Email or immutable Id of the user",
         "required": true,
         "location": "path"
        }
       },
       "parameterOrder": [
        "userKey"
       ],
       "request": {
        "$ref": "UserPhoto"
       },
       "response": {
        "$ref": "UserPhoto"
       },
       "scopes": [
        "https://www.googleapis.com/auth/admin.directory.user"
       ]
      }
     }
    }
   }
  },
  "verificationCodes": {
   "methods": {
    "generate": {
     "id": "directory.verificationCodes.generate",
     "path": "users/{userKey}/verificationCodes/generate",
     "httpMethod": "POST",
     "description": "Generate new backup verification codes for the user.",
     "parameters": {
      "userKey": {
       "type": "string",
       "description": "Email or immutable Id of the user",
       "required": true,
       "location": "path"
      }
     },
     "parameterOrder": [
      "userKey"
     ],
     "scopes": [
      "https://www.googleapis.com/auth/admin.directory.user.security"
     ]
    },
    "invalidate": {
     "id": "directory.verificationCodes.invalidate",
     "path": "users/{userKey}/verificationCodes/invalidate",
     "httpMethod": "POST",
     "description": "Invalidate the current backup verification codes for the user.",
     "parameters": {
      "userKey": {
       "type": "string",
       "description": "Email or immutable Id of the user",
       "required": true,
       "location": "path"
      }
     },
     "parameterOrder": [
      "userKey"
     ],
     "scopes": [
      "https://www.googleapis.com/auth/admin.directory.user.security"
     ]
    },
    "list": {
     "id": "directory.verificationCodes.list",
     "path": "users/{userKey}/verificationCodes",
     "httpMethod": "GET",
     "description": "Returns the current set of valid backup verification codes for the specified user.",
     "parameters": {
      "userKey": {
       "type": "string",
       "description": "Identifies the user in the API request. The value can be the user's primary email address, alias email address, or unique user ID.",
       "required": true,
       "location": "path"
      }
     },
     "parameterOrder": [
      "userKey"
     ],
     "response": {
      "$ref": "VerificationCodes"
     },
     "scopes": [
      "https://www.googleapis.com/auth/admin.directory.user.security"
     ]
    }
   }
  }
 }
}<|MERGE_RESOLUTION|>--- conflicted
+++ resolved
@@ -1,20 +1,12 @@
 {
  "kind": "discovery#restDescription",
-<<<<<<< HEAD
- "etag": "\"YWOzh2SDasdU84ArJnpYek-OMdg/O3yStPLO-_BtPqwnPm5OpyYaKQ4\"",
-=======
  "etag": "\"YWOzh2SDasdU84ArJnpYek-OMdg/JB19efQGH5f-JRT49yZz7BTyNQU\"",
->>>>>>> b412c745
  "discoveryVersion": "v1",
  "id": "admin:directory_v1",
  "name": "admin",
  "canonicalName": "directory",
  "version": "directory_v1",
-<<<<<<< HEAD
- "revision": "20170723",
-=======
  "revision": "20170830",
->>>>>>> b412c745
  "title": "Admin Directory API",
  "description": "The Admin SDK Directory API lets you view and manage enterprise resources such as users and groups, administrative notifications, security features, and more.",
  "ownerDomain": "google.com",
