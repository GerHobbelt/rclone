{
 "kind": "discovery#restDescription",
<<<<<<< HEAD
 "etag": "\"YWOzh2SDasdU84ArJnpYek-OMdg/QLI1M7q1prH-C-6ZsfL_vaGQmBM\"",
=======
 "etag": "\"YWOzh2SDasdU84ArJnpYek-OMdg/QmLvLWNsI9BfMK5wWeN2hMPf260\"",
>>>>>>> b412c745
 "discoveryVersion": "v1",
 "id": "content:v2sandbox",
 "name": "content",
 "canonicalName": "Shopping Content",
 "version": "v2sandbox",
<<<<<<< HEAD
 "revision": "20170803",
=======
 "revision": "20170928",
>>>>>>> b412c745
 "title": "Content API for Shopping",
 "description": "Manages product items, inventory, and Merchant Center accounts for Google Shopping.",
 "ownerDomain": "google.com",
 "ownerName": "Google",
 "icons": {
  "x16": "https://www.gstatic.com/images/branding/product/1x/googleg_16dp.png",
  "x32": "https://www.gstatic.com/images/branding/product/1x/googleg_32dp.png"
 },
 "documentationLink": "https://developers.google.com/shopping-content",
 "protocol": "rest",
 "baseUrl": "https://www.googleapis.com/content/v2sandbox/",
 "basePath": "/content/v2sandbox/",
 "rootUrl": "https://www.googleapis.com/",
 "servicePath": "content/v2sandbox/",
 "batchPath": "batch/content/v2sandbox",
 "parameters": {
  "alt": {
   "type": "string",
   "description": "Data format for the response.",
   "default": "json",
   "enum": [
    "json"
   ],
   "enumDescriptions": [
    "Responses with Content-Type of application/json"
   ],
   "location": "query"
  },
  "fields": {
   "type": "string",
   "description": "Selector specifying which fields to include in a partial response.",
   "location": "query"
  },
  "key": {
   "type": "string",
   "description": "API key. Your API key identifies your project and provides you with API access, quota, and reports. Required unless you provide an OAuth 2.0 token.",
   "location": "query"
  },
  "oauth_token": {
   "type": "string",
   "description": "OAuth 2.0 token for the current user.",
   "location": "query"
  },
  "prettyPrint": {
   "type": "boolean",
   "description": "Returns response with indentations and line breaks.",
   "default": "true",
   "location": "query"
  },
  "quotaUser": {
   "type": "string",
   "description": "Available to use for quota purposes for server-side applications. Can be any arbitrary string assigned to a user, but should not exceed 40 characters. Overrides userIp if both are provided.",
   "location": "query"
  },
  "userIp": {
   "type": "string",
   "description": "IP address of the site where the request originates. Use this if you want to enforce per-user limits.",
   "location": "query"
  }
 },
 "auth": {
  "oauth2": {
   "scopes": {
    "https://www.googleapis.com/auth/content": {
     "description": "Manage your product listings and accounts for Google Shopping"
    }
   }
  }
 },
 "schemas": {
  "Error": {
   "id": "Error",
   "type": "object",
   "description": "An error returned by the API.",
   "properties": {
    "domain": {
     "type": "string",
     "description": "The domain of the error."
    },
    "message": {
     "type": "string",
     "description": "A description of the error."
    },
    "reason": {
     "type": "string",
     "description": "The error code."
    }
   }
  },
  "Errors": {
   "id": "Errors",
   "type": "object",
   "description": "A list of errors returned by a failed batch entry.",
   "properties": {
    "code": {
     "type": "integer",
     "description": "The HTTP status of the first error in errors.",
     "format": "uint32"
    },
    "errors": {
     "type": "array",
     "description": "A list of errors.",
     "items": {
      "$ref": "Error"
     }
    },
    "message": {
     "type": "string",
     "description": "The message of the first error in errors."
    }
   }
  },
  "Order": {
   "id": "Order",
   "type": "object",
   "properties": {
    "acknowledged": {
     "type": "boolean",
     "description": "Whether the order was acknowledged."
    },
    "channelType": {
     "type": "string",
     "description": "The channel type of the order: \"purchaseOnGoogle\" or \"googleExpress\"."
    },
    "customer": {
     "$ref": "OrderCustomer",
     "description": "The details of the customer who placed the order."
    },
    "deliveryDetails": {
     "$ref": "OrderDeliveryDetails",
     "description": "The details for the delivery."
    },
    "id": {
     "type": "string",
     "description": "The REST id of the order. Globally unique."
    },
    "kind": {
     "type": "string",
     "description": "Identifies what kind of resource this is. Value: the fixed string \"content#order\".",
     "default": "content#order"
    },
    "lineItems": {
     "type": "array",
     "description": "Line items that are ordered.",
     "items": {
      "$ref": "OrderLineItem"
     }
    },
    "merchantId": {
     "type": "string",
     "format": "uint64"
    },
    "merchantOrderId": {
     "type": "string",
     "description": "Merchant-provided id of the order."
    },
    "netAmount": {
     "$ref": "Price",
     "description": "The net amount for the order. For example, if an order was originally for a grand total of $100 and a refund was issued for $20, the net amount will be $80."
    },
    "paymentMethod": {
     "$ref": "OrderPaymentMethod",
     "description": "The details of the payment method."
    },
    "paymentStatus": {
     "type": "string",
     "description": "The status of the payment."
    },
    "placedDate": {
     "type": "string",
     "description": "The date when the order was placed, in ISO 8601 format."
    },
    "promotions": {
     "type": "array",
     "description": "The details of the merchant provided promotions applied to the order. More details about the program are here.",
     "items": {
      "$ref": "OrderPromotion"
     }
    },
    "refunds": {
     "type": "array",
     "description": "Refunds for the order.",
     "items": {
      "$ref": "OrderRefund"
     }
    },
    "shipments": {
     "type": "array",
     "description": "Shipments of the order.",
     "items": {
      "$ref": "OrderShipment"
     }
    },
    "shippingCost": {
     "$ref": "Price",
     "description": "The total cost of shipping for all items."
    },
    "shippingCostTax": {
     "$ref": "Price",
     "description": "The tax for the total shipping cost."
    },
    "shippingOption": {
     "type": "string",
     "description": "The requested shipping option."
    },
    "status": {
     "type": "string",
     "description": "The status of the order."
    }
   }
  },
  "OrderAddress": {
   "id": "OrderAddress",
   "type": "object",
   "properties": {
    "country": {
     "type": "string",
     "description": "CLDR country code (e.g. \"US\")."
    },
    "fullAddress": {
     "type": "array",
     "description": "Strings representing the lines of the printed label for mailing the order, for example:\nJohn Smith\n1600 Amphitheatre Parkway\nMountain View, CA, 94043\nUnited States",
     "items": {
      "type": "string"
     }
    },
    "isPostOfficeBox": {
     "type": "boolean",
     "description": "Whether the address is a post office box."
    },
    "locality": {
     "type": "string",
     "description": "City, town or commune. May also include dependent localities or sublocalities (e.g. neighborhoods or suburbs)."
    },
    "postalCode": {
     "type": "string",
     "description": "Postal Code or ZIP (e.g. \"94043\")."
    },
    "recipientName": {
     "type": "string",
     "description": "Name of the recipient."
    },
    "region": {
     "type": "string",
     "description": "Top-level administrative subdivision of the country (e.g. \"CA\")."
    },
    "streetAddress": {
     "type": "array",
     "description": "Street-level part of the address.",
     "items": {
      "type": "string"
     }
    }
   }
  },
  "OrderCancellation": {
   "id": "OrderCancellation",
   "type": "object",
   "properties": {
    "actor": {
     "type": "string",
     "description": "The actor that created the cancellation."
    },
    "creationDate": {
     "type": "string",
     "description": "Date on which the cancellation has been created, in ISO 8601 format."
    },
    "quantity": {
     "type": "integer",
     "description": "The quantity that was canceled.",
     "format": "uint32"
    },
    "reason": {
     "type": "string",
     "description": "The reason for the cancellation. Orders that are cancelled with a noInventory reason will lead to the removal of the product from POG until you make an update to that product. This will not affect your Shopping ads."
    },
    "reasonText": {
     "type": "string",
     "description": "The explanation of the reason."
    }
   }
  },
  "OrderCustomer": {
   "id": "OrderCustomer",
   "type": "object",
   "properties": {
    "email": {
     "type": "string",
     "description": "Email address of the customer."
    },
    "explicitMarketingPreference": {
     "type": "boolean",
     "description": "If set, this indicates the user explicitly chose to opt in or out of providing marketing rights to the merchant. If unset, this indicates the user has already made this choice in a previous purchase, and was thus not shown the marketing right opt in/out checkbox during the checkout flow."
    },
    "fullName": {
     "type": "string",
     "description": "Full name of the customer."
    }
   }
  },
  "OrderDeliveryDetails": {
   "id": "OrderDeliveryDetails",
   "type": "object",
   "properties": {
    "address": {
     "$ref": "OrderAddress",
     "description": "The delivery address"
    },
    "phoneNumber": {
     "type": "string",
     "description": "The phone number of the person receiving the delivery."
    }
   }
  },
  "OrderLineItem": {
   "id": "OrderLineItem",
   "type": "object",
   "properties": {
    "cancellations": {
     "type": "array",
     "description": "Cancellations of the line item.",
     "items": {
      "$ref": "OrderCancellation"
     }
    },
    "channelType": {
     "type": "string",
     "description": "The channel type of the order: \"purchaseOnGoogle\" or \"googleExpress\"."
    },
    "id": {
     "type": "string",
     "description": "The id of the line item."
    },
    "price": {
     "$ref": "Price",
     "description": "Total price for the line item. For example, if two items for $10 are purchased, the total price will be $20."
    },
    "product": {
     "$ref": "OrderLineItemProduct",
     "description": "Product data from the time of the order placement."
    },
    "quantityCanceled": {
     "type": "integer",
     "description": "Number of items canceled.",
     "format": "uint32"
    },
    "quantityDelivered": {
     "type": "integer",
     "description": "Number of items delivered.",
     "format": "uint32"
    },
    "quantityOrdered": {
     "type": "integer",
     "description": "Number of items ordered.",
     "format": "uint32"
    },
    "quantityPending": {
     "type": "integer",
     "description": "Number of items pending.",
     "format": "uint32"
    },
    "quantityReturned": {
     "type": "integer",
     "description": "Number of items returned.",
     "format": "uint32"
    },
    "quantityShipped": {
     "type": "integer",
     "description": "Number of items shipped.",
     "format": "uint32"
    },
    "returnInfo": {
     "$ref": "OrderLineItemReturnInfo",
     "description": "Details of the return policy for the line item."
    },
    "returns": {
     "type": "array",
     "description": "Returns of the line item.",
     "items": {
      "$ref": "OrderReturn"
     }
    },
    "shippingDetails": {
     "$ref": "OrderLineItemShippingDetails",
     "description": "Details of the requested shipping for the line item."
    },
    "tax": {
     "$ref": "Price",
     "description": "Total tax amount for the line item. For example, if two items are purchased, and each have a cost tax of $2, the total tax amount will be $4."
    }
   }
  },
  "OrderLineItemProduct": {
   "id": "OrderLineItemProduct",
   "type": "object",
   "properties": {
    "brand": {
     "type": "string",
     "description": "Brand of the item."
    },
    "channel": {
     "type": "string",
     "description": "The item's channel (online or local)."
    },
    "condition": {
     "type": "string",
     "description": "Condition or state of the item."
    },
    "contentLanguage": {
     "type": "string",
     "description": "The two-letter ISO 639-1 language code for the item."
    },
    "gtin": {
     "type": "string",
     "description": "Global Trade Item Number (GTIN) of the item."
    },
    "id": {
     "type": "string",
     "description": "The REST id of the product."
    },
    "imageLink": {
     "type": "string",
     "description": "URL of an image of the item."
    },
    "itemGroupId": {
     "type": "string",
     "description": "Shared identifier for all variants of the same product."
    },
    "mpn": {
     "type": "string",
     "description": "Manufacturer Part Number (MPN) of the item."
    },
    "offerId": {
     "type": "string",
     "description": "An identifier of the item."
    },
    "price": {
     "$ref": "Price",
     "description": "Price of the item."
    },
    "shownImage": {
     "type": "string",
     "description": "URL to the cached image shown to the user when order was placed."
    },
    "targetCountry": {
     "type": "string",
     "description": "The CLDR territory code of the target country of the product."
    },
    "title": {
     "type": "string",
     "description": "The title of the product."
    },
    "variantAttributes": {
     "type": "array",
     "description": "Variant attributes for the item. These are dimensions of the product, such as color, gender, material, pattern, and size. You can find a comprehensive list of variant attributes here.",
     "items": {
      "$ref": "OrderLineItemProductVariantAttribute"
     }
    }
   }
  },
  "OrderLineItemProductVariantAttribute": {
   "id": "OrderLineItemProductVariantAttribute",
   "type": "object",
   "properties": {
    "dimension": {
     "type": "string",
     "description": "The dimension of the variant."
    },
    "value": {
     "type": "string",
     "description": "The value for the dimension."
    }
   }
  },
  "OrderLineItemReturnInfo": {
   "id": "OrderLineItemReturnInfo",
   "type": "object",
   "properties": {
    "daysToReturn": {
     "type": "integer",
     "description": "How many days later the item can be returned.",
     "format": "int32",
     "annotations": {
      "required": [
       "content.orders.createtestorder"
      ]
     }
    },
    "isReturnable": {
     "type": "boolean",
     "description": "Whether the item is returnable.",
     "annotations": {
      "required": [
       "content.orders.createtestorder"
      ]
     }
    },
    "policyUrl": {
     "type": "string",
     "description": "URL of the item return policy.",
     "annotations": {
      "required": [
       "content.orders.createtestorder"
      ]
     }
    }
   }
  },
  "OrderLineItemShippingDetails": {
   "id": "OrderLineItemShippingDetails",
   "type": "object",
   "properties": {
    "deliverByDate": {
     "type": "string",
     "description": "The delivery by date, in ISO 8601 format.",
     "annotations": {
      "required": [
       "content.orders.createtestorder"
      ]
     }
    },
    "method": {
     "$ref": "OrderLineItemShippingDetailsMethod",
     "description": "Details of the shipping method.",
     "annotations": {
      "required": [
       "content.orders.createtestorder"
      ]
     }
    },
    "shipByDate": {
     "type": "string",
     "description": "The ship by date, in ISO 8601 format.",
     "annotations": {
      "required": [
       "content.orders.createtestorder"
      ]
     }
    }
   }
  },
  "OrderLineItemShippingDetailsMethod": {
   "id": "OrderLineItemShippingDetailsMethod",
   "type": "object",
   "properties": {
    "carrier": {
     "type": "string",
     "description": "The carrier for the shipping. Optional. See shipments[].carrier for a list of acceptable values."
    },
    "maxDaysInTransit": {
     "type": "integer",
     "description": "Maximum transit time.",
     "format": "uint32",
     "annotations": {
      "required": [
       "content.orders.createtestorder"
      ]
     }
    },
    "methodName": {
     "type": "string",
     "description": "The name of the shipping method.",
     "annotations": {
      "required": [
       "content.orders.createtestorder"
      ]
     }
    },
    "minDaysInTransit": {
     "type": "integer",
     "description": "Minimum transit time.",
     "format": "uint32",
     "annotations": {
      "required": [
       "content.orders.createtestorder"
      ]
     }
    }
   }
  },
  "OrderPaymentMethod": {
   "id": "OrderPaymentMethod",
   "type": "object",
   "properties": {
    "billingAddress": {
     "$ref": "OrderAddress",
     "description": "The billing address."
    },
    "expirationMonth": {
     "type": "integer",
     "description": "The card expiration month (January = 1, February = 2 etc.).",
     "format": "int32"
    },
    "expirationYear": {
     "type": "integer",
     "description": "The card expiration year (4-digit, e.g. 2015).",
     "format": "int32"
    },
    "lastFourDigits": {
     "type": "string",
     "description": "The last four digits of the card number."
    },
    "phoneNumber": {
     "type": "string",
     "description": "The billing phone number."
    },
    "type": {
     "type": "string",
     "description": "The type of instrument.\n\nAcceptable values are:  \n- \"AMEX\" \n- \"DISCOVER\" \n- \"JCB\" \n- \"MASTERCARD\" \n- \"UNIONPAY\" \n- \"VISA\" \n- \"\""
    }
   }
  },
  "OrderPromotion": {
   "id": "OrderPromotion",
   "type": "object",
   "properties": {
    "benefits": {
     "type": "array",
     "items": {
      "$ref": "OrderPromotionBenefit"
     }
    },
    "effectiveDates": {
     "type": "string",
     "description": "The date and time frame when the promotion is active and ready for validation review. Note that the promotion live time may be delayed for a few hours due to the validation review.\nStart date and end date are separated by a forward slash (/). The start date is specified by the format (YYYY-MM-DD), followed by the letter ?T?, the time of the day when the sale starts (in Greenwich Mean Time, GMT), followed by an expression of the time zone for the sale. The end date is in the same format."
    },
    "genericRedemptionCode": {
     "type": "string",
     "description": "Optional. The text code that corresponds to the promotion when applied on the retailer?s website."
    },
    "id": {
     "type": "string",
     "description": "The unique ID of the promotion."
    },
    "longTitle": {
     "type": "string",
     "description": "The full title of the promotion."
    },
    "productApplicability": {
     "type": "string",
     "description": "Whether the promotion is applicable to all products or only specific products."
    },
    "redemptionChannel": {
     "type": "string",
     "description": "Indicates that the promotion is valid online."
    }
   }
  },
  "OrderPromotionBenefit": {
   "id": "OrderPromotionBenefit",
   "type": "object",
   "properties": {
    "discount": {
     "$ref": "Price",
     "description": "The discount in the order price when the promotion is applied."
    },
    "offerIds": {
     "type": "array",
     "description": "The OfferId(s) that were purchased in this order and map to this specific benefit of the promotion.",
     "items": {
      "type": "string"
     }
    },
    "subType": {
     "type": "string",
     "description": "Further describes the benefit of the promotion. Note that we will expand on this enumeration as we support new promotion sub-types."
    },
    "taxImpact": {
     "$ref": "Price",
     "description": "The impact on tax when the promotion is applied."
    },
    "type": {
     "type": "string",
     "description": "Describes whether the promotion applies to products (e.g. 20% off) or to shipping (e.g. Free Shipping)."
    }
   }
  },
  "OrderRefund": {
   "id": "OrderRefund",
   "type": "object",
   "properties": {
    "actor": {
     "type": "string",
     "description": "The actor that created the refund."
    },
    "amount": {
     "$ref": "Price",
     "description": "The amount that is refunded."
    },
    "creationDate": {
     "type": "string",
     "description": "Date on which the item has been created, in ISO 8601 format."
    },
    "reason": {
     "type": "string",
     "description": "The reason for the refund."
    },
    "reasonText": {
     "type": "string",
     "description": "The explanation of the reason."
    }
   }
  },
  "OrderReturn": {
   "id": "OrderReturn",
   "type": "object",
   "properties": {
    "actor": {
     "type": "string",
     "description": "The actor that created the refund."
    },
    "creationDate": {
     "type": "string",
     "description": "Date on which the item has been created, in ISO 8601 format."
    },
    "quantity": {
     "type": "integer",
     "description": "Quantity that is returned.",
     "format": "uint32"
    },
    "reason": {
     "type": "string",
     "description": "The reason for the return."
    },
    "reasonText": {
     "type": "string",
     "description": "The explanation of the reason."
    }
   }
  },
  "OrderShipment": {
   "id": "OrderShipment",
   "type": "object",
   "properties": {
    "carrier": {
     "type": "string",
     "description": "The carrier handling the shipment.\n\nAcceptable values are:  \n- \"gsx\" \n- \"ups\" \n- \"united parcel service\" \n- \"usps\" \n- \"united states postal service\" \n- \"fedex\" \n- \"dhl\" \n- \"ecourier\" \n- \"cxt\" \n- \"google\" \n- \"on trac\" \n- \"ontrac\" \n- \"on-trac\" \n- \"on_trac\" \n- \"delvic\" \n- \"dynamex\" \n- \"lasership\" \n- \"smartpost\" \n- \"fedex smartpost\" \n- \"mpx\" \n- \"uds\" \n- \"united delivery service\""
    },
    "creationDate": {
     "type": "string",
     "description": "Date on which the shipment has been created, in ISO 8601 format."
    },
    "deliveryDate": {
     "type": "string",
     "description": "Date on which the shipment has been delivered, in ISO 8601 format. Present only if status is delievered"
    },
    "id": {
     "type": "string",
     "description": "The id of the shipment."
    },
    "lineItems": {
     "type": "array",
     "description": "The line items that are shipped.",
     "items": {
      "$ref": "OrderShipmentLineItemShipment"
     }
    },
    "status": {
     "type": "string",
     "description": "The status of the shipment."
    },
    "trackingId": {
     "type": "string",
     "description": "The tracking id for the shipment."
    }
   }
  },
  "OrderShipmentLineItemShipment": {
   "id": "OrderShipmentLineItemShipment",
   "type": "object",
   "properties": {
    "lineItemId": {
     "type": "string",
     "description": "The id of the line item that is shipped."
    },
    "quantity": {
     "type": "integer",
     "description": "The quantity that is shipped.",
     "format": "uint32"
    }
   }
  },
  "OrdersAcknowledgeRequest": {
   "id": "OrdersAcknowledgeRequest",
   "type": "object",
   "properties": {
    "operationId": {
     "type": "string",
     "description": "The ID of the operation. Unique across all operations for a given order."
    }
   }
  },
  "OrdersAcknowledgeResponse": {
   "id": "OrdersAcknowledgeResponse",
   "type": "object",
   "properties": {
    "executionStatus": {
     "type": "string",
     "description": "The status of the execution."
    },
    "kind": {
     "type": "string",
     "description": "Identifies what kind of resource this is. Value: the fixed string \"content#ordersAcknowledgeResponse\".",
     "default": "content#ordersAcknowledgeResponse"
    }
   }
  },
  "OrdersAdvanceTestOrderResponse": {
   "id": "OrdersAdvanceTestOrderResponse",
   "type": "object",
   "properties": {
    "kind": {
     "type": "string",
     "description": "Identifies what kind of resource this is. Value: the fixed string \"content#ordersAdvanceTestOrderResponse\".",
     "default": "content#ordersAdvanceTestOrderResponse"
    }
   }
  },
  "OrdersCancelLineItemRequest": {
   "id": "OrdersCancelLineItemRequest",
   "type": "object",
   "properties": {
    "amount": {
     "$ref": "Price",
     "description": "Amount to refund for the cancelation. Optional. If not set, Google will calculate the default based on the price and tax of the items involved. The amount must not be larger than the net amount left on the order."
    },
    "lineItemId": {
     "type": "string",
     "description": "The ID of the line item to cancel."
    },
    "operationId": {
     "type": "string",
     "description": "The ID of the operation. Unique across all operations for a given order."
    },
    "quantity": {
     "type": "integer",
     "description": "The quantity to cancel.",
     "format": "uint32"
    },
    "reason": {
     "type": "string",
     "description": "The reason for the cancellation."
    },
    "reasonText": {
     "type": "string",
     "description": "The explanation of the reason."
    }
   }
  },
  "OrdersCancelLineItemResponse": {
   "id": "OrdersCancelLineItemResponse",
   "type": "object",
   "properties": {
    "executionStatus": {
     "type": "string",
     "description": "The status of the execution."
    },
    "kind": {
     "type": "string",
     "description": "Identifies what kind of resource this is. Value: the fixed string \"content#ordersCancelLineItemResponse\".",
     "default": "content#ordersCancelLineItemResponse"
    }
   }
  },
  "OrdersCancelRequest": {
   "id": "OrdersCancelRequest",
   "type": "object",
   "properties": {
    "operationId": {
     "type": "string",
     "description": "The ID of the operation. Unique across all operations for a given order."
    },
    "reason": {
     "type": "string",
     "description": "The reason for the cancellation."
    },
    "reasonText": {
     "type": "string",
     "description": "The explanation of the reason."
    }
   }
  },
  "OrdersCancelResponse": {
   "id": "OrdersCancelResponse",
   "type": "object",
   "properties": {
    "executionStatus": {
     "type": "string",
     "description": "The status of the execution."
    },
    "kind": {
     "type": "string",
     "description": "Identifies what kind of resource this is. Value: the fixed string \"content#ordersCancelResponse\".",
     "default": "content#ordersCancelResponse"
    }
   }
  },
  "OrdersCreateTestOrderRequest": {
   "id": "OrdersCreateTestOrderRequest",
   "type": "object",
   "properties": {
    "templateName": {
     "type": "string",
     "description": "The test order template to use. Specify as an alternative to testOrder as a shortcut for retrieving a template and then creating an order using that template."
    },
    "testOrder": {
     "$ref": "TestOrder",
     "description": "The test order to create."
    }
   }
  },
  "OrdersCreateTestOrderResponse": {
   "id": "OrdersCreateTestOrderResponse",
   "type": "object",
   "properties": {
    "kind": {
     "type": "string",
     "description": "Identifies what kind of resource this is. Value: the fixed string \"content#ordersCreateTestOrderResponse\".",
     "default": "content#ordersCreateTestOrderResponse"
    },
    "orderId": {
     "type": "string",
     "description": "The ID of the newly created test order."
    }
   }
  },
  "OrdersCustomBatchRequest": {
   "id": "OrdersCustomBatchRequest",
   "type": "object",
   "properties": {
    "entries": {
     "type": "array",
     "description": "The request entries to be processed in the batch.",
     "items": {
      "$ref": "OrdersCustomBatchRequestEntry"
     }
    }
   }
  },
  "OrdersCustomBatchRequestEntry": {
   "id": "OrdersCustomBatchRequestEntry",
   "type": "object",
   "properties": {
    "batchId": {
     "type": "integer",
     "description": "An entry ID, unique within the batch request.",
     "format": "uint32"
    },
    "cancel": {
     "$ref": "OrdersCustomBatchRequestEntryCancel",
     "description": "Required for cancel method."
    },
    "cancelLineItem": {
     "$ref": "OrdersCustomBatchRequestEntryCancelLineItem",
     "description": "Required for cancelLineItem method."
    },
    "merchantId": {
     "type": "string",
     "description": "The ID of the managing account.",
     "format": "uint64"
    },
    "merchantOrderId": {
     "type": "string",
     "description": "The merchant order id. Required for updateMerchantOrderId and getByMerchantOrderId methods."
    },
    "method": {
     "type": "string",
     "description": "The method to apply."
    },
    "operationId": {
     "type": "string",
     "description": "The ID of the operation. Unique across all operations for a given order. Required for all methods beside get and getByMerchantOrderId."
    },
    "orderId": {
     "type": "string",
     "description": "The ID of the order. Required for all methods beside getByMerchantOrderId."
    },
    "refund": {
     "$ref": "OrdersCustomBatchRequestEntryRefund",
     "description": "Required for refund method."
    },
    "returnLineItem": {
     "$ref": "OrdersCustomBatchRequestEntryReturnLineItem",
     "description": "Required for returnLineItem method."
    },
    "shipLineItems": {
     "$ref": "OrdersCustomBatchRequestEntryShipLineItems",
     "description": "Required for shipLineItems method."
    },
    "updateShipment": {
     "$ref": "OrdersCustomBatchRequestEntryUpdateShipment",
     "description": "Required for updateShipment method."
    }
   }
  },
  "OrdersCustomBatchRequestEntryCancel": {
   "id": "OrdersCustomBatchRequestEntryCancel",
   "type": "object",
   "properties": {
    "reason": {
     "type": "string",
     "description": "The reason for the cancellation."
    },
    "reasonText": {
     "type": "string",
     "description": "The explanation of the reason."
    }
   }
  },
  "OrdersCustomBatchRequestEntryCancelLineItem": {
   "id": "OrdersCustomBatchRequestEntryCancelLineItem",
   "type": "object",
   "properties": {
    "amount": {
     "$ref": "Price",
     "description": "Amount to refund for the cancelation. Optional. If not set, Google will calculate the default based on the price and tax of the items involved. The amount must not be larger than the net amount left on the order."
    },
    "lineItemId": {
     "type": "string",
     "description": "The ID of the line item to cancel."
    },
    "quantity": {
     "type": "integer",
     "description": "The quantity to cancel.",
     "format": "uint32"
    },
    "reason": {
     "type": "string",
     "description": "The reason for the cancellation."
    },
    "reasonText": {
     "type": "string",
     "description": "The explanation of the reason."
    }
   }
  },
  "OrdersCustomBatchRequestEntryRefund": {
   "id": "OrdersCustomBatchRequestEntryRefund",
   "type": "object",
   "properties": {
    "amount": {
     "$ref": "Price",
     "description": "The amount that is refunded."
    },
    "reason": {
     "type": "string",
     "description": "The reason for the refund."
    },
    "reasonText": {
     "type": "string",
     "description": "The explanation of the reason."
    }
   }
  },
  "OrdersCustomBatchRequestEntryReturnLineItem": {
   "id": "OrdersCustomBatchRequestEntryReturnLineItem",
   "type": "object",
   "properties": {
    "lineItemId": {
     "type": "string",
     "description": "The ID of the line item to return."
    },
    "quantity": {
     "type": "integer",
     "description": "The quantity to return.",
     "format": "uint32"
    },
    "reason": {
     "type": "string",
     "description": "The reason for the return."
    },
    "reasonText": {
     "type": "string",
     "description": "The explanation of the reason."
    }
   }
  },
  "OrdersCustomBatchRequestEntryShipLineItems": {
   "id": "OrdersCustomBatchRequestEntryShipLineItems",
   "type": "object",
   "properties": {
    "carrier": {
     "type": "string",
     "description": "Deprecated. Please use shipmentInfo instead. The carrier handling the shipment. See shipments[].carrier in the  Orders resource representation for a list of acceptable values."
    },
    "lineItems": {
     "type": "array",
     "description": "Line items to ship.",
     "items": {
      "$ref": "OrderShipmentLineItemShipment"
     }
    },
    "shipmentId": {
     "type": "string",
     "description": "Deprecated. Please use shipmentInfo instead. The ID of the shipment."
    },
    "shipmentInfos": {
     "type": "array",
     "description": "Shipment information. This field is repeated because a single line item can be shipped in several packages (and have several tracking IDs).",
     "items": {
      "$ref": "OrdersCustomBatchRequestEntryShipLineItemsShipmentInfo"
     }
    },
    "trackingId": {
     "type": "string",
     "description": "Deprecated. Please use shipmentInfo instead. The tracking id for the shipment."
    }
   }
  },
  "OrdersCustomBatchRequestEntryShipLineItemsShipmentInfo": {
   "id": "OrdersCustomBatchRequestEntryShipLineItemsShipmentInfo",
   "type": "object",
   "properties": {
    "carrier": {
     "type": "string",
     "description": "The carrier handling the shipment. See shipments[].carrier in the  Orders resource representation for a list of acceptable values."
    },
    "shipmentId": {
     "type": "string",
     "description": "The ID of the shipment.",
     "annotations": {
      "required": [
       "content.orders.shiplineitems"
      ]
     }
    },
    "trackingId": {
     "type": "string",
     "description": "The tracking id for the shipment."
    }
   }
  },
  "OrdersCustomBatchRequestEntryUpdateShipment": {
   "id": "OrdersCustomBatchRequestEntryUpdateShipment",
   "type": "object",
   "properties": {
    "carrier": {
     "type": "string",
     "description": "The carrier handling the shipment. Not updated if missing. See shipments[].carrier in the  Orders resource representation for a list of acceptable values."
    },
    "shipmentId": {
     "type": "string",
     "description": "The ID of the shipment."
    },
    "status": {
     "type": "string",
     "description": "New status for the shipment. Not updated if missing."
    },
    "trackingId": {
     "type": "string",
     "description": "The tracking id for the shipment. Not updated if missing."
    }
   }
  },
  "OrdersCustomBatchResponse": {
   "id": "OrdersCustomBatchResponse",
   "type": "object",
   "properties": {
    "entries": {
     "type": "array",
     "description": "The result of the execution of the batch requests.",
     "items": {
      "$ref": "OrdersCustomBatchResponseEntry"
     }
    },
    "kind": {
     "type": "string",
     "description": "Identifies what kind of resource this is. Value: the fixed string \"content#ordersCustomBatchResponse\".",
     "default": "content#ordersCustomBatchResponse"
    }
   }
  },
  "OrdersCustomBatchResponseEntry": {
   "id": "OrdersCustomBatchResponseEntry",
   "type": "object",
   "properties": {
    "batchId": {
     "type": "integer",
     "description": "The ID of the request entry this entry responds to.",
     "format": "uint32"
    },
    "errors": {
     "$ref": "Errors",
     "description": "A list of errors defined if and only if the request failed."
    },
    "executionStatus": {
     "type": "string",
     "description": "The status of the execution. Only defined if the method is not get or getByMerchantOrderId and if the request was successful."
    },
    "kind": {
     "type": "string",
     "description": "Identifies what kind of resource this is. Value: the fixed string \"content#ordersCustomBatchResponseEntry\".",
     "default": "content#ordersCustomBatchResponseEntry"
    },
    "order": {
     "$ref": "Order",
     "description": "The retrieved order. Only defined if the method is get and if the request was successful."
    }
   }
  },
  "OrdersGetByMerchantOrderIdResponse": {
   "id": "OrdersGetByMerchantOrderIdResponse",
   "type": "object",
   "properties": {
    "kind": {
     "type": "string",
     "description": "Identifies what kind of resource this is. Value: the fixed string \"content#ordersGetByMerchantOrderIdResponse\".",
     "default": "content#ordersGetByMerchantOrderIdResponse"
    },
    "order": {
     "$ref": "Order",
     "description": "The requested order."
    }
   }
  },
  "OrdersGetTestOrderTemplateResponse": {
   "id": "OrdersGetTestOrderTemplateResponse",
   "type": "object",
   "properties": {
    "kind": {
     "type": "string",
     "description": "Identifies what kind of resource this is. Value: the fixed string \"content#ordersGetTestOrderTemplateResponse\".",
     "default": "content#ordersGetTestOrderTemplateResponse"
    },
    "template": {
     "$ref": "TestOrder",
     "description": "The requested test order template."
    }
   }
  },
  "OrdersListResponse": {
   "id": "OrdersListResponse",
   "type": "object",
   "properties": {
    "kind": {
     "type": "string",
     "description": "Identifies what kind of resource this is. Value: the fixed string \"content#ordersListResponse\".",
     "default": "content#ordersListResponse"
    },
    "nextPageToken": {
     "type": "string",
     "description": "The token for the retrieval of the next page of orders."
    },
    "resources": {
     "type": "array",
     "items": {
      "$ref": "Order"
     }
    }
   }
  },
  "OrdersRefundRequest": {
   "id": "OrdersRefundRequest",
   "type": "object",
   "properties": {
    "amount": {
     "$ref": "Price",
     "description": "The amount that is refunded."
    },
    "operationId": {
     "type": "string",
     "description": "The ID of the operation. Unique across all operations for a given order."
    },
    "reason": {
     "type": "string",
     "description": "The reason for the refund."
    },
    "reasonText": {
     "type": "string",
     "description": "The explanation of the reason."
    }
   }
  },
  "OrdersRefundResponse": {
   "id": "OrdersRefundResponse",
   "type": "object",
   "properties": {
    "executionStatus": {
     "type": "string",
     "description": "The status of the execution."
    },
    "kind": {
     "type": "string",
     "description": "Identifies what kind of resource this is. Value: the fixed string \"content#ordersRefundResponse\".",
     "default": "content#ordersRefundResponse"
    }
   }
  },
  "OrdersReturnLineItemRequest": {
   "id": "OrdersReturnLineItemRequest",
   "type": "object",
   "properties": {
    "lineItemId": {
     "type": "string",
     "description": "The ID of the line item to return."
    },
    "operationId": {
     "type": "string",
     "description": "The ID of the operation. Unique across all operations for a given order."
    },
    "quantity": {
     "type": "integer",
     "description": "The quantity to return.",
     "format": "uint32"
    },
    "reason": {
     "type": "string",
     "description": "The reason for the return."
    },
    "reasonText": {
     "type": "string",
     "description": "The explanation of the reason."
    }
   }
  },
  "OrdersReturnLineItemResponse": {
   "id": "OrdersReturnLineItemResponse",
   "type": "object",
   "properties": {
    "executionStatus": {
     "type": "string",
     "description": "The status of the execution."
    },
    "kind": {
     "type": "string",
     "description": "Identifies what kind of resource this is. Value: the fixed string \"content#ordersReturnLineItemResponse\".",
     "default": "content#ordersReturnLineItemResponse"
    }
   }
  },
  "OrdersShipLineItemsRequest": {
   "id": "OrdersShipLineItemsRequest",
   "type": "object",
   "properties": {
    "carrier": {
     "type": "string",
     "description": "Deprecated. Please use shipmentInfo instead. The carrier handling the shipment. See shipments[].carrier in the  Orders resource representation for a list of acceptable values."
    },
    "lineItems": {
     "type": "array",
     "description": "Line items to ship.",
     "items": {
      "$ref": "OrderShipmentLineItemShipment"
     }
    },
    "operationId": {
     "type": "string",
     "description": "The ID of the operation. Unique across all operations for a given order."
    },
    "shipmentId": {
     "type": "string",
     "description": "Deprecated. Please use shipmentInfo instead. The ID of the shipment."
    },
    "shipmentInfos": {
     "type": "array",
     "description": "Shipment information. This field is repeated because a single line item can be shipped in several packages (and have several tracking IDs).",
     "items": {
      "$ref": "OrdersCustomBatchRequestEntryShipLineItemsShipmentInfo"
     }
    },
    "trackingId": {
     "type": "string",
     "description": "Deprecated. Please use shipmentInfo instead. The tracking id for the shipment."
    }
   }
  },
  "OrdersShipLineItemsResponse": {
   "id": "OrdersShipLineItemsResponse",
   "type": "object",
   "properties": {
    "executionStatus": {
     "type": "string",
     "description": "The status of the execution."
    },
    "kind": {
     "type": "string",
     "description": "Identifies what kind of resource this is. Value: the fixed string \"content#ordersShipLineItemsResponse\".",
     "default": "content#ordersShipLineItemsResponse"
    }
   }
  },
  "OrdersUpdateMerchantOrderIdRequest": {
   "id": "OrdersUpdateMerchantOrderIdRequest",
   "type": "object",
   "properties": {
    "merchantOrderId": {
     "type": "string",
     "description": "The merchant order id to be assigned to the order. Must be unique per merchant."
    },
    "operationId": {
     "type": "string",
     "description": "The ID of the operation. Unique across all operations for a given order."
    }
   }
  },
  "OrdersUpdateMerchantOrderIdResponse": {
   "id": "OrdersUpdateMerchantOrderIdResponse",
   "type": "object",
   "properties": {
    "executionStatus": {
     "type": "string",
     "description": "The status of the execution."
    },
    "kind": {
     "type": "string",
     "description": "Identifies what kind of resource this is. Value: the fixed string \"content#ordersUpdateMerchantOrderIdResponse\".",
     "default": "content#ordersUpdateMerchantOrderIdResponse"
    }
   }
  },
  "OrdersUpdateShipmentRequest": {
   "id": "OrdersUpdateShipmentRequest",
   "type": "object",
   "properties": {
    "carrier": {
     "type": "string",
     "description": "The carrier handling the shipment. Not updated if missing. See shipments[].carrier in the  Orders resource representation for a list of acceptable values."
    },
    "operationId": {
     "type": "string",
     "description": "The ID of the operation. Unique across all operations for a given order."
    },
    "shipmentId": {
     "type": "string",
     "description": "The ID of the shipment."
    },
    "status": {
     "type": "string",
     "description": "New status for the shipment. Not updated if missing."
    },
    "trackingId": {
     "type": "string",
     "description": "The tracking id for the shipment. Not updated if missing."
    }
   }
  },
  "OrdersUpdateShipmentResponse": {
   "id": "OrdersUpdateShipmentResponse",
   "type": "object",
   "properties": {
    "executionStatus": {
     "type": "string",
     "description": "The status of the execution."
    },
    "kind": {
     "type": "string",
     "description": "Identifies what kind of resource this is. Value: the fixed string \"content#ordersUpdateShipmentResponse\".",
     "default": "content#ordersUpdateShipmentResponse"
    }
   }
  },
  "Price": {
   "id": "Price",
   "type": "object",
   "properties": {
    "currency": {
     "type": "string",
     "description": "The currency of the price."
    },
    "value": {
     "type": "string",
     "description": "The price represented as a number."
    }
   }
  },
  "TestOrder": {
   "id": "TestOrder",
   "type": "object",
   "properties": {
    "customer": {
     "$ref": "TestOrderCustomer",
     "description": "The details of the customer who placed the order.",
     "annotations": {
      "required": [
       "content.orders.createtestorder"
      ]
     }
    },
    "kind": {
     "type": "string",
     "description": "Identifies what kind of resource this is. Value: the fixed string \"content#testOrder\".",
     "default": "content#testOrder"
    },
    "lineItems": {
     "type": "array",
     "description": "Line items that are ordered. At least one line item must be provided.",
     "items": {
      "$ref": "TestOrderLineItem"
     },
     "annotations": {
      "required": [
       "content.orders.createtestorder"
      ]
     }
    },
    "paymentMethod": {
     "$ref": "TestOrderPaymentMethod",
     "description": "The details of the payment method."
    },
    "predefinedDeliveryAddress": {
     "type": "string",
     "description": "Identifier of one of the predefined delivery addresses for the delivery.",
     "annotations": {
      "required": [
       "content.orders.createtestorder"
      ]
     }
    },
    "promotions": {
     "type": "array",
     "description": "The details of the merchant provided promotions applied to the order. More details about the program are here.",
     "items": {
      "$ref": "OrderPromotion"
     }
    },
    "shippingCost": {
     "$ref": "Price",
     "description": "The total cost of shipping for all items.",
     "annotations": {
      "required": [
       "content.orders.createtestorder"
      ]
     }
    },
    "shippingCostTax": {
     "$ref": "Price",
     "description": "The tax for the total shipping cost.",
     "annotations": {
      "required": [
       "content.orders.createtestorder"
      ]
     }
    },
    "shippingOption": {
     "type": "string",
     "description": "The requested shipping option.",
     "annotations": {
      "required": [
       "content.orders.createtestorder"
      ]
     }
    }
   }
  },
  "TestOrderCustomer": {
   "id": "TestOrderCustomer",
   "type": "object",
   "properties": {
    "email": {
     "type": "string",
     "description": "Email address of the customer.",
     "annotations": {
      "required": [
       "content.orders.createtestorder"
      ]
     }
    },
    "explicitMarketingPreference": {
     "type": "boolean",
     "description": "If set, this indicates the user explicitly chose to opt in or out of providing marketing rights to the merchant. If unset, this indicates the user has already made this choice in a previous purchase, and was thus not shown the marketing right opt in/out checkbox during the checkout flow. Optional."
    },
    "fullName": {
     "type": "string",
     "description": "Full name of the customer."
    }
   }
  },
  "TestOrderLineItem": {
   "id": "TestOrderLineItem",
   "type": "object",
   "properties": {
    "product": {
     "$ref": "TestOrderLineItemProduct",
     "description": "Product data from the time of the order placement."
    },
    "quantityOrdered": {
     "type": "integer",
     "description": "Number of items ordered.",
     "format": "uint32",
     "annotations": {
      "required": [
       "content.orders.createtestorder"
      ]
     }
    },
    "returnInfo": {
     "$ref": "OrderLineItemReturnInfo",
     "description": "Details of the return policy for the line item.",
     "annotations": {
      "required": [
       "content.orders.createtestorder"
      ]
     }
    },
    "shippingDetails": {
     "$ref": "OrderLineItemShippingDetails",
     "description": "Details of the requested shipping for the line item.",
     "annotations": {
      "required": [
       "content.orders.createtestorder"
      ]
     }
    },
    "unitTax": {
     "$ref": "Price",
     "description": "Unit tax for the line item.",
     "annotations": {
      "required": [
       "content.orders.createtestorder"
      ]
     }
    }
   }
  },
  "TestOrderLineItemProduct": {
   "id": "TestOrderLineItemProduct",
   "type": "object",
   "properties": {
    "brand": {
     "type": "string",
     "description": "Brand of the item.",
     "annotations": {
      "required": [
       "content.orders.createtestorder"
      ]
     }
    },
    "channel": {
     "type": "string",
     "description": "The item's channel.",
     "annotations": {
      "required": [
       "content.orders.createtestorder"
      ]
     }
    },
    "condition": {
     "type": "string",
     "description": "Condition or state of the item.",
     "annotations": {
      "required": [
       "content.orders.createtestorder"
      ]
     }
    },
    "contentLanguage": {
     "type": "string",
     "description": "The two-letter ISO 639-1 language code for the item.",
     "annotations": {
      "required": [
       "content.orders.createtestorder"
      ]
     }
    },
    "gtin": {
     "type": "string",
     "description": "Global Trade Item Number (GTIN) of the item. Optional."
    },
    "imageLink": {
     "type": "string",
     "description": "URL of an image of the item.",
     "annotations": {
      "required": [
       "content.orders.createtestorder"
      ]
     }
    },
    "itemGroupId": {
     "type": "string",
     "description": "Shared identifier for all variants of the same product. Optional."
    },
    "mpn": {
     "type": "string",
     "description": "Manufacturer Part Number (MPN) of the item. Optional."
    },
    "offerId": {
     "type": "string",
     "description": "An identifier of the item.",
     "annotations": {
      "required": [
       "content.orders.createtestorder"
      ]
     }
    },
    "price": {
     "$ref": "Price",
     "description": "The price for the product.",
     "annotations": {
      "required": [
       "content.orders.createtestorder"
      ]
     }
    },
    "targetCountry": {
     "type": "string",
     "description": "The CLDR territory code of the target country of the product.",
     "annotations": {
      "required": [
       "content.orders.createtestorder"
      ]
     }
    },
    "title": {
     "type": "string",
     "description": "The title of the product.",
     "annotations": {
      "required": [
       "content.orders.createtestorder"
      ]
     }
    },
    "variantAttributes": {
     "type": "array",
     "description": "Variant attributes for the item. Optional.",
     "items": {
      "$ref": "OrderLineItemProductVariantAttribute"
     }
    }
   }
  },
  "TestOrderPaymentMethod": {
   "id": "TestOrderPaymentMethod",
   "type": "object",
   "properties": {
    "expirationMonth": {
     "type": "integer",
     "description": "The card expiration month (January = 1, February = 2 etc.).",
     "format": "int32"
    },
    "expirationYear": {
     "type": "integer",
     "description": "The card expiration year (4-digit, e.g. 2015).",
     "format": "int32"
    },
    "lastFourDigits": {
     "type": "string",
     "description": "The last four digits of the card number."
    },
    "predefinedBillingAddress": {
     "type": "string",
     "description": "The billing address."
    },
    "type": {
     "type": "string",
     "description": "The type of instrument. Note that real orders might have different values than the four values accepted by createTestOrder."
    }
   }
  }
 },
 "resources": {
  "orders": {
   "methods": {
    "acknowledge": {
     "id": "content.orders.acknowledge",
     "path": "{merchantId}/orders/{orderId}/acknowledge",
     "httpMethod": "POST",
     "description": "Marks an order as acknowledged. This method can only be called for non-multi-client accounts.",
     "parameters": {
      "merchantId": {
       "type": "string",
       "description": "The ID of the managing account.",
       "required": true,
       "format": "uint64",
       "location": "path"
      },
      "orderId": {
       "type": "string",
       "description": "The ID of the order.",
       "required": true,
       "location": "path"
      }
     },
     "parameterOrder": [
      "merchantId",
      "orderId"
     ],
     "request": {
      "$ref": "OrdersAcknowledgeRequest"
     },
     "response": {
      "$ref": "OrdersAcknowledgeResponse"
     },
     "scopes": [
      "https://www.googleapis.com/auth/content"
     ]
    },
    "advancetestorder": {
     "id": "content.orders.advancetestorder",
     "path": "{merchantId}/testorders/{orderId}/advance",
     "httpMethod": "POST",
     "description": "Sandbox only. Moves a test order from state \"inProgress\" to state \"pendingShipment\". This method can only be called for non-multi-client accounts.",
     "parameters": {
      "merchantId": {
       "type": "string",
       "description": "The ID of the managing account.",
       "required": true,
       "format": "uint64",
       "location": "path"
      },
      "orderId": {
       "type": "string",
       "description": "The ID of the test order to modify.",
       "required": true,
       "location": "path"
      }
     },
     "parameterOrder": [
      "merchantId",
      "orderId"
     ],
     "response": {
      "$ref": "OrdersAdvanceTestOrderResponse"
     },
     "scopes": [
      "https://www.googleapis.com/auth/content"
     ]
    },
    "cancel": {
     "id": "content.orders.cancel",
     "path": "{merchantId}/orders/{orderId}/cancel",
     "httpMethod": "POST",
     "description": "Cancels all line items in an order, making a full refund. This method can only be called for non-multi-client accounts.",
     "parameters": {
      "merchantId": {
       "type": "string",
       "description": "The ID of the managing account.",
       "required": true,
       "format": "uint64",
       "location": "path"
      },
      "orderId": {
       "type": "string",
       "description": "The ID of the order to cancel.",
       "required": true,
       "location": "path"
      }
     },
     "parameterOrder": [
      "merchantId",
      "orderId"
     ],
     "request": {
      "$ref": "OrdersCancelRequest"
     },
     "response": {
      "$ref": "OrdersCancelResponse"
     },
     "scopes": [
      "https://www.googleapis.com/auth/content"
     ]
    },
    "cancellineitem": {
     "id": "content.orders.cancellineitem",
     "path": "{merchantId}/orders/{orderId}/cancelLineItem",
     "httpMethod": "POST",
     "description": "Cancels a line item, making a full refund. This method can only be called for non-multi-client accounts.",
     "parameters": {
      "merchantId": {
       "type": "string",
       "description": "The ID of the managing account.",
       "required": true,
       "format": "uint64",
       "location": "path"
      },
      "orderId": {
       "type": "string",
       "description": "The ID of the order.",
       "required": true,
       "location": "path"
      }
     },
     "parameterOrder": [
      "merchantId",
      "orderId"
     ],
     "request": {
      "$ref": "OrdersCancelLineItemRequest"
     },
     "response": {
      "$ref": "OrdersCancelLineItemResponse"
     },
     "scopes": [
      "https://www.googleapis.com/auth/content"
     ]
    },
    "createtestorder": {
     "id": "content.orders.createtestorder",
     "path": "{merchantId}/testorders",
     "httpMethod": "POST",
     "description": "Sandbox only. Creates a test order. This method can only be called for non-multi-client accounts.",
     "parameters": {
      "merchantId": {
       "type": "string",
       "description": "The ID of the managing account.",
       "required": true,
       "format": "uint64",
       "location": "path"
      }
     },
     "parameterOrder": [
      "merchantId"
     ],
     "request": {
      "$ref": "OrdersCreateTestOrderRequest"
     },
     "response": {
      "$ref": "OrdersCreateTestOrderResponse"
     },
     "scopes": [
      "https://www.googleapis.com/auth/content"
     ]
    },
    "custombatch": {
     "id": "content.orders.custombatch",
     "path": "orders/batch",
     "httpMethod": "POST",
     "description": "Retrieves or modifies multiple orders in a single request. This method can only be called for non-multi-client accounts.",
     "request": {
      "$ref": "OrdersCustomBatchRequest"
     },
     "response": {
      "$ref": "OrdersCustomBatchResponse"
     },
     "scopes": [
      "https://www.googleapis.com/auth/content"
     ]
    },
    "get": {
     "id": "content.orders.get",
     "path": "{merchantId}/orders/{orderId}",
     "httpMethod": "GET",
     "description": "Retrieves an order from your Merchant Center account. This method can only be called for non-multi-client accounts.",
     "parameters": {
      "merchantId": {
       "type": "string",
       "description": "The ID of the managing account.",
       "required": true,
       "format": "uint64",
       "location": "path"
      },
      "orderId": {
       "type": "string",
       "description": "The ID of the order.",
       "required": true,
       "location": "path"
      }
     },
     "parameterOrder": [
      "merchantId",
      "orderId"
     ],
     "response": {
      "$ref": "Order"
     },
     "scopes": [
      "https://www.googleapis.com/auth/content"
     ]
    },
    "getbymerchantorderid": {
     "id": "content.orders.getbymerchantorderid",
     "path": "{merchantId}/ordersbymerchantid/{merchantOrderId}",
     "httpMethod": "GET",
     "description": "Retrieves an order using merchant order id. This method can only be called for non-multi-client accounts.",
     "parameters": {
      "merchantId": {
       "type": "string",
       "description": "The ID of the managing account.",
       "required": true,
       "format": "uint64",
       "location": "path"
      },
      "merchantOrderId": {
       "type": "string",
       "description": "The merchant order id to be looked for.",
       "required": true,
       "location": "path"
      }
     },
     "parameterOrder": [
      "merchantId",
      "merchantOrderId"
     ],
     "response": {
      "$ref": "OrdersGetByMerchantOrderIdResponse"
     },
     "scopes": [
      "https://www.googleapis.com/auth/content"
     ]
    },
    "gettestordertemplate": {
     "id": "content.orders.gettestordertemplate",
     "path": "{merchantId}/testordertemplates/{templateName}",
     "httpMethod": "GET",
     "description": "Sandbox only. Retrieves an order template that can be used to quickly create a new order in sandbox. This method can only be called for non-multi-client accounts.",
     "parameters": {
      "merchantId": {
       "type": "string",
       "description": "The ID of the managing account.",
       "required": true,
       "format": "uint64",
       "location": "path"
      },
      "templateName": {
       "type": "string",
       "description": "The name of the template to retrieve.",
       "required": true,
       "enum": [
        "template1",
        "template1a",
        "template1b",
        "template2"
       ],
       "enumDescriptions": [
        "",
        "",
        "",
        ""
       ],
       "location": "path"
      }
     },
     "parameterOrder": [
      "merchantId",
      "templateName"
     ],
     "response": {
      "$ref": "OrdersGetTestOrderTemplateResponse"
     },
     "scopes": [
      "https://www.googleapis.com/auth/content"
     ]
    },
    "list": {
     "id": "content.orders.list",
     "path": "{merchantId}/orders",
     "httpMethod": "GET",
     "description": "Lists the orders in your Merchant Center account. This method can only be called for non-multi-client accounts.",
     "parameters": {
      "acknowledged": {
       "type": "boolean",
       "description": "Obtains orders that match the acknowledgement status. When set to true, obtains orders that have been acknowledged. When false, obtains orders that have not been acknowledged.\nWe recommend using this filter set to false, in conjunction with the acknowledge call, such that only un-acknowledged orders are returned.",
       "location": "query"
      },
      "maxResults": {
       "type": "integer",
       "description": "The maximum number of orders to return in the response, used for paging. The default value is 25 orders per page, and the maximum allowed value is 250 orders per page.\nKnown issue: All List calls will return all Orders without limit regardless of the value of this field.",
       "format": "uint32",
       "location": "query"
      },
      "merchantId": {
       "type": "string",
       "description": "The ID of the managing account.",
       "required": true,
       "format": "uint64",
       "location": "path"
      },
      "orderBy": {
       "type": "string",
       "description": "The ordering of the returned list. The only supported value are placedDate desc and placedDate asc for now, which returns orders sorted by placement date. \"placedDate desc\" stands for listing orders by placement date, from oldest to most recent. \"placedDate asc\" stands for listing orders by placement date, from most recent to oldest. In future releases we'll support other sorting criteria.",
       "enum": [
        "placedDate asc",
        "placedDate desc"
       ],
       "enumDescriptions": [
        "",
        ""
       ],
       "location": "query"
      },
      "pageToken": {
       "type": "string",
       "description": "The token returned by the previous request.",
       "location": "query"
      },
      "placedDateEnd": {
       "type": "string",
       "description": "Obtains orders placed before this date (exclusively), in ISO 8601 format.",
       "location": "query"
      },
      "placedDateStart": {
       "type": "string",
       "description": "Obtains orders placed after this date (inclusively), in ISO 8601 format.",
       "location": "query"
      },
      "statuses": {
       "type": "string",
       "description": "Obtains orders that match any of the specified statuses. Multiple values can be specified with comma separation. Additionally, please note that active is a shortcut for pendingShipment and partiallyShipped, and completed is a shortcut for shipped , partiallyDelivered, delivered, partiallyReturned, returned, and canceled.",
       "enum": [
        "active",
        "canceled",
        "completed",
        "delivered",
        "inProgress",
        "partiallyDelivered",
        "partiallyReturned",
        "partiallyShipped",
        "pendingShipment",
        "returned",
        "shipped"
       ],
       "enumDescriptions": [
        "",
        "",
        "",
        "",
        "",
        "",
        "",
        "",
        "",
        "",
        ""
       ],
       "repeated": true,
       "location": "query"
      }
     },
     "parameterOrder": [
      "merchantId"
     ],
     "response": {
      "$ref": "OrdersListResponse"
     },
     "scopes": [
      "https://www.googleapis.com/auth/content"
     ]
    },
    "refund": {
     "id": "content.orders.refund",
     "path": "{merchantId}/orders/{orderId}/refund",
     "httpMethod": "POST",
     "description": "Refund a portion of the order, up to the full amount paid. This method can only be called for non-multi-client accounts.",
     "parameters": {
      "merchantId": {
       "type": "string",
       "description": "The ID of the managing account.",
       "required": true,
       "format": "uint64",
       "location": "path"
      },
      "orderId": {
       "type": "string",
       "description": "The ID of the order to refund.",
       "required": true,
       "location": "path"
      }
     },
     "parameterOrder": [
      "merchantId",
      "orderId"
     ],
     "request": {
      "$ref": "OrdersRefundRequest"
     },
     "response": {
      "$ref": "OrdersRefundResponse"
     },
     "scopes": [
      "https://www.googleapis.com/auth/content"
     ]
    },
    "returnlineitem": {
     "id": "content.orders.returnlineitem",
     "path": "{merchantId}/orders/{orderId}/returnLineItem",
     "httpMethod": "POST",
     "description": "Returns a line item. This method can only be called for non-multi-client accounts.",
     "parameters": {
      "merchantId": {
       "type": "string",
       "description": "The ID of the managing account.",
       "required": true,
       "format": "uint64",
       "location": "path"
      },
      "orderId": {
       "type": "string",
       "description": "The ID of the order.",
       "required": true,
       "location": "path"
      }
     },
     "parameterOrder": [
      "merchantId",
      "orderId"
     ],
     "request": {
      "$ref": "OrdersReturnLineItemRequest"
     },
     "response": {
      "$ref": "OrdersReturnLineItemResponse"
     },
     "scopes": [
      "https://www.googleapis.com/auth/content"
     ]
    },
    "shiplineitems": {
     "id": "content.orders.shiplineitems",
     "path": "{merchantId}/orders/{orderId}/shipLineItems",
     "httpMethod": "POST",
     "description": "Marks line item(s) as shipped. This method can only be called for non-multi-client accounts.",
     "parameters": {
      "merchantId": {
       "type": "string",
       "description": "The ID of the managing account.",
       "required": true,
       "format": "uint64",
       "location": "path"
      },
      "orderId": {
       "type": "string",
       "description": "The ID of the order.",
       "required": true,
       "location": "path"
      }
     },
     "parameterOrder": [
      "merchantId",
      "orderId"
     ],
     "request": {
      "$ref": "OrdersShipLineItemsRequest"
     },
     "response": {
      "$ref": "OrdersShipLineItemsResponse"
     },
     "scopes": [
      "https://www.googleapis.com/auth/content"
     ]
    },
    "updatemerchantorderid": {
     "id": "content.orders.updatemerchantorderid",
     "path": "{merchantId}/orders/{orderId}/updateMerchantOrderId",
     "httpMethod": "POST",
     "description": "Updates the merchant order ID for a given order. This method can only be called for non-multi-client accounts.",
     "parameters": {
      "merchantId": {
       "type": "string",
       "description": "The ID of the managing account.",
       "required": true,
       "format": "uint64",
       "location": "path"
      },
      "orderId": {
       "type": "string",
       "description": "The ID of the order.",
       "required": true,
       "location": "path"
      }
     },
     "parameterOrder": [
      "merchantId",
      "orderId"
     ],
     "request": {
      "$ref": "OrdersUpdateMerchantOrderIdRequest"
     },
     "response": {
      "$ref": "OrdersUpdateMerchantOrderIdResponse"
     },
     "scopes": [
      "https://www.googleapis.com/auth/content"
     ]
    },
    "updateshipment": {
     "id": "content.orders.updateshipment",
     "path": "{merchantId}/orders/{orderId}/updateShipment",
     "httpMethod": "POST",
     "description": "Updates a shipment's status, carrier, and/or tracking ID. This method can only be called for non-multi-client accounts.",
     "parameters": {
      "merchantId": {
       "type": "string",
       "description": "The ID of the managing account.",
       "required": true,
       "format": "uint64",
       "location": "path"
      },
      "orderId": {
       "type": "string",
       "description": "The ID of the order.",
       "required": true,
       "location": "path"
      }
     },
     "parameterOrder": [
      "merchantId",
      "orderId"
     ],
     "request": {
      "$ref": "OrdersUpdateShipmentRequest"
     },
     "response": {
      "$ref": "OrdersUpdateShipmentResponse"
     },
     "scopes": [
      "https://www.googleapis.com/auth/content"
     ]
    }
   }
  }
 }
}<|MERGE_RESOLUTION|>--- conflicted
+++ resolved
@@ -1,20 +1,12 @@
 {
  "kind": "discovery#restDescription",
-<<<<<<< HEAD
- "etag": "\"YWOzh2SDasdU84ArJnpYek-OMdg/QLI1M7q1prH-C-6ZsfL_vaGQmBM\"",
-=======
  "etag": "\"YWOzh2SDasdU84ArJnpYek-OMdg/QmLvLWNsI9BfMK5wWeN2hMPf260\"",
->>>>>>> b412c745
  "discoveryVersion": "v1",
  "id": "content:v2sandbox",
  "name": "content",
  "canonicalName": "Shopping Content",
  "version": "v2sandbox",
-<<<<<<< HEAD
- "revision": "20170803",
-=======
  "revision": "20170928",
->>>>>>> b412c745
  "title": "Content API for Shopping",
  "description": "Manages product items, inventory, and Merchant Center accounts for Google Shopping.",
  "ownerDomain": "google.com",
