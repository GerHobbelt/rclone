--- conflicted
+++ resolved
@@ -1,20 +1,12 @@
 {
  "kind": "discovery#restDescription",
-<<<<<<< HEAD
- "etag": "\"YWOzh2SDasdU84ArJnpYek-OMdg/8xjYbNgMWqDZTey88Kviej8TnC0\"",
-=======
  "etag": "\"YWOzh2SDasdU84ArJnpYek-OMdg/dPMCZ2Ey4YVlnyiRa2uPlyOUPp4\"",
->>>>>>> b412c745
  "discoveryVersion": "v1",
  "id": "content:v2",
  "name": "content",
  "canonicalName": "Shopping Content",
  "version": "v2",
-<<<<<<< HEAD
- "revision": "20170830",
-=======
  "revision": "20170928",
->>>>>>> b412c745
  "title": "Content API for Shopping",
  "description": "Manages product items, inventory, and Merchant Center accounts for Google Shopping.",
  "ownerDomain": "google.com",
@@ -4612,13 +4604,8 @@
       },
       "force": {
        "type": "boolean",
-<<<<<<< HEAD
-       "description": "Flag to delete sub-accounts with products. The default value of false will become active on September 28, 2017.",
-       "default": "true",
-=======
        "description": "Flag to delete sub-accounts with products. The default value is false.",
        "default": "false",
->>>>>>> b412c745
        "location": "query"
       },
       "merchantId": {
