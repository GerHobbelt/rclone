// Package datastore provides access to the Google Cloud Datastore API.
//
// See https://cloud.google.com/datastore/
//
// Usage example:
//
//   import "google.golang.org/api/datastore/v1beta3"
//   ...
//   datastoreService, err := datastore.New(oauthHttpClient)
package datastore // import "google.golang.org/api/datastore/v1beta3"

import (
	"bytes"
	"encoding/json"
	"errors"
	"fmt"
	context "golang.org/x/net/context"
	ctxhttp "golang.org/x/net/context/ctxhttp"
	gensupport "google.golang.org/api/gensupport"
	googleapi "google.golang.org/api/googleapi"
	"io"
	"net/http"
	"net/url"
	"strconv"
	"strings"
)

// Always reference these packages, just in case the auto-generated code
// below doesn't.
var _ = bytes.NewBuffer
var _ = strconv.Itoa
var _ = fmt.Sprintf
var _ = json.NewDecoder
var _ = io.Copy
var _ = url.Parse
var _ = gensupport.MarshalJSON
var _ = googleapi.Version
var _ = errors.New
var _ = strings.Replace
var _ = context.Canceled
var _ = ctxhttp.Do

const apiId = "datastore:v1beta3"
const apiName = "datastore"
const apiVersion = "v1beta3"
const basePath = "https://datastore.googleapis.com/"

// OAuth2 scopes used by this API.
const (
	// View and manage your data across Google Cloud Platform services
	CloudPlatformScope = "https://www.googleapis.com/auth/cloud-platform"

	// View and manage your Google Cloud Datastore data
	DatastoreScope = "https://www.googleapis.com/auth/datastore"
)

func New(client *http.Client) (*Service, error) {
	if client == nil {
		return nil, errors.New("client is nil")
	}
	s := &Service{client: client, BasePath: basePath}
	s.Projects = NewProjectsService(s)
	return s, nil
}

type Service struct {
	client    *http.Client
	BasePath  string // API endpoint base URL
	UserAgent string // optional additional User-Agent fragment

	Projects *ProjectsService
}

func (s *Service) userAgent() string {
	if s.UserAgent == "" {
		return googleapi.UserAgent
	}
	return googleapi.UserAgent + " " + s.UserAgent
}

func NewProjectsService(s *Service) *ProjectsService {
	rs := &ProjectsService{s: s}
	return rs
}

type ProjectsService struct {
	s *Service
}

// AllocateIdsRequest: The request for Datastore.AllocateIds.
type AllocateIdsRequest struct {
	// Keys: A list of keys with incomplete key paths for which to allocate
	// IDs.
	// No key may be reserved/read-only.
	Keys []*Key `json:"keys,omitempty"`

	// ForceSendFields is a list of field names (e.g. "Keys") to
	// unconditionally include in API requests. By default, fields with
	// empty values are omitted from API requests. However, any non-pointer,
	// non-interface field appearing in ForceSendFields will be sent to the
	// server regardless of whether the field is empty or not. This may be
	// used to include empty fields in Patch requests.
	ForceSendFields []string `json:"-"`

	// NullFields is a list of field names (e.g. "Keys") to include in API
	// requests with the JSON null value. By default, fields with empty
	// values are omitted from API requests. However, any field with an
	// empty value appearing in NullFields will be sent to the server as
	// null. It is an error if a field in this list has a non-empty value.
	// This may be used to include null fields in Patch requests.
	NullFields []string `json:"-"`
}

func (s *AllocateIdsRequest) MarshalJSON() ([]byte, error) {
	type noMethod AllocateIdsRequest
	raw := noMethod(*s)
	return gensupport.MarshalJSON(raw, s.ForceSendFields, s.NullFields)
}

// AllocateIdsResponse: The response for Datastore.AllocateIds.
type AllocateIdsResponse struct {
	// Keys: The keys specified in the request (in the same order), each
	// with
	// its key path completed with a newly allocated ID.
	Keys []*Key `json:"keys,omitempty"`

	// ServerResponse contains the HTTP response code and headers from the
	// server.
	googleapi.ServerResponse `json:"-"`

	// ForceSendFields is a list of field names (e.g. "Keys") to
	// unconditionally include in API requests. By default, fields with
	// empty values are omitted from API requests. However, any non-pointer,
	// non-interface field appearing in ForceSendFields will be sent to the
	// server regardless of whether the field is empty or not. This may be
	// used to include empty fields in Patch requests.
	ForceSendFields []string `json:"-"`

	// NullFields is a list of field names (e.g. "Keys") to include in API
	// requests with the JSON null value. By default, fields with empty
	// values are omitted from API requests. However, any field with an
	// empty value appearing in NullFields will be sent to the server as
	// null. It is an error if a field in this list has a non-empty value.
	// This may be used to include null fields in Patch requests.
	NullFields []string `json:"-"`
}

func (s *AllocateIdsResponse) MarshalJSON() ([]byte, error) {
	type noMethod AllocateIdsResponse
	raw := noMethod(*s)
	return gensupport.MarshalJSON(raw, s.ForceSendFields, s.NullFields)
}

// ArrayValue: An array value.
type ArrayValue struct {
	// Values: Values in the array.
	// The order of this array may not be preserved if it contains a mix
	// of
	// indexed and unindexed values.
	Values []*Value `json:"values,omitempty"`

	// ForceSendFields is a list of field names (e.g. "Values") to
	// unconditionally include in API requests. By default, fields with
	// empty values are omitted from API requests. However, any non-pointer,
	// non-interface field appearing in ForceSendFields will be sent to the
	// server regardless of whether the field is empty or not. This may be
	// used to include empty fields in Patch requests.
	ForceSendFields []string `json:"-"`

	// NullFields is a list of field names (e.g. "Values") to include in API
	// requests with the JSON null value. By default, fields with empty
	// values are omitted from API requests. However, any field with an
	// empty value appearing in NullFields will be sent to the server as
	// null. It is an error if a field in this list has a non-empty value.
	// This may be used to include null fields in Patch requests.
	NullFields []string `json:"-"`
}

func (s *ArrayValue) MarshalJSON() ([]byte, error) {
	type noMethod ArrayValue
	raw := noMethod(*s)
	return gensupport.MarshalJSON(raw, s.ForceSendFields, s.NullFields)
}

// BeginTransactionRequest: The request for Datastore.BeginTransaction.
type BeginTransactionRequest struct {
	// TransactionOptions: Options for a new transaction.
	TransactionOptions *TransactionOptions `json:"transactionOptions,omitempty"`

	// ForceSendFields is a list of field names (e.g. "TransactionOptions")
	// to unconditionally include in API requests. By default, fields with
	// empty values are omitted from API requests. However, any non-pointer,
	// non-interface field appearing in ForceSendFields will be sent to the
	// server regardless of whether the field is empty or not. This may be
	// used to include empty fields in Patch requests.
	ForceSendFields []string `json:"-"`

	// NullFields is a list of field names (e.g. "TransactionOptions") to
	// include in API requests with the JSON null value. By default, fields
	// with empty values are omitted from API requests. However, any field
	// with an empty value appearing in NullFields will be sent to the
	// server as null. It is an error if a field in this list has a
	// non-empty value. This may be used to include null fields in Patch
	// requests.
	NullFields []string `json:"-"`
}

func (s *BeginTransactionRequest) MarshalJSON() ([]byte, error) {
	type noMethod BeginTransactionRequest
	raw := noMethod(*s)
	return gensupport.MarshalJSON(raw, s.ForceSendFields, s.NullFields)
}

// BeginTransactionResponse: The response for
// Datastore.BeginTransaction.
type BeginTransactionResponse struct {
	// Transaction: The transaction identifier (always present).
	Transaction string `json:"transaction,omitempty"`

	// ServerResponse contains the HTTP response code and headers from the
	// server.
	googleapi.ServerResponse `json:"-"`

	// ForceSendFields is a list of field names (e.g. "Transaction") to
	// unconditionally include in API requests. By default, fields with
	// empty values are omitted from API requests. However, any non-pointer,
	// non-interface field appearing in ForceSendFields will be sent to the
	// server regardless of whether the field is empty or not. This may be
	// used to include empty fields in Patch requests.
	ForceSendFields []string `json:"-"`

	// NullFields is a list of field names (e.g. "Transaction") to include
	// in API requests with the JSON null value. By default, fields with
	// empty values are omitted from API requests. However, any field with
	// an empty value appearing in NullFields will be sent to the server as
	// null. It is an error if a field in this list has a non-empty value.
	// This may be used to include null fields in Patch requests.
	NullFields []string `json:"-"`
}

func (s *BeginTransactionResponse) MarshalJSON() ([]byte, error) {
	type noMethod BeginTransactionResponse
	raw := noMethod(*s)
	return gensupport.MarshalJSON(raw, s.ForceSendFields, s.NullFields)
}

// CommitRequest: The request for Datastore.Commit.
type CommitRequest struct {
	// Mode: The type of commit to perform. Defaults to `TRANSACTIONAL`.
	//
	// Possible values:
	//   "MODE_UNSPECIFIED" - Unspecified. This value must not be used.
	//   "TRANSACTIONAL" - Transactional: The mutations are either all
	// applied, or none are applied.
	// Learn about transactions
	// [here](https://cloud.google.com/datastore/docs/concepts/transactions).
	//   "NON_TRANSACTIONAL" - Non-transactional: The mutations may not
	// apply as all or none.
	Mode string `json:"mode,omitempty"`

	// Mutations: The mutations to perform.
	//
	// When mode is `TRANSACTIONAL`, mutations affecting a single entity
	// are
	// applied in order. The following sequences of mutations affecting a
	// single
	// entity are not permitted in a single `Commit` request:
	//
	// - `insert` followed by `insert`
	// - `update` followed by `insert`
	// - `upsert` followed by `insert`
	// - `delete` followed by `update`
	//
	// When mode is `NON_TRANSACTIONAL`, no two mutations may affect a
	// single
	// entity.
	Mutations []*Mutation `json:"mutations,omitempty"`

	// Transaction: The identifier of the transaction associated with the
	// commit. A
	// transaction identifier is returned by a call
	// to
	// Datastore.BeginTransaction.
	Transaction string `json:"transaction,omitempty"`

	// ForceSendFields is a list of field names (e.g. "Mode") to
	// unconditionally include in API requests. By default, fields with
	// empty values are omitted from API requests. However, any non-pointer,
	// non-interface field appearing in ForceSendFields will be sent to the
	// server regardless of whether the field is empty or not. This may be
	// used to include empty fields in Patch requests.
	ForceSendFields []string `json:"-"`

	// NullFields is a list of field names (e.g. "Mode") to include in API
	// requests with the JSON null value. By default, fields with empty
	// values are omitted from API requests. However, any field with an
	// empty value appearing in NullFields will be sent to the server as
	// null. It is an error if a field in this list has a non-empty value.
	// This may be used to include null fields in Patch requests.
	NullFields []string `json:"-"`
}

func (s *CommitRequest) MarshalJSON() ([]byte, error) {
	type noMethod CommitRequest
	raw := noMethod(*s)
	return gensupport.MarshalJSON(raw, s.ForceSendFields, s.NullFields)
}

// CommitResponse: The response for Datastore.Commit.
type CommitResponse struct {
	// IndexUpdates: The number of index entries updated during the commit,
	// or zero if none were
	// updated.
	IndexUpdates int64 `json:"indexUpdates,omitempty"`

	// MutationResults: The result of performing the mutations.
	// The i-th mutation result corresponds to the i-th mutation in the
	// request.
	MutationResults []*MutationResult `json:"mutationResults,omitempty"`

	// ServerResponse contains the HTTP response code and headers from the
	// server.
	googleapi.ServerResponse `json:"-"`

	// ForceSendFields is a list of field names (e.g. "IndexUpdates") to
	// unconditionally include in API requests. By default, fields with
	// empty values are omitted from API requests. However, any non-pointer,
	// non-interface field appearing in ForceSendFields will be sent to the
	// server regardless of whether the field is empty or not. This may be
	// used to include empty fields in Patch requests.
	ForceSendFields []string `json:"-"`

	// NullFields is a list of field names (e.g. "IndexUpdates") to include
	// in API requests with the JSON null value. By default, fields with
	// empty values are omitted from API requests. However, any field with
	// an empty value appearing in NullFields will be sent to the server as
	// null. It is an error if a field in this list has a non-empty value.
	// This may be used to include null fields in Patch requests.
	NullFields []string `json:"-"`
}

func (s *CommitResponse) MarshalJSON() ([]byte, error) {
	type noMethod CommitResponse
	raw := noMethod(*s)
	return gensupport.MarshalJSON(raw, s.ForceSendFields, s.NullFields)
}

// CompositeFilter: A filter that merges multiple other filters using
// the given operator.
type CompositeFilter struct {
	// Filters: The list of filters to combine.
	// Must contain at least one filter.
	Filters []*Filter `json:"filters,omitempty"`

	// Op: The operator for combining multiple filters.
	//
	// Possible values:
	//   "OPERATOR_UNSPECIFIED" - Unspecified. This value must not be used.
	//   "AND" - The results are required to satisfy each of the combined
	// filters.
	Op string `json:"op,omitempty"`

	// ForceSendFields is a list of field names (e.g. "Filters") to
	// unconditionally include in API requests. By default, fields with
	// empty values are omitted from API requests. However, any non-pointer,
	// non-interface field appearing in ForceSendFields will be sent to the
	// server regardless of whether the field is empty or not. This may be
	// used to include empty fields in Patch requests.
	ForceSendFields []string `json:"-"`

	// NullFields is a list of field names (e.g. "Filters") to include in
	// API requests with the JSON null value. By default, fields with empty
	// values are omitted from API requests. However, any field with an
	// empty value appearing in NullFields will be sent to the server as
	// null. It is an error if a field in this list has a non-empty value.
	// This may be used to include null fields in Patch requests.
	NullFields []string `json:"-"`
}

func (s *CompositeFilter) MarshalJSON() ([]byte, error) {
	type noMethod CompositeFilter
	raw := noMethod(*s)
	return gensupport.MarshalJSON(raw, s.ForceSendFields, s.NullFields)
}

// Entity: A Datastore data object.
//
// An entity is limited to 1 megabyte when stored. That
// _roughly_
// corresponds to a limit of 1 megabyte for the serialized form of
// this
// message.
type Entity struct {
	// Key: The entity's key.
	//
	// An entity must have a key, unless otherwise documented (for
	// example,
	// an entity in `Value.entity_value` may have no key).
	// An entity's kind is its key path's last element's kind,
	// or null if it has no key.
	Key *Key `json:"key,omitempty"`

	// Properties: The entity's properties.
	// The map's keys are property names.
	// A property name matching regex `__.*__` is reserved.
	// A reserved property name is forbidden in certain documented
	// contexts.
	// The name must not contain more than 500 characters.
	// The name cannot be "".
	Properties map[string]Value `json:"properties,omitempty"`

	// ForceSendFields is a list of field names (e.g. "Key") to
	// unconditionally include in API requests. By default, fields with
	// empty values are omitted from API requests. However, any non-pointer,
	// non-interface field appearing in ForceSendFields will be sent to the
	// server regardless of whether the field is empty or not. This may be
	// used to include empty fields in Patch requests.
	ForceSendFields []string `json:"-"`

	// NullFields is a list of field names (e.g. "Key") to include in API
	// requests with the JSON null value. By default, fields with empty
	// values are omitted from API requests. However, any field with an
	// empty value appearing in NullFields will be sent to the server as
	// null. It is an error if a field in this list has a non-empty value.
	// This may be used to include null fields in Patch requests.
	NullFields []string `json:"-"`
}

func (s *Entity) MarshalJSON() ([]byte, error) {
	type noMethod Entity
	raw := noMethod(*s)
	return gensupport.MarshalJSON(raw, s.ForceSendFields, s.NullFields)
}

// EntityResult: The result of fetching an entity from Datastore.
type EntityResult struct {
	// Cursor: A cursor that points to the position after the result
	// entity.
	// Set only when the `EntityResult` is part of a `QueryResultBatch`
	// message.
	Cursor string `json:"cursor,omitempty"`

	// Entity: The resulting entity.
	Entity *Entity `json:"entity,omitempty"`

	// Version: The version of the entity, a strictly positive number that
	// monotonically
	// increases with changes to the entity.
	//
	// This field is set for `FULL` entity
	// results.
	//
	// For missing entities in `LookupResponse`, this
	// is the version of the snapshot that was used to look up the entity,
	// and it
	// is always set except for eventually consistent reads.
	Version int64 `json:"version,omitempty,string"`

	// ForceSendFields is a list of field names (e.g. "Cursor") to
	// unconditionally include in API requests. By default, fields with
	// empty values are omitted from API requests. However, any non-pointer,
	// non-interface field appearing in ForceSendFields will be sent to the
	// server regardless of whether the field is empty or not. This may be
	// used to include empty fields in Patch requests.
	ForceSendFields []string `json:"-"`

	// NullFields is a list of field names (e.g. "Cursor") to include in API
	// requests with the JSON null value. By default, fields with empty
	// values are omitted from API requests. However, any field with an
	// empty value appearing in NullFields will be sent to the server as
	// null. It is an error if a field in this list has a non-empty value.
	// This may be used to include null fields in Patch requests.
	NullFields []string `json:"-"`
}

func (s *EntityResult) MarshalJSON() ([]byte, error) {
	type noMethod EntityResult
	raw := noMethod(*s)
	return gensupport.MarshalJSON(raw, s.ForceSendFields, s.NullFields)
}

// Filter: A holder for any type of filter.
type Filter struct {
	// CompositeFilter: A composite filter.
	CompositeFilter *CompositeFilter `json:"compositeFilter,omitempty"`

	// PropertyFilter: A filter on a property.
	PropertyFilter *PropertyFilter `json:"propertyFilter,omitempty"`

	// ForceSendFields is a list of field names (e.g. "CompositeFilter") to
	// unconditionally include in API requests. By default, fields with
	// empty values are omitted from API requests. However, any non-pointer,
	// non-interface field appearing in ForceSendFields will be sent to the
	// server regardless of whether the field is empty or not. This may be
	// used to include empty fields in Patch requests.
	ForceSendFields []string `json:"-"`

	// NullFields is a list of field names (e.g. "CompositeFilter") to
	// include in API requests with the JSON null value. By default, fields
	// with empty values are omitted from API requests. However, any field
	// with an empty value appearing in NullFields will be sent to the
	// server as null. It is an error if a field in this list has a
	// non-empty value. This may be used to include null fields in Patch
	// requests.
	NullFields []string `json:"-"`
}

func (s *Filter) MarshalJSON() ([]byte, error) {
	type noMethod Filter
	raw := noMethod(*s)
	return gensupport.MarshalJSON(raw, s.ForceSendFields, s.NullFields)
}

// GoogleDatastoreAdminV1beta1CommonMetadata: Metadata common to all
// Datastore Admin operations.
type GoogleDatastoreAdminV1beta1CommonMetadata struct {
	// EndTime: The time the operation ended, either successfully or
	// otherwise.
	EndTime string `json:"endTime,omitempty"`

	// Labels: The client-assigned labels which were provided when the
	// operation was
<<<<<<< HEAD
	// created.  May also include additional labels.
	Labels map[string]string `json:"labels,omitempty"`

	// OperationType: The type of the operation.  Can be used as a filter
=======
	// created. May also include additional labels.
	Labels map[string]string `json:"labels,omitempty"`

	// OperationType: The type of the operation. Can be used as a filter
>>>>>>> b412c745
	// in
	// ListOperationsRequest.
	//
	// Possible values:
	//   "OPERATION_TYPE_UNSPECIFIED" - Unspecified.
	//   "EXPORT_ENTITIES" - ExportEntities.
	//   "IMPORT_ENTITIES" - ImportEntities.
<<<<<<< HEAD
	//   "BUILD_INDEX" - Build an index.
	//   "CLEAR_INDEX" - Clear an index.
=======
>>>>>>> b412c745
	OperationType string `json:"operationType,omitempty"`

	// StartTime: The time that work began on the operation.
	StartTime string `json:"startTime,omitempty"`

	// State: The current state of the Operation.
	//
	// Possible values:
	//   "STATE_UNSPECIFIED" - Unspecified.
	//   "INITIALIZING" - Request is being prepared for processing.
	//   "PROCESSING" - Request is actively being processed.
	//   "CANCELLING" - Request is in the process of being cancelled after
	// user called
<<<<<<< HEAD
	// longrunning.Operations.CancelOperation on the operation.
=======
	// google.longrunning.Operations.CancelOperation on the operation.
>>>>>>> b412c745
	//   "FINALIZING" - Request has been processed and is in its
	// finalization stage.
	//   "SUCCESSFUL" - Request has completed successfully.
	//   "FAILED" - Request has finished being processed, but encountered an
	// error.
	//   "CANCELLED" - Request has finished being cancelled after user
	// called
<<<<<<< HEAD
	// longrunning.Operations.CancelOperation.
=======
	// google.longrunning.Operations.CancelOperation.
>>>>>>> b412c745
	State string `json:"state,omitempty"`

	// ForceSendFields is a list of field names (e.g. "EndTime") to
	// unconditionally include in API requests. By default, fields with
	// empty values are omitted from API requests. However, any non-pointer,
	// non-interface field appearing in ForceSendFields will be sent to the
	// server regardless of whether the field is empty or not. This may be
	// used to include empty fields in Patch requests.
	ForceSendFields []string `json:"-"`

	// NullFields is a list of field names (e.g. "EndTime") to include in
	// API requests with the JSON null value. By default, fields with empty
	// values are omitted from API requests. However, any field with an
	// empty value appearing in NullFields will be sent to the server as
	// null. It is an error if a field in this list has a non-empty value.
	// This may be used to include null fields in Patch requests.
	NullFields []string `json:"-"`
}

func (s *GoogleDatastoreAdminV1beta1CommonMetadata) MarshalJSON() ([]byte, error) {
	type noMethod GoogleDatastoreAdminV1beta1CommonMetadata
	raw := noMethod(*s)
	return gensupport.MarshalJSON(raw, s.ForceSendFields, s.NullFields)
}

// GoogleDatastoreAdminV1beta1EntityFilter: Identifies a subset of
<<<<<<< HEAD
// entities in a project.  This is specified as
// combinations of kind + namespace (either or both of which may be all,
// as
=======
// entities in a project. This is specified as
// combinations of kinds and namespaces (either or both of which may be
// all, as
>>>>>>> b412c745
// described in the following examples).
// Example usage:
//
// Entire project:
//   kinds=[], namespace_ids=[]
//
// Kinds Foo and Bar in all namespaces:
//   kinds=['Foo', 'Bar'], namespace_ids=[]
//
// Kinds Foo and Bar only in the default namespace:
//   kinds=['Foo', 'Bar'], namespace_ids=['']
//
// Kinds Foo and Bar in both the default and Baz namespaces:
//   kinds=['Foo', 'Bar'], namespace_ids=['', 'Baz']
//
// The entire Baz namespace:
//   kinds=[], namespace_ids=['Baz']
type GoogleDatastoreAdminV1beta1EntityFilter struct {
	// Kinds: If empty, then this represents all kinds.
	Kinds []string `json:"kinds,omitempty"`

<<<<<<< HEAD
	// NamespaceIds: An empty list represents all namespaces.  This is the
	// preferred
	// usage for projects that don't use namespaces.
	//
	// An empty string element represents the default namespace.  This
	// should be
=======
	// NamespaceIds: An empty list represents all namespaces. This is the
	// preferred
	// usage for projects that don't use namespaces.
	//
	// An empty string element represents the default namespace. This should
	// be
>>>>>>> b412c745
	// used if the project has data in non-default namespaces, but doesn't
	// want to
	// include them.
	// Each namespace in this list must be unique.
	NamespaceIds []string `json:"namespaceIds,omitempty"`

	// ForceSendFields is a list of field names (e.g. "Kinds") to
	// unconditionally include in API requests. By default, fields with
	// empty values are omitted from API requests. However, any non-pointer,
	// non-interface field appearing in ForceSendFields will be sent to the
	// server regardless of whether the field is empty or not. This may be
	// used to include empty fields in Patch requests.
	ForceSendFields []string `json:"-"`

	// NullFields is a list of field names (e.g. "Kinds") to include in API
	// requests with the JSON null value. By default, fields with empty
	// values are omitted from API requests. However, any field with an
	// empty value appearing in NullFields will be sent to the server as
	// null. It is an error if a field in this list has a non-empty value.
	// This may be used to include null fields in Patch requests.
	NullFields []string `json:"-"`
}

func (s *GoogleDatastoreAdminV1beta1EntityFilter) MarshalJSON() ([]byte, error) {
	type noMethod GoogleDatastoreAdminV1beta1EntityFilter
	raw := noMethod(*s)
	return gensupport.MarshalJSON(raw, s.ForceSendFields, s.NullFields)
}

// GoogleDatastoreAdminV1beta1ExportEntitiesMetadata: Metadata for
// ExportEntities operations.
type GoogleDatastoreAdminV1beta1ExportEntitiesMetadata struct {
	// Common: Metadata common to all Datastore Admin operations.
	Common *GoogleDatastoreAdminV1beta1CommonMetadata `json:"common,omitempty"`

	// EntityFilter: Description of which entities are being exported.
	EntityFilter *GoogleDatastoreAdminV1beta1EntityFilter `json:"entityFilter,omitempty"`

	// OutputUrlPrefix: Location for the export metadata and data files.
	// This will be the same
	// value as
	// the
	// google.datastore.admin.v1beta1.ExportEntitiesRequest.output_url_pr
	// efix
	// field. The final output location is provided
	// in
	// google.datastore.admin.v1beta1.ExportEntitiesResponse.output_url.
	OutputUrlPrefix string `json:"outputUrlPrefix,omitempty"`

	// ProgressBytes: An estimate of the number of bytes processed.
	ProgressBytes *GoogleDatastoreAdminV1beta1Progress `json:"progressBytes,omitempty"`

	// ProgressEntities: An estimate of the number of entities processed.
	ProgressEntities *GoogleDatastoreAdminV1beta1Progress `json:"progressEntities,omitempty"`

	// ForceSendFields is a list of field names (e.g. "Common") to
	// unconditionally include in API requests. By default, fields with
	// empty values are omitted from API requests. However, any non-pointer,
	// non-interface field appearing in ForceSendFields will be sent to the
	// server regardless of whether the field is empty or not. This may be
	// used to include empty fields in Patch requests.
	ForceSendFields []string `json:"-"`

	// NullFields is a list of field names (e.g. "Common") to include in API
	// requests with the JSON null value. By default, fields with empty
	// values are omitted from API requests. However, any field with an
	// empty value appearing in NullFields will be sent to the server as
	// null. It is an error if a field in this list has a non-empty value.
	// This may be used to include null fields in Patch requests.
	NullFields []string `json:"-"`
}

func (s *GoogleDatastoreAdminV1beta1ExportEntitiesMetadata) MarshalJSON() ([]byte, error) {
	type noMethod GoogleDatastoreAdminV1beta1ExportEntitiesMetadata
	raw := noMethod(*s)
	return gensupport.MarshalJSON(raw, s.ForceSendFields, s.NullFields)
}

// GoogleDatastoreAdminV1beta1ExportEntitiesResponse: The response
// for
// google.datastore.admin.v1beta1.DatastoreAdmin.ExportEntities.
type GoogleDatastoreAdminV1beta1ExportEntitiesResponse struct {
	// OutputUrl: Location of the output metadata file. This can be used to
	// begin an import
	// into Cloud Datastore (this project or another project).
	// See
	// google.datastore.admin.v1beta1.ImportEntitiesRequest.input_url.
	// On
	// ly present if the operation completed successfully.
	OutputUrl string `json:"outputUrl,omitempty"`

	// ForceSendFields is a list of field names (e.g. "OutputUrl") to
	// unconditionally include in API requests. By default, fields with
	// empty values are omitted from API requests. However, any non-pointer,
	// non-interface field appearing in ForceSendFields will be sent to the
	// server regardless of whether the field is empty or not. This may be
	// used to include empty fields in Patch requests.
	ForceSendFields []string `json:"-"`

	// NullFields is a list of field names (e.g. "OutputUrl") to include in
	// API requests with the JSON null value. By default, fields with empty
	// values are omitted from API requests. However, any field with an
	// empty value appearing in NullFields will be sent to the server as
	// null. It is an error if a field in this list has a non-empty value.
	// This may be used to include null fields in Patch requests.
	NullFields []string `json:"-"`
}

func (s *GoogleDatastoreAdminV1beta1ExportEntitiesResponse) MarshalJSON() ([]byte, error) {
	type noMethod GoogleDatastoreAdminV1beta1ExportEntitiesResponse
	raw := noMethod(*s)
	return gensupport.MarshalJSON(raw, s.ForceSendFields, s.NullFields)
}

// GoogleDatastoreAdminV1beta1ImportEntitiesMetadata: Metadata for
// ImportEntities operations.
type GoogleDatastoreAdminV1beta1ImportEntitiesMetadata struct {
	// Common: Metadata common to all Datastore Admin operations.
	Common *GoogleDatastoreAdminV1beta1CommonMetadata `json:"common,omitempty"`

	// EntityFilter: Description of which entities are being imported.
	EntityFilter *GoogleDatastoreAdminV1beta1EntityFilter `json:"entityFilter,omitempty"`

	// InputUrl: The location of the import metadata file. This will be the
	// same value as
	// the
	// google.datastore.admin.v1beta1.ExportEntitiesResponse.output_url
	// field
	// .
	InputUrl string `json:"inputUrl,omitempty"`

	// ProgressBytes: An estimate of the number of bytes processed.
	ProgressBytes *GoogleDatastoreAdminV1beta1Progress `json:"progressBytes,omitempty"`

	// ProgressEntities: An estimate of the number of entities processed.
	ProgressEntities *GoogleDatastoreAdminV1beta1Progress `json:"progressEntities,omitempty"`

	// ForceSendFields is a list of field names (e.g. "Common") to
	// unconditionally include in API requests. By default, fields with
	// empty values are omitted from API requests. However, any non-pointer,
	// non-interface field appearing in ForceSendFields will be sent to the
	// server regardless of whether the field is empty or not. This may be
	// used to include empty fields in Patch requests.
	ForceSendFields []string `json:"-"`

	// NullFields is a list of field names (e.g. "Common") to include in API
	// requests with the JSON null value. By default, fields with empty
	// values are omitted from API requests. However, any field with an
	// empty value appearing in NullFields will be sent to the server as
	// null. It is an error if a field in this list has a non-empty value.
	// This may be used to include null fields in Patch requests.
	NullFields []string `json:"-"`
}

func (s *GoogleDatastoreAdminV1beta1ImportEntitiesMetadata) MarshalJSON() ([]byte, error) {
	type noMethod GoogleDatastoreAdminV1beta1ImportEntitiesMetadata
	raw := noMethod(*s)
	return gensupport.MarshalJSON(raw, s.ForceSendFields, s.NullFields)
}

// GoogleDatastoreAdminV1beta1Progress: Measures the progress of a
// particular metric.
type GoogleDatastoreAdminV1beta1Progress struct {
<<<<<<< HEAD
	// WorkCompleted: Note that this may be greater than work_estimated.
=======
	// WorkCompleted: The amount of work that has been completed. Note that
	// this may be greater
	// than work_estimated.
>>>>>>> b412c745
	WorkCompleted int64 `json:"workCompleted,omitempty,string"`

	// WorkEstimated: An estimate of how much work needs to be performed.
	// May be zero if the
	// work estimate is unavailable.
	WorkEstimated int64 `json:"workEstimated,omitempty,string"`

	// ForceSendFields is a list of field names (e.g. "WorkCompleted") to
	// unconditionally include in API requests. By default, fields with
	// empty values are omitted from API requests. However, any non-pointer,
	// non-interface field appearing in ForceSendFields will be sent to the
	// server regardless of whether the field is empty or not. This may be
	// used to include empty fields in Patch requests.
	ForceSendFields []string `json:"-"`

	// NullFields is a list of field names (e.g. "WorkCompleted") to include
	// in API requests with the JSON null value. By default, fields with
	// empty values are omitted from API requests. However, any field with
	// an empty value appearing in NullFields will be sent to the server as
	// null. It is an error if a field in this list has a non-empty value.
	// This may be used to include null fields in Patch requests.
	NullFields []string `json:"-"`
}

func (s *GoogleDatastoreAdminV1beta1Progress) MarshalJSON() ([]byte, error) {
	type noMethod GoogleDatastoreAdminV1beta1Progress
	raw := noMethod(*s)
	return gensupport.MarshalJSON(raw, s.ForceSendFields, s.NullFields)
}

// GqlQuery: A [GQL
// query](https://cloud.google.com/datastore/docs/apis/gql/gql_reference)
// .
type GqlQuery struct {
	// AllowLiterals: When false, the query string must not contain any
	// literals and instead must
	// bind all values. For example,
	// `SELECT * FROM Kind WHERE a = 'string literal'` is not allowed,
	// while
	// `SELECT * FROM Kind WHERE a = @value` is.
	AllowLiterals bool `json:"allowLiterals,omitempty"`

	// NamedBindings: For each non-reserved named binding site in the query
	// string, there must be
	// a named parameter with that name, but not necessarily the
	// inverse.
	//
	// Key must match regex `A-Za-z_$*`, must not match regex
	// `__.*__`, and must not be "".
	NamedBindings map[string]GqlQueryParameter `json:"namedBindings,omitempty"`

	// PositionalBindings: Numbered binding site @1 references the first
	// numbered parameter,
	// effectively using 1-based indexing, rather than the usual 0.
	//
	// For each binding site numbered i in `query_string`, there must be an
	// i-th
	// numbered parameter. The inverse must also be true.
	PositionalBindings []*GqlQueryParameter `json:"positionalBindings,omitempty"`

	// QueryString: A string of the format
	// described
	// [here](https://cloud.google.com/datastore/docs/apis/gql/gql_
	// reference).
	QueryString string `json:"queryString,omitempty"`

	// ForceSendFields is a list of field names (e.g. "AllowLiterals") to
	// unconditionally include in API requests. By default, fields with
	// empty values are omitted from API requests. However, any non-pointer,
	// non-interface field appearing in ForceSendFields will be sent to the
	// server regardless of whether the field is empty or not. This may be
	// used to include empty fields in Patch requests.
	ForceSendFields []string `json:"-"`

	// NullFields is a list of field names (e.g. "AllowLiterals") to include
	// in API requests with the JSON null value. By default, fields with
	// empty values are omitted from API requests. However, any field with
	// an empty value appearing in NullFields will be sent to the server as
	// null. It is an error if a field in this list has a non-empty value.
	// This may be used to include null fields in Patch requests.
	NullFields []string `json:"-"`
}

func (s *GqlQuery) MarshalJSON() ([]byte, error) {
	type noMethod GqlQuery
	raw := noMethod(*s)
	return gensupport.MarshalJSON(raw, s.ForceSendFields, s.NullFields)
}

// GqlQueryParameter: A binding parameter for a GQL query.
type GqlQueryParameter struct {
	// Cursor: A query cursor. Query cursors are returned in query
	// result batches.
	Cursor string `json:"cursor,omitempty"`

	// Value: A value parameter.
	Value *Value `json:"value,omitempty"`

	// ForceSendFields is a list of field names (e.g. "Cursor") to
	// unconditionally include in API requests. By default, fields with
	// empty values are omitted from API requests. However, any non-pointer,
	// non-interface field appearing in ForceSendFields will be sent to the
	// server regardless of whether the field is empty or not. This may be
	// used to include empty fields in Patch requests.
	ForceSendFields []string `json:"-"`

	// NullFields is a list of field names (e.g. "Cursor") to include in API
	// requests with the JSON null value. By default, fields with empty
	// values are omitted from API requests. However, any field with an
	// empty value appearing in NullFields will be sent to the server as
	// null. It is an error if a field in this list has a non-empty value.
	// This may be used to include null fields in Patch requests.
	NullFields []string `json:"-"`
}

func (s *GqlQueryParameter) MarshalJSON() ([]byte, error) {
	type noMethod GqlQueryParameter
	raw := noMethod(*s)
	return gensupport.MarshalJSON(raw, s.ForceSendFields, s.NullFields)
}

// Key: A unique identifier for an entity.
// If a key's partition ID or any of its path kinds or names
// are
// reserved/read-only, the key is reserved/read-only.
// A reserved/read-only key is forbidden in certain documented contexts.
type Key struct {
	// PartitionId: Entities are partitioned into subsets, currently
	// identified by a project
	// ID and namespace ID.
	// Queries are scoped to a single partition.
	PartitionId *PartitionId `json:"partitionId,omitempty"`

	// Path: The entity path.
	// An entity path consists of one or more elements composed of a kind
	// and a
	// string or numerical identifier, which identify entities. The
	// first
	// element identifies a _root entity_, the second element identifies
	// a _child_ of the root entity, the third element identifies a child of
	// the
	// second entity, and so forth. The entities identified by all prefixes
	// of
	// the path are called the element's _ancestors_.
	//
	// An entity path is always fully complete: *all* of the entity's
	// ancestors
	// are required to be in the path along with the entity identifier
	// itself.
	// The only exception is that in some documented cases, the identifier
	// in the
	// last path element (for the entity) itself may be omitted. For
	// example,
	// the last path element of the key of `Mutation.insert` may have
	// no
	// identifier.
	//
	// A path can never be empty, and a path can have at most 100 elements.
	Path []*PathElement `json:"path,omitempty"`

	// ForceSendFields is a list of field names (e.g. "PartitionId") to
	// unconditionally include in API requests. By default, fields with
	// empty values are omitted from API requests. However, any non-pointer,
	// non-interface field appearing in ForceSendFields will be sent to the
	// server regardless of whether the field is empty or not. This may be
	// used to include empty fields in Patch requests.
	ForceSendFields []string `json:"-"`

	// NullFields is a list of field names (e.g. "PartitionId") to include
	// in API requests with the JSON null value. By default, fields with
	// empty values are omitted from API requests. However, any field with
	// an empty value appearing in NullFields will be sent to the server as
	// null. It is an error if a field in this list has a non-empty value.
	// This may be used to include null fields in Patch requests.
	NullFields []string `json:"-"`
}

func (s *Key) MarshalJSON() ([]byte, error) {
	type noMethod Key
	raw := noMethod(*s)
	return gensupport.MarshalJSON(raw, s.ForceSendFields, s.NullFields)
}

// KindExpression: A representation of a kind.
type KindExpression struct {
	// Name: The name of the kind.
	Name string `json:"name,omitempty"`

	// ForceSendFields is a list of field names (e.g. "Name") to
	// unconditionally include in API requests. By default, fields with
	// empty values are omitted from API requests. However, any non-pointer,
	// non-interface field appearing in ForceSendFields will be sent to the
	// server regardless of whether the field is empty or not. This may be
	// used to include empty fields in Patch requests.
	ForceSendFields []string `json:"-"`

	// NullFields is a list of field names (e.g. "Name") to include in API
	// requests with the JSON null value. By default, fields with empty
	// values are omitted from API requests. However, any field with an
	// empty value appearing in NullFields will be sent to the server as
	// null. It is an error if a field in this list has a non-empty value.
	// This may be used to include null fields in Patch requests.
	NullFields []string `json:"-"`
}

func (s *KindExpression) MarshalJSON() ([]byte, error) {
	type noMethod KindExpression
	raw := noMethod(*s)
	return gensupport.MarshalJSON(raw, s.ForceSendFields, s.NullFields)
}

// LatLng: An object representing a latitude/longitude pair. This is
// expressed as a pair
// of doubles representing degrees latitude and degrees longitude.
// Unless
// specified otherwise, this must conform to the
// <a
// href="http://www.unoosa.org/pdf/icg/2012/template/WGS_84.pdf">WGS84
// st
// andard</a>. Values must be within normalized ranges.
//
// Example of normalization code in Python:
//
//     def NormalizeLongitude(longitude):
//       """Wraps decimal degrees longitude to [-180.0, 180.0]."""
//       q, r = divmod(longitude, 360.0)
//       if r > 180.0 or (r == 180.0 and q <= -1.0):
//         return r - 360.0
//       return r
//
//     def NormalizeLatLng(latitude, longitude):
//       """Wraps decimal degrees latitude and longitude to
//       [-90.0, 90.0] and [-180.0, 180.0], respectively."""
//       r = latitude % 360.0
//       if r <= 90.0:
//         return r, NormalizeLongitude(longitude)
//       elif r >= 270.0:
//         return r - 360, NormalizeLongitude(longitude)
//       else:
//         return 180 - r, NormalizeLongitude(longitude + 180.0)
//
//     assert 180.0 == NormalizeLongitude(180.0)
//     assert -180.0 == NormalizeLongitude(-180.0)
//     assert -179.0 == NormalizeLongitude(181.0)
//     assert (0.0, 0.0) == NormalizeLatLng(360.0, 0.0)
//     assert (0.0, 0.0) == NormalizeLatLng(-360.0, 0.0)
//     assert (85.0, 180.0) == NormalizeLatLng(95.0, 0.0)
//     assert (-85.0, -170.0) == NormalizeLatLng(-95.0, 10.0)
//     assert (90.0, 10.0) == NormalizeLatLng(90.0, 10.0)
//     assert (-90.0, -10.0) == NormalizeLatLng(-90.0, -10.0)
//     assert (0.0, -170.0) == NormalizeLatLng(-180.0, 10.0)
//     assert (0.0, -170.0) == NormalizeLatLng(180.0, 10.0)
//     assert (-90.0, 10.0) == NormalizeLatLng(270.0, 10.0)
//     assert (90.0, 10.0) == NormalizeLatLng(-270.0, 10.0)
type LatLng struct {
	// Latitude: The latitude in degrees. It must be in the range [-90.0,
	// +90.0].
	Latitude float64 `json:"latitude,omitempty"`

	// Longitude: The longitude in degrees. It must be in the range [-180.0,
	// +180.0].
	Longitude float64 `json:"longitude,omitempty"`

	// ForceSendFields is a list of field names (e.g. "Latitude") to
	// unconditionally include in API requests. By default, fields with
	// empty values are omitted from API requests. However, any non-pointer,
	// non-interface field appearing in ForceSendFields will be sent to the
	// server regardless of whether the field is empty or not. This may be
	// used to include empty fields in Patch requests.
	ForceSendFields []string `json:"-"`

	// NullFields is a list of field names (e.g. "Latitude") to include in
	// API requests with the JSON null value. By default, fields with empty
	// values are omitted from API requests. However, any field with an
	// empty value appearing in NullFields will be sent to the server as
	// null. It is an error if a field in this list has a non-empty value.
	// This may be used to include null fields in Patch requests.
	NullFields []string `json:"-"`
}

func (s *LatLng) MarshalJSON() ([]byte, error) {
	type noMethod LatLng
	raw := noMethod(*s)
	return gensupport.MarshalJSON(raw, s.ForceSendFields, s.NullFields)
}

func (s *LatLng) UnmarshalJSON(data []byte) error {
	type noMethod LatLng
	var s1 struct {
		Latitude  gensupport.JSONFloat64 `json:"latitude"`
		Longitude gensupport.JSONFloat64 `json:"longitude"`
		*noMethod
	}
	s1.noMethod = (*noMethod)(s)
	if err := json.Unmarshal(data, &s1); err != nil {
		return err
	}
	s.Latitude = float64(s1.Latitude)
	s.Longitude = float64(s1.Longitude)
	return nil
}

// LookupRequest: The request for Datastore.Lookup.
type LookupRequest struct {
	// Keys: Keys of entities to look up.
	Keys []*Key `json:"keys,omitempty"`

	// ReadOptions: The options for this lookup request.
	ReadOptions *ReadOptions `json:"readOptions,omitempty"`

	// ForceSendFields is a list of field names (e.g. "Keys") to
	// unconditionally include in API requests. By default, fields with
	// empty values are omitted from API requests. However, any non-pointer,
	// non-interface field appearing in ForceSendFields will be sent to the
	// server regardless of whether the field is empty or not. This may be
	// used to include empty fields in Patch requests.
	ForceSendFields []string `json:"-"`

	// NullFields is a list of field names (e.g. "Keys") to include in API
	// requests with the JSON null value. By default, fields with empty
	// values are omitted from API requests. However, any field with an
	// empty value appearing in NullFields will be sent to the server as
	// null. It is an error if a field in this list has a non-empty value.
	// This may be used to include null fields in Patch requests.
	NullFields []string `json:"-"`
}

func (s *LookupRequest) MarshalJSON() ([]byte, error) {
	type noMethod LookupRequest
	raw := noMethod(*s)
	return gensupport.MarshalJSON(raw, s.ForceSendFields, s.NullFields)
}

// LookupResponse: The response for Datastore.Lookup.
type LookupResponse struct {
	// Deferred: A list of keys that were not looked up due to resource
	// constraints. The
	// order of results in this field is undefined and has no relation to
	// the
	// order of the keys in the input.
	Deferred []*Key `json:"deferred,omitempty"`

	// Found: Entities found as `ResultType.FULL` entities. The order of
	// results in this
	// field is undefined and has no relation to the order of the keys in
	// the
	// input.
	Found []*EntityResult `json:"found,omitempty"`

	// Missing: Entities not found as `ResultType.KEY_ONLY` entities. The
	// order of results
	// in this field is undefined and has no relation to the order of the
	// keys
	// in the input.
	Missing []*EntityResult `json:"missing,omitempty"`

	// ServerResponse contains the HTTP response code and headers from the
	// server.
	googleapi.ServerResponse `json:"-"`

	// ForceSendFields is a list of field names (e.g. "Deferred") to
	// unconditionally include in API requests. By default, fields with
	// empty values are omitted from API requests. However, any non-pointer,
	// non-interface field appearing in ForceSendFields will be sent to the
	// server regardless of whether the field is empty or not. This may be
	// used to include empty fields in Patch requests.
	ForceSendFields []string `json:"-"`

	// NullFields is a list of field names (e.g. "Deferred") to include in
	// API requests with the JSON null value. By default, fields with empty
	// values are omitted from API requests. However, any field with an
	// empty value appearing in NullFields will be sent to the server as
	// null. It is an error if a field in this list has a non-empty value.
	// This may be used to include null fields in Patch requests.
	NullFields []string `json:"-"`
}

func (s *LookupResponse) MarshalJSON() ([]byte, error) {
	type noMethod LookupResponse
	raw := noMethod(*s)
	return gensupport.MarshalJSON(raw, s.ForceSendFields, s.NullFields)
}

// Mutation: A mutation to apply to an entity.
type Mutation struct {
	// BaseVersion: The version of the entity that this mutation is being
	// applied to. If this
	// does not match the current version on the server, the mutation
	// conflicts.
	BaseVersion int64 `json:"baseVersion,omitempty,string"`

	// Delete: The key of the entity to delete. The entity may or may not
	// already exist.
	// Must have a complete key path and must not be reserved/read-only.
	Delete *Key `json:"delete,omitempty"`

	// Insert: The entity to insert. The entity must not already exist.
	// The entity key's final path element may be incomplete.
	Insert *Entity `json:"insert,omitempty"`

	// Update: The entity to update. The entity must already exist.
	// Must have a complete key path.
	Update *Entity `json:"update,omitempty"`

	// Upsert: The entity to upsert. The entity may or may not already
	// exist.
	// The entity key's final path element may be incomplete.
	Upsert *Entity `json:"upsert,omitempty"`

	// ForceSendFields is a list of field names (e.g. "BaseVersion") to
	// unconditionally include in API requests. By default, fields with
	// empty values are omitted from API requests. However, any non-pointer,
	// non-interface field appearing in ForceSendFields will be sent to the
	// server regardless of whether the field is empty or not. This may be
	// used to include empty fields in Patch requests.
	ForceSendFields []string `json:"-"`

	// NullFields is a list of field names (e.g. "BaseVersion") to include
	// in API requests with the JSON null value. By default, fields with
	// empty values are omitted from API requests. However, any field with
	// an empty value appearing in NullFields will be sent to the server as
	// null. It is an error if a field in this list has a non-empty value.
	// This may be used to include null fields in Patch requests.
	NullFields []string `json:"-"`
}

func (s *Mutation) MarshalJSON() ([]byte, error) {
	type noMethod Mutation
	raw := noMethod(*s)
	return gensupport.MarshalJSON(raw, s.ForceSendFields, s.NullFields)
}

// MutationResult: The result of applying a mutation.
type MutationResult struct {
	// ConflictDetected: Whether a conflict was detected for this mutation.
	// Always false when a
	// conflict detection strategy field is not set in the mutation.
	ConflictDetected bool `json:"conflictDetected,omitempty"`

	// Key: The automatically allocated key.
	// Set only when the mutation allocated a key.
	Key *Key `json:"key,omitempty"`

	// Version: The version of the entity on the server after processing the
	// mutation. If
	// the mutation doesn't change anything on the server, then the version
	// will
	// be the version of the current entity or, if no entity is present, a
	// version
	// that is strictly greater than the version of any previous entity and
	// less
	// than the version of any possible future entity.
	Version int64 `json:"version,omitempty,string"`

	// ForceSendFields is a list of field names (e.g. "ConflictDetected") to
	// unconditionally include in API requests. By default, fields with
	// empty values are omitted from API requests. However, any non-pointer,
	// non-interface field appearing in ForceSendFields will be sent to the
	// server regardless of whether the field is empty or not. This may be
	// used to include empty fields in Patch requests.
	ForceSendFields []string `json:"-"`

	// NullFields is a list of field names (e.g. "ConflictDetected") to
	// include in API requests with the JSON null value. By default, fields
	// with empty values are omitted from API requests. However, any field
	// with an empty value appearing in NullFields will be sent to the
	// server as null. It is an error if a field in this list has a
	// non-empty value. This may be used to include null fields in Patch
	// requests.
	NullFields []string `json:"-"`
}

func (s *MutationResult) MarshalJSON() ([]byte, error) {
	type noMethod MutationResult
	raw := noMethod(*s)
	return gensupport.MarshalJSON(raw, s.ForceSendFields, s.NullFields)
}

// PartitionId: A partition ID identifies a grouping of entities. The
// grouping is always
// by project and namespace, however the namespace ID may be empty.
//
// A partition ID contains several dimensions:
// project ID and namespace ID.
//
// Partition dimensions:
//
// - May be "".
// - Must be valid UTF-8 bytes.
// - Must have values that match regex `[A-Za-z\d\.\-_]{1,100}`
// If the value of any dimension matches regex `__.*__`, the partition
// is
// reserved/read-only.
// A reserved/read-only partition ID is forbidden in certain
// documented
// contexts.
//
// Foreign partition IDs (in which the project ID does
// not match the context project ID ) are discouraged.
// Reads and writes of foreign partition IDs may fail if the project is
// not in an active state.
type PartitionId struct {
	// NamespaceId: If not empty, the ID of the namespace to which the
	// entities belong.
	NamespaceId string `json:"namespaceId,omitempty"`

	// ProjectId: The ID of the project to which the entities belong.
	ProjectId string `json:"projectId,omitempty"`

	// ForceSendFields is a list of field names (e.g. "NamespaceId") to
	// unconditionally include in API requests. By default, fields with
	// empty values are omitted from API requests. However, any non-pointer,
	// non-interface field appearing in ForceSendFields will be sent to the
	// server regardless of whether the field is empty or not. This may be
	// used to include empty fields in Patch requests.
	ForceSendFields []string `json:"-"`

	// NullFields is a list of field names (e.g. "NamespaceId") to include
	// in API requests with the JSON null value. By default, fields with
	// empty values are omitted from API requests. However, any field with
	// an empty value appearing in NullFields will be sent to the server as
	// null. It is an error if a field in this list has a non-empty value.
	// This may be used to include null fields in Patch requests.
	NullFields []string `json:"-"`
}

func (s *PartitionId) MarshalJSON() ([]byte, error) {
	type noMethod PartitionId
	raw := noMethod(*s)
	return gensupport.MarshalJSON(raw, s.ForceSendFields, s.NullFields)
}

// PathElement: A (kind, ID/name) pair used to construct a key path.
//
// If either name or ID is set, the element is complete.
// If neither is set, the element is incomplete.
type PathElement struct {
	// Id: The auto-allocated ID of the entity.
	// Never equal to zero. Values less than zero are discouraged and may
	// not
	// be supported in the future.
	Id int64 `json:"id,omitempty,string"`

	// Kind: The kind of the entity.
	// A kind matching regex `__.*__` is reserved/read-only.
	// A kind must not contain more than 1500 bytes when UTF-8
	// encoded.
	// Cannot be "".
	Kind string `json:"kind,omitempty"`

	// Name: The name of the entity.
	// A name matching regex `__.*__` is reserved/read-only.
	// A name must not be more than 1500 bytes when UTF-8 encoded.
	// Cannot be "".
	Name string `json:"name,omitempty"`

	// ForceSendFields is a list of field names (e.g. "Id") to
	// unconditionally include in API requests. By default, fields with
	// empty values are omitted from API requests. However, any non-pointer,
	// non-interface field appearing in ForceSendFields will be sent to the
	// server regardless of whether the field is empty or not. This may be
	// used to include empty fields in Patch requests.
	ForceSendFields []string `json:"-"`

	// NullFields is a list of field names (e.g. "Id") to include in API
	// requests with the JSON null value. By default, fields with empty
	// values are omitted from API requests. However, any field with an
	// empty value appearing in NullFields will be sent to the server as
	// null. It is an error if a field in this list has a non-empty value.
	// This may be used to include null fields in Patch requests.
	NullFields []string `json:"-"`
}

func (s *PathElement) MarshalJSON() ([]byte, error) {
	type noMethod PathElement
	raw := noMethod(*s)
	return gensupport.MarshalJSON(raw, s.ForceSendFields, s.NullFields)
}

// Projection: A representation of a property in a projection.
type Projection struct {
	// Property: The property to project.
	Property *PropertyReference `json:"property,omitempty"`

	// ForceSendFields is a list of field names (e.g. "Property") to
	// unconditionally include in API requests. By default, fields with
	// empty values are omitted from API requests. However, any non-pointer,
	// non-interface field appearing in ForceSendFields will be sent to the
	// server regardless of whether the field is empty or not. This may be
	// used to include empty fields in Patch requests.
	ForceSendFields []string `json:"-"`

	// NullFields is a list of field names (e.g. "Property") to include in
	// API requests with the JSON null value. By default, fields with empty
	// values are omitted from API requests. However, any field with an
	// empty value appearing in NullFields will be sent to the server as
	// null. It is an error if a field in this list has a non-empty value.
	// This may be used to include null fields in Patch requests.
	NullFields []string `json:"-"`
}

func (s *Projection) MarshalJSON() ([]byte, error) {
	type noMethod Projection
	raw := noMethod(*s)
	return gensupport.MarshalJSON(raw, s.ForceSendFields, s.NullFields)
}

// PropertyFilter: A filter on a specific property.
type PropertyFilter struct {
	// Op: The operator to filter by.
	//
	// Possible values:
	//   "OPERATOR_UNSPECIFIED" - Unspecified. This value must not be used.
	//   "LESS_THAN" - Less than.
	//   "LESS_THAN_OR_EQUAL" - Less than or equal.
	//   "GREATER_THAN" - Greater than.
	//   "GREATER_THAN_OR_EQUAL" - Greater than or equal.
	//   "EQUAL" - Equal.
	//   "HAS_ANCESTOR" - Has ancestor.
	Op string `json:"op,omitempty"`

	// Property: The property to filter by.
	Property *PropertyReference `json:"property,omitempty"`

	// Value: The value to compare the property to.
	Value *Value `json:"value,omitempty"`

	// ForceSendFields is a list of field names (e.g. "Op") to
	// unconditionally include in API requests. By default, fields with
	// empty values are omitted from API requests. However, any non-pointer,
	// non-interface field appearing in ForceSendFields will be sent to the
	// server regardless of whether the field is empty or not. This may be
	// used to include empty fields in Patch requests.
	ForceSendFields []string `json:"-"`

	// NullFields is a list of field names (e.g. "Op") to include in API
	// requests with the JSON null value. By default, fields with empty
	// values are omitted from API requests. However, any field with an
	// empty value appearing in NullFields will be sent to the server as
	// null. It is an error if a field in this list has a non-empty value.
	// This may be used to include null fields in Patch requests.
	NullFields []string `json:"-"`
}

func (s *PropertyFilter) MarshalJSON() ([]byte, error) {
	type noMethod PropertyFilter
	raw := noMethod(*s)
	return gensupport.MarshalJSON(raw, s.ForceSendFields, s.NullFields)
}

// PropertyOrder: The desired order for a specific property.
type PropertyOrder struct {
	// Direction: The direction to order by. Defaults to `ASCENDING`.
	//
	// Possible values:
	//   "DIRECTION_UNSPECIFIED" - Unspecified. This value must not be used.
	//   "ASCENDING" - Ascending.
	//   "DESCENDING" - Descending.
	Direction string `json:"direction,omitempty"`

	// Property: The property to order by.
	Property *PropertyReference `json:"property,omitempty"`

	// ForceSendFields is a list of field names (e.g. "Direction") to
	// unconditionally include in API requests. By default, fields with
	// empty values are omitted from API requests. However, any non-pointer,
	// non-interface field appearing in ForceSendFields will be sent to the
	// server regardless of whether the field is empty or not. This may be
	// used to include empty fields in Patch requests.
	ForceSendFields []string `json:"-"`

	// NullFields is a list of field names (e.g. "Direction") to include in
	// API requests with the JSON null value. By default, fields with empty
	// values are omitted from API requests. However, any field with an
	// empty value appearing in NullFields will be sent to the server as
	// null. It is an error if a field in this list has a non-empty value.
	// This may be used to include null fields in Patch requests.
	NullFields []string `json:"-"`
}

func (s *PropertyOrder) MarshalJSON() ([]byte, error) {
	type noMethod PropertyOrder
	raw := noMethod(*s)
	return gensupport.MarshalJSON(raw, s.ForceSendFields, s.NullFields)
}

// PropertyReference: A reference to a property relative to the kind
// expressions.
type PropertyReference struct {
	// Name: The name of the property.
	// If name includes "."s, it may be interpreted as a property name path.
	Name string `json:"name,omitempty"`

	// ForceSendFields is a list of field names (e.g. "Name") to
	// unconditionally include in API requests. By default, fields with
	// empty values are omitted from API requests. However, any non-pointer,
	// non-interface field appearing in ForceSendFields will be sent to the
	// server regardless of whether the field is empty or not. This may be
	// used to include empty fields in Patch requests.
	ForceSendFields []string `json:"-"`

	// NullFields is a list of field names (e.g. "Name") to include in API
	// requests with the JSON null value. By default, fields with empty
	// values are omitted from API requests. However, any field with an
	// empty value appearing in NullFields will be sent to the server as
	// null. It is an error if a field in this list has a non-empty value.
	// This may be used to include null fields in Patch requests.
	NullFields []string `json:"-"`
}

func (s *PropertyReference) MarshalJSON() ([]byte, error) {
	type noMethod PropertyReference
	raw := noMethod(*s)
	return gensupport.MarshalJSON(raw, s.ForceSendFields, s.NullFields)
}

// Query: A query for entities.
type Query struct {
	// DistinctOn: The properties to make distinct. The query results will
	// contain the first
	// result for each distinct combination of values for the given
	// properties
	// (if empty, all results are returned).
	DistinctOn []*PropertyReference `json:"distinctOn,omitempty"`

	// EndCursor: An ending point for the query results. Query cursors
	// are
	// returned in query result batches and
	// [can only be used to limit the same
	// query](https://cloud.google.com/datastore/docs/concepts/queries#cursor
	// s_limits_and_offsets).
	EndCursor string `json:"endCursor,omitempty"`

	// Filter: The filter to apply.
	Filter *Filter `json:"filter,omitempty"`

	// Kind: The kinds to query (if empty, returns entities of all
	// kinds).
	// Currently at most 1 kind may be specified.
	Kind []*KindExpression `json:"kind,omitempty"`

	// Limit: The maximum number of results to return. Applies after all
	// other
	// constraints. Optional.
	// Unspecified is interpreted as no limit.
	// Must be >= 0 if specified.
	Limit int64 `json:"limit,omitempty"`

	// Offset: The number of results to skip. Applies before limit, but
	// after all other
	// constraints. Optional. Must be >= 0 if specified.
	Offset int64 `json:"offset,omitempty"`

	// Order: The order to apply to the query results (if empty, order is
	// unspecified).
	Order []*PropertyOrder `json:"order,omitempty"`

	// Projection: The projection to return. Defaults to returning all
	// properties.
	Projection []*Projection `json:"projection,omitempty"`

	// StartCursor: A starting point for the query results. Query cursors
	// are
	// returned in query result batches and
	// [can only be used to continue the same
	// query](https://cloud.google.com/datastore/docs/concepts/queries#cursor
	// s_limits_and_offsets).
	StartCursor string `json:"startCursor,omitempty"`

	// ForceSendFields is a list of field names (e.g. "DistinctOn") to
	// unconditionally include in API requests. By default, fields with
	// empty values are omitted from API requests. However, any non-pointer,
	// non-interface field appearing in ForceSendFields will be sent to the
	// server regardless of whether the field is empty or not. This may be
	// used to include empty fields in Patch requests.
	ForceSendFields []string `json:"-"`

	// NullFields is a list of field names (e.g. "DistinctOn") to include in
	// API requests with the JSON null value. By default, fields with empty
	// values are omitted from API requests. However, any field with an
	// empty value appearing in NullFields will be sent to the server as
	// null. It is an error if a field in this list has a non-empty value.
	// This may be used to include null fields in Patch requests.
	NullFields []string `json:"-"`
}

func (s *Query) MarshalJSON() ([]byte, error) {
	type noMethod Query
	raw := noMethod(*s)
	return gensupport.MarshalJSON(raw, s.ForceSendFields, s.NullFields)
}

// QueryResultBatch: A batch of results produced by a query.
type QueryResultBatch struct {
	// EndCursor: A cursor that points to the position after the last result
	// in the batch.
	EndCursor string `json:"endCursor,omitempty"`

	// EntityResultType: The result type for every entity in
	// `entity_results`.
	//
	// Possible values:
	//   "RESULT_TYPE_UNSPECIFIED" - Unspecified. This value is never used.
	//   "FULL" - The key and properties.
	//   "PROJECTION" - A projected subset of properties. The entity may
	// have no key.
	//   "KEY_ONLY" - Only the key.
	EntityResultType string `json:"entityResultType,omitempty"`

	// EntityResults: The results for this batch.
	EntityResults []*EntityResult `json:"entityResults,omitempty"`

	// MoreResults: The state of the query after the current batch.
	//
	// Possible values:
	//   "MORE_RESULTS_TYPE_UNSPECIFIED" - Unspecified. This value is never
	// used.
	//   "NOT_FINISHED" - There may be additional batches to fetch from this
	// query.
	//   "MORE_RESULTS_AFTER_LIMIT" - The query is finished, but there may
	// be more results after the limit.
	//   "MORE_RESULTS_AFTER_CURSOR" - The query is finished, but there may
	// be more results after the end
	// cursor.
	//   "NO_MORE_RESULTS" - The query is finished, and there are no more
	// results.
	MoreResults string `json:"moreResults,omitempty"`

	// SkippedCursor: A cursor that points to the position after the last
	// skipped result.
	// Will be set when `skipped_results` != 0.
	SkippedCursor string `json:"skippedCursor,omitempty"`

	// SkippedResults: The number of results skipped, typically because of
	// an offset.
	SkippedResults int64 `json:"skippedResults,omitempty"`

	// SnapshotVersion: The version number of the snapshot this batch was
	// returned from.
	// This applies to the range of results from the query's `start_cursor`
	// (or
	// the beginning of the query if no cursor was given) to this
	// batch's
	// `end_cursor` (not the query's `end_cursor`).
	//
	// In a single transaction, subsequent query result batches for the same
	// query
	// can have a greater snapshot version number. Each batch's snapshot
	// version
	// is valid for all preceding batches.
	// The value will be zero for eventually consistent queries.
	SnapshotVersion int64 `json:"snapshotVersion,omitempty,string"`

	// ForceSendFields is a list of field names (e.g. "EndCursor") to
	// unconditionally include in API requests. By default, fields with
	// empty values are omitted from API requests. However, any non-pointer,
	// non-interface field appearing in ForceSendFields will be sent to the
	// server regardless of whether the field is empty or not. This may be
	// used to include empty fields in Patch requests.
	ForceSendFields []string `json:"-"`

	// NullFields is a list of field names (e.g. "EndCursor") to include in
	// API requests with the JSON null value. By default, fields with empty
	// values are omitted from API requests. However, any field with an
	// empty value appearing in NullFields will be sent to the server as
	// null. It is an error if a field in this list has a non-empty value.
	// This may be used to include null fields in Patch requests.
	NullFields []string `json:"-"`
}

func (s *QueryResultBatch) MarshalJSON() ([]byte, error) {
	type noMethod QueryResultBatch
	raw := noMethod(*s)
	return gensupport.MarshalJSON(raw, s.ForceSendFields, s.NullFields)
}

// ReadOnly: Options specific to read-only transactions.
type ReadOnly struct {
}

// ReadOptions: The options shared by read requests.
type ReadOptions struct {
	// ReadConsistency: The non-transactional read consistency to
	// use.
	// Cannot be set to `STRONG` for global queries.
	//
	// Possible values:
	//   "READ_CONSISTENCY_UNSPECIFIED" - Unspecified. This value must not
	// be used.
	//   "STRONG" - Strong consistency.
	//   "EVENTUAL" - Eventual consistency.
	ReadConsistency string `json:"readConsistency,omitempty"`

	// Transaction: The identifier of the transaction in which to read.
	// A
	// transaction identifier is returned by a call
	// to
	// Datastore.BeginTransaction.
	Transaction string `json:"transaction,omitempty"`

	// ForceSendFields is a list of field names (e.g. "ReadConsistency") to
	// unconditionally include in API requests. By default, fields with
	// empty values are omitted from API requests. However, any non-pointer,
	// non-interface field appearing in ForceSendFields will be sent to the
	// server regardless of whether the field is empty or not. This may be
	// used to include empty fields in Patch requests.
	ForceSendFields []string `json:"-"`

	// NullFields is a list of field names (e.g. "ReadConsistency") to
	// include in API requests with the JSON null value. By default, fields
	// with empty values are omitted from API requests. However, any field
	// with an empty value appearing in NullFields will be sent to the
	// server as null. It is an error if a field in this list has a
	// non-empty value. This may be used to include null fields in Patch
	// requests.
	NullFields []string `json:"-"`
}

func (s *ReadOptions) MarshalJSON() ([]byte, error) {
	type noMethod ReadOptions
	raw := noMethod(*s)
	return gensupport.MarshalJSON(raw, s.ForceSendFields, s.NullFields)
}

// ReadWrite: Options specific to read / write transactions.
type ReadWrite struct {
	// PreviousTransaction: The transaction identifier of the transaction
	// being retried.
	PreviousTransaction string `json:"previousTransaction,omitempty"`

	// ForceSendFields is a list of field names (e.g. "PreviousTransaction")
	// to unconditionally include in API requests. By default, fields with
	// empty values are omitted from API requests. However, any non-pointer,
	// non-interface field appearing in ForceSendFields will be sent to the
	// server regardless of whether the field is empty or not. This may be
	// used to include empty fields in Patch requests.
	ForceSendFields []string `json:"-"`

	// NullFields is a list of field names (e.g. "PreviousTransaction") to
	// include in API requests with the JSON null value. By default, fields
	// with empty values are omitted from API requests. However, any field
	// with an empty value appearing in NullFields will be sent to the
	// server as null. It is an error if a field in this list has a
	// non-empty value. This may be used to include null fields in Patch
	// requests.
	NullFields []string `json:"-"`
}

func (s *ReadWrite) MarshalJSON() ([]byte, error) {
	type noMethod ReadWrite
	raw := noMethod(*s)
	return gensupport.MarshalJSON(raw, s.ForceSendFields, s.NullFields)
}

// RollbackRequest: The request for Datastore.Rollback.
type RollbackRequest struct {
	// Transaction: The transaction identifier, returned by a call
	// to
	// Datastore.BeginTransaction.
	Transaction string `json:"transaction,omitempty"`

	// ForceSendFields is a list of field names (e.g. "Transaction") to
	// unconditionally include in API requests. By default, fields with
	// empty values are omitted from API requests. However, any non-pointer,
	// non-interface field appearing in ForceSendFields will be sent to the
	// server regardless of whether the field is empty or not. This may be
	// used to include empty fields in Patch requests.
	ForceSendFields []string `json:"-"`

	// NullFields is a list of field names (e.g. "Transaction") to include
	// in API requests with the JSON null value. By default, fields with
	// empty values are omitted from API requests. However, any field with
	// an empty value appearing in NullFields will be sent to the server as
	// null. It is an error if a field in this list has a non-empty value.
	// This may be used to include null fields in Patch requests.
	NullFields []string `json:"-"`
}

func (s *RollbackRequest) MarshalJSON() ([]byte, error) {
	type noMethod RollbackRequest
	raw := noMethod(*s)
	return gensupport.MarshalJSON(raw, s.ForceSendFields, s.NullFields)
}

// RollbackResponse: The response for Datastore.Rollback.
// (an empty message).
type RollbackResponse struct {
	// ServerResponse contains the HTTP response code and headers from the
	// server.
	googleapi.ServerResponse `json:"-"`
}

// RunQueryRequest: The request for Datastore.RunQuery.
type RunQueryRequest struct {
	// GqlQuery: The GQL query to run.
	GqlQuery *GqlQuery `json:"gqlQuery,omitempty"`

	// PartitionId: Entities are partitioned into subsets, identified by a
	// partition ID.
	// Queries are scoped to a single partition.
	// This partition ID is normalized with the standard default
	// context
	// partition ID.
	PartitionId *PartitionId `json:"partitionId,omitempty"`

	// Query: The query to run.
	Query *Query `json:"query,omitempty"`

	// ReadOptions: The options for this query.
	ReadOptions *ReadOptions `json:"readOptions,omitempty"`

	// ForceSendFields is a list of field names (e.g. "GqlQuery") to
	// unconditionally include in API requests. By default, fields with
	// empty values are omitted from API requests. However, any non-pointer,
	// non-interface field appearing in ForceSendFields will be sent to the
	// server regardless of whether the field is empty or not. This may be
	// used to include empty fields in Patch requests.
	ForceSendFields []string `json:"-"`

	// NullFields is a list of field names (e.g. "GqlQuery") to include in
	// API requests with the JSON null value. By default, fields with empty
	// values are omitted from API requests. However, any field with an
	// empty value appearing in NullFields will be sent to the server as
	// null. It is an error if a field in this list has a non-empty value.
	// This may be used to include null fields in Patch requests.
	NullFields []string `json:"-"`
}

func (s *RunQueryRequest) MarshalJSON() ([]byte, error) {
	type noMethod RunQueryRequest
	raw := noMethod(*s)
	return gensupport.MarshalJSON(raw, s.ForceSendFields, s.NullFields)
}

// RunQueryResponse: The response for Datastore.RunQuery.
type RunQueryResponse struct {
	// Batch: A batch of query results (always present).
	Batch *QueryResultBatch `json:"batch,omitempty"`

	// Query: The parsed form of the `GqlQuery` from the request, if it was
	// set.
	Query *Query `json:"query,omitempty"`

	// ServerResponse contains the HTTP response code and headers from the
	// server.
	googleapi.ServerResponse `json:"-"`

	// ForceSendFields is a list of field names (e.g. "Batch") to
	// unconditionally include in API requests. By default, fields with
	// empty values are omitted from API requests. However, any non-pointer,
	// non-interface field appearing in ForceSendFields will be sent to the
	// server regardless of whether the field is empty or not. This may be
	// used to include empty fields in Patch requests.
	ForceSendFields []string `json:"-"`

	// NullFields is a list of field names (e.g. "Batch") to include in API
	// requests with the JSON null value. By default, fields with empty
	// values are omitted from API requests. However, any field with an
	// empty value appearing in NullFields will be sent to the server as
	// null. It is an error if a field in this list has a non-empty value.
	// This may be used to include null fields in Patch requests.
	NullFields []string `json:"-"`
}

func (s *RunQueryResponse) MarshalJSON() ([]byte, error) {
	type noMethod RunQueryResponse
	raw := noMethod(*s)
	return gensupport.MarshalJSON(raw, s.ForceSendFields, s.NullFields)
}

// TransactionOptions: Options for beginning a new
// transaction.
//
// Transactions can be created explicitly with calls
// to
// Datastore.BeginTransaction or implicitly by
// setting
// ReadOptions.new_transaction in read requests.
type TransactionOptions struct {
	// ReadOnly: The transaction should only allow reads.
	ReadOnly *ReadOnly `json:"readOnly,omitempty"`

	// ReadWrite: The transaction should allow both reads and writes.
	ReadWrite *ReadWrite `json:"readWrite,omitempty"`

	// ForceSendFields is a list of field names (e.g. "ReadOnly") to
	// unconditionally include in API requests. By default, fields with
	// empty values are omitted from API requests. However, any non-pointer,
	// non-interface field appearing in ForceSendFields will be sent to the
	// server regardless of whether the field is empty or not. This may be
	// used to include empty fields in Patch requests.
	ForceSendFields []string `json:"-"`

	// NullFields is a list of field names (e.g. "ReadOnly") to include in
	// API requests with the JSON null value. By default, fields with empty
	// values are omitted from API requests. However, any field with an
	// empty value appearing in NullFields will be sent to the server as
	// null. It is an error if a field in this list has a non-empty value.
	// This may be used to include null fields in Patch requests.
	NullFields []string `json:"-"`
}

func (s *TransactionOptions) MarshalJSON() ([]byte, error) {
	type noMethod TransactionOptions
	raw := noMethod(*s)
	return gensupport.MarshalJSON(raw, s.ForceSendFields, s.NullFields)
}

// Value: A message that can hold any of the supported value types and
// associated
// metadata.
type Value struct {
	// ArrayValue: An array value.
	// Cannot contain another array value.
	// A `Value` instance that sets field `array_value` must not set
	// fields
	// `meaning` or `exclude_from_indexes`.
	ArrayValue *ArrayValue `json:"arrayValue,omitempty"`

	// BlobValue: A blob value.
	// May have at most 1,000,000 bytes.
	// When `exclude_from_indexes` is false, may have at most 1500 bytes.
	// In JSON requests, must be base64-encoded.
	BlobValue *string `json:"blobValue,omitempty"`

	// BooleanValue: A boolean value.
	BooleanValue *bool `json:"booleanValue,omitempty"`

	// DoubleValue: A double value.
	DoubleValue *float64 `json:"doubleValue,omitempty"`

	// EntityValue: An entity value.
	//
	// - May have no key.
	// - May have a key with an incomplete key path.
	// - May have a reserved/read-only key.
	EntityValue *Entity `json:"entityValue,omitempty"`

	// ExcludeFromIndexes: If the value should be excluded from all indexes
	// including those defined
	// explicitly.
	ExcludeFromIndexes bool `json:"excludeFromIndexes,omitempty"`

	// GeoPointValue: A geo point value representing a point on the surface
	// of Earth.
	GeoPointValue *LatLng `json:"geoPointValue,omitempty"`

	// IntegerValue: An integer value.
	IntegerValue *int64 `json:"integerValue,omitempty,string"`

	// KeyValue: A key value.
	KeyValue *Key `json:"keyValue,omitempty"`

	// Meaning: The `meaning` field should only be populated for backwards
	// compatibility.
	Meaning int64 `json:"meaning,omitempty"`

	// NullValue: A null value.
	//
	// Possible values:
	//   "NULL_VALUE" - Null value.
	NullValue string `json:"nullValue,omitempty"`

	// StringValue: A UTF-8 encoded string value.
	// When `exclude_from_indexes` is false (it is indexed) , may have at
	// most 1500 bytes.
	// Otherwise, may be set to at least 1,000,000 bytes.
	StringValue *string `json:"stringValue,omitempty"`

	// TimestampValue: A timestamp value.
	// When stored in the Datastore, precise only to microseconds;
	// any additional precision is rounded down.
	TimestampValue *string `json:"timestampValue,omitempty"`

	// ForceSendFields is a list of field names (e.g. "ArrayValue") to
	// unconditionally include in API requests. By default, fields with
	// empty values are omitted from API requests. However, any non-pointer,
	// non-interface field appearing in ForceSendFields will be sent to the
	// server regardless of whether the field is empty or not. This may be
	// used to include empty fields in Patch requests.
	ForceSendFields []string `json:"-"`

	// NullFields is a list of field names (e.g. "ArrayValue") to include in
	// API requests with the JSON null value. By default, fields with empty
	// values are omitted from API requests. However, any field with an
	// empty value appearing in NullFields will be sent to the server as
	// null. It is an error if a field in this list has a non-empty value.
	// This may be used to include null fields in Patch requests.
	NullFields []string `json:"-"`
}

func (s *Value) MarshalJSON() ([]byte, error) {
	type noMethod Value
	raw := noMethod(*s)
	return gensupport.MarshalJSON(raw, s.ForceSendFields, s.NullFields)
}

func (s *Value) UnmarshalJSON(data []byte) error {
	type noMethod Value
	var s1 struct {
		DoubleValue *gensupport.JSONFloat64 `json:"doubleValue"`
		*noMethod
	}
	s1.noMethod = (*noMethod)(s)
	if err := json.Unmarshal(data, &s1); err != nil {
		return err
	}
	if s1.DoubleValue != nil {
		s.DoubleValue = (*float64)(s1.DoubleValue)
	}
	return nil
}

// method id "datastore.projects.allocateIds":

type ProjectsAllocateIdsCall struct {
	s                  *Service
	projectId          string
	allocateidsrequest *AllocateIdsRequest
	urlParams_         gensupport.URLParams
	ctx_               context.Context
	header_            http.Header
}

// AllocateIds: Allocates IDs for the given keys, which is useful for
// referencing an entity
// before it is inserted.
func (r *ProjectsService) AllocateIds(projectId string, allocateidsrequest *AllocateIdsRequest) *ProjectsAllocateIdsCall {
	c := &ProjectsAllocateIdsCall{s: r.s, urlParams_: make(gensupport.URLParams)}
	c.projectId = projectId
	c.allocateidsrequest = allocateidsrequest
	return c
}

// Fields allows partial responses to be retrieved. See
// https://developers.google.com/gdata/docs/2.0/basics#PartialResponse
// for more information.
func (c *ProjectsAllocateIdsCall) Fields(s ...googleapi.Field) *ProjectsAllocateIdsCall {
	c.urlParams_.Set("fields", googleapi.CombineFields(s))
	return c
}

// Context sets the context to be used in this call's Do method. Any
// pending HTTP request will be aborted if the provided context is
// canceled.
func (c *ProjectsAllocateIdsCall) Context(ctx context.Context) *ProjectsAllocateIdsCall {
	c.ctx_ = ctx
	return c
}

// Header returns an http.Header that can be modified by the caller to
// add HTTP headers to the request.
func (c *ProjectsAllocateIdsCall) Header() http.Header {
	if c.header_ == nil {
		c.header_ = make(http.Header)
	}
	return c.header_
}

func (c *ProjectsAllocateIdsCall) doRequest(alt string) (*http.Response, error) {
	reqHeaders := make(http.Header)
	for k, v := range c.header_ {
		reqHeaders[k] = v
	}
	reqHeaders.Set("User-Agent", c.s.userAgent())
	var body io.Reader = nil
	body, err := googleapi.WithoutDataWrapper.JSONReader(c.allocateidsrequest)
	if err != nil {
		return nil, err
	}
	reqHeaders.Set("Content-Type", "application/json")
	c.urlParams_.Set("alt", alt)
	urls := googleapi.ResolveRelative(c.s.BasePath, "v1beta3/projects/{projectId}:allocateIds")
	urls += "?" + c.urlParams_.Encode()
	req, _ := http.NewRequest("POST", urls, body)
	req.Header = reqHeaders
	googleapi.Expand(req.URL, map[string]string{
		"projectId": c.projectId,
	})
	return gensupport.SendRequest(c.ctx_, c.s.client, req)
}

// Do executes the "datastore.projects.allocateIds" call.
// Exactly one of *AllocateIdsResponse or error will be non-nil. Any
// non-2xx status code is an error. Response headers are in either
// *AllocateIdsResponse.ServerResponse.Header or (if a response was
// returned at all) in error.(*googleapi.Error).Header. Use
// googleapi.IsNotModified to check whether the returned error was
// because http.StatusNotModified was returned.
func (c *ProjectsAllocateIdsCall) Do(opts ...googleapi.CallOption) (*AllocateIdsResponse, error) {
	gensupport.SetOptions(c.urlParams_, opts...)
	res, err := c.doRequest("json")
	if res != nil && res.StatusCode == http.StatusNotModified {
		if res.Body != nil {
			res.Body.Close()
		}
		return nil, &googleapi.Error{
			Code:   res.StatusCode,
			Header: res.Header,
		}
	}
	if err != nil {
		return nil, err
	}
	defer googleapi.CloseBody(res)
	if err := googleapi.CheckResponse(res); err != nil {
		return nil, err
	}
	ret := &AllocateIdsResponse{
		ServerResponse: googleapi.ServerResponse{
			Header:         res.Header,
			HTTPStatusCode: res.StatusCode,
		},
	}
	target := &ret
	if err := json.NewDecoder(res.Body).Decode(target); err != nil {
		return nil, err
	}
	return ret, nil
	// {
	//   "description": "Allocates IDs for the given keys, which is useful for referencing an entity\nbefore it is inserted.",
	//   "flatPath": "v1beta3/projects/{projectId}:allocateIds",
	//   "httpMethod": "POST",
	//   "id": "datastore.projects.allocateIds",
	//   "parameterOrder": [
	//     "projectId"
	//   ],
	//   "parameters": {
	//     "projectId": {
	//       "description": "The ID of the project against which to make the request.",
	//       "location": "path",
	//       "required": true,
	//       "type": "string"
	//     }
	//   },
	//   "path": "v1beta3/projects/{projectId}:allocateIds",
	//   "request": {
	//     "$ref": "AllocateIdsRequest"
	//   },
	//   "response": {
	//     "$ref": "AllocateIdsResponse"
	//   },
	//   "scopes": [
	//     "https://www.googleapis.com/auth/cloud-platform",
	//     "https://www.googleapis.com/auth/datastore"
	//   ]
	// }

}

// method id "datastore.projects.beginTransaction":

type ProjectsBeginTransactionCall struct {
	s                       *Service
	projectId               string
	begintransactionrequest *BeginTransactionRequest
	urlParams_              gensupport.URLParams
	ctx_                    context.Context
	header_                 http.Header
}

// BeginTransaction: Begins a new transaction.
func (r *ProjectsService) BeginTransaction(projectId string, begintransactionrequest *BeginTransactionRequest) *ProjectsBeginTransactionCall {
	c := &ProjectsBeginTransactionCall{s: r.s, urlParams_: make(gensupport.URLParams)}
	c.projectId = projectId
	c.begintransactionrequest = begintransactionrequest
	return c
}

// Fields allows partial responses to be retrieved. See
// https://developers.google.com/gdata/docs/2.0/basics#PartialResponse
// for more information.
func (c *ProjectsBeginTransactionCall) Fields(s ...googleapi.Field) *ProjectsBeginTransactionCall {
	c.urlParams_.Set("fields", googleapi.CombineFields(s))
	return c
}

// Context sets the context to be used in this call's Do method. Any
// pending HTTP request will be aborted if the provided context is
// canceled.
func (c *ProjectsBeginTransactionCall) Context(ctx context.Context) *ProjectsBeginTransactionCall {
	c.ctx_ = ctx
	return c
}

// Header returns an http.Header that can be modified by the caller to
// add HTTP headers to the request.
func (c *ProjectsBeginTransactionCall) Header() http.Header {
	if c.header_ == nil {
		c.header_ = make(http.Header)
	}
	return c.header_
}

func (c *ProjectsBeginTransactionCall) doRequest(alt string) (*http.Response, error) {
	reqHeaders := make(http.Header)
	for k, v := range c.header_ {
		reqHeaders[k] = v
	}
	reqHeaders.Set("User-Agent", c.s.userAgent())
	var body io.Reader = nil
	body, err := googleapi.WithoutDataWrapper.JSONReader(c.begintransactionrequest)
	if err != nil {
		return nil, err
	}
	reqHeaders.Set("Content-Type", "application/json")
	c.urlParams_.Set("alt", alt)
	urls := googleapi.ResolveRelative(c.s.BasePath, "v1beta3/projects/{projectId}:beginTransaction")
	urls += "?" + c.urlParams_.Encode()
	req, _ := http.NewRequest("POST", urls, body)
	req.Header = reqHeaders
	googleapi.Expand(req.URL, map[string]string{
		"projectId": c.projectId,
	})
	return gensupport.SendRequest(c.ctx_, c.s.client, req)
}

// Do executes the "datastore.projects.beginTransaction" call.
// Exactly one of *BeginTransactionResponse or error will be non-nil.
// Any non-2xx status code is an error. Response headers are in either
// *BeginTransactionResponse.ServerResponse.Header or (if a response was
// returned at all) in error.(*googleapi.Error).Header. Use
// googleapi.IsNotModified to check whether the returned error was
// because http.StatusNotModified was returned.
func (c *ProjectsBeginTransactionCall) Do(opts ...googleapi.CallOption) (*BeginTransactionResponse, error) {
	gensupport.SetOptions(c.urlParams_, opts...)
	res, err := c.doRequest("json")
	if res != nil && res.StatusCode == http.StatusNotModified {
		if res.Body != nil {
			res.Body.Close()
		}
		return nil, &googleapi.Error{
			Code:   res.StatusCode,
			Header: res.Header,
		}
	}
	if err != nil {
		return nil, err
	}
	defer googleapi.CloseBody(res)
	if err := googleapi.CheckResponse(res); err != nil {
		return nil, err
	}
	ret := &BeginTransactionResponse{
		ServerResponse: googleapi.ServerResponse{
			Header:         res.Header,
			HTTPStatusCode: res.StatusCode,
		},
	}
	target := &ret
	if err := json.NewDecoder(res.Body).Decode(target); err != nil {
		return nil, err
	}
	return ret, nil
	// {
	//   "description": "Begins a new transaction.",
	//   "flatPath": "v1beta3/projects/{projectId}:beginTransaction",
	//   "httpMethod": "POST",
	//   "id": "datastore.projects.beginTransaction",
	//   "parameterOrder": [
	//     "projectId"
	//   ],
	//   "parameters": {
	//     "projectId": {
	//       "description": "The ID of the project against which to make the request.",
	//       "location": "path",
	//       "required": true,
	//       "type": "string"
	//     }
	//   },
	//   "path": "v1beta3/projects/{projectId}:beginTransaction",
	//   "request": {
	//     "$ref": "BeginTransactionRequest"
	//   },
	//   "response": {
	//     "$ref": "BeginTransactionResponse"
	//   },
	//   "scopes": [
	//     "https://www.googleapis.com/auth/cloud-platform",
	//     "https://www.googleapis.com/auth/datastore"
	//   ]
	// }

}

// method id "datastore.projects.commit":

type ProjectsCommitCall struct {
	s             *Service
	projectId     string
	commitrequest *CommitRequest
	urlParams_    gensupport.URLParams
	ctx_          context.Context
	header_       http.Header
}

// Commit: Commits a transaction, optionally creating, deleting or
// modifying some
// entities.
func (r *ProjectsService) Commit(projectId string, commitrequest *CommitRequest) *ProjectsCommitCall {
	c := &ProjectsCommitCall{s: r.s, urlParams_: make(gensupport.URLParams)}
	c.projectId = projectId
	c.commitrequest = commitrequest
	return c
}

// Fields allows partial responses to be retrieved. See
// https://developers.google.com/gdata/docs/2.0/basics#PartialResponse
// for more information.
func (c *ProjectsCommitCall) Fields(s ...googleapi.Field) *ProjectsCommitCall {
	c.urlParams_.Set("fields", googleapi.CombineFields(s))
	return c
}

// Context sets the context to be used in this call's Do method. Any
// pending HTTP request will be aborted if the provided context is
// canceled.
func (c *ProjectsCommitCall) Context(ctx context.Context) *ProjectsCommitCall {
	c.ctx_ = ctx
	return c
}

// Header returns an http.Header that can be modified by the caller to
// add HTTP headers to the request.
func (c *ProjectsCommitCall) Header() http.Header {
	if c.header_ == nil {
		c.header_ = make(http.Header)
	}
	return c.header_
}

func (c *ProjectsCommitCall) doRequest(alt string) (*http.Response, error) {
	reqHeaders := make(http.Header)
	for k, v := range c.header_ {
		reqHeaders[k] = v
	}
	reqHeaders.Set("User-Agent", c.s.userAgent())
	var body io.Reader = nil
	body, err := googleapi.WithoutDataWrapper.JSONReader(c.commitrequest)
	if err != nil {
		return nil, err
	}
	reqHeaders.Set("Content-Type", "application/json")
	c.urlParams_.Set("alt", alt)
	urls := googleapi.ResolveRelative(c.s.BasePath, "v1beta3/projects/{projectId}:commit")
	urls += "?" + c.urlParams_.Encode()
	req, _ := http.NewRequest("POST", urls, body)
	req.Header = reqHeaders
	googleapi.Expand(req.URL, map[string]string{
		"projectId": c.projectId,
	})
	return gensupport.SendRequest(c.ctx_, c.s.client, req)
}

// Do executes the "datastore.projects.commit" call.
// Exactly one of *CommitResponse or error will be non-nil. Any non-2xx
// status code is an error. Response headers are in either
// *CommitResponse.ServerResponse.Header or (if a response was returned
// at all) in error.(*googleapi.Error).Header. Use
// googleapi.IsNotModified to check whether the returned error was
// because http.StatusNotModified was returned.
func (c *ProjectsCommitCall) Do(opts ...googleapi.CallOption) (*CommitResponse, error) {
	gensupport.SetOptions(c.urlParams_, opts...)
	res, err := c.doRequest("json")
	if res != nil && res.StatusCode == http.StatusNotModified {
		if res.Body != nil {
			res.Body.Close()
		}
		return nil, &googleapi.Error{
			Code:   res.StatusCode,
			Header: res.Header,
		}
	}
	if err != nil {
		return nil, err
	}
	defer googleapi.CloseBody(res)
	if err := googleapi.CheckResponse(res); err != nil {
		return nil, err
	}
	ret := &CommitResponse{
		ServerResponse: googleapi.ServerResponse{
			Header:         res.Header,
			HTTPStatusCode: res.StatusCode,
		},
	}
	target := &ret
	if err := json.NewDecoder(res.Body).Decode(target); err != nil {
		return nil, err
	}
	return ret, nil
	// {
	//   "description": "Commits a transaction, optionally creating, deleting or modifying some\nentities.",
	//   "flatPath": "v1beta3/projects/{projectId}:commit",
	//   "httpMethod": "POST",
	//   "id": "datastore.projects.commit",
	//   "parameterOrder": [
	//     "projectId"
	//   ],
	//   "parameters": {
	//     "projectId": {
	//       "description": "The ID of the project against which to make the request.",
	//       "location": "path",
	//       "required": true,
	//       "type": "string"
	//     }
	//   },
	//   "path": "v1beta3/projects/{projectId}:commit",
	//   "request": {
	//     "$ref": "CommitRequest"
	//   },
	//   "response": {
	//     "$ref": "CommitResponse"
	//   },
	//   "scopes": [
	//     "https://www.googleapis.com/auth/cloud-platform",
	//     "https://www.googleapis.com/auth/datastore"
	//   ]
	// }

}

// method id "datastore.projects.lookup":

type ProjectsLookupCall struct {
	s             *Service
	projectId     string
	lookuprequest *LookupRequest
	urlParams_    gensupport.URLParams
	ctx_          context.Context
	header_       http.Header
}

// Lookup: Looks up entities by key.
func (r *ProjectsService) Lookup(projectId string, lookuprequest *LookupRequest) *ProjectsLookupCall {
	c := &ProjectsLookupCall{s: r.s, urlParams_: make(gensupport.URLParams)}
	c.projectId = projectId
	c.lookuprequest = lookuprequest
	return c
}

// Fields allows partial responses to be retrieved. See
// https://developers.google.com/gdata/docs/2.0/basics#PartialResponse
// for more information.
func (c *ProjectsLookupCall) Fields(s ...googleapi.Field) *ProjectsLookupCall {
	c.urlParams_.Set("fields", googleapi.CombineFields(s))
	return c
}

// Context sets the context to be used in this call's Do method. Any
// pending HTTP request will be aborted if the provided context is
// canceled.
func (c *ProjectsLookupCall) Context(ctx context.Context) *ProjectsLookupCall {
	c.ctx_ = ctx
	return c
}

// Header returns an http.Header that can be modified by the caller to
// add HTTP headers to the request.
func (c *ProjectsLookupCall) Header() http.Header {
	if c.header_ == nil {
		c.header_ = make(http.Header)
	}
	return c.header_
}

func (c *ProjectsLookupCall) doRequest(alt string) (*http.Response, error) {
	reqHeaders := make(http.Header)
	for k, v := range c.header_ {
		reqHeaders[k] = v
	}
	reqHeaders.Set("User-Agent", c.s.userAgent())
	var body io.Reader = nil
	body, err := googleapi.WithoutDataWrapper.JSONReader(c.lookuprequest)
	if err != nil {
		return nil, err
	}
	reqHeaders.Set("Content-Type", "application/json")
	c.urlParams_.Set("alt", alt)
	urls := googleapi.ResolveRelative(c.s.BasePath, "v1beta3/projects/{projectId}:lookup")
	urls += "?" + c.urlParams_.Encode()
	req, _ := http.NewRequest("POST", urls, body)
	req.Header = reqHeaders
	googleapi.Expand(req.URL, map[string]string{
		"projectId": c.projectId,
	})
	return gensupport.SendRequest(c.ctx_, c.s.client, req)
}

// Do executes the "datastore.projects.lookup" call.
// Exactly one of *LookupResponse or error will be non-nil. Any non-2xx
// status code is an error. Response headers are in either
// *LookupResponse.ServerResponse.Header or (if a response was returned
// at all) in error.(*googleapi.Error).Header. Use
// googleapi.IsNotModified to check whether the returned error was
// because http.StatusNotModified was returned.
func (c *ProjectsLookupCall) Do(opts ...googleapi.CallOption) (*LookupResponse, error) {
	gensupport.SetOptions(c.urlParams_, opts...)
	res, err := c.doRequest("json")
	if res != nil && res.StatusCode == http.StatusNotModified {
		if res.Body != nil {
			res.Body.Close()
		}
		return nil, &googleapi.Error{
			Code:   res.StatusCode,
			Header: res.Header,
		}
	}
	if err != nil {
		return nil, err
	}
	defer googleapi.CloseBody(res)
	if err := googleapi.CheckResponse(res); err != nil {
		return nil, err
	}
	ret := &LookupResponse{
		ServerResponse: googleapi.ServerResponse{
			Header:         res.Header,
			HTTPStatusCode: res.StatusCode,
		},
	}
	target := &ret
	if err := json.NewDecoder(res.Body).Decode(target); err != nil {
		return nil, err
	}
	return ret, nil
	// {
	//   "description": "Looks up entities by key.",
	//   "flatPath": "v1beta3/projects/{projectId}:lookup",
	//   "httpMethod": "POST",
	//   "id": "datastore.projects.lookup",
	//   "parameterOrder": [
	//     "projectId"
	//   ],
	//   "parameters": {
	//     "projectId": {
	//       "description": "The ID of the project against which to make the request.",
	//       "location": "path",
	//       "required": true,
	//       "type": "string"
	//     }
	//   },
	//   "path": "v1beta3/projects/{projectId}:lookup",
	//   "request": {
	//     "$ref": "LookupRequest"
	//   },
	//   "response": {
	//     "$ref": "LookupResponse"
	//   },
	//   "scopes": [
	//     "https://www.googleapis.com/auth/cloud-platform",
	//     "https://www.googleapis.com/auth/datastore"
	//   ]
	// }

}

// method id "datastore.projects.rollback":

type ProjectsRollbackCall struct {
	s               *Service
	projectId       string
	rollbackrequest *RollbackRequest
	urlParams_      gensupport.URLParams
	ctx_            context.Context
	header_         http.Header
}

// Rollback: Rolls back a transaction.
func (r *ProjectsService) Rollback(projectId string, rollbackrequest *RollbackRequest) *ProjectsRollbackCall {
	c := &ProjectsRollbackCall{s: r.s, urlParams_: make(gensupport.URLParams)}
	c.projectId = projectId
	c.rollbackrequest = rollbackrequest
	return c
}

// Fields allows partial responses to be retrieved. See
// https://developers.google.com/gdata/docs/2.0/basics#PartialResponse
// for more information.
func (c *ProjectsRollbackCall) Fields(s ...googleapi.Field) *ProjectsRollbackCall {
	c.urlParams_.Set("fields", googleapi.CombineFields(s))
	return c
}

// Context sets the context to be used in this call's Do method. Any
// pending HTTP request will be aborted if the provided context is
// canceled.
func (c *ProjectsRollbackCall) Context(ctx context.Context) *ProjectsRollbackCall {
	c.ctx_ = ctx
	return c
}

// Header returns an http.Header that can be modified by the caller to
// add HTTP headers to the request.
func (c *ProjectsRollbackCall) Header() http.Header {
	if c.header_ == nil {
		c.header_ = make(http.Header)
	}
	return c.header_
}

func (c *ProjectsRollbackCall) doRequest(alt string) (*http.Response, error) {
	reqHeaders := make(http.Header)
	for k, v := range c.header_ {
		reqHeaders[k] = v
	}
	reqHeaders.Set("User-Agent", c.s.userAgent())
	var body io.Reader = nil
	body, err := googleapi.WithoutDataWrapper.JSONReader(c.rollbackrequest)
	if err != nil {
		return nil, err
	}
	reqHeaders.Set("Content-Type", "application/json")
	c.urlParams_.Set("alt", alt)
	urls := googleapi.ResolveRelative(c.s.BasePath, "v1beta3/projects/{projectId}:rollback")
	urls += "?" + c.urlParams_.Encode()
	req, _ := http.NewRequest("POST", urls, body)
	req.Header = reqHeaders
	googleapi.Expand(req.URL, map[string]string{
		"projectId": c.projectId,
	})
	return gensupport.SendRequest(c.ctx_, c.s.client, req)
}

// Do executes the "datastore.projects.rollback" call.
// Exactly one of *RollbackResponse or error will be non-nil. Any
// non-2xx status code is an error. Response headers are in either
// *RollbackResponse.ServerResponse.Header or (if a response was
// returned at all) in error.(*googleapi.Error).Header. Use
// googleapi.IsNotModified to check whether the returned error was
// because http.StatusNotModified was returned.
func (c *ProjectsRollbackCall) Do(opts ...googleapi.CallOption) (*RollbackResponse, error) {
	gensupport.SetOptions(c.urlParams_, opts...)
	res, err := c.doRequest("json")
	if res != nil && res.StatusCode == http.StatusNotModified {
		if res.Body != nil {
			res.Body.Close()
		}
		return nil, &googleapi.Error{
			Code:   res.StatusCode,
			Header: res.Header,
		}
	}
	if err != nil {
		return nil, err
	}
	defer googleapi.CloseBody(res)
	if err := googleapi.CheckResponse(res); err != nil {
		return nil, err
	}
	ret := &RollbackResponse{
		ServerResponse: googleapi.ServerResponse{
			Header:         res.Header,
			HTTPStatusCode: res.StatusCode,
		},
	}
	target := &ret
	if err := json.NewDecoder(res.Body).Decode(target); err != nil {
		return nil, err
	}
	return ret, nil
	// {
	//   "description": "Rolls back a transaction.",
	//   "flatPath": "v1beta3/projects/{projectId}:rollback",
	//   "httpMethod": "POST",
	//   "id": "datastore.projects.rollback",
	//   "parameterOrder": [
	//     "projectId"
	//   ],
	//   "parameters": {
	//     "projectId": {
	//       "description": "The ID of the project against which to make the request.",
	//       "location": "path",
	//       "required": true,
	//       "type": "string"
	//     }
	//   },
	//   "path": "v1beta3/projects/{projectId}:rollback",
	//   "request": {
	//     "$ref": "RollbackRequest"
	//   },
	//   "response": {
	//     "$ref": "RollbackResponse"
	//   },
	//   "scopes": [
	//     "https://www.googleapis.com/auth/cloud-platform",
	//     "https://www.googleapis.com/auth/datastore"
	//   ]
	// }

}

// method id "datastore.projects.runQuery":

type ProjectsRunQueryCall struct {
	s               *Service
	projectId       string
	runqueryrequest *RunQueryRequest
	urlParams_      gensupport.URLParams
	ctx_            context.Context
	header_         http.Header
}

// RunQuery: Queries for entities.
func (r *ProjectsService) RunQuery(projectId string, runqueryrequest *RunQueryRequest) *ProjectsRunQueryCall {
	c := &ProjectsRunQueryCall{s: r.s, urlParams_: make(gensupport.URLParams)}
	c.projectId = projectId
	c.runqueryrequest = runqueryrequest
	return c
}

// Fields allows partial responses to be retrieved. See
// https://developers.google.com/gdata/docs/2.0/basics#PartialResponse
// for more information.
func (c *ProjectsRunQueryCall) Fields(s ...googleapi.Field) *ProjectsRunQueryCall {
	c.urlParams_.Set("fields", googleapi.CombineFields(s))
	return c
}

// Context sets the context to be used in this call's Do method. Any
// pending HTTP request will be aborted if the provided context is
// canceled.
func (c *ProjectsRunQueryCall) Context(ctx context.Context) *ProjectsRunQueryCall {
	c.ctx_ = ctx
	return c
}

// Header returns an http.Header that can be modified by the caller to
// add HTTP headers to the request.
func (c *ProjectsRunQueryCall) Header() http.Header {
	if c.header_ == nil {
		c.header_ = make(http.Header)
	}
	return c.header_
}

func (c *ProjectsRunQueryCall) doRequest(alt string) (*http.Response, error) {
	reqHeaders := make(http.Header)
	for k, v := range c.header_ {
		reqHeaders[k] = v
	}
	reqHeaders.Set("User-Agent", c.s.userAgent())
	var body io.Reader = nil
	body, err := googleapi.WithoutDataWrapper.JSONReader(c.runqueryrequest)
	if err != nil {
		return nil, err
	}
	reqHeaders.Set("Content-Type", "application/json")
	c.urlParams_.Set("alt", alt)
	urls := googleapi.ResolveRelative(c.s.BasePath, "v1beta3/projects/{projectId}:runQuery")
	urls += "?" + c.urlParams_.Encode()
	req, _ := http.NewRequest("POST", urls, body)
	req.Header = reqHeaders
	googleapi.Expand(req.URL, map[string]string{
		"projectId": c.projectId,
	})
	return gensupport.SendRequest(c.ctx_, c.s.client, req)
}

// Do executes the "datastore.projects.runQuery" call.
// Exactly one of *RunQueryResponse or error will be non-nil. Any
// non-2xx status code is an error. Response headers are in either
// *RunQueryResponse.ServerResponse.Header or (if a response was
// returned at all) in error.(*googleapi.Error).Header. Use
// googleapi.IsNotModified to check whether the returned error was
// because http.StatusNotModified was returned.
func (c *ProjectsRunQueryCall) Do(opts ...googleapi.CallOption) (*RunQueryResponse, error) {
	gensupport.SetOptions(c.urlParams_, opts...)
	res, err := c.doRequest("json")
	if res != nil && res.StatusCode == http.StatusNotModified {
		if res.Body != nil {
			res.Body.Close()
		}
		return nil, &googleapi.Error{
			Code:   res.StatusCode,
			Header: res.Header,
		}
	}
	if err != nil {
		return nil, err
	}
	defer googleapi.CloseBody(res)
	if err := googleapi.CheckResponse(res); err != nil {
		return nil, err
	}
	ret := &RunQueryResponse{
		ServerResponse: googleapi.ServerResponse{
			Header:         res.Header,
			HTTPStatusCode: res.StatusCode,
		},
	}
	target := &ret
	if err := json.NewDecoder(res.Body).Decode(target); err != nil {
		return nil, err
	}
	return ret, nil
	// {
	//   "description": "Queries for entities.",
	//   "flatPath": "v1beta3/projects/{projectId}:runQuery",
	//   "httpMethod": "POST",
	//   "id": "datastore.projects.runQuery",
	//   "parameterOrder": [
	//     "projectId"
	//   ],
	//   "parameters": {
	//     "projectId": {
	//       "description": "The ID of the project against which to make the request.",
	//       "location": "path",
	//       "required": true,
	//       "type": "string"
	//     }
	//   },
	//   "path": "v1beta3/projects/{projectId}:runQuery",
	//   "request": {
	//     "$ref": "RunQueryRequest"
	//   },
	//   "response": {
	//     "$ref": "RunQueryResponse"
	//   },
	//   "scopes": [
	//     "https://www.googleapis.com/auth/cloud-platform",
	//     "https://www.googleapis.com/auth/datastore"
	//   ]
	// }

}<|MERGE_RESOLUTION|>--- conflicted
+++ resolved
@@ -520,17 +520,10 @@
 
 	// Labels: The client-assigned labels which were provided when the
 	// operation was
-<<<<<<< HEAD
-	// created.  May also include additional labels.
-	Labels map[string]string `json:"labels,omitempty"`
-
-	// OperationType: The type of the operation.  Can be used as a filter
-=======
 	// created. May also include additional labels.
 	Labels map[string]string `json:"labels,omitempty"`
 
 	// OperationType: The type of the operation. Can be used as a filter
->>>>>>> b412c745
 	// in
 	// ListOperationsRequest.
 	//
@@ -538,11 +531,6 @@
 	//   "OPERATION_TYPE_UNSPECIFIED" - Unspecified.
 	//   "EXPORT_ENTITIES" - ExportEntities.
 	//   "IMPORT_ENTITIES" - ImportEntities.
-<<<<<<< HEAD
-	//   "BUILD_INDEX" - Build an index.
-	//   "CLEAR_INDEX" - Clear an index.
-=======
->>>>>>> b412c745
 	OperationType string `json:"operationType,omitempty"`
 
 	// StartTime: The time that work began on the operation.
@@ -556,11 +544,7 @@
 	//   "PROCESSING" - Request is actively being processed.
 	//   "CANCELLING" - Request is in the process of being cancelled after
 	// user called
-<<<<<<< HEAD
-	// longrunning.Operations.CancelOperation on the operation.
-=======
 	// google.longrunning.Operations.CancelOperation on the operation.
->>>>>>> b412c745
 	//   "FINALIZING" - Request has been processed and is in its
 	// finalization stage.
 	//   "SUCCESSFUL" - Request has completed successfully.
@@ -568,11 +552,7 @@
 	// error.
 	//   "CANCELLED" - Request has finished being cancelled after user
 	// called
-<<<<<<< HEAD
-	// longrunning.Operations.CancelOperation.
-=======
 	// google.longrunning.Operations.CancelOperation.
->>>>>>> b412c745
 	State string `json:"state,omitempty"`
 
 	// ForceSendFields is a list of field names (e.g. "EndTime") to
@@ -599,15 +579,9 @@
 }
 
 // GoogleDatastoreAdminV1beta1EntityFilter: Identifies a subset of
-<<<<<<< HEAD
-// entities in a project.  This is specified as
-// combinations of kind + namespace (either or both of which may be all,
-// as
-=======
 // entities in a project. This is specified as
 // combinations of kinds and namespaces (either or both of which may be
 // all, as
->>>>>>> b412c745
 // described in the following examples).
 // Example usage:
 //
@@ -629,21 +603,12 @@
 	// Kinds: If empty, then this represents all kinds.
 	Kinds []string `json:"kinds,omitempty"`
 
-<<<<<<< HEAD
-	// NamespaceIds: An empty list represents all namespaces.  This is the
-	// preferred
-	// usage for projects that don't use namespaces.
-	//
-	// An empty string element represents the default namespace.  This
-	// should be
-=======
 	// NamespaceIds: An empty list represents all namespaces. This is the
 	// preferred
 	// usage for projects that don't use namespaces.
 	//
 	// An empty string element represents the default namespace. This should
 	// be
->>>>>>> b412c745
 	// used if the project has data in non-default namespaces, but doesn't
 	// want to
 	// include them.
@@ -807,13 +772,9 @@
 // GoogleDatastoreAdminV1beta1Progress: Measures the progress of a
 // particular metric.
 type GoogleDatastoreAdminV1beta1Progress struct {
-<<<<<<< HEAD
-	// WorkCompleted: Note that this may be greater than work_estimated.
-=======
 	// WorkCompleted: The amount of work that has been completed. Note that
 	// this may be greater
 	// than work_estimated.
->>>>>>> b412c745
 	WorkCompleted int64 `json:"workCompleted,omitempty,string"`
 
 	// WorkEstimated: An estimate of how much work needs to be performed.
