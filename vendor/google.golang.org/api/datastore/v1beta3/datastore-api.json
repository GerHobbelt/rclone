{
<<<<<<< HEAD
  "ownerName": "Google",
  "discoveryVersion": "v1",
=======
  "discoveryVersion": "v1",
  "ownerName": "Google",
>>>>>>> b412c745
  "version_module": true,
  "resources": {
    "projects": {
      "methods": {
<<<<<<< HEAD
        "beginTransaction": {
          "response": {
            "$ref": "BeginTransactionResponse"
=======
        "runQuery": {
          "response": {
            "$ref": "RunQueryResponse"
          },
          "parameterOrder": [
            "projectId"
          ],
          "httpMethod": "POST",
          "parameters": {
            "projectId": {
              "description": "The ID of the project against which to make the request.",
              "type": "string",
              "required": true,
              "location": "path"
            }
          },
          "scopes": [
            "https://www.googleapis.com/auth/cloud-platform",
            "https://www.googleapis.com/auth/datastore"
          ],
          "flatPath": "v1beta3/projects/{projectId}:runQuery",
          "id": "datastore.projects.runQuery",
          "path": "v1beta3/projects/{projectId}:runQuery",
          "description": "Queries for entities.",
          "request": {
            "$ref": "RunQueryRequest"
          }
        },
        "rollback": {
          "response": {
            "$ref": "RollbackResponse"
>>>>>>> b412c745
          },
          "parameterOrder": [
            "projectId"
          ],
          "httpMethod": "POST",
          "parameters": {
            "projectId": {
              "type": "string",
              "required": true,
              "location": "path",
              "description": "The ID of the project against which to make the request."
            }
          },
<<<<<<< HEAD
          "flatPath": "v1beta3/projects/{projectId}:beginTransaction",
          "id": "datastore.projects.beginTransaction",
          "path": "v1beta3/projects/{projectId}:beginTransaction",
=======
          "scopes": [
            "https://www.googleapis.com/auth/cloud-platform",
            "https://www.googleapis.com/auth/datastore"
          ],
          "flatPath": "v1beta3/projects/{projectId}:rollback",
          "id": "datastore.projects.rollback",
          "path": "v1beta3/projects/{projectId}:rollback",
          "description": "Rolls back a transaction.",
          "request": {
            "$ref": "RollbackRequest"
          }
        },
        "lookup": {
          "path": "v1beta3/projects/{projectId}:lookup",
          "id": "datastore.projects.lookup",
          "description": "Looks up entities by key.",
>>>>>>> b412c745
          "request": {
            "$ref": "LookupRequest"
          },
<<<<<<< HEAD
          "description": "Begins a new transaction."
        },
        "commit": {
=======
>>>>>>> b412c745
          "httpMethod": "POST",
          "parameterOrder": [
            "projectId"
          ],
          "response": {
<<<<<<< HEAD
            "$ref": "CommitResponse"
=======
            "$ref": "LookupResponse"
>>>>>>> b412c745
          },
          "parameters": {
            "projectId": {
              "type": "string",
              "required": true,
              "location": "path",
              "description": "The ID of the project against which to make the request."
            }
          },
<<<<<<< HEAD
          "flatPath": "v1beta3/projects/{projectId}:commit",
          "path": "v1beta3/projects/{projectId}:commit",
          "id": "datastore.projects.commit",
          "request": {
            "$ref": "CommitRequest"
          },
          "description": "Commits a transaction, optionally creating, deleting or modifying some\nentities."
        },
        "runQuery": {
          "description": "Queries for entities.",
          "request": {
            "$ref": "RunQueryRequest"
          },
          "response": {
            "$ref": "RunQueryResponse"
=======
          "scopes": [
            "https://www.googleapis.com/auth/cloud-platform",
            "https://www.googleapis.com/auth/datastore"
          ],
          "flatPath": "v1beta3/projects/{projectId}:lookup"
        },
        "allocateIds": {
          "flatPath": "v1beta3/projects/{projectId}:allocateIds",
          "path": "v1beta3/projects/{projectId}:allocateIds",
          "id": "datastore.projects.allocateIds",
          "description": "Allocates IDs for the given keys, which is useful for referencing an entity\nbefore it is inserted.",
          "request": {
            "$ref": "AllocateIdsRequest"
>>>>>>> b412c745
          },
          "httpMethod": "POST",
          "parameterOrder": [
            "projectId"
          ],
<<<<<<< HEAD
          "httpMethod": "POST",
=======
          "response": {
            "$ref": "AllocateIdsResponse"
          },
>>>>>>> b412c745
          "parameters": {
            "projectId": {
              "location": "path",
              "description": "The ID of the project against which to make the request.",
              "type": "string",
              "required": true
            }
          },
          "scopes": [
            "https://www.googleapis.com/auth/cloud-platform",
            "https://www.googleapis.com/auth/datastore"
<<<<<<< HEAD
          ],
          "flatPath": "v1beta3/projects/{projectId}:runQuery",
          "id": "datastore.projects.runQuery",
          "path": "v1beta3/projects/{projectId}:runQuery"
        },
        "rollback": {
          "httpMethod": "POST",
          "parameterOrder": [
            "projectId"
          ],
          "response": {
            "$ref": "RollbackResponse"
          },
          "scopes": [
            "https://www.googleapis.com/auth/cloud-platform",
            "https://www.googleapis.com/auth/datastore"
          ],
          "parameters": {
            "projectId": {
              "type": "string",
              "required": true,
              "location": "path",
              "description": "The ID of the project against which to make the request."
            }
          },
          "flatPath": "v1beta3/projects/{projectId}:rollback",
          "path": "v1beta3/projects/{projectId}:rollback",
          "id": "datastore.projects.rollback",
=======
          ]
        },
        "commit": {
          "flatPath": "v1beta3/projects/{projectId}:commit",
          "id": "datastore.projects.commit",
          "path": "v1beta3/projects/{projectId}:commit",
          "description": "Commits a transaction, optionally creating, deleting or modifying some\nentities.",
>>>>>>> b412c745
          "request": {
            "$ref": "CommitRequest"
          },
          "response": {
            "$ref": "CommitResponse"
          },
<<<<<<< HEAD
          "description": "Rolls back a transaction."
        },
        "lookup": {
          "httpMethod": "POST",
          "parameterOrder": [
            "projectId"
          ],
          "response": {
            "$ref": "LookupResponse"
          },
=======
          "parameterOrder": [
            "projectId"
          ],
          "httpMethod": "POST",
>>>>>>> b412c745
          "parameters": {
            "projectId": {
              "location": "path",
              "description": "The ID of the project against which to make the request.",
              "type": "string",
              "required": true
            }
          },
          "scopes": [
            "https://www.googleapis.com/auth/cloud-platform",
            "https://www.googleapis.com/auth/datastore"
<<<<<<< HEAD
          ],
          "flatPath": "v1beta3/projects/{projectId}:lookup",
          "path": "v1beta3/projects/{projectId}:lookup",
          "id": "datastore.projects.lookup",
          "description": "Looks up entities by key.",
          "request": {
            "$ref": "LookupRequest"
          }
        },
        "allocateIds": {
          "response": {
            "$ref": "AllocateIdsResponse"
          },
          "parameterOrder": [
            "projectId"
          ],
          "httpMethod": "POST",
          "scopes": [
            "https://www.googleapis.com/auth/cloud-platform",
            "https://www.googleapis.com/auth/datastore"
          ],
=======
          ]
        },
        "beginTransaction": {
          "flatPath": "v1beta3/projects/{projectId}:beginTransaction",
          "path": "v1beta3/projects/{projectId}:beginTransaction",
          "id": "datastore.projects.beginTransaction",
          "description": "Begins a new transaction.",
          "request": {
            "$ref": "BeginTransactionRequest"
          },
          "httpMethod": "POST",
          "parameterOrder": [
            "projectId"
          ],
          "response": {
            "$ref": "BeginTransactionResponse"
          },
>>>>>>> b412c745
          "parameters": {
            "projectId": {
              "type": "string",
              "required": true,
              "location": "path",
              "description": "The ID of the project against which to make the request."
            }
          },
<<<<<<< HEAD
          "flatPath": "v1beta3/projects/{projectId}:allocateIds",
          "id": "datastore.projects.allocateIds",
          "path": "v1beta3/projects/{projectId}:allocateIds",
          "request": {
            "$ref": "AllocateIdsRequest"
          },
          "description": "Allocates IDs for the given keys, which is useful for referencing an entity\nbefore it is inserted."
=======
          "scopes": [
            "https://www.googleapis.com/auth/cloud-platform",
            "https://www.googleapis.com/auth/datastore"
          ]
>>>>>>> b412c745
        }
      }
    }
  },
  "parameters": {
<<<<<<< HEAD
    "key": {
      "type": "string",
      "location": "query",
      "description": "API key. Your API key identifies your project and provides you with API access, quota, and reports. Required unless you provide an OAuth 2.0 token."
    },
    "access_token": {
      "location": "query",
      "description": "OAuth access token.",
      "type": "string"
    },
    "quotaUser": {
      "type": "string",
      "location": "query",
      "description": "Available to use for quota purposes for server-side applications. Can be any arbitrary string assigned to a user, but should not exceed 40 characters."
    },
    "pp": {
      "default": "true",
      "type": "boolean",
      "location": "query",
      "description": "Pretty-print response."
    },
    "bearer_token": {
      "type": "string",
      "location": "query",
      "description": "OAuth bearer token."
    },
    "oauth_token": {
      "location": "query",
      "description": "OAuth 2.0 token for the current user.",
      "type": "string"
    },
=======
>>>>>>> b412c745
    "upload_protocol": {
      "type": "string",
      "location": "query",
      "description": "Upload protocol for media (e.g. \"raw\", \"multipart\")."
    },
    "prettyPrint": {
      "location": "query",
      "description": "Returns response with indentations and line breaks.",
      "default": "true",
      "type": "boolean"
    },
<<<<<<< HEAD
=======
    "uploadType": {
      "type": "string",
      "location": "query",
      "description": "Legacy upload protocol for media (e.g. \"media\", \"multipart\")."
    },
>>>>>>> b412c745
    "fields": {
      "location": "query",
      "description": "Selector specifying which fields to include in a partial response.",
      "type": "string"
    },
<<<<<<< HEAD
    "uploadType": {
      "type": "string",
      "location": "query",
      "description": "Legacy upload protocol for media (e.g. \"media\", \"multipart\")."
    },
    "$.xgafv": {
      "location": "query",
      "enum": [
        "1",
        "2"
      ],
=======
    "$.xgafv": {
>>>>>>> b412c745
      "description": "V1 error format.",
      "type": "string",
      "enumDescriptions": [
        "v1 error format",
        "v2 error format"
<<<<<<< HEAD
      ]
    },
    "callback": {
      "type": "string",
      "location": "query",
      "description": "JSONP"
    },
    "alt": {
      "default": "json",
      "enum": [
        "json",
        "media",
        "proto"
      ],
=======
      ],
      "location": "query",
      "enum": [
        "1",
        "2"
      ]
    },
    "callback": {
      "location": "query",
      "description": "JSONP",
      "type": "string"
    },
    "alt": {
>>>>>>> b412c745
      "type": "string",
      "enumDescriptions": [
        "Responses with Content-Type of application/json",
        "Media download with context-dependent Content-Type",
        "Responses with Content-Type of application/x-protobuf"
      ],
      "location": "query",
<<<<<<< HEAD
      "description": "Data format for response."
    }
  },
  "schemas": {
    "GqlQueryParameter": {
      "type": "object",
      "properties": {
        "cursor": {
          "type": "string",
          "format": "byte",
          "description": "A query cursor. Query cursors are returned in query\nresult batches."
        },
        "value": {
          "$ref": "Value",
          "description": "A value parameter."
        }
      },
      "id": "GqlQueryParameter",
      "description": "A binding parameter for a GQL query."
    },
    "BeginTransactionResponse": {
      "type": "object",
      "properties": {
        "transaction": {
          "format": "byte",
          "description": "The transaction identifier (always present).",
          "type": "string"
        }
      },
      "id": "BeginTransactionResponse",
      "description": "The response for Datastore.BeginTransaction."
    },
    "RunQueryResponse": {
      "type": "object",
      "properties": {
        "query": {
          "$ref": "Query",
          "description": "The parsed form of the `GqlQuery` from the request, if it was set."
        },
        "batch": {
          "$ref": "QueryResultBatch",
          "description": "A batch of query results (always present)."
        }
      },
      "id": "RunQueryResponse",
      "description": "The response for Datastore.RunQuery."
    },
    "LookupResponse": {
      "description": "The response for Datastore.Lookup.",
      "type": "object",
      "properties": {
        "deferred": {
          "items": {
            "$ref": "Key"
          },
          "type": "array",
          "description": "A list of keys that were not looked up due to resource constraints. The\norder of results in this field is undefined and has no relation to the\norder of the keys in the input."
        },
        "missing": {
          "description": "Entities not found as `ResultType.KEY_ONLY` entities. The order of results\nin this field is undefined and has no relation to the order of the keys\nin the input.",
          "items": {
            "$ref": "EntityResult"
          },
          "type": "array"
=======
      "description": "Data format for response.",
      "default": "json",
      "enum": [
        "json",
        "media",
        "proto"
      ]
    },
    "access_token": {
      "location": "query",
      "description": "OAuth access token.",
      "type": "string"
    },
    "key": {
      "description": "API key. Your API key identifies your project and provides you with API access, quota, and reports. Required unless you provide an OAuth 2.0 token.",
      "type": "string",
      "location": "query"
    },
    "quotaUser": {
      "location": "query",
      "description": "Available to use for quota purposes for server-side applications. Can be any arbitrary string assigned to a user, but should not exceed 40 characters.",
      "type": "string"
    },
    "pp": {
      "location": "query",
      "description": "Pretty-print response.",
      "default": "true",
      "type": "boolean"
    },
    "bearer_token": {
      "location": "query",
      "description": "OAuth bearer token.",
      "type": "string"
    },
    "oauth_token": {
      "description": "OAuth 2.0 token for the current user.",
      "type": "string",
      "location": "query"
    }
  },
  "schemas": {
    "CompositeFilter": {
      "description": "A filter that merges multiple other filters using the given operator.",
      "type": "object",
      "properties": {
        "filters": {
          "description": "The list of filters to combine.\nMust contain at least one filter.",
          "items": {
            "$ref": "Filter"
          },
          "type": "array"
        },
        "op": {
          "enum": [
            "OPERATOR_UNSPECIFIED",
            "AND"
          ],
          "description": "The operator for combining multiple filters.",
          "type": "string",
          "enumDescriptions": [
            "Unspecified. This value must not be used.",
            "The results are required to satisfy each of the combined filters."
          ]
        }
      },
      "id": "CompositeFilter"
    },
    "GoogleDatastoreAdminV1beta1ImportEntitiesMetadata": {
      "properties": {
        "entityFilter": {
          "$ref": "GoogleDatastoreAdminV1beta1EntityFilter",
          "description": "Description of which entities are being imported."
        },
        "progressEntities": {
          "$ref": "GoogleDatastoreAdminV1beta1Progress",
          "description": "An estimate of the number of entities processed."
        },
        "common": {
          "$ref": "GoogleDatastoreAdminV1beta1CommonMetadata",
          "description": "Metadata common to all Datastore Admin operations."
        },
        "inputUrl": {
          "description": "The location of the import metadata file. This will be the same value as\nthe google.datastore.admin.v1beta1.ExportEntitiesResponse.output_url\nfield.",
          "type": "string"
        },
        "progressBytes": {
          "description": "An estimate of the number of bytes processed.",
          "$ref": "GoogleDatastoreAdminV1beta1Progress"
        }
      },
      "id": "GoogleDatastoreAdminV1beta1ImportEntitiesMetadata",
      "description": "Metadata for ImportEntities operations.",
      "type": "object"
    },
    "AllocateIdsResponse": {
      "description": "The response for Datastore.AllocateIds.",
      "type": "object",
      "properties": {
        "keys": {
          "description": "The keys specified in the request (in the same order), each with\nits key path completed with a newly allocated ID.",
          "items": {
            "$ref": "Key"
          },
          "type": "array"
        }
      },
      "id": "AllocateIdsResponse"
    },
    "Query": {
      "description": "A query for entities.",
      "type": "object",
      "properties": {
        "limit": {
          "format": "int32",
          "description": "The maximum number of results to return. Applies after all other\nconstraints. Optional.\nUnspecified is interpreted as no limit.\nMust be \u003e= 0 if specified.",
          "type": "integer"
        },
        "filter": {
          "$ref": "Filter",
          "description": "The filter to apply."
        },
        "offset": {
          "format": "int32",
          "description": "The number of results to skip. Applies before limit, but after all other\nconstraints. Optional. Must be \u003e= 0 if specified.",
          "type": "integer"
        },
        "startCursor": {
          "format": "byte",
          "description": "A starting point for the query results. Query cursors are\nreturned in query result batches and\n[can only be used to continue the same query](https://cloud.google.com/datastore/docs/concepts/queries#cursors_limits_and_offsets).",
          "type": "string"
        },
        "kind": {
          "description": "The kinds to query (if empty, returns entities of all kinds).\nCurrently at most 1 kind may be specified.",
          "items": {
            "$ref": "KindExpression"
          },
          "type": "array"
        },
        "distinctOn": {
          "description": "The properties to make distinct. The query results will contain the first\nresult for each distinct combination of values for the given properties\n(if empty, all results are returned).",
          "items": {
            "$ref": "PropertyReference"
          },
          "type": "array"
        },
        "order": {
          "description": "The order to apply to the query results (if empty, order is unspecified).",
          "items": {
            "$ref": "PropertyOrder"
          },
          "type": "array"
        },
        "projection": {
          "description": "The projection to return. Defaults to returning all properties.",
          "items": {
            "$ref": "Projection"
          },
          "type": "array"
        },
        "endCursor": {
          "format": "byte",
          "description": "An ending point for the query results. Query cursors are\nreturned in query result batches and\n[can only be used to limit the same query](https://cloud.google.com/datastore/docs/concepts/queries#cursors_limits_and_offsets).",
          "type": "string"
        }
      },
      "id": "Query"
    },
    "ReadOnly": {
      "description": "Options specific to read-only transactions.",
      "type": "object",
      "properties": {},
      "id": "ReadOnly"
    },
    "PropertyFilter": {
      "description": "A filter on a specific property.",
      "type": "object",
      "properties": {
        "value": {
          "$ref": "Value",
          "description": "The value to compare the property to."
        },
        "property": {
          "$ref": "PropertyReference",
          "description": "The property to filter by."
        },
        "op": {
          "description": "The operator to filter by.",
          "type": "string",
          "enumDescriptions": [
            "Unspecified. This value must not be used.",
            "Less than.",
            "Less than or equal.",
            "Greater than.",
            "Greater than or equal.",
            "Equal.",
            "Has ancestor."
          ],
          "enum": [
            "OPERATOR_UNSPECIFIED",
            "LESS_THAN",
            "LESS_THAN_OR_EQUAL",
            "GREATER_THAN",
            "GREATER_THAN_OR_EQUAL",
            "EQUAL",
            "HAS_ANCESTOR"
          ]
        }
      },
      "id": "PropertyFilter"
    },
    "EntityResult": {
      "type": "object",
      "properties": {
        "cursor": {
          "format": "byte",
          "description": "A cursor that points to the position after the result entity.\nSet only when the `EntityResult` is part of a `QueryResultBatch` message.",
          "type": "string"
        },
        "version": {
          "format": "int64",
          "description": "The version of the entity, a strictly positive number that monotonically\nincreases with changes to the entity.\n\nThis field is set for `FULL` entity\nresults.\n\nFor missing entities in `LookupResponse`, this\nis the version of the snapshot that was used to look up the entity, and it\nis always set except for eventually consistent reads.",
          "type": "string"
        },
        "entity": {
          "description": "The resulting entity.",
          "$ref": "Entity"
        }
      },
      "id": "EntityResult",
      "description": "The result of fetching an entity from Datastore."
    },
    "Value": {
      "description": "A message that can hold any of the supported value types and associated\nmetadata.",
      "type": "object",
      "properties": {
        "stringValue": {
          "description": "A UTF-8 encoded string value.\nWhen `exclude_from_indexes` is false (it is indexed) , may have at most 1500 bytes.\nOtherwise, may be set to at least 1,000,000 bytes.",
          "type": "string"
        },
        "excludeFromIndexes": {
          "description": "If the value should be excluded from all indexes including those defined\nexplicitly.",
          "type": "boolean"
        },
        "doubleValue": {
          "format": "double",
          "description": "A double value.",
          "type": "number"
        },
        "timestampValue": {
          "format": "google-datetime",
          "description": "A timestamp value.\nWhen stored in the Datastore, precise only to microseconds;\nany additional precision is rounded down.",
          "type": "string"
        },
        "booleanValue": {
          "description": "A boolean value.",
          "type": "boolean"
        },
        "nullValue": {
          "type": "string",
          "enumDescriptions": [
            "Null value."
          ],
          "enum": [
            "NULL_VALUE"
          ],
          "description": "A null value."
        },
        "blobValue": {
          "format": "byte",
          "description": "A blob value.\nMay have at most 1,000,000 bytes.\nWhen `exclude_from_indexes` is false, may have at most 1500 bytes.\nIn JSON requests, must be base64-encoded.",
          "type": "string"
        },
        "meaning": {
          "format": "int32",
          "description": "The `meaning` field should only be populated for backwards compatibility.",
          "type": "integer"
        },
        "arrayValue": {
          "description": "An array value.\nCannot contain another array value.\nA `Value` instance that sets field `array_value` must not set fields\n`meaning` or `exclude_from_indexes`.",
          "$ref": "ArrayValue"
>>>>>>> b412c745
        },
        "entityValue": {
          "$ref": "Entity",
          "description": "An entity value.\n\n- May have no key.\n- May have a key with an incomplete key path.\n- May have a reserved/read-only key."
        },
        "geoPointValue": {
          "$ref": "LatLng",
          "description": "A geo point value representing a point on the surface of Earth."
        },
        "integerValue": {
          "format": "int64",
          "description": "An integer value.",
          "type": "string"
        },
        "keyValue": {
          "$ref": "Key",
          "description": "A key value."
        }
      },
<<<<<<< HEAD
      "id": "LookupResponse"
    },
    "AllocateIdsRequest": {
      "description": "The request for Datastore.AllocateIds.",
      "type": "object",
      "properties": {
        "keys": {
=======
      "id": "Value"
    },
    "CommitResponse": {
      "id": "CommitResponse",
      "description": "The response for Datastore.Commit.",
      "type": "object",
      "properties": {
        "mutationResults": {
          "description": "The result of performing the mutations.\nThe i-th mutation result corresponds to the i-th mutation in the request.",
>>>>>>> b412c745
          "items": {
            "$ref": "MutationResult"
          },
<<<<<<< HEAD
          "type": "array",
          "description": "A list of keys with incomplete key paths for which to allocate IDs.\nNo key may be reserved/read-only."
        }
      },
      "id": "AllocateIdsRequest"
    },
    "PropertyOrder": {
=======
          "type": "array"
        },
        "indexUpdates": {
          "format": "int32",
          "description": "The number of index entries updated during the commit, or zero if none were\nupdated.",
          "type": "integer"
        }
      }
    },
    "PartitionId": {
      "description": "A partition ID identifies a grouping of entities. The grouping is always\nby project and namespace, however the namespace ID may be empty.\n\nA partition ID contains several dimensions:\nproject ID and namespace ID.\n\nPartition dimensions:\n\n- May be `\"\"`.\n- Must be valid UTF-8 bytes.\n- Must have values that match regex `[A-Za-z\\d\\.\\-_]{1,100}`\nIf the value of any dimension matches regex `__.*__`, the partition is\nreserved/read-only.\nA reserved/read-only partition ID is forbidden in certain documented\ncontexts.\n\nForeign partition IDs (in which the project ID does\nnot match the context project ID ) are discouraged.\nReads and writes of foreign partition IDs may fail if the project is not in an active state.",
>>>>>>> b412c745
      "type": "object",
      "properties": {
        "projectId": {
          "type": "string",
          "description": "The ID of the project to which the entities belong."
        },
        "namespaceId": {
          "description": "If not empty, the ID of the namespace to which the entities belong.",
          "type": "string"
        }
      },
<<<<<<< HEAD
      "id": "PropertyOrder",
      "description": "The desired order for a specific property."
    },
    "BeginTransactionRequest": {
      "type": "object",
      "properties": {
        "transactionOptions": {
          "$ref": "TransactionOptions",
          "description": "Options for a new transaction."
        }
      },
      "id": "BeginTransactionRequest",
      "description": "The request for Datastore.BeginTransaction."
    },
    "CommitRequest": {
      "type": "object",
      "properties": {
        "transaction": {
          "type": "string",
          "format": "byte",
          "description": "The identifier of the transaction associated with the commit. A\ntransaction identifier is returned by a call to\nDatastore.BeginTransaction."
        },
        "mode": {
          "enum": [
            "MODE_UNSPECIFIED",
            "TRANSACTIONAL",
            "NON_TRANSACTIONAL"
          ],
          "description": "The type of commit to perform. Defaults to `TRANSACTIONAL`.",
          "type": "string",
          "enumDescriptions": [
            "Unspecified. This value must not be used.",
            "Transactional: The mutations are either all applied, or none are applied.\nLearn about transactions [here](https://cloud.google.com/datastore/docs/concepts/transactions).",
            "Non-transactional: The mutations may not apply as all or none."
          ]
        },
        "mutations": {
          "items": {
            "$ref": "Mutation"
          },
          "type": "array",
          "description": "The mutations to perform.\n\nWhen mode is `TRANSACTIONAL`, mutations affecting a single entity are\napplied in order. The following sequences of mutations affecting a single\nentity are not permitted in a single `Commit` request:\n\n- `insert` followed by `insert`\n- `update` followed by `insert`\n- `upsert` followed by `insert`\n- `delete` followed by `update`\n\nWhen mode is `NON_TRANSACTIONAL`, no two mutations may affect a single\nentity."
        }
      },
      "id": "CommitRequest",
      "description": "The request for Datastore.Commit."
    },
    "KindExpression": {
      "description": "A representation of a kind.",
      "type": "object",
      "properties": {
        "name": {
          "type": "string",
          "description": "The name of the kind."
        }
      },
      "id": "KindExpression"
    },
    "LatLng": {
      "type": "object",
      "properties": {
        "latitude": {
          "format": "double",
          "description": "The latitude in degrees. It must be in the range [-90.0, +90.0].",
          "type": "number"
        },
        "longitude": {
          "format": "double",
          "description": "The longitude in degrees. It must be in the range [-180.0, +180.0].",
          "type": "number"
        }
      },
      "id": "LatLng",
      "description": "An object representing a latitude/longitude pair. This is expressed as a pair\nof doubles representing degrees latitude and degrees longitude. Unless\nspecified otherwise, this must conform to the\n\u003ca href=\"http://www.unoosa.org/pdf/icg/2012/template/WGS_84.pdf\"\u003eWGS84\nstandard\u003c/a\u003e. Values must be within normalized ranges.\n\nExample of normalization code in Python:\n\n    def NormalizeLongitude(longitude):\n      \"\"\"Wraps decimal degrees longitude to [-180.0, 180.0].\"\"\"\n      q, r = divmod(longitude, 360.0)\n      if r \u003e 180.0 or (r == 180.0 and q \u003c= -1.0):\n        return r - 360.0\n      return r\n\n    def NormalizeLatLng(latitude, longitude):\n      \"\"\"Wraps decimal degrees latitude and longitude to\n      [-90.0, 90.0] and [-180.0, 180.0], respectively.\"\"\"\n      r = latitude % 360.0\n      if r \u003c= 90.0:\n        return r, NormalizeLongitude(longitude)\n      elif r \u003e= 270.0:\n        return r - 360, NormalizeLongitude(longitude)\n      else:\n        return 180 - r, NormalizeLongitude(longitude + 180.0)\n\n    assert 180.0 == NormalizeLongitude(180.0)\n    assert -180.0 == NormalizeLongitude(-180.0)\n    assert -179.0 == NormalizeLongitude(181.0)\n    assert (0.0, 0.0) == NormalizeLatLng(360.0, 0.0)\n    assert (0.0, 0.0) == NormalizeLatLng(-360.0, 0.0)\n    assert (85.0, 180.0) == NormalizeLatLng(95.0, 0.0)\n    assert (-85.0, -170.0) == NormalizeLatLng(-95.0, 10.0)\n    assert (90.0, 10.0) == NormalizeLatLng(90.0, 10.0)\n    assert (-90.0, -10.0) == NormalizeLatLng(-90.0, -10.0)\n    assert (0.0, -170.0) == NormalizeLatLng(-180.0, 10.0)\n    assert (0.0, -170.0) == NormalizeLatLng(180.0, 10.0)\n    assert (-90.0, 10.0) == NormalizeLatLng(270.0, 10.0)\n    assert (90.0, 10.0) == NormalizeLatLng(-270.0, 10.0)"
=======
      "id": "PartitionId"
    },
    "ReadWrite": {
      "description": "Options specific to read / write transactions.",
      "type": "object",
      "properties": {
        "previousTransaction": {
          "format": "byte",
          "description": "The transaction identifier of the transaction being retried.",
          "type": "string"
        }
      },
      "id": "ReadWrite"
    },
    "Entity": {
      "id": "Entity",
      "description": "A Datastore data object.\n\nAn entity is limited to 1 megabyte when stored. That _roughly_\ncorresponds to a limit of 1 megabyte for the serialized form of this\nmessage.",
      "type": "object",
      "properties": {
        "properties": {
          "description": "The entity's properties.\nThe map's keys are property names.\nA property name matching regex `__.*__` is reserved.\nA reserved property name is forbidden in certain documented contexts.\nThe name must not contain more than 500 characters.\nThe name cannot be `\"\"`.",
          "type": "object",
          "additionalProperties": {
            "$ref": "Value"
          }
        },
        "key": {
          "$ref": "Key",
          "description": "The entity's key.\n\nAn entity must have a key, unless otherwise documented (for example,\nan entity in `Value.entity_value` may have no key).\nAn entity's kind is its key path's last element's kind,\nor null if it has no key."
        }
      }
>>>>>>> b412c745
    },
    "LookupRequest": {
      "description": "The request for Datastore.Lookup.",
      "type": "object",
      "properties": {
        "readOptions": {
          "description": "The options for this lookup request.",
          "$ref": "ReadOptions"
        },
<<<<<<< HEAD
        "path": {
=======
        "keys": {
          "description": "Keys of entities to look up.",
>>>>>>> b412c745
          "items": {
            "$ref": "Key"
          },
          "type": "array",
          "description": "The entity path.\nAn entity path consists of one or more elements composed of a kind and a\nstring or numerical identifier, which identify entities. The first\nelement identifies a _root entity_, the second element identifies\na _child_ of the root entity, the third element identifies a child of the\nsecond entity, and so forth. The entities identified by all prefixes of\nthe path are called the element's _ancestors_.\n\nAn entity path is always fully complete: *all* of the entity's ancestors\nare required to be in the path along with the entity identifier itself.\nThe only exception is that in some documented cases, the identifier in the\nlast path element (for the entity) itself may be omitted. For example,\nthe last path element of the key of `Mutation.insert` may have no\nidentifier.\n\nA path can never be empty, and a path can have at most 100 elements."
        }
      },
      "id": "LookupRequest"
    },
<<<<<<< HEAD
    "GoogleDatastoreAdminV1beta1EntityFilter": {
      "type": "object",
      "properties": {
        "kinds": {
          "items": {
            "type": "string"
          },
          "type": "array",
          "description": "If empty, then this represents all kinds."
        },
        "namespaceIds": {
          "items": {
            "type": "string"
          },
          "type": "array",
          "description": "An empty list represents all namespaces.  This is the preferred\nusage for projects that don't use namespaces.\n\nAn empty string element represents the default namespace.  This should be\nused if the project has data in non-default namespaces, but doesn't want to\ninclude them.\nEach namespace in this list must be unique."
        }
      },
      "id": "GoogleDatastoreAdminV1beta1EntityFilter",
      "description": "Identifies a subset of entities in a project.  This is specified as\ncombinations of kind + namespace (either or both of which may be all, as\ndescribed in the following examples).\nExample usage:\n\nEntire project:\n  kinds=[], namespace_ids=[]\n\nKinds Foo and Bar in all namespaces:\n  kinds=['Foo', 'Bar'], namespace_ids=[]\n\nKinds Foo and Bar only in the default namespace:\n  kinds=['Foo', 'Bar'], namespace_ids=['']\n\nKinds Foo and Bar in both the default and Baz namespaces:\n  kinds=['Foo', 'Bar'], namespace_ids=['', 'Baz']\n\nThe entire Baz namespace:\n  kinds=[], namespace_ids=['Baz']"
    },
    "PropertyReference": {
      "type": "object",
      "properties": {
        "name": {
          "type": "string",
          "description": "The name of the property.\nIf name includes \".\"s, it may be interpreted as a property name path."
        }
      },
      "id": "PropertyReference",
      "description": "A reference to a property relative to the kind expressions."
    },
    "GoogleDatastoreAdminV1beta1CommonMetadata": {
      "type": "object",
      "properties": {
        "labels": {
          "additionalProperties": {
            "type": "string"
          },
          "description": "The client-assigned labels which were provided when the operation was\ncreated.  May also include additional labels.",
          "type": "object"
        },
        "endTime": {
          "type": "string",
          "format": "google-datetime",
          "description": "The time the operation ended, either successfully or otherwise."
        },
        "state": {
          "type": "string",
          "enumDescriptions": [
            "Unspecified.",
            "Request is being prepared for processing.",
            "Request is actively being processed.",
            "Request is in the process of being cancelled after user called\nlongrunning.Operations.CancelOperation on the operation.",
            "Request has been processed and is in its finalization stage.",
            "Request has completed successfully.",
            "Request has finished being processed, but encountered an error.",
            "Request has finished being cancelled after user called\nlongrunning.Operations.CancelOperation."
          ],
          "enum": [
            "STATE_UNSPECIFIED",
            "INITIALIZING",
            "PROCESSING",
            "CANCELLING",
            "FINALIZING",
            "SUCCESSFUL",
            "FAILED",
            "CANCELLED"
          ],
          "description": "The current state of the Operation."
        },
        "operationType": {
          "type": "string",
          "enumDescriptions": [
            "Unspecified.",
            "ExportEntities.",
            "ImportEntities.",
            "Build an index.",
            "Clear an index."
          ],
          "enum": [
            "OPERATION_TYPE_UNSPECIFIED",
            "EXPORT_ENTITIES",
            "IMPORT_ENTITIES",
            "BUILD_INDEX",
            "CLEAR_INDEX"
          ],
          "description": "The type of the operation.  Can be used as a filter in\nListOperationsRequest."
        },
        "startTime": {
          "format": "google-datetime",
          "description": "The time that work began on the operation.",
          "type": "string"
        }
      },
      "id": "GoogleDatastoreAdminV1beta1CommonMetadata",
      "description": "Metadata common to all Datastore Admin operations."
=======
    "GoogleDatastoreAdminV1beta1Progress": {
      "description": "Measures the progress of a particular metric.",
      "type": "object",
      "properties": {
        "workEstimated": {
          "format": "int64",
          "description": "An estimate of how much work needs to be performed. May be zero if the\nwork estimate is unavailable.",
          "type": "string"
        },
        "workCompleted": {
          "format": "int64",
          "description": "The amount of work that has been completed. Note that this may be greater\nthan work_estimated.",
          "type": "string"
        }
      },
      "id": "GoogleDatastoreAdminV1beta1Progress"
>>>>>>> b412c745
    },
    "QueryResultBatch": {
      "type": "object",
      "properties": {
        "skippedCursor": {
          "format": "byte",
          "description": "A cursor that points to the position after the last skipped result.\nWill be set when `skipped_results` != 0.",
          "type": "string"
        },
        "skippedResults": {
          "format": "int32",
          "description": "The number of results skipped, typically because of an offset.",
          "type": "integer"
        },
        "entityResultType": {
          "enumDescriptions": [
            "Unspecified. This value is never used.",
            "The key and properties.",
            "A projected subset of properties. The entity may have no key.",
            "Only the key."
          ],
          "enum": [
            "RESULT_TYPE_UNSPECIFIED",
            "FULL",
            "PROJECTION",
            "KEY_ONLY"
          ],
          "description": "The result type for every entity in `entity_results`.",
          "type": "string"
        },
        "entityResults": {
          "items": {
            "$ref": "EntityResult"
          },
          "type": "array",
          "description": "The results for this batch."
        },
        "endCursor": {
          "format": "byte",
          "description": "A cursor that points to the position after the last result in the batch.",
          "type": "string"
        },
        "moreResults": {
          "enumDescriptions": [
            "Unspecified. This value is never used.",
            "There may be additional batches to fetch from this query.",
            "The query is finished, but there may be more results after the limit.",
            "The query is finished, but there may be more results after the end\ncursor.",
            "The query is finished, and there are no more results."
          ],
          "enum": [
            "MORE_RESULTS_TYPE_UNSPECIFIED",
            "NOT_FINISHED",
            "MORE_RESULTS_AFTER_LIMIT",
            "MORE_RESULTS_AFTER_CURSOR",
            "NO_MORE_RESULTS"
          ],
          "description": "The state of the query after the current batch.",
          "type": "string"
        },
        "snapshotVersion": {
          "format": "int64",
          "description": "The version number of the snapshot this batch was returned from.\nThis applies to the range of results from the query's `start_cursor` (or\nthe beginning of the query if no cursor was given) to this batch's\n`end_cursor` (not the query's `end_cursor`).\n\nIn a single transaction, subsequent query result batches for the same query\ncan have a greater snapshot version number. Each batch's snapshot version\nis valid for all preceding batches.\nThe value will be zero for eventually consistent queries.",
          "type": "string"
        }
      },
      "id": "QueryResultBatch",
      "description": "A batch of results produced by a query."
    },
<<<<<<< HEAD
    "Projection": {
      "type": "object",
      "properties": {
        "property": {
          "$ref": "PropertyReference",
          "description": "The property to project."
        }
      },
      "id": "Projection",
      "description": "A representation of a property in a projection."
    },
    "Mutation": {
      "description": "A mutation to apply to an entity.",
      "type": "object",
      "properties": {
        "delete": {
          "$ref": "Key",
          "description": "The key of the entity to delete. The entity may or may not already exist.\nMust have a complete key path and must not be reserved/read-only."
        },
        "baseVersion": {
          "type": "string",
          "format": "int64",
          "description": "The version of the entity that this mutation is being applied to. If this\ndoes not match the current version on the server, the mutation conflicts."
=======
    "PathElement": {
      "description": "A (kind, ID/name) pair used to construct a key path.\n\nIf either name or ID is set, the element is complete.\nIf neither is set, the element is incomplete.",
      "type": "object",
      "properties": {
        "id": {
          "format": "int64",
          "description": "The auto-allocated ID of the entity.\nNever equal to zero. Values less than zero are discouraged and may not\nbe supported in the future.",
          "type": "string"
>>>>>>> b412c745
        },
        "name": {
          "description": "The name of the entity.\nA name matching regex `__.*__` is reserved/read-only.\nA name must not be more than 1500 bytes when UTF-8 encoded.\nCannot be `\"\"`.",
          "type": "string"
        },
<<<<<<< HEAD
        "upsert": {
          "$ref": "Entity",
          "description": "The entity to upsert. The entity may or may not already exist.\nThe entity key's final path element may be incomplete."
=======
        "kind": {
          "description": "The kind of the entity.\nA kind matching regex `__.*__` is reserved/read-only.\nA kind must not contain more than 1500 bytes when UTF-8 encoded.\nCannot be `\"\"`.",
          "type": "string"
>>>>>>> b412c745
        }
      },
      "id": "PathElement"
    },
    "GqlQueryParameter": {
      "type": "object",
      "properties": {
        "cursor": {
          "format": "byte",
          "description": "A query cursor. Query cursors are returned in query\nresult batches.",
          "type": "string"
        },
<<<<<<< HEAD
        "readConsistency": {
          "enum": [
            "READ_CONSISTENCY_UNSPECIFIED",
            "STRONG",
            "EVENTUAL"
          ],
          "description": "The non-transactional read consistency to use.\nCannot be set to `STRONG` for global queries.",
          "type": "string",
          "enumDescriptions": [
            "Unspecified. This value must not be used.",
            "Strong consistency.",
            "Eventual consistency."
          ]
        }
      },
      "id": "ReadOptions"
    },
    "RollbackResponse": {
      "type": "object",
      "properties": {},
      "id": "RollbackResponse",
      "description": "The response for Datastore.Rollback.\n(an empty message)."
    },
    "GoogleDatastoreAdminV1beta1ExportEntitiesResponse": {
      "description": "The response for\ngoogle.datastore.admin.v1beta1.DatastoreAdmin.ExportEntities.",
      "type": "object",
      "properties": {
        "outputUrl": {
          "description": "Location of the output metadata file. This can be used to begin an import\ninto Cloud Datastore (this project or another project). See\ngoogle.datastore.admin.v1beta1.ImportEntitiesRequest.input_url.\nOnly present if the operation completed successfully.",
          "type": "string"
        }
      },
      "id": "GoogleDatastoreAdminV1beta1ExportEntitiesResponse"
=======
        "value": {
          "$ref": "Value",
          "description": "A value parameter."
        }
      },
      "id": "GqlQueryParameter",
      "description": "A binding parameter for a GQL query."
    },
    "BeginTransactionResponse": {
      "description": "The response for Datastore.BeginTransaction.",
      "type": "object",
      "properties": {
        "transaction": {
          "format": "byte",
          "description": "The transaction identifier (always present).",
          "type": "string"
        }
      },
      "id": "BeginTransactionResponse"
>>>>>>> b412c745
    },
    "AllocateIdsRequest": {
      "description": "The request for Datastore.AllocateIds.",
      "type": "object",
      "properties": {
<<<<<<< HEAD
        "conflictDetected": {
          "description": "Whether a conflict was detected for this mutation. Always false when a\nconflict detection strategy field is not set in the mutation.",
          "type": "boolean"
        },
        "key": {
          "$ref": "Key",
          "description": "The automatically allocated key.\nSet only when the mutation allocated a key."
        },
        "version": {
          "type": "string",
          "format": "int64",
          "description": "The version of the entity on the server after processing the mutation. If\nthe mutation doesn't change anything on the server, then the version will\nbe the version of the current entity or, if no entity is present, a version\nthat is strictly greater than the version of any previous entity and less\nthan the version of any possible future entity."
=======
        "keys": {
          "description": "A list of keys with incomplete key paths for which to allocate IDs.\nNo key may be reserved/read-only.",
          "items": {
            "$ref": "Key"
          },
          "type": "array"
>>>>>>> b412c745
        }
      },
      "id": "AllocateIdsRequest"
    },
<<<<<<< HEAD
    "GqlQuery": {
      "type": "object",
      "properties": {
        "positionalBindings": {
          "description": "Numbered binding site @1 references the first numbered parameter,\neffectively using 1-based indexing, rather than the usual 0.\n\nFor each binding site numbered i in `query_string`, there must be an i-th\nnumbered parameter. The inverse must also be true.",
=======
    "LookupResponse": {
      "description": "The response for Datastore.Lookup.",
      "type": "object",
      "properties": {
        "deferred": {
          "description": "A list of keys that were not looked up due to resource constraints. The\norder of results in this field is undefined and has no relation to the\norder of the keys in the input.",
>>>>>>> b412c745
          "items": {
            "$ref": "Key"
          },
          "type": "array"
        },
<<<<<<< HEAD
        "namedBindings": {
          "type": "object",
          "additionalProperties": {
            "$ref": "GqlQueryParameter"
          },
          "description": "For each non-reserved named binding site in the query string, there must be\na named parameter with that name, but not necessarily the inverse.\n\nKey must match regex `A-Za-z_$*`, must not match regex\n`__.*__`, and must not be `\"\"`."
        },
        "allowLiterals": {
          "description": "When false, the query string must not contain any literals and instead must\nbind all values. For example,\n`SELECT * FROM Kind WHERE a = 'string literal'` is not allowed, while\n`SELECT * FROM Kind WHERE a = @value` is.",
          "type": "boolean"
        },
        "queryString": {
          "type": "string",
          "description": "A string of the format described\n[here](https://cloud.google.com/datastore/docs/apis/gql/gql_reference)."
        }
      },
      "id": "GqlQuery",
      "description": "A [GQL query](https://cloud.google.com/datastore/docs/apis/gql/gql_reference)."
    },
    "Filter": {
      "type": "object",
      "properties": {
        "propertyFilter": {
          "$ref": "PropertyFilter",
          "description": "A filter on a property."
=======
        "missing": {
          "description": "Entities not found as `ResultType.KEY_ONLY` entities. The order of results\nin this field is undefined and has no relation to the order of the keys\nin the input.",
          "items": {
            "$ref": "EntityResult"
          },
          "type": "array"
        },
        "found": {
          "description": "Entities found as `ResultType.FULL` entities. The order of results in this\nfield is undefined and has no relation to the order of the keys in the\ninput.",
          "items": {
            "$ref": "EntityResult"
          },
          "type": "array"
        }
      },
      "id": "LookupResponse"
    },
    "RunQueryResponse": {
      "description": "The response for Datastore.RunQuery.",
      "type": "object",
      "properties": {
        "query": {
          "$ref": "Query",
          "description": "The parsed form of the `GqlQuery` from the request, if it was set."
>>>>>>> b412c745
        },
        "batch": {
          "description": "A batch of query results (always present).",
          "$ref": "QueryResultBatch"
        }
      },
<<<<<<< HEAD
      "id": "Filter",
      "description": "A holder for any type of filter."
    },
    "RollbackRequest": {
      "type": "object",
      "properties": {
        "transaction": {
          "format": "byte",
          "description": "The transaction identifier, returned by a call to\nDatastore.BeginTransaction.",
          "type": "string"
        }
      },
      "id": "RollbackRequest",
      "description": "The request for Datastore.Rollback."
    },
    "RunQueryRequest": {
      "description": "The request for Datastore.RunQuery.",
      "type": "object",
      "properties": {
        "query": {
          "$ref": "Query",
          "description": "The query to run."
=======
      "id": "RunQueryResponse"
    },
    "CommitRequest": {
      "description": "The request for Datastore.Commit.",
      "type": "object",
      "properties": {
        "transaction": {
          "format": "byte",
          "description": "The identifier of the transaction associated with the commit. A\ntransaction identifier is returned by a call to\nDatastore.BeginTransaction.",
          "type": "string"
>>>>>>> b412c745
        },
        "mode": {
          "type": "string",
          "enumDescriptions": [
            "Unspecified. This value must not be used.",
            "Transactional: The mutations are either all applied, or none are applied.\nLearn about transactions [here](https://cloud.google.com/datastore/docs/concepts/transactions).",
            "Non-transactional: The mutations may not apply as all or none."
          ],
          "enum": [
            "MODE_UNSPECIFIED",
            "TRANSACTIONAL",
            "NON_TRANSACTIONAL"
          ],
          "description": "The type of commit to perform. Defaults to `TRANSACTIONAL`."
        },
<<<<<<< HEAD
        "partitionId": {
          "$ref": "PartitionId",
          "description": "Entities are partitioned into subsets, identified by a partition ID.\nQueries are scoped to a single partition.\nThis partition ID is normalized with the standard default context\npartition ID."
        },
        "readOptions": {
          "$ref": "ReadOptions",
          "description": "The options for this query."
        }
      },
      "id": "RunQueryRequest"
    },
    "GoogleDatastoreAdminV1beta1ExportEntitiesMetadata": {
      "description": "Metadata for ExportEntities operations.",
      "type": "object",
      "properties": {
        "outputUrlPrefix": {
          "type": "string",
          "description": "Location for the export metadata and data files. This will be the same\nvalue as the\ngoogle.datastore.admin.v1beta1.ExportEntitiesRequest.output_url_prefix\nfield. The final output location is provided in\ngoogle.datastore.admin.v1beta1.ExportEntitiesResponse.output_url."
        },
        "entityFilter": {
          "$ref": "GoogleDatastoreAdminV1beta1EntityFilter",
          "description": "Description of which entities are being exported."
        },
        "progressEntities": {
          "$ref": "GoogleDatastoreAdminV1beta1Progress",
          "description": "An estimate of the number of entities processed."
        },
        "common": {
          "$ref": "GoogleDatastoreAdminV1beta1CommonMetadata",
          "description": "Metadata common to all Datastore Admin operations."
        },
        "progressBytes": {
          "$ref": "GoogleDatastoreAdminV1beta1Progress",
          "description": "An estimate of the number of bytes processed."
        }
      },
      "id": "GoogleDatastoreAdminV1beta1ExportEntitiesMetadata"
    },
    "TransactionOptions": {
      "description": "Options for beginning a new transaction.\n\nTransactions can be created explicitly with calls to\nDatastore.BeginTransaction or implicitly by setting\nReadOptions.new_transaction in read requests.",
      "type": "object",
      "properties": {
        "readOnly": {
          "$ref": "ReadOnly",
          "description": "The transaction should only allow reads."
        },
        "readWrite": {
          "$ref": "ReadWrite",
          "description": "The transaction should allow both reads and writes."
        }
      },
      "id": "TransactionOptions"
    },
    "CompositeFilter": {
      "type": "object",
      "properties": {
        "op": {
          "enum": [
            "OPERATOR_UNSPECIFIED",
            "AND"
          ],
          "description": "The operator for combining multiple filters.",
          "type": "string",
          "enumDescriptions": [
            "Unspecified. This value must not be used.",
            "The results are required to satisfy each of the combined filters."
          ]
        },
        "filters": {
          "description": "The list of filters to combine.\nMust contain at least one filter.",
          "items": {
            "$ref": "Filter"
          },
          "type": "array"
        }
      },
      "id": "CompositeFilter",
      "description": "A filter that merges multiple other filters using the given operator."
    },
    "GoogleDatastoreAdminV1beta1ImportEntitiesMetadata": {
      "description": "Metadata for ImportEntities operations.",
      "type": "object",
      "properties": {
        "entityFilter": {
          "$ref": "GoogleDatastoreAdminV1beta1EntityFilter",
          "description": "Description of which entities are being imported."
        },
        "progressEntities": {
          "$ref": "GoogleDatastoreAdminV1beta1Progress",
          "description": "An estimate of the number of entities processed."
        },
        "common": {
          "$ref": "GoogleDatastoreAdminV1beta1CommonMetadata",
          "description": "Metadata common to all Datastore Admin operations."
        },
        "inputUrl": {
          "type": "string",
          "description": "The location of the import metadata file. This will be the same value as\nthe google.datastore.admin.v1beta1.ExportEntitiesResponse.output_url\nfield."
        },
        "progressBytes": {
          "$ref": "GoogleDatastoreAdminV1beta1Progress",
          "description": "An estimate of the number of bytes processed."
        }
      },
      "id": "GoogleDatastoreAdminV1beta1ImportEntitiesMetadata"
    },
    "AllocateIdsResponse": {
      "type": "object",
=======
        "mutations": {
          "items": {
            "$ref": "Mutation"
          },
          "type": "array",
          "description": "The mutations to perform.\n\nWhen mode is `TRANSACTIONAL`, mutations affecting a single entity are\napplied in order. The following sequences of mutations affecting a single\nentity are not permitted in a single `Commit` request:\n\n- `insert` followed by `insert`\n- `update` followed by `insert`\n- `upsert` followed by `insert`\n- `delete` followed by `update`\n\nWhen mode is `NON_TRANSACTIONAL`, no two mutations may affect a single\nentity."
        }
      },
      "id": "CommitRequest"
    },
    "BeginTransactionRequest": {
      "description": "The request for Datastore.BeginTransaction.",
      "type": "object",
      "properties": {
        "transactionOptions": {
          "$ref": "TransactionOptions",
          "description": "Options for a new transaction."
        }
      },
      "id": "BeginTransactionRequest"
    },
    "PropertyOrder": {
      "id": "PropertyOrder",
      "description": "The desired order for a specific property.",
      "type": "object",
      "properties": {
        "direction": {
          "enumDescriptions": [
            "Unspecified. This value must not be used.",
            "Ascending.",
            "Descending."
          ],
          "enum": [
            "DIRECTION_UNSPECIFIED",
            "ASCENDING",
            "DESCENDING"
          ],
          "description": "The direction to order by. Defaults to `ASCENDING`.",
          "type": "string"
        },
        "property": {
          "description": "The property to order by.",
          "$ref": "PropertyReference"
        }
      }
    },
    "KindExpression": {
      "description": "A representation of a kind.",
      "type": "object",
      "properties": {
        "name": {
          "type": "string",
          "description": "The name of the kind."
        }
      },
      "id": "KindExpression"
    },
    "Key": {
>>>>>>> b412c745
      "properties": {
        "partitionId": {
          "$ref": "PartitionId",
          "description": "Entities are partitioned into subsets, currently identified by a project\nID and namespace ID.\nQueries are scoped to a single partition."
        },
        "path": {
          "description": "The entity path.\nAn entity path consists of one or more elements composed of a kind and a\nstring or numerical identifier, which identify entities. The first\nelement identifies a _root entity_, the second element identifies\na _child_ of the root entity, the third element identifies a child of the\nsecond entity, and so forth. The entities identified by all prefixes of\nthe path are called the element's _ancestors_.\n\nAn entity path is always fully complete: *all* of the entity's ancestors\nare required to be in the path along with the entity identifier itself.\nThe only exception is that in some documented cases, the identifier in the\nlast path element (for the entity) itself may be omitted. For example,\nthe last path element of the key of `Mutation.insert` may have no\nidentifier.\n\nA path can never be empty, and a path can have at most 100 elements.",
          "items": {
            "$ref": "PathElement"
          },
          "type": "array"
        }
      },
<<<<<<< HEAD
      "id": "AllocateIdsResponse",
      "description": "The response for Datastore.AllocateIds."
    },
    "Query": {
      "type": "object",
      "properties": {
        "projection": {
          "description": "The projection to return. Defaults to returning all properties.",
=======
      "id": "Key",
      "description": "A unique identifier for an entity.\nIf a key's partition ID or any of its path kinds or names are\nreserved/read-only, the key is reserved/read-only.\nA reserved/read-only key is forbidden in certain documented contexts.",
      "type": "object"
    },
    "LatLng": {
      "description": "An object representing a latitude/longitude pair. This is expressed as a pair\nof doubles representing degrees latitude and degrees longitude. Unless\nspecified otherwise, this must conform to the\n\u003ca href=\"http://www.unoosa.org/pdf/icg/2012/template/WGS_84.pdf\"\u003eWGS84\nstandard\u003c/a\u003e. Values must be within normalized ranges.\n\nExample of normalization code in Python:\n\n    def NormalizeLongitude(longitude):\n      \"\"\"Wraps decimal degrees longitude to [-180.0, 180.0].\"\"\"\n      q, r = divmod(longitude, 360.0)\n      if r \u003e 180.0 or (r == 180.0 and q \u003c= -1.0):\n        return r - 360.0\n      return r\n\n    def NormalizeLatLng(latitude, longitude):\n      \"\"\"Wraps decimal degrees latitude and longitude to\n      [-90.0, 90.0] and [-180.0, 180.0], respectively.\"\"\"\n      r = latitude % 360.0\n      if r \u003c= 90.0:\n        return r, NormalizeLongitude(longitude)\n      elif r \u003e= 270.0:\n        return r - 360, NormalizeLongitude(longitude)\n      else:\n        return 180 - r, NormalizeLongitude(longitude + 180.0)\n\n    assert 180.0 == NormalizeLongitude(180.0)\n    assert -180.0 == NormalizeLongitude(-180.0)\n    assert -179.0 == NormalizeLongitude(181.0)\n    assert (0.0, 0.0) == NormalizeLatLng(360.0, 0.0)\n    assert (0.0, 0.0) == NormalizeLatLng(-360.0, 0.0)\n    assert (85.0, 180.0) == NormalizeLatLng(95.0, 0.0)\n    assert (-85.0, -170.0) == NormalizeLatLng(-95.0, 10.0)\n    assert (90.0, 10.0) == NormalizeLatLng(90.0, 10.0)\n    assert (-90.0, -10.0) == NormalizeLatLng(-90.0, -10.0)\n    assert (0.0, -170.0) == NormalizeLatLng(-180.0, 10.0)\n    assert (0.0, -170.0) == NormalizeLatLng(180.0, 10.0)\n    assert (-90.0, 10.0) == NormalizeLatLng(270.0, 10.0)\n    assert (90.0, 10.0) == NormalizeLatLng(-270.0, 10.0)",
      "type": "object",
      "properties": {
        "latitude": {
          "type": "number",
          "format": "double",
          "description": "The latitude in degrees. It must be in the range [-90.0, +90.0]."
        },
        "longitude": {
          "format": "double",
          "description": "The longitude in degrees. It must be in the range [-180.0, +180.0].",
          "type": "number"
        }
      },
      "id": "LatLng"
    },
    "GoogleDatastoreAdminV1beta1EntityFilter": {
      "type": "object",
      "properties": {
        "namespaceIds": {
          "description": "An empty list represents all namespaces. This is the preferred\nusage for projects that don't use namespaces.\n\nAn empty string element represents the default namespace. This should be\nused if the project has data in non-default namespaces, but doesn't want to\ninclude them.\nEach namespace in this list must be unique.",
          "items": {
            "type": "string"
          },
          "type": "array"
        },
        "kinds": {
          "description": "If empty, then this represents all kinds.",
>>>>>>> b412c745
          "items": {
            "type": "string"
          },
          "type": "array"
<<<<<<< HEAD
        },
        "endCursor": {
          "type": "string",
          "format": "byte",
          "description": "An ending point for the query results. Query cursors are\nreturned in query result batches and\n[can only be used to limit the same query](https://cloud.google.com/datastore/docs/concepts/queries#cursors_limits_and_offsets)."
        },
        "filter": {
          "$ref": "Filter",
          "description": "The filter to apply."
        },
        "limit": {
          "type": "integer",
          "format": "int32",
          "description": "The maximum number of results to return. Applies after all other\nconstraints. Optional.\nUnspecified is interpreted as no limit.\nMust be \u003e= 0 if specified."
=======
        }
      },
      "id": "GoogleDatastoreAdminV1beta1EntityFilter",
      "description": "Identifies a subset of entities in a project. This is specified as\ncombinations of kinds and namespaces (either or both of which may be all, as\ndescribed in the following examples).\nExample usage:\n\nEntire project:\n  kinds=[], namespace_ids=[]\n\nKinds Foo and Bar in all namespaces:\n  kinds=['Foo', 'Bar'], namespace_ids=[]\n\nKinds Foo and Bar only in the default namespace:\n  kinds=['Foo', 'Bar'], namespace_ids=['']\n\nKinds Foo and Bar in both the default and Baz namespaces:\n  kinds=['Foo', 'Bar'], namespace_ids=['', 'Baz']\n\nThe entire Baz namespace:\n  kinds=[], namespace_ids=['Baz']"
    },
    "PropertyReference": {
      "description": "A reference to a property relative to the kind expressions.",
      "type": "object",
      "properties": {
        "name": {
          "description": "The name of the property.\nIf name includes \".\"s, it may be interpreted as a property name path.",
          "type": "string"
        }
      },
      "id": "PropertyReference"
    },
    "GoogleDatastoreAdminV1beta1CommonMetadata": {
      "description": "Metadata common to all Datastore Admin operations.",
      "type": "object",
      "properties": {
        "state": {
          "enum": [
            "STATE_UNSPECIFIED",
            "INITIALIZING",
            "PROCESSING",
            "CANCELLING",
            "FINALIZING",
            "SUCCESSFUL",
            "FAILED",
            "CANCELLED"
          ],
          "description": "The current state of the Operation.",
          "type": "string",
          "enumDescriptions": [
            "Unspecified.",
            "Request is being prepared for processing.",
            "Request is actively being processed.",
            "Request is in the process of being cancelled after user called\ngoogle.longrunning.Operations.CancelOperation on the operation.",
            "Request has been processed and is in its finalization stage.",
            "Request has completed successfully.",
            "Request has finished being processed, but encountered an error.",
            "Request has finished being cancelled after user called\ngoogle.longrunning.Operations.CancelOperation."
          ]
        },
        "operationType": {
          "enumDescriptions": [
            "Unspecified.",
            "ExportEntities.",
            "ImportEntities."
          ],
          "enum": [
            "OPERATION_TYPE_UNSPECIFIED",
            "EXPORT_ENTITIES",
            "IMPORT_ENTITIES"
          ],
          "description": "The type of the operation. Can be used as a filter in\nListOperationsRequest.",
          "type": "string"
>>>>>>> b412c745
        },
        "startTime": {
          "format": "google-datetime",
          "description": "The time that work began on the operation.",
          "type": "string"
        },
<<<<<<< HEAD
        "startCursor": {
          "format": "byte",
          "description": "A starting point for the query results. Query cursors are\nreturned in query result batches and\n[can only be used to continue the same query](https://cloud.google.com/datastore/docs/concepts/queries#cursors_limits_and_offsets).",
          "type": "string"
        },
        "kind": {
          "items": {
            "$ref": "KindExpression"
          },
          "type": "array",
          "description": "The kinds to query (if empty, returns entities of all kinds).\nCurrently at most 1 kind may be specified."
        },
        "distinctOn": {
=======
        "labels": {
          "additionalProperties": {
            "type": "string"
          },
          "description": "The client-assigned labels which were provided when the operation was\ncreated. May also include additional labels.",
          "type": "object"
        },
        "endTime": {
          "format": "google-datetime",
          "description": "The time the operation ended, either successfully or otherwise.",
          "type": "string"
        }
      },
      "id": "GoogleDatastoreAdminV1beta1CommonMetadata"
    },
    "ArrayValue": {
      "id": "ArrayValue",
      "description": "An array value.",
      "type": "object",
      "properties": {
        "values": {
>>>>>>> b412c745
          "items": {
            "$ref": "Value"
          },
          "type": "array",
<<<<<<< HEAD
          "description": "The properties to make distinct. The query results will contain the first\nresult for each distinct combination of values for the given properties\n(if empty, all results are returned)."
        },
        "order": {
          "description": "The order to apply to the query results (if empty, order is unspecified).",
          "items": {
            "$ref": "PropertyOrder"
          },
          "type": "array"
        }
      },
      "id": "Query",
      "description": "A query for entities."
    },
    "ReadOnly": {
      "type": "object",
      "properties": {},
      "id": "ReadOnly",
      "description": "Options specific to read-only transactions."
    },
    "PropertyFilter": {
      "type": "object",
      "properties": {
        "op": {
=======
          "description": "Values in the array.\nThe order of this array may not be preserved if it contains a mix of\nindexed and unindexed values."
        }
      }
    },
    "Projection": {
      "properties": {
        "property": {
          "$ref": "PropertyReference",
          "description": "The property to project."
        }
      },
      "id": "Projection",
      "description": "A representation of a property in a projection.",
      "type": "object"
    },
    "Mutation": {
      "description": "A mutation to apply to an entity.",
      "type": "object",
      "properties": {
        "delete": {
          "$ref": "Key",
          "description": "The key of the entity to delete. The entity may or may not already exist.\nMust have a complete key path and must not be reserved/read-only."
        },
        "baseVersion": {
          "type": "string",
          "format": "int64",
          "description": "The version of the entity that this mutation is being applied to. If this\ndoes not match the current version on the server, the mutation conflicts."
        },
        "insert": {
          "$ref": "Entity",
          "description": "The entity to insert. The entity must not already exist.\nThe entity key's final path element may be incomplete."
        },
        "update": {
          "$ref": "Entity",
          "description": "The entity to update. The entity must already exist.\nMust have a complete key path."
        },
        "upsert": {
          "$ref": "Entity",
          "description": "The entity to upsert. The entity may or may not already exist.\nThe entity key's final path element may be incomplete."
        }
      },
      "id": "Mutation"
    },
    "ReadOptions": {
      "type": "object",
      "properties": {
        "transaction": {
          "format": "byte",
          "description": "The identifier of the transaction in which to read. A\ntransaction identifier is returned by a call to\nDatastore.BeginTransaction.",
          "type": "string"
        },
        "readConsistency": {
          "enumDescriptions": [
            "Unspecified. This value must not be used.",
            "Strong consistency.",
            "Eventual consistency."
          ],
>>>>>>> b412c745
          "enum": [
            "READ_CONSISTENCY_UNSPECIFIED",
            "STRONG",
            "EVENTUAL"
          ],
<<<<<<< HEAD
          "description": "The operator to filter by.",
          "type": "string",
          "enumDescriptions": [
            "Unspecified. This value must not be used.",
            "Less than.",
            "Less than or equal.",
            "Greater than.",
            "Greater than or equal.",
            "Equal.",
            "Has ancestor."
          ]
        },
        "value": {
          "$ref": "Value",
          "description": "The value to compare the property to."
        },
        "property": {
          "$ref": "PropertyReference",
          "description": "The property to filter by."
        }
      },
      "id": "PropertyFilter",
      "description": "A filter on a specific property."
    },
    "EntityResult": {
      "description": "The result of fetching an entity from Datastore.",
      "type": "object",
      "properties": {
        "entity": {
          "$ref": "Entity",
          "description": "The resulting entity."
        },
        "cursor": {
          "type": "string",
          "format": "byte",
          "description": "A cursor that points to the position after the result entity.\nSet only when the `EntityResult` is part of a `QueryResultBatch` message."
=======
          "description": "The non-transactional read consistency to use.\nCannot be set to `STRONG` for global queries.",
          "type": "string"
        }
      },
      "id": "ReadOptions",
      "description": "The options shared by read requests."
    },
    "GoogleDatastoreAdminV1beta1ExportEntitiesResponse": {
      "description": "The response for\ngoogle.datastore.admin.v1beta1.DatastoreAdmin.ExportEntities.",
      "type": "object",
      "properties": {
        "outputUrl": {
          "description": "Location of the output metadata file. This can be used to begin an import\ninto Cloud Datastore (this project or another project). See\ngoogle.datastore.admin.v1beta1.ImportEntitiesRequest.input_url.\nOnly present if the operation completed successfully.",
          "type": "string"
        }
      },
      "id": "GoogleDatastoreAdminV1beta1ExportEntitiesResponse"
    },
    "RollbackResponse": {
      "description": "The response for Datastore.Rollback.\n(an empty message).",
      "type": "object",
      "properties": {},
      "id": "RollbackResponse"
    },
    "MutationResult": {
      "description": "The result of applying a mutation.",
      "type": "object",
      "properties": {
        "conflictDetected": {
          "description": "Whether a conflict was detected for this mutation. Always false when a\nconflict detection strategy field is not set in the mutation.",
          "type": "boolean"
        },
        "key": {
          "description": "The automatically allocated key.\nSet only when the mutation allocated a key.",
          "$ref": "Key"
>>>>>>> b412c745
        },
        "version": {
          "format": "int64",
          "description": "The version of the entity on the server after processing the mutation. If\nthe mutation doesn't change anything on the server, then the version will\nbe the version of the current entity or, if no entity is present, a version\nthat is strictly greater than the version of any previous entity and less\nthan the version of any possible future entity.",
          "type": "string"
        }
      },
<<<<<<< HEAD
      "id": "EntityResult"
    },
    "CommitResponse": {
      "type": "object",
      "properties": {
        "indexUpdates": {
          "type": "integer",
          "format": "int32",
          "description": "The number of index entries updated during the commit, or zero if none were\nupdated."
        },
        "mutationResults": {
=======
      "id": "MutationResult"
    },
    "GqlQuery": {
      "properties": {
        "queryString": {
          "description": "A string of the format described\n[here](https://cloud.google.com/datastore/docs/apis/gql/gql_reference).",
          "type": "string"
        },
        "positionalBindings": {
>>>>>>> b412c745
          "items": {
            "$ref": "GqlQueryParameter"
          },
          "type": "array",
<<<<<<< HEAD
          "description": "The result of performing the mutations.\nThe i-th mutation result corresponds to the i-th mutation in the request."
        }
      },
      "id": "CommitResponse",
      "description": "The response for Datastore.Commit."
    },
    "Value": {
=======
          "description": "Numbered binding site @1 references the first numbered parameter,\neffectively using 1-based indexing, rather than the usual 0.\n\nFor each binding site numbered i in `query_string`, there must be an i-th\nnumbered parameter. The inverse must also be true."
        },
        "namedBindings": {
          "additionalProperties": {
            "$ref": "GqlQueryParameter"
          },
          "description": "For each non-reserved named binding site in the query string, there must be\na named parameter with that name, but not necessarily the inverse.\n\nKey must match regex `A-Za-z_$*`, must not match regex\n`__.*__`, and must not be `\"\"`.",
          "type": "object"
        },
        "allowLiterals": {
          "description": "When false, the query string must not contain any literals and instead must\nbind all values. For example,\n`SELECT * FROM Kind WHERE a = 'string literal'` is not allowed, while\n`SELECT * FROM Kind WHERE a = @value` is.",
          "type": "boolean"
        }
      },
      "id": "GqlQuery",
      "description": "A [GQL query](https://cloud.google.com/datastore/docs/apis/gql/gql_reference).",
      "type": "object"
    },
    "Filter": {
      "description": "A holder for any type of filter.",
>>>>>>> b412c745
      "type": "object",
      "properties": {
        "propertyFilter": {
          "$ref": "PropertyFilter",
          "description": "A filter on a property."
        },
<<<<<<< HEAD
        "keyValue": {
          "$ref": "Key",
          "description": "A key value."
        },
        "integerValue": {
          "type": "string",
          "format": "int64",
          "description": "An integer value."
        },
        "stringValue": {
          "type": "string",
          "description": "A UTF-8 encoded string value.\nWhen `exclude_from_indexes` is false (it is indexed) , may have at most 1500 bytes.\nOtherwise, may be set to at least 1,000,000 bytes."
=======
        "compositeFilter": {
          "$ref": "CompositeFilter",
          "description": "A composite filter."
        }
      },
      "id": "Filter"
    },
    "RollbackRequest": {
      "id": "RollbackRequest",
      "description": "The request for Datastore.Rollback.",
      "type": "object",
      "properties": {
        "transaction": {
          "format": "byte",
          "description": "The transaction identifier, returned by a call to\nDatastore.BeginTransaction.",
          "type": "string"
        }
      }
    },
    "RunQueryRequest": {
      "description": "The request for Datastore.RunQuery.",
      "type": "object",
      "properties": {
        "readOptions": {
          "$ref": "ReadOptions",
          "description": "The options for this query."
        },
        "query": {
          "description": "The query to run.",
          "$ref": "Query"
>>>>>>> b412c745
        },
        "gqlQuery": {
          "$ref": "GqlQuery",
          "description": "The GQL query to run."
        },
        "partitionId": {
          "$ref": "PartitionId",
          "description": "Entities are partitioned into subsets, identified by a partition ID.\nQueries are scoped to a single partition.\nThis partition ID is normalized with the standard default context\npartition ID."
        }
      },
      "id": "RunQueryRequest"
    },
    "GoogleDatastoreAdminV1beta1ExportEntitiesMetadata": {
      "id": "GoogleDatastoreAdminV1beta1ExportEntitiesMetadata",
      "description": "Metadata for ExportEntities operations.",
      "type": "object",
      "properties": {
        "progressBytes": {
          "description": "An estimate of the number of bytes processed.",
          "$ref": "GoogleDatastoreAdminV1beta1Progress"
        },
        "outputUrlPrefix": {
          "description": "Location for the export metadata and data files. This will be the same\nvalue as the\ngoogle.datastore.admin.v1beta1.ExportEntitiesRequest.output_url_prefix\nfield. The final output location is provided in\ngoogle.datastore.admin.v1beta1.ExportEntitiesResponse.output_url.",
          "type": "string"
        },
<<<<<<< HEAD
        "nullValue": {
          "enum": [
            "NULL_VALUE"
          ],
          "description": "A null value.",
          "type": "string",
          "enumDescriptions": [
            "Null value."
          ]
        },
        "booleanValue": {
          "type": "boolean",
          "description": "A boolean value."
        },
        "blobValue": {
          "format": "byte",
          "description": "A blob value.\nMay have at most 1,000,000 bytes.\nWhen `exclude_from_indexes` is false, may have at most 1500 bytes.\nIn JSON requests, must be base64-encoded.",
          "type": "string"
=======
        "entityFilter": {
          "$ref": "GoogleDatastoreAdminV1beta1EntityFilter",
          "description": "Description of which entities are being exported."
>>>>>>> b412c745
        },
        "progressEntities": {
          "$ref": "GoogleDatastoreAdminV1beta1Progress",
          "description": "An estimate of the number of entities processed."
        },
<<<<<<< HEAD
        "arrayValue": {
          "$ref": "ArrayValue",
          "description": "An array value.\nCannot contain another array value.\nA `Value` instance that sets field `array_value` must not set fields\n`meaning` or `exclude_from_indexes`."
=======
        "common": {
          "$ref": "GoogleDatastoreAdminV1beta1CommonMetadata",
          "description": "Metadata common to all Datastore Admin operations."
        }
      }
    },
    "TransactionOptions": {
      "properties": {
        "readOnly": {
          "$ref": "ReadOnly",
          "description": "The transaction should only allow reads."
>>>>>>> b412c745
        },
        "readWrite": {
          "$ref": "ReadWrite",
          "description": "The transaction should allow both reads and writes."
        }
      },
<<<<<<< HEAD
      "id": "Value",
      "description": "A message that can hold any of the supported value types and associated\nmetadata."
    },
    "PartitionId": {
      "type": "object",
      "properties": {
        "projectId": {
          "type": "string",
          "description": "The ID of the project to which the entities belong."
        },
        "namespaceId": {
          "type": "string",
          "description": "If not empty, the ID of the namespace to which the entities belong."
        }
      },
      "id": "PartitionId",
      "description": "A partition ID identifies a grouping of entities. The grouping is always\nby project and namespace, however the namespace ID may be empty.\n\nA partition ID contains several dimensions:\nproject ID and namespace ID.\n\nPartition dimensions:\n\n- May be `\"\"`.\n- Must be valid UTF-8 bytes.\n- Must have values that match regex `[A-Za-z\\d\\.\\-_]{1,100}`\nIf the value of any dimension matches regex `__.*__`, the partition is\nreserved/read-only.\nA reserved/read-only partition ID is forbidden in certain documented\ncontexts.\n\nForeign partition IDs (in which the project ID does\nnot match the context project ID ) are discouraged.\nReads and writes of foreign partition IDs may fail if the project is not in an active state."
    },
    "Entity": {
      "type": "object",
      "properties": {
        "properties": {
          "type": "object",
          "additionalProperties": {
            "$ref": "Value"
          },
          "description": "The entity's properties.\nThe map's keys are property names.\nA property name matching regex `__.*__` is reserved.\nA reserved property name is forbidden in certain documented contexts.\nThe name must not contain more than 500 characters.\nThe name cannot be `\"\"`."
        },
        "key": {
          "$ref": "Key",
          "description": "The entity's key.\n\nAn entity must have a key, unless otherwise documented (for example,\nan entity in `Value.entity_value` may have no key).\nAn entity's kind is its key path's last element's kind,\nor null if it has no key."
        }
      },
      "id": "Entity",
      "description": "A Datastore data object.\n\nAn entity is limited to 1 megabyte when stored. That _roughly_\ncorresponds to a limit of 1 megabyte for the serialized form of this\nmessage."
    },
    "ReadWrite": {
      "type": "object",
      "properties": {
        "previousTransaction": {
          "type": "string",
          "format": "byte",
          "description": "The transaction identifier of the transaction being retried."
        }
      },
      "id": "ReadWrite",
      "description": "Options specific to read / write transactions."
    },
    "QueryResultBatch": {
      "description": "A batch of results produced by a query.",
      "type": "object",
      "properties": {
        "skippedCursor": {
          "format": "byte",
          "description": "A cursor that points to the position after the last skipped result.\nWill be set when `skipped_results` != 0.",
          "type": "string"
        },
        "skippedResults": {
          "format": "int32",
          "description": "The number of results skipped, typically because of an offset.",
          "type": "integer"
        },
        "entityResultType": {
          "enum": [
            "RESULT_TYPE_UNSPECIFIED",
            "FULL",
            "PROJECTION",
            "KEY_ONLY"
          ],
          "description": "The result type for every entity in `entity_results`.",
          "type": "string",
          "enumDescriptions": [
            "Unspecified. This value is never used.",
            "The key and properties.",
            "A projected subset of properties. The entity may have no key.",
            "Only the key."
          ]
        },
        "entityResults": {
          "description": "The results for this batch.",
          "items": {
            "$ref": "EntityResult"
          },
          "type": "array"
        },
        "moreResults": {
          "enum": [
            "MORE_RESULTS_TYPE_UNSPECIFIED",
            "NOT_FINISHED",
            "MORE_RESULTS_AFTER_LIMIT",
            "MORE_RESULTS_AFTER_CURSOR",
            "NO_MORE_RESULTS"
          ],
          "description": "The state of the query after the current batch.",
          "type": "string",
          "enumDescriptions": [
            "Unspecified. This value is never used.",
            "There may be additional batches to fetch from this query.",
            "The query is finished, but there may be more results after the limit.",
            "The query is finished, but there may be more results after the end\ncursor.",
            "The query is finished, and there are no more results."
          ]
        },
        "endCursor": {
          "format": "byte",
          "description": "A cursor that points to the position after the last result in the batch.",
          "type": "string"
        },
        "snapshotVersion": {
          "type": "string",
          "format": "int64",
          "description": "The version number of the snapshot this batch was returned from.\nThis applies to the range of results from the query's `start_cursor` (or\nthe beginning of the query if no cursor was given) to this batch's\n`end_cursor` (not the query's `end_cursor`).\n\nIn a single transaction, subsequent query result batches for the same query\ncan have a greater snapshot version number. Each batch's snapshot version\nis valid for all preceding batches.\nThe value will be zero for eventually consistent queries."
        }
      },
      "id": "QueryResultBatch"
    },
    "GoogleDatastoreAdminV1beta1Progress": {
      "description": "Measures the progress of a particular metric.",
      "type": "object",
      "properties": {
        "workEstimated": {
          "type": "string",
          "format": "int64",
          "description": "An estimate of how much work needs to be performed.  May be zero if the\nwork estimate is unavailable."
        },
        "workCompleted": {
          "type": "string",
          "format": "int64",
          "description": "Note that this may be greater than work_estimated."
        }
      },
      "id": "GoogleDatastoreAdminV1beta1Progress"
    },
    "LookupRequest": {
      "description": "The request for Datastore.Lookup.",
      "type": "object",
      "properties": {
        "keys": {
          "description": "Keys of entities to look up.",
          "items": {
            "$ref": "Key"
          },
          "type": "array"
        },
        "readOptions": {
          "$ref": "ReadOptions",
          "description": "The options for this lookup request."
        }
      },
      "id": "LookupRequest"
    },
    "PathElement": {
      "description": "A (kind, ID/name) pair used to construct a key path.\n\nIf either name or ID is set, the element is complete.\nIf neither is set, the element is incomplete.",
      "type": "object",
      "properties": {
        "name": {
          "type": "string",
          "description": "The name of the entity.\nA name matching regex `__.*__` is reserved/read-only.\nA name must not be more than 1500 bytes when UTF-8 encoded.\nCannot be `\"\"`."
        },
        "kind": {
          "description": "The kind of the entity.\nA kind matching regex `__.*__` is reserved/read-only.\nA kind must not contain more than 1500 bytes when UTF-8 encoded.\nCannot be `\"\"`.",
          "type": "string"
        },
        "id": {
          "type": "string",
          "format": "int64",
          "description": "The auto-allocated ID of the entity.\nNever equal to zero. Values less than zero are discouraged and may not\nbe supported in the future."
        }
      },
      "id": "PathElement"
=======
      "id": "TransactionOptions",
      "description": "Options for beginning a new transaction.\n\nTransactions can be created explicitly with calls to\nDatastore.BeginTransaction or implicitly by setting\nReadOptions.new_transaction in read requests.",
      "type": "object"
>>>>>>> b412c745
    }
  },
  "protocol": "rest",
  "icons": {
    "x32": "http://www.google.com/images/icons/product/search-32.gif",
    "x16": "http://www.google.com/images/icons/product/search-16.gif"
  },
  "version": "v1beta3",
  "baseUrl": "https://datastore.googleapis.com/",
  "auth": {
    "oauth2": {
      "scopes": {
        "https://www.googleapis.com/auth/cloud-platform": {
          "description": "View and manage your data across Google Cloud Platform services"
        },
        "https://www.googleapis.com/auth/datastore": {
          "description": "View and manage your Google Cloud Datastore data"
        }
      }
    }
  },
  "servicePath": "",
  "description": "Accesses the schemaless NoSQL database to provide fully managed, robust, scalable storage for your application.\n",
  "kind": "discovery#restDescription",
  "rootUrl": "https://datastore.googleapis.com/",
  "basePath": "",
  "ownerDomain": "google.com",
  "name": "datastore",
  "batchPath": "batch",
<<<<<<< HEAD
  "revision": "20170821",
=======
  "revision": "20170912",
>>>>>>> b412c745
  "documentationLink": "https://cloud.google.com/datastore/",
  "id": "datastore:v1beta3",
  "title": "Google Cloud Datastore API"
}<|MERGE_RESOLUTION|>--- conflicted
+++ resolved
@@ -1,20 +1,10 @@
 {
-<<<<<<< HEAD
-  "ownerName": "Google",
-  "discoveryVersion": "v1",
-=======
   "discoveryVersion": "v1",
   "ownerName": "Google",
->>>>>>> b412c745
   "version_module": true,
   "resources": {
     "projects": {
       "methods": {
-<<<<<<< HEAD
-        "beginTransaction": {
-          "response": {
-            "$ref": "BeginTransactionResponse"
-=======
         "runQuery": {
           "response": {
             "$ref": "RunQueryResponse"
@@ -46,12 +36,130 @@
         "rollback": {
           "response": {
             "$ref": "RollbackResponse"
->>>>>>> b412c745
           },
           "parameterOrder": [
             "projectId"
           ],
           "httpMethod": "POST",
+          "parameters": {
+            "projectId": {
+              "description": "The ID of the project against which to make the request.",
+              "type": "string",
+              "required": true,
+              "location": "path"
+            }
+          },
+          "scopes": [
+            "https://www.googleapis.com/auth/cloud-platform",
+            "https://www.googleapis.com/auth/datastore"
+          ],
+          "flatPath": "v1beta3/projects/{projectId}:rollback",
+          "id": "datastore.projects.rollback",
+          "path": "v1beta3/projects/{projectId}:rollback",
+          "description": "Rolls back a transaction.",
+          "request": {
+            "$ref": "RollbackRequest"
+          }
+        },
+        "lookup": {
+          "path": "v1beta3/projects/{projectId}:lookup",
+          "id": "datastore.projects.lookup",
+          "description": "Looks up entities by key.",
+          "request": {
+            "$ref": "LookupRequest"
+          },
+          "httpMethod": "POST",
+          "parameterOrder": [
+            "projectId"
+          ],
+          "response": {
+            "$ref": "LookupResponse"
+          },
+          "parameters": {
+            "projectId": {
+              "description": "The ID of the project against which to make the request.",
+              "type": "string",
+              "required": true,
+              "location": "path"
+            }
+          },
+          "scopes": [
+            "https://www.googleapis.com/auth/cloud-platform",
+            "https://www.googleapis.com/auth/datastore"
+          ],
+          "flatPath": "v1beta3/projects/{projectId}:lookup"
+        },
+        "allocateIds": {
+          "flatPath": "v1beta3/projects/{projectId}:allocateIds",
+          "path": "v1beta3/projects/{projectId}:allocateIds",
+          "id": "datastore.projects.allocateIds",
+          "description": "Allocates IDs for the given keys, which is useful for referencing an entity\nbefore it is inserted.",
+          "request": {
+            "$ref": "AllocateIdsRequest"
+          },
+          "httpMethod": "POST",
+          "parameterOrder": [
+            "projectId"
+          ],
+          "response": {
+            "$ref": "AllocateIdsResponse"
+          },
+          "parameters": {
+            "projectId": {
+              "description": "The ID of the project against which to make the request.",
+              "type": "string",
+              "required": true,
+              "location": "path"
+            }
+          },
+          "scopes": [
+            "https://www.googleapis.com/auth/cloud-platform",
+            "https://www.googleapis.com/auth/datastore"
+          ]
+        },
+        "commit": {
+          "flatPath": "v1beta3/projects/{projectId}:commit",
+          "id": "datastore.projects.commit",
+          "path": "v1beta3/projects/{projectId}:commit",
+          "description": "Commits a transaction, optionally creating, deleting or modifying some\nentities.",
+          "request": {
+            "$ref": "CommitRequest"
+          },
+          "response": {
+            "$ref": "CommitResponse"
+          },
+          "parameterOrder": [
+            "projectId"
+          ],
+          "httpMethod": "POST",
+          "parameters": {
+            "projectId": {
+              "location": "path",
+              "description": "The ID of the project against which to make the request.",
+              "type": "string",
+              "required": true
+            }
+          },
+          "scopes": [
+            "https://www.googleapis.com/auth/cloud-platform",
+            "https://www.googleapis.com/auth/datastore"
+          ]
+        },
+        "beginTransaction": {
+          "flatPath": "v1beta3/projects/{projectId}:beginTransaction",
+          "path": "v1beta3/projects/{projectId}:beginTransaction",
+          "id": "datastore.projects.beginTransaction",
+          "description": "Begins a new transaction.",
+          "request": {
+            "$ref": "BeginTransactionRequest"
+          },
+          "httpMethod": "POST",
+          "parameterOrder": [
+            "projectId"
+          ],
+          "response": {
+            "$ref": "BeginTransactionResponse"
+          },
           "parameters": {
             "projectId": {
               "type": "string",
@@ -60,288 +168,19 @@
               "description": "The ID of the project against which to make the request."
             }
           },
-<<<<<<< HEAD
-          "flatPath": "v1beta3/projects/{projectId}:beginTransaction",
-          "id": "datastore.projects.beginTransaction",
-          "path": "v1beta3/projects/{projectId}:beginTransaction",
-=======
-          "scopes": [
-            "https://www.googleapis.com/auth/cloud-platform",
-            "https://www.googleapis.com/auth/datastore"
-          ],
-          "flatPath": "v1beta3/projects/{projectId}:rollback",
-          "id": "datastore.projects.rollback",
-          "path": "v1beta3/projects/{projectId}:rollback",
-          "description": "Rolls back a transaction.",
-          "request": {
-            "$ref": "RollbackRequest"
-          }
-        },
-        "lookup": {
-          "path": "v1beta3/projects/{projectId}:lookup",
-          "id": "datastore.projects.lookup",
-          "description": "Looks up entities by key.",
->>>>>>> b412c745
-          "request": {
-            "$ref": "LookupRequest"
-          },
-<<<<<<< HEAD
-          "description": "Begins a new transaction."
-        },
-        "commit": {
-=======
->>>>>>> b412c745
-          "httpMethod": "POST",
-          "parameterOrder": [
-            "projectId"
-          ],
-          "response": {
-<<<<<<< HEAD
-            "$ref": "CommitResponse"
-=======
-            "$ref": "LookupResponse"
->>>>>>> b412c745
-          },
-          "parameters": {
-            "projectId": {
-              "type": "string",
-              "required": true,
-              "location": "path",
-              "description": "The ID of the project against which to make the request."
-            }
-          },
-<<<<<<< HEAD
-          "flatPath": "v1beta3/projects/{projectId}:commit",
-          "path": "v1beta3/projects/{projectId}:commit",
-          "id": "datastore.projects.commit",
-          "request": {
-            "$ref": "CommitRequest"
-          },
-          "description": "Commits a transaction, optionally creating, deleting or modifying some\nentities."
-        },
-        "runQuery": {
-          "description": "Queries for entities.",
-          "request": {
-            "$ref": "RunQueryRequest"
-          },
-          "response": {
-            "$ref": "RunQueryResponse"
-=======
-          "scopes": [
-            "https://www.googleapis.com/auth/cloud-platform",
-            "https://www.googleapis.com/auth/datastore"
-          ],
-          "flatPath": "v1beta3/projects/{projectId}:lookup"
-        },
-        "allocateIds": {
-          "flatPath": "v1beta3/projects/{projectId}:allocateIds",
-          "path": "v1beta3/projects/{projectId}:allocateIds",
-          "id": "datastore.projects.allocateIds",
-          "description": "Allocates IDs for the given keys, which is useful for referencing an entity\nbefore it is inserted.",
-          "request": {
-            "$ref": "AllocateIdsRequest"
->>>>>>> b412c745
-          },
-          "httpMethod": "POST",
-          "parameterOrder": [
-            "projectId"
-          ],
-<<<<<<< HEAD
-          "httpMethod": "POST",
-=======
-          "response": {
-            "$ref": "AllocateIdsResponse"
-          },
->>>>>>> b412c745
-          "parameters": {
-            "projectId": {
-              "location": "path",
-              "description": "The ID of the project against which to make the request.",
-              "type": "string",
-              "required": true
-            }
-          },
-          "scopes": [
-            "https://www.googleapis.com/auth/cloud-platform",
-            "https://www.googleapis.com/auth/datastore"
-<<<<<<< HEAD
-          ],
-          "flatPath": "v1beta3/projects/{projectId}:runQuery",
-          "id": "datastore.projects.runQuery",
-          "path": "v1beta3/projects/{projectId}:runQuery"
-        },
-        "rollback": {
-          "httpMethod": "POST",
-          "parameterOrder": [
-            "projectId"
-          ],
-          "response": {
-            "$ref": "RollbackResponse"
-          },
-          "scopes": [
-            "https://www.googleapis.com/auth/cloud-platform",
-            "https://www.googleapis.com/auth/datastore"
-          ],
-          "parameters": {
-            "projectId": {
-              "type": "string",
-              "required": true,
-              "location": "path",
-              "description": "The ID of the project against which to make the request."
-            }
-          },
-          "flatPath": "v1beta3/projects/{projectId}:rollback",
-          "path": "v1beta3/projects/{projectId}:rollback",
-          "id": "datastore.projects.rollback",
-=======
-          ]
-        },
-        "commit": {
-          "flatPath": "v1beta3/projects/{projectId}:commit",
-          "id": "datastore.projects.commit",
-          "path": "v1beta3/projects/{projectId}:commit",
-          "description": "Commits a transaction, optionally creating, deleting or modifying some\nentities.",
->>>>>>> b412c745
-          "request": {
-            "$ref": "CommitRequest"
-          },
-          "response": {
-            "$ref": "CommitResponse"
-          },
-<<<<<<< HEAD
-          "description": "Rolls back a transaction."
-        },
-        "lookup": {
-          "httpMethod": "POST",
-          "parameterOrder": [
-            "projectId"
-          ],
-          "response": {
-            "$ref": "LookupResponse"
-          },
-=======
-          "parameterOrder": [
-            "projectId"
-          ],
-          "httpMethod": "POST",
->>>>>>> b412c745
-          "parameters": {
-            "projectId": {
-              "location": "path",
-              "description": "The ID of the project against which to make the request.",
-              "type": "string",
-              "required": true
-            }
-          },
-          "scopes": [
-            "https://www.googleapis.com/auth/cloud-platform",
-            "https://www.googleapis.com/auth/datastore"
-<<<<<<< HEAD
-          ],
-          "flatPath": "v1beta3/projects/{projectId}:lookup",
-          "path": "v1beta3/projects/{projectId}:lookup",
-          "id": "datastore.projects.lookup",
-          "description": "Looks up entities by key.",
-          "request": {
-            "$ref": "LookupRequest"
-          }
-        },
-        "allocateIds": {
-          "response": {
-            "$ref": "AllocateIdsResponse"
-          },
-          "parameterOrder": [
-            "projectId"
-          ],
-          "httpMethod": "POST",
-          "scopes": [
-            "https://www.googleapis.com/auth/cloud-platform",
-            "https://www.googleapis.com/auth/datastore"
-          ],
-=======
-          ]
-        },
-        "beginTransaction": {
-          "flatPath": "v1beta3/projects/{projectId}:beginTransaction",
-          "path": "v1beta3/projects/{projectId}:beginTransaction",
-          "id": "datastore.projects.beginTransaction",
-          "description": "Begins a new transaction.",
-          "request": {
-            "$ref": "BeginTransactionRequest"
-          },
-          "httpMethod": "POST",
-          "parameterOrder": [
-            "projectId"
-          ],
-          "response": {
-            "$ref": "BeginTransactionResponse"
-          },
->>>>>>> b412c745
-          "parameters": {
-            "projectId": {
-              "type": "string",
-              "required": true,
-              "location": "path",
-              "description": "The ID of the project against which to make the request."
-            }
-          },
-<<<<<<< HEAD
-          "flatPath": "v1beta3/projects/{projectId}:allocateIds",
-          "id": "datastore.projects.allocateIds",
-          "path": "v1beta3/projects/{projectId}:allocateIds",
-          "request": {
-            "$ref": "AllocateIdsRequest"
-          },
-          "description": "Allocates IDs for the given keys, which is useful for referencing an entity\nbefore it is inserted."
-=======
           "scopes": [
             "https://www.googleapis.com/auth/cloud-platform",
             "https://www.googleapis.com/auth/datastore"
           ]
->>>>>>> b412c745
         }
       }
     }
   },
   "parameters": {
-<<<<<<< HEAD
-    "key": {
-      "type": "string",
+    "upload_protocol": {
       "location": "query",
-      "description": "API key. Your API key identifies your project and provides you with API access, quota, and reports. Required unless you provide an OAuth 2.0 token."
-    },
-    "access_token": {
-      "location": "query",
-      "description": "OAuth access token.",
+      "description": "Upload protocol for media (e.g. \"raw\", \"multipart\").",
       "type": "string"
-    },
-    "quotaUser": {
-      "type": "string",
-      "location": "query",
-      "description": "Available to use for quota purposes for server-side applications. Can be any arbitrary string assigned to a user, but should not exceed 40 characters."
-    },
-    "pp": {
-      "default": "true",
-      "type": "boolean",
-      "location": "query",
-      "description": "Pretty-print response."
-    },
-    "bearer_token": {
-      "type": "string",
-      "location": "query",
-      "description": "OAuth bearer token."
-    },
-    "oauth_token": {
-      "location": "query",
-      "description": "OAuth 2.0 token for the current user.",
-      "type": "string"
-    },
-=======
->>>>>>> b412c745
-    "upload_protocol": {
-      "type": "string",
-      "location": "query",
-      "description": "Upload protocol for media (e.g. \"raw\", \"multipart\")."
     },
     "prettyPrint": {
       "location": "query",
@@ -349,55 +188,22 @@
       "default": "true",
       "type": "boolean"
     },
-<<<<<<< HEAD
-=======
     "uploadType": {
       "type": "string",
       "location": "query",
       "description": "Legacy upload protocol for media (e.g. \"media\", \"multipart\")."
     },
->>>>>>> b412c745
     "fields": {
       "location": "query",
       "description": "Selector specifying which fields to include in a partial response.",
       "type": "string"
     },
-<<<<<<< HEAD
-    "uploadType": {
-      "type": "string",
-      "location": "query",
-      "description": "Legacy upload protocol for media (e.g. \"media\", \"multipart\")."
-    },
     "$.xgafv": {
-      "location": "query",
-      "enum": [
-        "1",
-        "2"
-      ],
-=======
-    "$.xgafv": {
->>>>>>> b412c745
       "description": "V1 error format.",
       "type": "string",
       "enumDescriptions": [
         "v1 error format",
         "v2 error format"
-<<<<<<< HEAD
-      ]
-    },
-    "callback": {
-      "type": "string",
-      "location": "query",
-      "description": "JSONP"
-    },
-    "alt": {
-      "default": "json",
-      "enum": [
-        "json",
-        "media",
-        "proto"
-      ],
-=======
       ],
       "location": "query",
       "enum": [
@@ -411,7 +217,6 @@
       "type": "string"
     },
     "alt": {
->>>>>>> b412c745
       "type": "string",
       "enumDescriptions": [
         "Responses with Content-Type of application/json",
@@ -419,72 +224,6 @@
         "Responses with Content-Type of application/x-protobuf"
       ],
       "location": "query",
-<<<<<<< HEAD
-      "description": "Data format for response."
-    }
-  },
-  "schemas": {
-    "GqlQueryParameter": {
-      "type": "object",
-      "properties": {
-        "cursor": {
-          "type": "string",
-          "format": "byte",
-          "description": "A query cursor. Query cursors are returned in query\nresult batches."
-        },
-        "value": {
-          "$ref": "Value",
-          "description": "A value parameter."
-        }
-      },
-      "id": "GqlQueryParameter",
-      "description": "A binding parameter for a GQL query."
-    },
-    "BeginTransactionResponse": {
-      "type": "object",
-      "properties": {
-        "transaction": {
-          "format": "byte",
-          "description": "The transaction identifier (always present).",
-          "type": "string"
-        }
-      },
-      "id": "BeginTransactionResponse",
-      "description": "The response for Datastore.BeginTransaction."
-    },
-    "RunQueryResponse": {
-      "type": "object",
-      "properties": {
-        "query": {
-          "$ref": "Query",
-          "description": "The parsed form of the `GqlQuery` from the request, if it was set."
-        },
-        "batch": {
-          "$ref": "QueryResultBatch",
-          "description": "A batch of query results (always present)."
-        }
-      },
-      "id": "RunQueryResponse",
-      "description": "The response for Datastore.RunQuery."
-    },
-    "LookupResponse": {
-      "description": "The response for Datastore.Lookup.",
-      "type": "object",
-      "properties": {
-        "deferred": {
-          "items": {
-            "$ref": "Key"
-          },
-          "type": "array",
-          "description": "A list of keys that were not looked up due to resource constraints. The\norder of results in this field is undefined and has no relation to the\norder of the keys in the input."
-        },
-        "missing": {
-          "description": "Entities not found as `ResultType.KEY_ONLY` entities. The order of results\nin this field is undefined and has no relation to the order of the keys\nin the input.",
-          "items": {
-            "$ref": "EntityResult"
-          },
-          "type": "array"
-=======
       "description": "Data format for response.",
       "default": "json",
       "enum": [
@@ -765,7 +504,6 @@
         "arrayValue": {
           "description": "An array value.\nCannot contain another array value.\nA `Value` instance that sets field `array_value` must not set fields\n`meaning` or `exclude_from_indexes`.",
           "$ref": "ArrayValue"
->>>>>>> b412c745
         },
         "entityValue": {
           "$ref": "Entity",
@@ -785,15 +523,6 @@
           "description": "A key value."
         }
       },
-<<<<<<< HEAD
-      "id": "LookupResponse"
-    },
-    "AllocateIdsRequest": {
-      "description": "The request for Datastore.AllocateIds.",
-      "type": "object",
-      "properties": {
-        "keys": {
-=======
       "id": "Value"
     },
     "CommitResponse": {
@@ -803,19 +532,9 @@
       "properties": {
         "mutationResults": {
           "description": "The result of performing the mutations.\nThe i-th mutation result corresponds to the i-th mutation in the request.",
->>>>>>> b412c745
           "items": {
             "$ref": "MutationResult"
           },
-<<<<<<< HEAD
-          "type": "array",
-          "description": "A list of keys with incomplete key paths for which to allocate IDs.\nNo key may be reserved/read-only."
-        }
-      },
-      "id": "AllocateIdsRequest"
-    },
-    "PropertyOrder": {
-=======
           "type": "array"
         },
         "indexUpdates": {
@@ -827,7 +546,6 @@
     },
     "PartitionId": {
       "description": "A partition ID identifies a grouping of entities. The grouping is always\nby project and namespace, however the namespace ID may be empty.\n\nA partition ID contains several dimensions:\nproject ID and namespace ID.\n\nPartition dimensions:\n\n- May be `\"\"`.\n- Must be valid UTF-8 bytes.\n- Must have values that match regex `[A-Za-z\\d\\.\\-_]{1,100}`\nIf the value of any dimension matches regex `__.*__`, the partition is\nreserved/read-only.\nA reserved/read-only partition ID is forbidden in certain documented\ncontexts.\n\nForeign partition IDs (in which the project ID does\nnot match the context project ID ) are discouraged.\nReads and writes of foreign partition IDs may fail if the project is not in an active state.",
->>>>>>> b412c745
       "type": "object",
       "properties": {
         "projectId": {
@@ -839,82 +557,6 @@
           "type": "string"
         }
       },
-<<<<<<< HEAD
-      "id": "PropertyOrder",
-      "description": "The desired order for a specific property."
-    },
-    "BeginTransactionRequest": {
-      "type": "object",
-      "properties": {
-        "transactionOptions": {
-          "$ref": "TransactionOptions",
-          "description": "Options for a new transaction."
-        }
-      },
-      "id": "BeginTransactionRequest",
-      "description": "The request for Datastore.BeginTransaction."
-    },
-    "CommitRequest": {
-      "type": "object",
-      "properties": {
-        "transaction": {
-          "type": "string",
-          "format": "byte",
-          "description": "The identifier of the transaction associated with the commit. A\ntransaction identifier is returned by a call to\nDatastore.BeginTransaction."
-        },
-        "mode": {
-          "enum": [
-            "MODE_UNSPECIFIED",
-            "TRANSACTIONAL",
-            "NON_TRANSACTIONAL"
-          ],
-          "description": "The type of commit to perform. Defaults to `TRANSACTIONAL`.",
-          "type": "string",
-          "enumDescriptions": [
-            "Unspecified. This value must not be used.",
-            "Transactional: The mutations are either all applied, or none are applied.\nLearn about transactions [here](https://cloud.google.com/datastore/docs/concepts/transactions).",
-            "Non-transactional: The mutations may not apply as all or none."
-          ]
-        },
-        "mutations": {
-          "items": {
-            "$ref": "Mutation"
-          },
-          "type": "array",
-          "description": "The mutations to perform.\n\nWhen mode is `TRANSACTIONAL`, mutations affecting a single entity are\napplied in order. The following sequences of mutations affecting a single\nentity are not permitted in a single `Commit` request:\n\n- `insert` followed by `insert`\n- `update` followed by `insert`\n- `upsert` followed by `insert`\n- `delete` followed by `update`\n\nWhen mode is `NON_TRANSACTIONAL`, no two mutations may affect a single\nentity."
-        }
-      },
-      "id": "CommitRequest",
-      "description": "The request for Datastore.Commit."
-    },
-    "KindExpression": {
-      "description": "A representation of a kind.",
-      "type": "object",
-      "properties": {
-        "name": {
-          "type": "string",
-          "description": "The name of the kind."
-        }
-      },
-      "id": "KindExpression"
-    },
-    "LatLng": {
-      "type": "object",
-      "properties": {
-        "latitude": {
-          "format": "double",
-          "description": "The latitude in degrees. It must be in the range [-90.0, +90.0].",
-          "type": "number"
-        },
-        "longitude": {
-          "format": "double",
-          "description": "The longitude in degrees. It must be in the range [-180.0, +180.0].",
-          "type": "number"
-        }
-      },
-      "id": "LatLng",
-      "description": "An object representing a latitude/longitude pair. This is expressed as a pair\nof doubles representing degrees latitude and degrees longitude. Unless\nspecified otherwise, this must conform to the\n\u003ca href=\"http://www.unoosa.org/pdf/icg/2012/template/WGS_84.pdf\"\u003eWGS84\nstandard\u003c/a\u003e. Values must be within normalized ranges.\n\nExample of normalization code in Python:\n\n    def NormalizeLongitude(longitude):\n      \"\"\"Wraps decimal degrees longitude to [-180.0, 180.0].\"\"\"\n      q, r = divmod(longitude, 360.0)\n      if r \u003e 180.0 or (r == 180.0 and q \u003c= -1.0):\n        return r - 360.0\n      return r\n\n    def NormalizeLatLng(latitude, longitude):\n      \"\"\"Wraps decimal degrees latitude and longitude to\n      [-90.0, 90.0] and [-180.0, 180.0], respectively.\"\"\"\n      r = latitude % 360.0\n      if r \u003c= 90.0:\n        return r, NormalizeLongitude(longitude)\n      elif r \u003e= 270.0:\n        return r - 360, NormalizeLongitude(longitude)\n      else:\n        return 180 - r, NormalizeLongitude(longitude + 180.0)\n\n    assert 180.0 == NormalizeLongitude(180.0)\n    assert -180.0 == NormalizeLongitude(-180.0)\n    assert -179.0 == NormalizeLongitude(181.0)\n    assert (0.0, 0.0) == NormalizeLatLng(360.0, 0.0)\n    assert (0.0, 0.0) == NormalizeLatLng(-360.0, 0.0)\n    assert (85.0, 180.0) == NormalizeLatLng(95.0, 0.0)\n    assert (-85.0, -170.0) == NormalizeLatLng(-95.0, 10.0)\n    assert (90.0, 10.0) == NormalizeLatLng(90.0, 10.0)\n    assert (-90.0, -10.0) == NormalizeLatLng(-90.0, -10.0)\n    assert (0.0, -170.0) == NormalizeLatLng(-180.0, 10.0)\n    assert (0.0, -170.0) == NormalizeLatLng(180.0, 10.0)\n    assert (-90.0, 10.0) == NormalizeLatLng(270.0, 10.0)\n    assert (90.0, 10.0) == NormalizeLatLng(-270.0, 10.0)"
-=======
       "id": "PartitionId"
     },
     "ReadWrite": {
@@ -946,7 +588,6 @@
           "description": "The entity's key.\n\nAn entity must have a key, unless otherwise documented (for example,\nan entity in `Value.entity_value` may have no key).\nAn entity's kind is its key path's last element's kind,\nor null if it has no key."
         }
       }
->>>>>>> b412c745
     },
     "LookupRequest": {
       "description": "The request for Datastore.Lookup.",
@@ -956,120 +597,16 @@
           "description": "The options for this lookup request.",
           "$ref": "ReadOptions"
         },
-<<<<<<< HEAD
-        "path": {
-=======
         "keys": {
           "description": "Keys of entities to look up.",
->>>>>>> b412c745
           "items": {
             "$ref": "Key"
           },
-          "type": "array",
-          "description": "The entity path.\nAn entity path consists of one or more elements composed of a kind and a\nstring or numerical identifier, which identify entities. The first\nelement identifies a _root entity_, the second element identifies\na _child_ of the root entity, the third element identifies a child of the\nsecond entity, and so forth. The entities identified by all prefixes of\nthe path are called the element's _ancestors_.\n\nAn entity path is always fully complete: *all* of the entity's ancestors\nare required to be in the path along with the entity identifier itself.\nThe only exception is that in some documented cases, the identifier in the\nlast path element (for the entity) itself may be omitted. For example,\nthe last path element of the key of `Mutation.insert` may have no\nidentifier.\n\nA path can never be empty, and a path can have at most 100 elements."
+          "type": "array"
         }
       },
       "id": "LookupRequest"
     },
-<<<<<<< HEAD
-    "GoogleDatastoreAdminV1beta1EntityFilter": {
-      "type": "object",
-      "properties": {
-        "kinds": {
-          "items": {
-            "type": "string"
-          },
-          "type": "array",
-          "description": "If empty, then this represents all kinds."
-        },
-        "namespaceIds": {
-          "items": {
-            "type": "string"
-          },
-          "type": "array",
-          "description": "An empty list represents all namespaces.  This is the preferred\nusage for projects that don't use namespaces.\n\nAn empty string element represents the default namespace.  This should be\nused if the project has data in non-default namespaces, but doesn't want to\ninclude them.\nEach namespace in this list must be unique."
-        }
-      },
-      "id": "GoogleDatastoreAdminV1beta1EntityFilter",
-      "description": "Identifies a subset of entities in a project.  This is specified as\ncombinations of kind + namespace (either or both of which may be all, as\ndescribed in the following examples).\nExample usage:\n\nEntire project:\n  kinds=[], namespace_ids=[]\n\nKinds Foo and Bar in all namespaces:\n  kinds=['Foo', 'Bar'], namespace_ids=[]\n\nKinds Foo and Bar only in the default namespace:\n  kinds=['Foo', 'Bar'], namespace_ids=['']\n\nKinds Foo and Bar in both the default and Baz namespaces:\n  kinds=['Foo', 'Bar'], namespace_ids=['', 'Baz']\n\nThe entire Baz namespace:\n  kinds=[], namespace_ids=['Baz']"
-    },
-    "PropertyReference": {
-      "type": "object",
-      "properties": {
-        "name": {
-          "type": "string",
-          "description": "The name of the property.\nIf name includes \".\"s, it may be interpreted as a property name path."
-        }
-      },
-      "id": "PropertyReference",
-      "description": "A reference to a property relative to the kind expressions."
-    },
-    "GoogleDatastoreAdminV1beta1CommonMetadata": {
-      "type": "object",
-      "properties": {
-        "labels": {
-          "additionalProperties": {
-            "type": "string"
-          },
-          "description": "The client-assigned labels which were provided when the operation was\ncreated.  May also include additional labels.",
-          "type": "object"
-        },
-        "endTime": {
-          "type": "string",
-          "format": "google-datetime",
-          "description": "The time the operation ended, either successfully or otherwise."
-        },
-        "state": {
-          "type": "string",
-          "enumDescriptions": [
-            "Unspecified.",
-            "Request is being prepared for processing.",
-            "Request is actively being processed.",
-            "Request is in the process of being cancelled after user called\nlongrunning.Operations.CancelOperation on the operation.",
-            "Request has been processed and is in its finalization stage.",
-            "Request has completed successfully.",
-            "Request has finished being processed, but encountered an error.",
-            "Request has finished being cancelled after user called\nlongrunning.Operations.CancelOperation."
-          ],
-          "enum": [
-            "STATE_UNSPECIFIED",
-            "INITIALIZING",
-            "PROCESSING",
-            "CANCELLING",
-            "FINALIZING",
-            "SUCCESSFUL",
-            "FAILED",
-            "CANCELLED"
-          ],
-          "description": "The current state of the Operation."
-        },
-        "operationType": {
-          "type": "string",
-          "enumDescriptions": [
-            "Unspecified.",
-            "ExportEntities.",
-            "ImportEntities.",
-            "Build an index.",
-            "Clear an index."
-          ],
-          "enum": [
-            "OPERATION_TYPE_UNSPECIFIED",
-            "EXPORT_ENTITIES",
-            "IMPORT_ENTITIES",
-            "BUILD_INDEX",
-            "CLEAR_INDEX"
-          ],
-          "description": "The type of the operation.  Can be used as a filter in\nListOperationsRequest."
-        },
-        "startTime": {
-          "format": "google-datetime",
-          "description": "The time that work began on the operation.",
-          "type": "string"
-        }
-      },
-      "id": "GoogleDatastoreAdminV1beta1CommonMetadata",
-      "description": "Metadata common to all Datastore Admin operations."
-=======
     "GoogleDatastoreAdminV1beta1Progress": {
       "description": "Measures the progress of a particular metric.",
       "type": "object",
@@ -1086,7 +623,6 @@
         }
       },
       "id": "GoogleDatastoreAdminV1beta1Progress"
->>>>>>> b412c745
     },
     "QueryResultBatch": {
       "type": "object",
@@ -1156,31 +692,6 @@
       "id": "QueryResultBatch",
       "description": "A batch of results produced by a query."
     },
-<<<<<<< HEAD
-    "Projection": {
-      "type": "object",
-      "properties": {
-        "property": {
-          "$ref": "PropertyReference",
-          "description": "The property to project."
-        }
-      },
-      "id": "Projection",
-      "description": "A representation of a property in a projection."
-    },
-    "Mutation": {
-      "description": "A mutation to apply to an entity.",
-      "type": "object",
-      "properties": {
-        "delete": {
-          "$ref": "Key",
-          "description": "The key of the entity to delete. The entity may or may not already exist.\nMust have a complete key path and must not be reserved/read-only."
-        },
-        "baseVersion": {
-          "type": "string",
-          "format": "int64",
-          "description": "The version of the entity that this mutation is being applied to. If this\ndoes not match the current version on the server, the mutation conflicts."
-=======
     "PathElement": {
       "description": "A (kind, ID/name) pair used to construct a key path.\n\nIf either name or ID is set, the element is complete.\nIf neither is set, the element is incomplete.",
       "type": "object",
@@ -1189,21 +700,14 @@
           "format": "int64",
           "description": "The auto-allocated ID of the entity.\nNever equal to zero. Values less than zero are discouraged and may not\nbe supported in the future.",
           "type": "string"
->>>>>>> b412c745
         },
         "name": {
           "description": "The name of the entity.\nA name matching regex `__.*__` is reserved/read-only.\nA name must not be more than 1500 bytes when UTF-8 encoded.\nCannot be `\"\"`.",
           "type": "string"
         },
-<<<<<<< HEAD
-        "upsert": {
-          "$ref": "Entity",
-          "description": "The entity to upsert. The entity may or may not already exist.\nThe entity key's final path element may be incomplete."
-=======
         "kind": {
           "description": "The kind of the entity.\nA kind matching regex `__.*__` is reserved/read-only.\nA kind must not contain more than 1500 bytes when UTF-8 encoded.\nCannot be `\"\"`.",
           "type": "string"
->>>>>>> b412c745
         }
       },
       "id": "PathElement"
@@ -1216,41 +720,6 @@
           "description": "A query cursor. Query cursors are returned in query\nresult batches.",
           "type": "string"
         },
-<<<<<<< HEAD
-        "readConsistency": {
-          "enum": [
-            "READ_CONSISTENCY_UNSPECIFIED",
-            "STRONG",
-            "EVENTUAL"
-          ],
-          "description": "The non-transactional read consistency to use.\nCannot be set to `STRONG` for global queries.",
-          "type": "string",
-          "enumDescriptions": [
-            "Unspecified. This value must not be used.",
-            "Strong consistency.",
-            "Eventual consistency."
-          ]
-        }
-      },
-      "id": "ReadOptions"
-    },
-    "RollbackResponse": {
-      "type": "object",
-      "properties": {},
-      "id": "RollbackResponse",
-      "description": "The response for Datastore.Rollback.\n(an empty message)."
-    },
-    "GoogleDatastoreAdminV1beta1ExportEntitiesResponse": {
-      "description": "The response for\ngoogle.datastore.admin.v1beta1.DatastoreAdmin.ExportEntities.",
-      "type": "object",
-      "properties": {
-        "outputUrl": {
-          "description": "Location of the output metadata file. This can be used to begin an import\ninto Cloud Datastore (this project or another project). See\ngoogle.datastore.admin.v1beta1.ImportEntitiesRequest.input_url.\nOnly present if the operation completed successfully.",
-          "type": "string"
-        }
-      },
-      "id": "GoogleDatastoreAdminV1beta1ExportEntitiesResponse"
-=======
         "value": {
           "$ref": "Value",
           "description": "A value parameter."
@@ -1270,83 +739,32 @@
         }
       },
       "id": "BeginTransactionResponse"
->>>>>>> b412c745
     },
     "AllocateIdsRequest": {
       "description": "The request for Datastore.AllocateIds.",
       "type": "object",
       "properties": {
-<<<<<<< HEAD
-        "conflictDetected": {
-          "description": "Whether a conflict was detected for this mutation. Always false when a\nconflict detection strategy field is not set in the mutation.",
-          "type": "boolean"
-        },
-        "key": {
-          "$ref": "Key",
-          "description": "The automatically allocated key.\nSet only when the mutation allocated a key."
-        },
-        "version": {
-          "type": "string",
-          "format": "int64",
-          "description": "The version of the entity on the server after processing the mutation. If\nthe mutation doesn't change anything on the server, then the version will\nbe the version of the current entity or, if no entity is present, a version\nthat is strictly greater than the version of any previous entity and less\nthan the version of any possible future entity."
-=======
         "keys": {
           "description": "A list of keys with incomplete key paths for which to allocate IDs.\nNo key may be reserved/read-only.",
           "items": {
             "$ref": "Key"
           },
           "type": "array"
->>>>>>> b412c745
         }
       },
       "id": "AllocateIdsRequest"
     },
-<<<<<<< HEAD
-    "GqlQuery": {
-      "type": "object",
-      "properties": {
-        "positionalBindings": {
-          "description": "Numbered binding site @1 references the first numbered parameter,\neffectively using 1-based indexing, rather than the usual 0.\n\nFor each binding site numbered i in `query_string`, there must be an i-th\nnumbered parameter. The inverse must also be true.",
-=======
     "LookupResponse": {
       "description": "The response for Datastore.Lookup.",
       "type": "object",
       "properties": {
         "deferred": {
           "description": "A list of keys that were not looked up due to resource constraints. The\norder of results in this field is undefined and has no relation to the\norder of the keys in the input.",
->>>>>>> b412c745
           "items": {
             "$ref": "Key"
           },
           "type": "array"
         },
-<<<<<<< HEAD
-        "namedBindings": {
-          "type": "object",
-          "additionalProperties": {
-            "$ref": "GqlQueryParameter"
-          },
-          "description": "For each non-reserved named binding site in the query string, there must be\na named parameter with that name, but not necessarily the inverse.\n\nKey must match regex `A-Za-z_$*`, must not match regex\n`__.*__`, and must not be `\"\"`."
-        },
-        "allowLiterals": {
-          "description": "When false, the query string must not contain any literals and instead must\nbind all values. For example,\n`SELECT * FROM Kind WHERE a = 'string literal'` is not allowed, while\n`SELECT * FROM Kind WHERE a = @value` is.",
-          "type": "boolean"
-        },
-        "queryString": {
-          "type": "string",
-          "description": "A string of the format described\n[here](https://cloud.google.com/datastore/docs/apis/gql/gql_reference)."
-        }
-      },
-      "id": "GqlQuery",
-      "description": "A [GQL query](https://cloud.google.com/datastore/docs/apis/gql/gql_reference)."
-    },
-    "Filter": {
-      "type": "object",
-      "properties": {
-        "propertyFilter": {
-          "$ref": "PropertyFilter",
-          "description": "A filter on a property."
-=======
         "missing": {
           "description": "Entities not found as `ResultType.KEY_ONLY` entities. The order of results\nin this field is undefined and has no relation to the order of the keys\nin the input.",
           "items": {
@@ -1371,37 +789,12 @@
         "query": {
           "$ref": "Query",
           "description": "The parsed form of the `GqlQuery` from the request, if it was set."
->>>>>>> b412c745
         },
         "batch": {
           "description": "A batch of query results (always present).",
           "$ref": "QueryResultBatch"
         }
       },
-<<<<<<< HEAD
-      "id": "Filter",
-      "description": "A holder for any type of filter."
-    },
-    "RollbackRequest": {
-      "type": "object",
-      "properties": {
-        "transaction": {
-          "format": "byte",
-          "description": "The transaction identifier, returned by a call to\nDatastore.BeginTransaction.",
-          "type": "string"
-        }
-      },
-      "id": "RollbackRequest",
-      "description": "The request for Datastore.Rollback."
-    },
-    "RunQueryRequest": {
-      "description": "The request for Datastore.RunQuery.",
-      "type": "object",
-      "properties": {
-        "query": {
-          "$ref": "Query",
-          "description": "The query to run."
-=======
       "id": "RunQueryResponse"
     },
     "CommitRequest": {
@@ -1412,7 +805,6 @@
           "format": "byte",
           "description": "The identifier of the transaction associated with the commit. A\ntransaction identifier is returned by a call to\nDatastore.BeginTransaction.",
           "type": "string"
->>>>>>> b412c745
         },
         "mode": {
           "type": "string",
@@ -1428,116 +820,6 @@
           ],
           "description": "The type of commit to perform. Defaults to `TRANSACTIONAL`."
         },
-<<<<<<< HEAD
-        "partitionId": {
-          "$ref": "PartitionId",
-          "description": "Entities are partitioned into subsets, identified by a partition ID.\nQueries are scoped to a single partition.\nThis partition ID is normalized with the standard default context\npartition ID."
-        },
-        "readOptions": {
-          "$ref": "ReadOptions",
-          "description": "The options for this query."
-        }
-      },
-      "id": "RunQueryRequest"
-    },
-    "GoogleDatastoreAdminV1beta1ExportEntitiesMetadata": {
-      "description": "Metadata for ExportEntities operations.",
-      "type": "object",
-      "properties": {
-        "outputUrlPrefix": {
-          "type": "string",
-          "description": "Location for the export metadata and data files. This will be the same\nvalue as the\ngoogle.datastore.admin.v1beta1.ExportEntitiesRequest.output_url_prefix\nfield. The final output location is provided in\ngoogle.datastore.admin.v1beta1.ExportEntitiesResponse.output_url."
-        },
-        "entityFilter": {
-          "$ref": "GoogleDatastoreAdminV1beta1EntityFilter",
-          "description": "Description of which entities are being exported."
-        },
-        "progressEntities": {
-          "$ref": "GoogleDatastoreAdminV1beta1Progress",
-          "description": "An estimate of the number of entities processed."
-        },
-        "common": {
-          "$ref": "GoogleDatastoreAdminV1beta1CommonMetadata",
-          "description": "Metadata common to all Datastore Admin operations."
-        },
-        "progressBytes": {
-          "$ref": "GoogleDatastoreAdminV1beta1Progress",
-          "description": "An estimate of the number of bytes processed."
-        }
-      },
-      "id": "GoogleDatastoreAdminV1beta1ExportEntitiesMetadata"
-    },
-    "TransactionOptions": {
-      "description": "Options for beginning a new transaction.\n\nTransactions can be created explicitly with calls to\nDatastore.BeginTransaction or implicitly by setting\nReadOptions.new_transaction in read requests.",
-      "type": "object",
-      "properties": {
-        "readOnly": {
-          "$ref": "ReadOnly",
-          "description": "The transaction should only allow reads."
-        },
-        "readWrite": {
-          "$ref": "ReadWrite",
-          "description": "The transaction should allow both reads and writes."
-        }
-      },
-      "id": "TransactionOptions"
-    },
-    "CompositeFilter": {
-      "type": "object",
-      "properties": {
-        "op": {
-          "enum": [
-            "OPERATOR_UNSPECIFIED",
-            "AND"
-          ],
-          "description": "The operator for combining multiple filters.",
-          "type": "string",
-          "enumDescriptions": [
-            "Unspecified. This value must not be used.",
-            "The results are required to satisfy each of the combined filters."
-          ]
-        },
-        "filters": {
-          "description": "The list of filters to combine.\nMust contain at least one filter.",
-          "items": {
-            "$ref": "Filter"
-          },
-          "type": "array"
-        }
-      },
-      "id": "CompositeFilter",
-      "description": "A filter that merges multiple other filters using the given operator."
-    },
-    "GoogleDatastoreAdminV1beta1ImportEntitiesMetadata": {
-      "description": "Metadata for ImportEntities operations.",
-      "type": "object",
-      "properties": {
-        "entityFilter": {
-          "$ref": "GoogleDatastoreAdminV1beta1EntityFilter",
-          "description": "Description of which entities are being imported."
-        },
-        "progressEntities": {
-          "$ref": "GoogleDatastoreAdminV1beta1Progress",
-          "description": "An estimate of the number of entities processed."
-        },
-        "common": {
-          "$ref": "GoogleDatastoreAdminV1beta1CommonMetadata",
-          "description": "Metadata common to all Datastore Admin operations."
-        },
-        "inputUrl": {
-          "type": "string",
-          "description": "The location of the import metadata file. This will be the same value as\nthe google.datastore.admin.v1beta1.ExportEntitiesResponse.output_url\nfield."
-        },
-        "progressBytes": {
-          "$ref": "GoogleDatastoreAdminV1beta1Progress",
-          "description": "An estimate of the number of bytes processed."
-        }
-      },
-      "id": "GoogleDatastoreAdminV1beta1ImportEntitiesMetadata"
-    },
-    "AllocateIdsResponse": {
-      "type": "object",
-=======
         "mutations": {
           "items": {
             "$ref": "Mutation"
@@ -1596,7 +878,6 @@
       "id": "KindExpression"
     },
     "Key": {
->>>>>>> b412c745
       "properties": {
         "partitionId": {
           "$ref": "PartitionId",
@@ -1610,16 +891,6 @@
           "type": "array"
         }
       },
-<<<<<<< HEAD
-      "id": "AllocateIdsResponse",
-      "description": "The response for Datastore.AllocateIds."
-    },
-    "Query": {
-      "type": "object",
-      "properties": {
-        "projection": {
-          "description": "The projection to return. Defaults to returning all properties.",
-=======
       "id": "Key",
       "description": "A unique identifier for an entity.\nIf a key's partition ID or any of its path kinds or names are\nreserved/read-only, the key is reserved/read-only.\nA reserved/read-only key is forbidden in certain documented contexts.",
       "type": "object"
@@ -1653,27 +924,10 @@
         },
         "kinds": {
           "description": "If empty, then this represents all kinds.",
->>>>>>> b412c745
           "items": {
             "type": "string"
           },
           "type": "array"
-<<<<<<< HEAD
-        },
-        "endCursor": {
-          "type": "string",
-          "format": "byte",
-          "description": "An ending point for the query results. Query cursors are\nreturned in query result batches and\n[can only be used to limit the same query](https://cloud.google.com/datastore/docs/concepts/queries#cursors_limits_and_offsets)."
-        },
-        "filter": {
-          "$ref": "Filter",
-          "description": "The filter to apply."
-        },
-        "limit": {
-          "type": "integer",
-          "format": "int32",
-          "description": "The maximum number of results to return. Applies after all other\nconstraints. Optional.\nUnspecified is interpreted as no limit.\nMust be \u003e= 0 if specified."
-=======
         }
       },
       "id": "GoogleDatastoreAdminV1beta1EntityFilter",
@@ -1731,28 +985,12 @@
           ],
           "description": "The type of the operation. Can be used as a filter in\nListOperationsRequest.",
           "type": "string"
->>>>>>> b412c745
         },
         "startTime": {
           "format": "google-datetime",
           "description": "The time that work began on the operation.",
           "type": "string"
         },
-<<<<<<< HEAD
-        "startCursor": {
-          "format": "byte",
-          "description": "A starting point for the query results. Query cursors are\nreturned in query result batches and\n[can only be used to continue the same query](https://cloud.google.com/datastore/docs/concepts/queries#cursors_limits_and_offsets).",
-          "type": "string"
-        },
-        "kind": {
-          "items": {
-            "$ref": "KindExpression"
-          },
-          "type": "array",
-          "description": "The kinds to query (if empty, returns entities of all kinds).\nCurrently at most 1 kind may be specified."
-        },
-        "distinctOn": {
-=======
         "labels": {
           "additionalProperties": {
             "type": "string"
@@ -1774,36 +1012,10 @@
       "type": "object",
       "properties": {
         "values": {
->>>>>>> b412c745
           "items": {
             "$ref": "Value"
           },
           "type": "array",
-<<<<<<< HEAD
-          "description": "The properties to make distinct. The query results will contain the first\nresult for each distinct combination of values for the given properties\n(if empty, all results are returned)."
-        },
-        "order": {
-          "description": "The order to apply to the query results (if empty, order is unspecified).",
-          "items": {
-            "$ref": "PropertyOrder"
-          },
-          "type": "array"
-        }
-      },
-      "id": "Query",
-      "description": "A query for entities."
-    },
-    "ReadOnly": {
-      "type": "object",
-      "properties": {},
-      "id": "ReadOnly",
-      "description": "Options specific to read-only transactions."
-    },
-    "PropertyFilter": {
-      "type": "object",
-      "properties": {
-        "op": {
-=======
           "description": "Values in the array.\nThe order of this array may not be preserved if it contains a mix of\nindexed and unindexed values."
         }
       }
@@ -1861,50 +1073,11 @@
             "Strong consistency.",
             "Eventual consistency."
           ],
->>>>>>> b412c745
           "enum": [
             "READ_CONSISTENCY_UNSPECIFIED",
             "STRONG",
             "EVENTUAL"
           ],
-<<<<<<< HEAD
-          "description": "The operator to filter by.",
-          "type": "string",
-          "enumDescriptions": [
-            "Unspecified. This value must not be used.",
-            "Less than.",
-            "Less than or equal.",
-            "Greater than.",
-            "Greater than or equal.",
-            "Equal.",
-            "Has ancestor."
-          ]
-        },
-        "value": {
-          "$ref": "Value",
-          "description": "The value to compare the property to."
-        },
-        "property": {
-          "$ref": "PropertyReference",
-          "description": "The property to filter by."
-        }
-      },
-      "id": "PropertyFilter",
-      "description": "A filter on a specific property."
-    },
-    "EntityResult": {
-      "description": "The result of fetching an entity from Datastore.",
-      "type": "object",
-      "properties": {
-        "entity": {
-          "$ref": "Entity",
-          "description": "The resulting entity."
-        },
-        "cursor": {
-          "type": "string",
-          "format": "byte",
-          "description": "A cursor that points to the position after the result entity.\nSet only when the `EntityResult` is part of a `QueryResultBatch` message."
-=======
           "description": "The non-transactional read consistency to use.\nCannot be set to `STRONG` for global queries.",
           "type": "string"
         }
@@ -1940,7 +1113,6 @@
         "key": {
           "description": "The automatically allocated key.\nSet only when the mutation allocated a key.",
           "$ref": "Key"
->>>>>>> b412c745
         },
         "version": {
           "format": "int64",
@@ -1948,19 +1120,6 @@
           "type": "string"
         }
       },
-<<<<<<< HEAD
-      "id": "EntityResult"
-    },
-    "CommitResponse": {
-      "type": "object",
-      "properties": {
-        "indexUpdates": {
-          "type": "integer",
-          "format": "int32",
-          "description": "The number of index entries updated during the commit, or zero if none were\nupdated."
-        },
-        "mutationResults": {
-=======
       "id": "MutationResult"
     },
     "GqlQuery": {
@@ -1970,20 +1129,10 @@
           "type": "string"
         },
         "positionalBindings": {
->>>>>>> b412c745
           "items": {
             "$ref": "GqlQueryParameter"
           },
           "type": "array",
-<<<<<<< HEAD
-          "description": "The result of performing the mutations.\nThe i-th mutation result corresponds to the i-th mutation in the request."
-        }
-      },
-      "id": "CommitResponse",
-      "description": "The response for Datastore.Commit."
-    },
-    "Value": {
-=======
           "description": "Numbered binding site @1 references the first numbered parameter,\neffectively using 1-based indexing, rather than the usual 0.\n\nFor each binding site numbered i in `query_string`, there must be an i-th\nnumbered parameter. The inverse must also be true."
         },
         "namedBindings": {
@@ -2004,27 +1153,12 @@
     },
     "Filter": {
       "description": "A holder for any type of filter.",
->>>>>>> b412c745
       "type": "object",
       "properties": {
         "propertyFilter": {
           "$ref": "PropertyFilter",
           "description": "A filter on a property."
         },
-<<<<<<< HEAD
-        "keyValue": {
-          "$ref": "Key",
-          "description": "A key value."
-        },
-        "integerValue": {
-          "type": "string",
-          "format": "int64",
-          "description": "An integer value."
-        },
-        "stringValue": {
-          "type": "string",
-          "description": "A UTF-8 encoded string value.\nWhen `exclude_from_indexes` is false (it is indexed) , may have at most 1500 bytes.\nOtherwise, may be set to at least 1,000,000 bytes."
-=======
         "compositeFilter": {
           "$ref": "CompositeFilter",
           "description": "A composite filter."
@@ -2055,7 +1189,6 @@
         "query": {
           "description": "The query to run.",
           "$ref": "Query"
->>>>>>> b412c745
         },
         "gqlQuery": {
           "$ref": "GqlQuery",
@@ -2081,40 +1214,14 @@
           "description": "Location for the export metadata and data files. This will be the same\nvalue as the\ngoogle.datastore.admin.v1beta1.ExportEntitiesRequest.output_url_prefix\nfield. The final output location is provided in\ngoogle.datastore.admin.v1beta1.ExportEntitiesResponse.output_url.",
           "type": "string"
         },
-<<<<<<< HEAD
-        "nullValue": {
-          "enum": [
-            "NULL_VALUE"
-          ],
-          "description": "A null value.",
-          "type": "string",
-          "enumDescriptions": [
-            "Null value."
-          ]
-        },
-        "booleanValue": {
-          "type": "boolean",
-          "description": "A boolean value."
-        },
-        "blobValue": {
-          "format": "byte",
-          "description": "A blob value.\nMay have at most 1,000,000 bytes.\nWhen `exclude_from_indexes` is false, may have at most 1500 bytes.\nIn JSON requests, must be base64-encoded.",
-          "type": "string"
-=======
         "entityFilter": {
           "$ref": "GoogleDatastoreAdminV1beta1EntityFilter",
           "description": "Description of which entities are being exported."
->>>>>>> b412c745
         },
         "progressEntities": {
           "$ref": "GoogleDatastoreAdminV1beta1Progress",
           "description": "An estimate of the number of entities processed."
         },
-<<<<<<< HEAD
-        "arrayValue": {
-          "$ref": "ArrayValue",
-          "description": "An array value.\nCannot contain another array value.\nA `Value` instance that sets field `array_value` must not set fields\n`meaning` or `exclude_from_indexes`."
-=======
         "common": {
           "$ref": "GoogleDatastoreAdminV1beta1CommonMetadata",
           "description": "Metadata common to all Datastore Admin operations."
@@ -2126,196 +1233,22 @@
         "readOnly": {
           "$ref": "ReadOnly",
           "description": "The transaction should only allow reads."
->>>>>>> b412c745
         },
         "readWrite": {
           "$ref": "ReadWrite",
           "description": "The transaction should allow both reads and writes."
         }
       },
-<<<<<<< HEAD
-      "id": "Value",
-      "description": "A message that can hold any of the supported value types and associated\nmetadata."
-    },
-    "PartitionId": {
-      "type": "object",
-      "properties": {
-        "projectId": {
-          "type": "string",
-          "description": "The ID of the project to which the entities belong."
-        },
-        "namespaceId": {
-          "type": "string",
-          "description": "If not empty, the ID of the namespace to which the entities belong."
-        }
-      },
-      "id": "PartitionId",
-      "description": "A partition ID identifies a grouping of entities. The grouping is always\nby project and namespace, however the namespace ID may be empty.\n\nA partition ID contains several dimensions:\nproject ID and namespace ID.\n\nPartition dimensions:\n\n- May be `\"\"`.\n- Must be valid UTF-8 bytes.\n- Must have values that match regex `[A-Za-z\\d\\.\\-_]{1,100}`\nIf the value of any dimension matches regex `__.*__`, the partition is\nreserved/read-only.\nA reserved/read-only partition ID is forbidden in certain documented\ncontexts.\n\nForeign partition IDs (in which the project ID does\nnot match the context project ID ) are discouraged.\nReads and writes of foreign partition IDs may fail if the project is not in an active state."
-    },
-    "Entity": {
-      "type": "object",
-      "properties": {
-        "properties": {
-          "type": "object",
-          "additionalProperties": {
-            "$ref": "Value"
-          },
-          "description": "The entity's properties.\nThe map's keys are property names.\nA property name matching regex `__.*__` is reserved.\nA reserved property name is forbidden in certain documented contexts.\nThe name must not contain more than 500 characters.\nThe name cannot be `\"\"`."
-        },
-        "key": {
-          "$ref": "Key",
-          "description": "The entity's key.\n\nAn entity must have a key, unless otherwise documented (for example,\nan entity in `Value.entity_value` may have no key).\nAn entity's kind is its key path's last element's kind,\nor null if it has no key."
-        }
-      },
-      "id": "Entity",
-      "description": "A Datastore data object.\n\nAn entity is limited to 1 megabyte when stored. That _roughly_\ncorresponds to a limit of 1 megabyte for the serialized form of this\nmessage."
-    },
-    "ReadWrite": {
-      "type": "object",
-      "properties": {
-        "previousTransaction": {
-          "type": "string",
-          "format": "byte",
-          "description": "The transaction identifier of the transaction being retried."
-        }
-      },
-      "id": "ReadWrite",
-      "description": "Options specific to read / write transactions."
-    },
-    "QueryResultBatch": {
-      "description": "A batch of results produced by a query.",
-      "type": "object",
-      "properties": {
-        "skippedCursor": {
-          "format": "byte",
-          "description": "A cursor that points to the position after the last skipped result.\nWill be set when `skipped_results` != 0.",
-          "type": "string"
-        },
-        "skippedResults": {
-          "format": "int32",
-          "description": "The number of results skipped, typically because of an offset.",
-          "type": "integer"
-        },
-        "entityResultType": {
-          "enum": [
-            "RESULT_TYPE_UNSPECIFIED",
-            "FULL",
-            "PROJECTION",
-            "KEY_ONLY"
-          ],
-          "description": "The result type for every entity in `entity_results`.",
-          "type": "string",
-          "enumDescriptions": [
-            "Unspecified. This value is never used.",
-            "The key and properties.",
-            "A projected subset of properties. The entity may have no key.",
-            "Only the key."
-          ]
-        },
-        "entityResults": {
-          "description": "The results for this batch.",
-          "items": {
-            "$ref": "EntityResult"
-          },
-          "type": "array"
-        },
-        "moreResults": {
-          "enum": [
-            "MORE_RESULTS_TYPE_UNSPECIFIED",
-            "NOT_FINISHED",
-            "MORE_RESULTS_AFTER_LIMIT",
-            "MORE_RESULTS_AFTER_CURSOR",
-            "NO_MORE_RESULTS"
-          ],
-          "description": "The state of the query after the current batch.",
-          "type": "string",
-          "enumDescriptions": [
-            "Unspecified. This value is never used.",
-            "There may be additional batches to fetch from this query.",
-            "The query is finished, but there may be more results after the limit.",
-            "The query is finished, but there may be more results after the end\ncursor.",
-            "The query is finished, and there are no more results."
-          ]
-        },
-        "endCursor": {
-          "format": "byte",
-          "description": "A cursor that points to the position after the last result in the batch.",
-          "type": "string"
-        },
-        "snapshotVersion": {
-          "type": "string",
-          "format": "int64",
-          "description": "The version number of the snapshot this batch was returned from.\nThis applies to the range of results from the query's `start_cursor` (or\nthe beginning of the query if no cursor was given) to this batch's\n`end_cursor` (not the query's `end_cursor`).\n\nIn a single transaction, subsequent query result batches for the same query\ncan have a greater snapshot version number. Each batch's snapshot version\nis valid for all preceding batches.\nThe value will be zero for eventually consistent queries."
-        }
-      },
-      "id": "QueryResultBatch"
-    },
-    "GoogleDatastoreAdminV1beta1Progress": {
-      "description": "Measures the progress of a particular metric.",
-      "type": "object",
-      "properties": {
-        "workEstimated": {
-          "type": "string",
-          "format": "int64",
-          "description": "An estimate of how much work needs to be performed.  May be zero if the\nwork estimate is unavailable."
-        },
-        "workCompleted": {
-          "type": "string",
-          "format": "int64",
-          "description": "Note that this may be greater than work_estimated."
-        }
-      },
-      "id": "GoogleDatastoreAdminV1beta1Progress"
-    },
-    "LookupRequest": {
-      "description": "The request for Datastore.Lookup.",
-      "type": "object",
-      "properties": {
-        "keys": {
-          "description": "Keys of entities to look up.",
-          "items": {
-            "$ref": "Key"
-          },
-          "type": "array"
-        },
-        "readOptions": {
-          "$ref": "ReadOptions",
-          "description": "The options for this lookup request."
-        }
-      },
-      "id": "LookupRequest"
-    },
-    "PathElement": {
-      "description": "A (kind, ID/name) pair used to construct a key path.\n\nIf either name or ID is set, the element is complete.\nIf neither is set, the element is incomplete.",
-      "type": "object",
-      "properties": {
-        "name": {
-          "type": "string",
-          "description": "The name of the entity.\nA name matching regex `__.*__` is reserved/read-only.\nA name must not be more than 1500 bytes when UTF-8 encoded.\nCannot be `\"\"`."
-        },
-        "kind": {
-          "description": "The kind of the entity.\nA kind matching regex `__.*__` is reserved/read-only.\nA kind must not contain more than 1500 bytes when UTF-8 encoded.\nCannot be `\"\"`.",
-          "type": "string"
-        },
-        "id": {
-          "type": "string",
-          "format": "int64",
-          "description": "The auto-allocated ID of the entity.\nNever equal to zero. Values less than zero are discouraged and may not\nbe supported in the future."
-        }
-      },
-      "id": "PathElement"
-=======
       "id": "TransactionOptions",
       "description": "Options for beginning a new transaction.\n\nTransactions can be created explicitly with calls to\nDatastore.BeginTransaction or implicitly by setting\nReadOptions.new_transaction in read requests.",
       "type": "object"
->>>>>>> b412c745
     }
   },
+  "icons": {
+    "x16": "http://www.google.com/images/icons/product/search-16.gif",
+    "x32": "http://www.google.com/images/icons/product/search-32.gif"
+  },
   "protocol": "rest",
-  "icons": {
-    "x32": "http://www.google.com/images/icons/product/search-32.gif",
-    "x16": "http://www.google.com/images/icons/product/search-16.gif"
-  },
   "version": "v1beta3",
   "baseUrl": "https://datastore.googleapis.com/",
   "auth": {
@@ -2338,11 +1271,7 @@
   "ownerDomain": "google.com",
   "name": "datastore",
   "batchPath": "batch",
-<<<<<<< HEAD
-  "revision": "20170821",
-=======
   "revision": "20170912",
->>>>>>> b412c745
   "documentationLink": "https://cloud.google.com/datastore/",
   "id": "datastore:v1beta3",
   "title": "Google Cloud Datastore API"
