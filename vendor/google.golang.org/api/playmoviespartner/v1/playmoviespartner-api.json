--- conflicted
+++ resolved
@@ -1,34 +1,13 @@
 {
-<<<<<<< HEAD
-  "basePath": "",
-  "ownerDomain": "google.com",
-  "name": "playmoviespartner",
-  "batchPath": "batch",
-  "id": "playmoviespartner:v1",
-  "documentationLink": "https://developers.google.com/playmoviespartner/",
-  "revision": "20170829",
-  "title": "Google Play Movies Partner API",
-  "ownerName": "Google",
-  "discoveryVersion": "v1",
-=======
->>>>>>> b412c745
   "resources": {
     "accounts": {
       "resources": {
         "orders": {
           "methods": {
             "list": {
-<<<<<<< HEAD
-              "flatPath": "v1/accounts/{accountId}/orders",
-              "path": "v1/accounts/{accountId}/orders",
-              "id": "playmoviespartner.accounts.orders.list",
-              "description": "List Orders owned or managed by the partner.\n\nSee _Authentication and Authorization rules_ and\n_List methods rules_ for more information about this method.",
-              "httpMethod": "GET",
-=======
               "id": "playmoviespartner.accounts.orders.list",
               "path": "v1/accounts/{accountId}/orders",
               "description": "List Orders owned or managed by the partner.\n\nSee _Authentication and Authorization rules_ and\n_List methods rules_ for more information about this method.",
->>>>>>> b412c745
               "response": {
                 "$ref": "ListOrdersResponse"
               },
@@ -41,11 +20,10 @@
               ],
               "parameters": {
                 "videoIds": {
-<<<<<<< HEAD
-                  "repeated": true,
-                  "location": "query",
                   "description": "Filter Orders that match any of the given `video_id`s.",
-                  "type": "string"
+                  "type": "string",
+                  "repeated": true,
+                  "location": "query"
                 },
                 "customId": {
                   "location": "query",
@@ -54,31 +32,6 @@
                 },
                 "pageToken": {
                   "description": "See _List methods rules_ for info about this field.",
-=======
-                  "description": "Filter Orders that match any of the given `video_id`s.",
->>>>>>> b412c745
-                  "type": "string",
-                  "location": "query"
-                },
-<<<<<<< HEAD
-                "pageSize": {
-                  "location": "query",
-                  "format": "int32",
-                  "description": "See _List methods rules_ for info about this field.",
-                  "type": "integer"
-                },
-                "pphNames": {
-                  "location": "query",
-                  "description": "See _List methods rules_ for info about this field.",
-                  "type": "string",
-=======
-                "customId": {
-                  "location": "query",
-                  "description": "Filter Orders that match a case-insensitive, partner-specific custom id.",
-                  "type": "string"
-                },
-                "pageToken": {
-                  "description": "See _List methods rules_ for info about this field.",
                   "type": "string",
                   "location": "query"
                 },
@@ -92,7 +45,6 @@
                   "location": "query",
                   "description": "See _List methods rules_ for info about this field.",
                   "type": "string",
->>>>>>> b412c745
                   "repeated": true
                 },
                 "status": {
@@ -115,17 +67,10 @@
                   "type": "string"
                 },
                 "studioNames": {
-<<<<<<< HEAD
-                  "type": "string",
-                  "repeated": true,
-                  "location": "query",
-                  "description": "See _List methods rules_ for info about this field."
-=======
-                  "description": "See _List methods rules_ for info about this field.",
-                  "type": "string",
-                  "repeated": true,
-                  "location": "query"
->>>>>>> b412c745
+                  "description": "See _List methods rules_ for info about this field.",
+                  "type": "string",
+                  "repeated": true,
+                  "location": "query"
                 },
                 "accountId": {
                   "description": "REQUIRED. See _General rules_ for more information about this field.",
@@ -133,20 +78,11 @@
                   "required": true,
                   "location": "path"
                 }
-<<<<<<< HEAD
-              }
-            },
-            "get": {
-              "id": "playmoviespartner.accounts.orders.get",
-              "path": "v1/accounts/{accountId}/orders/{orderId}",
-              "description": "Get an Order given its id.\n\nSee _Authentication and Authorization rules_ and\n_Get methods rules_ for more information about this method.",
-=======
               },
               "flatPath": "v1/accounts/{accountId}/orders"
             },
             "get": {
               "httpMethod": "GET",
->>>>>>> b412c745
               "response": {
                 "$ref": "Order"
               },
@@ -154,10 +90,6 @@
                 "accountId",
                 "orderId"
               ],
-<<<<<<< HEAD
-              "httpMethod": "GET",
-=======
->>>>>>> b412c745
               "parameters": {
                 "orderId": {
                   "location": "path",
@@ -166,65 +98,36 @@
                   "required": true
                 },
                 "accountId": {
-                  "type": "string",
-                  "required": true,
                   "location": "path",
-                  "description": "REQUIRED. See _General rules_ for more information about this field."
+                  "description": "REQUIRED. See _General rules_ for more information about this field.",
+                  "type": "string",
+                  "required": true
                 }
               },
               "scopes": [
                 "https://www.googleapis.com/auth/playmovies_partner.readonly"
               ],
-<<<<<<< HEAD
-              "flatPath": "v1/accounts/{accountId}/orders/{orderId}"
-=======
               "flatPath": "v1/accounts/{accountId}/orders/{orderId}",
               "path": "v1/accounts/{accountId}/orders/{orderId}",
               "id": "playmoviespartner.accounts.orders.get",
               "description": "Get an Order given its id.\n\nSee _Authentication and Authorization rules_ and\n_Get methods rules_ for more information about this method."
->>>>>>> b412c745
             }
           }
         },
         "avails": {
           "methods": {
             "list": {
-<<<<<<< HEAD
-              "response": {
-                "$ref": "ListAvailsResponse"
-              },
-              "parameterOrder": [
-                "accountId"
-              ],
-              "httpMethod": "GET",
-              "scopes": [
-                "https://www.googleapis.com/auth/playmovies_partner.readonly"
-=======
               "path": "v1/accounts/{accountId}/avails",
               "id": "playmoviespartner.accounts.avails.list",
               "description": "List Avails owned or managed by the partner.\n\nSee _Authentication and Authorization rules_ and\n_List methods rules_ for more information about this method.",
               "httpMethod": "GET",
               "parameterOrder": [
                 "accountId"
->>>>>>> b412c745
               ],
               "response": {
                 "$ref": "ListAvailsResponse"
               },
               "parameters": {
-<<<<<<< HEAD
-                "videoIds": {
-                  "description": "Filter Avails that match any of the given `video_id`s.",
-                  "type": "string",
-                  "repeated": true,
-                  "location": "query"
-                },
-                "pageToken": {
-                  "location": "query",
-                  "description": "See _List methods rules_ for info about this field.",
-                  "type": "string"
-                },
-=======
                 "title": {
                   "location": "query",
                   "description": "Filter that matches Avails with a `title_internal_alias`,\n`series_title_internal_alias`, `season_title_internal_alias`,\nor `episode_title_internal_alias` that contains the given\ncase-insensitive title.",
@@ -241,36 +144,28 @@
                   "type": "string",
                   "location": "query"
                 },
->>>>>>> b412c745
                 "pageSize": {
+                  "location": "query",
                   "format": "int32",
                   "description": "See _List methods rules_ for info about this field.",
-                  "type": "integer",
-                  "location": "query"
+                  "type": "integer"
                 },
                 "altIds": {
+                  "repeated": true,
                   "location": "query",
                   "description": "Filter Avails that match (case-insensitive) any of the given partner-specific custom ids.",
-                  "type": "string",
-                  "repeated": true
+                  "type": "string"
                 },
                 "pphNames": {
-<<<<<<< HEAD
-                  "location": "query",
-                  "description": "See _List methods rules_ for info about this field.",
-                  "type": "string",
-                  "repeated": true
-=======
-                  "description": "See _List methods rules_ for info about this field.",
-                  "type": "string",
-                  "repeated": true,
-                  "location": "query"
->>>>>>> b412c745
+                  "description": "See _List methods rules_ for info about this field.",
+                  "type": "string",
+                  "repeated": true,
+                  "location": "query"
                 },
                 "altId": {
+                  "location": "query",
                   "description": "Filter Avails that match a case-insensitive, partner-specific custom id.\nNOTE: this field is deprecated and will be removed on V2; `alt_ids`\nshould be used instead.",
-                  "type": "string",
-                  "location": "query"
+                  "type": "string"
                 },
                 "studioNames": {
                   "description": "See _List methods rules_ for info about this field.",
@@ -285,25 +180,6 @@
                   "location": "path"
                 },
                 "territories": {
-<<<<<<< HEAD
-                  "type": "string",
-                  "repeated": true,
-                  "location": "query",
-                  "description": "Filter Avails that match (case-insensitive) any of the given country codes,\nusing the \"ISO 3166-1 alpha-2\" format (examples: \"US\", \"us\", \"Us\")."
-                },
-                "title": {
-                  "description": "Filter that matches Avails with a `title_internal_alias`,\n`series_title_internal_alias`, `season_title_internal_alias`,\nor `episode_title_internal_alias` that contains the given\ncase-insensitive title.",
-                  "type": "string",
-                  "location": "query"
-                }
-              },
-              "flatPath": "v1/accounts/{accountId}/avails",
-              "id": "playmoviespartner.accounts.avails.list",
-              "path": "v1/accounts/{accountId}/avails",
-              "description": "List Avails owned or managed by the partner.\n\nSee _Authentication and Authorization rules_ and\n_List methods rules_ for more information about this method."
-            },
-            "get": {
-=======
                   "repeated": true,
                   "location": "query",
                   "description": "Filter Avails that match (case-insensitive) any of the given country codes,\nusing the \"ISO 3166-1 alpha-2\" format (examples: \"US\", \"us\", \"Us\").",
@@ -319,7 +195,6 @@
               "id": "playmoviespartner.accounts.avails.get",
               "path": "v1/accounts/{accountId}/avails/{availId}",
               "description": "Get an Avail given its avail group id and avail id.",
->>>>>>> b412c745
               "response": {
                 "$ref": "Avail"
               },
@@ -336,23 +211,16 @@
                   "required": true
                 },
                 "accountId": {
-                  "location": "path",
                   "description": "REQUIRED. See _General rules_ for more information about this field.",
                   "type": "string",
-                  "required": true
+                  "required": true,
+                  "location": "path"
                 }
               },
               "scopes": [
                 "https://www.googleapis.com/auth/playmovies_partner.readonly"
               ],
-<<<<<<< HEAD
-              "flatPath": "v1/accounts/{accountId}/avails/{availId}",
-              "id": "playmoviespartner.accounts.avails.get",
-              "path": "v1/accounts/{accountId}/avails/{availId}",
-              "description": "Get an Avail given its avail group id and avail id."
-=======
               "flatPath": "v1/accounts/{accountId}/avails/{availId}"
->>>>>>> b412c745
             }
           }
         },
@@ -371,12 +239,6 @@
                     "country"
                   ],
                   "httpMethod": "GET",
-<<<<<<< HEAD
-                  "scopes": [
-                    "https://www.googleapis.com/auth/playmovies_partner.readonly"
-                  ],
-=======
->>>>>>> b412c745
                   "parameters": {
                     "country": {
                       "location": "path",
@@ -385,17 +247,10 @@
                       "required": true
                     },
                     "videoId": {
-<<<<<<< HEAD
-                      "location": "path",
-                      "description": "REQUIRED. Video ID.",
-                      "type": "string",
-                      "required": true
-=======
                       "description": "REQUIRED. Video ID.",
                       "type": "string",
                       "required": true,
                       "location": "path"
->>>>>>> b412c745
                     },
                     "accountId": {
                       "description": "REQUIRED. See _General rules_ for more information about this field.",
@@ -404,12 +259,9 @@
                       "location": "path"
                     }
                   },
-<<<<<<< HEAD
-=======
                   "scopes": [
                     "https://www.googleapis.com/auth/playmovies_partner.readonly"
                   ],
->>>>>>> b412c745
                   "flatPath": "v1/accounts/{accountId}/storeInfos/{videoId}/country/{country}",
                   "id": "playmoviespartner.accounts.storeInfos.country.get",
                   "path": "v1/accounts/{accountId}/storeInfos/{videoId}/country/{country}"
@@ -419,11 +271,7 @@
           },
           "methods": {
             "list": {
-<<<<<<< HEAD
-              "description": "List StoreInfos owned or managed by the partner.\n\nSee _Authentication and Authorization rules_ and\n_List methods rules_ for more information about this method.",
-=======
               "httpMethod": "GET",
->>>>>>> b412c745
               "response": {
                 "$ref": "ListStoreInfosResponse"
               },
@@ -434,12 +282,6 @@
                 "https://www.googleapis.com/auth/playmovies_partner.readonly"
               ],
               "parameters": {
-                "accountId": {
-                  "description": "REQUIRED. See _General rules_ for more information about this field.",
-                  "type": "string",
-                  "required": true,
-                  "location": "path"
-                },
                 "seasonIds": {
                   "description": "Filter StoreInfos that match any of the given `season_id`s.",
                   "type": "string",
@@ -457,18 +299,10 @@
                   "type": "string",
                   "location": "query"
                 },
-<<<<<<< HEAD
-                "videoIds": {
-                  "type": "string",
-                  "repeated": true,
-                  "location": "query",
-                  "description": "Filter StoreInfos that match any of the given `video_id`s."
-=======
                 "pageToken": {
                   "description": "See _List methods rules_ for info about this field.",
                   "type": "string",
                   "location": "query"
->>>>>>> b412c745
                 },
                 "pageSize": {
                   "format": "int32",
@@ -477,24 +311,12 @@
                   "location": "query"
                 },
                 "mids": {
-                  "type": "string",
-                  "repeated": true,
-                  "location": "query",
-                  "description": "Filter StoreInfos that match any of the given `mid`s."
+                  "description": "Filter StoreInfos that match any of the given `mid`s.",
+                  "type": "string",
+                  "repeated": true,
+                  "location": "query"
                 },
                 "pphNames": {
-<<<<<<< HEAD
-                  "repeated": true,
-                  "location": "query",
-                  "description": "See _List methods rules_ for info about this field.",
-                  "type": "string"
-                },
-                "countries": {
-                  "description": "Filter StoreInfos that match (case-insensitive) any of the given country\ncodes, using the \"ISO 3166-1 alpha-2\" format (examples: \"US\", \"us\", \"Us\").",
-                  "type": "string",
-                  "repeated": true,
-                  "location": "query"
-=======
                   "description": "See _List methods rules_ for info about this field.",
                   "type": "string",
                   "repeated": true,
@@ -510,7 +332,6 @@
                   "location": "query",
                   "description": "Filter that matches StoreInfos with a `name` or `show_name`\nthat contains the given case-insensitive name.",
                   "type": "string"
->>>>>>> b412c745
                 },
                 "studioNames": {
                   "description": "See _List methods rules_ for info about this field.",
@@ -518,30 +339,17 @@
                   "repeated": true,
                   "location": "query"
                 },
-<<<<<<< HEAD
-                "studioNames": {
-                  "repeated": true,
-                  "location": "query",
-                  "description": "See _List methods rules_ for info about this field.",
-                  "type": "string"
-=======
                 "accountId": {
                   "location": "path",
                   "description": "REQUIRED. See _General rules_ for more information about this field.",
                   "type": "string",
                   "required": true
->>>>>>> b412c745
                 }
               },
               "flatPath": "v1/accounts/{accountId}/storeInfos",
-<<<<<<< HEAD
-              "id": "playmoviespartner.accounts.storeInfos.list",
-              "path": "v1/accounts/{accountId}/storeInfos"
-=======
               "path": "v1/accounts/{accountId}/storeInfos",
               "id": "playmoviespartner.accounts.storeInfos.list",
               "description": "List StoreInfos owned or managed by the partner.\n\nSee _Authentication and Authorization rules_ and\n_List methods rules_ for more information about this method."
->>>>>>> b412c745
             }
           }
         }
@@ -549,11 +357,20 @@
     }
   },
   "parameters": {
-<<<<<<< HEAD
+    "access_token": {
+      "location": "query",
+      "description": "OAuth access token.",
+      "type": "string"
+    },
+    "key": {
+      "location": "query",
+      "description": "API key. Your API key identifies your project and provides you with API access, quota, and reports. Required unless you provide an OAuth 2.0 token.",
+      "type": "string"
+    },
     "quotaUser": {
-      "location": "query",
       "description": "Available to use for quota purposes for server-side applications. Can be any arbitrary string assigned to a user, but should not exceed 40 characters.",
-      "type": "string"
+      "type": "string",
+      "location": "query"
     },
     "pp": {
       "location": "query",
@@ -561,40 +378,6 @@
       "default": "true",
       "type": "boolean"
     },
-    "bearer_token": {
-      "description": "OAuth bearer token.",
-      "type": "string",
-      "location": "query"
-    },
-    "oauth_token": {
-      "type": "string",
-      "location": "query",
-      "description": "OAuth 2.0 token for the current user."
-    },
-    "upload_protocol": {
-      "location": "query",
-=======
-    "access_token": {
-      "location": "query",
-      "description": "OAuth access token.",
-      "type": "string"
-    },
-    "key": {
-      "location": "query",
-      "description": "API key. Your API key identifies your project and provides you with API access, quota, and reports. Required unless you provide an OAuth 2.0 token.",
-      "type": "string"
-    },
-    "quotaUser": {
-      "description": "Available to use for quota purposes for server-side applications. Can be any arbitrary string assigned to a user, but should not exceed 40 characters.",
-      "type": "string",
-      "location": "query"
-    },
-    "pp": {
-      "location": "query",
-      "description": "Pretty-print response.",
-      "default": "true",
-      "type": "boolean"
-    },
     "oauth_token": {
       "location": "query",
       "description": "OAuth 2.0 token for the current user.",
@@ -607,7 +390,6 @@
     },
     "upload_protocol": {
       "location": "query",
->>>>>>> b412c745
       "description": "Upload protocol for media (e.g. \"raw\", \"multipart\").",
       "type": "string"
     },
@@ -627,19 +409,12 @@
       "type": "string",
       "location": "query"
     },
-<<<<<<< HEAD
-    "uploadType": {
-      "location": "query",
-      "description": "Legacy upload protocol for media (e.g. \"media\", \"multipart\").",
-=======
     "callback": {
       "location": "query",
       "description": "JSONP",
->>>>>>> b412c745
       "type": "string"
     },
     "$.xgafv": {
-      "location": "query",
       "enum": [
         "1",
         "2"
@@ -649,39 +424,16 @@
       "enumDescriptions": [
         "v1 error format",
         "v2 error format"
-      ]
+      ],
+      "location": "query"
     },
     "alt": {
-<<<<<<< HEAD
-=======
       "type": "string",
->>>>>>> b412c745
       "enumDescriptions": [
         "Responses with Content-Type of application/json",
         "Media download with context-dependent Content-Type",
         "Responses with Content-Type of application/x-protobuf"
       ],
-<<<<<<< HEAD
-      "location": "query",
-      "description": "Data format for response.",
-      "default": "json",
-      "enum": [
-        "json",
-        "media",
-        "proto"
-      ],
-      "type": "string"
-    },
-    "access_token": {
-      "location": "query",
-      "description": "OAuth access token.",
-      "type": "string"
-    },
-    "key": {
-      "location": "query",
-      "description": "API key. Your API key identifies your project and provides you with API access, quota, and reports. Required unless you provide an OAuth 2.0 token.",
-      "type": "string"
-=======
       "location": "query",
       "description": "Data format for response.",
       "default": "json",
@@ -690,20 +442,10 @@
         "media",
         "proto"
       ]
->>>>>>> b412c745
     }
   },
   "schemas": {
     "Order": {
-<<<<<<< HEAD
-      "id": "Order",
-      "description": "An Order tracks the fulfillment of an Edit when delivered using the\nlegacy, non-component-based delivery.\n\nEach Order is uniquely identified by an `order_id`, which is generated\nby Google.\n\nExternally, Orders can also be identified by partners using its `custom_id`\n(when provided).",
-      "type": "object",
-      "properties": {
-        "episodeName": {
-          "type": "string",
-          "description": "Default Episode name,\nusually in the language of the country of origin.\nOnly available for TV Edits\nExample: \"Googlers, The - Pilot\"."
-=======
       "description": "An Order tracks the fulfillment of an Edit when delivered using the\nlegacy, non-component-based delivery.\n\nEach Order is uniquely identified by an `order_id`, which is generated\nby Google.\n\nExternally, Orders can also be identified by partners using its `custom_id`\n(when provided).",
       "type": "object",
       "properties": {
@@ -740,7 +482,6 @@
         "episodeName": {
           "description": "Default Episode name,\nusually in the language of the country of origin.\nOnly available for TV Edits\nExample: \"Googlers, The - Pilot\".",
           "type": "string"
->>>>>>> b412c745
         },
         "countries": {
           "description": "Countries where the Order is available,\nusing the \"ISO 3166-1 alpha-2\" format (example: \"US\").",
@@ -801,8 +542,8 @@
           ]
         },
         "name": {
-          "type": "string",
-          "description": "Default Edit name,\nusually in the language of the country of origin.\nExample: \"Googlers, The\"."
+          "description": "Default Edit name,\nusually in the language of the country of origin.\nExample: \"Googlers, The\".",
+          "type": "string"
         },
         "studioName": {
           "description": "Name of the studio that owns the Edit ordered.",
@@ -830,25 +571,14 @@
           "description": "YouTube Channel Name that should be used to fulfill the Order.\nExample: \"Google_channel\".",
           "type": "string"
         },
-<<<<<<< HEAD
-        "approvedTime": {
-          "format": "google-datetime",
-          "description": "Timestamp when the Order was approved.",
-          "type": "string"
-        },
-=======
->>>>>>> b412c745
         "showName": {
           "description": "Default Show name,\nusually in the language of the country of origin.\nOnly available for TV Edits\nExample: \"Googlers, The\".",
           "type": "string"
         },
-<<<<<<< HEAD
-=======
         "orderId": {
           "description": "ID internally generated by Google to uniquely identify an Order.\nExample: 'abcde12_x'",
           "type": "string"
         },
->>>>>>> b412c745
         "normalizedPriority": {
           "enum": [
             "NORMALIZED_PRIORITY_UNSPECIFIED",
@@ -863,13 +593,6 @@
             "A high-priority asset, typically from a new release or box office hit."
           ]
         },
-<<<<<<< HEAD
-        "orderId": {
-          "description": "ID internally generated by Google to uniquely identify an Order.\nExample: 'abcde12_x'",
-          "type": "string"
-        },
-=======
->>>>>>> b412c745
         "type": {
           "enumDescriptions": [
             "Value could not be determined, please contact technical support if\nit should.",
@@ -886,46 +609,10 @@
             "BUNDLE"
           ],
           "description": "Type of the Edit linked to the Order.",
-<<<<<<< HEAD
-          "type": "string"
-        },
-        "rejectionNote": {
-          "description": "Field explaining why an Order has been rejected.\nExample: \"Trailer audio is 2ch mono, please re-deliver in stereo\".",
-          "type": "string"
-        },
-        "channelId": {
-          "description": "YouTube Channel ID that should be used to fulfill the Order.\nExample: \"UCRG64darCZhb\".",
-          "type": "string"
-        },
-        "legacyPriority": {
-          "description": "Legacy Order priority, as defined by Google.\nExample: 'P0'",
-          "type": "string"
-        },
-        "pphName": {
-          "description": "Name of the post-production house that manages the Edit ordered.",
-          "type": "string"
-        },
-        "orderedTime": {
-          "format": "google-datetime",
-          "description": "Timestamp when the Order was created.",
-          "type": "string"
-        },
-        "priority": {
-          "type": "number",
-          "format": "double",
-          "description": "Order priority, as defined by Google.\nThe higher the value, the higher the priority.\nExample: 90"
-        },
-        "videoId": {
-          "description": "Google-generated ID identifying the video linked to this Order, once\ndelivered.\nExample: 'gtry456_xc'.",
-          "type": "string"
-        }
-      }
-=======
           "type": "string"
         }
       },
       "id": "Order"
->>>>>>> b412c745
     },
     "ListStoreInfosResponse": {
       "description": "Response to the 'ListStoreInfos' method.",
@@ -951,15 +638,30 @@
       "id": "ListStoreInfosResponse"
     },
     "ListAvailsResponse": {
+      "description": "Response to the 'ListAvails' method.",
       "type": "object",
       "properties": {
+        "nextPageToken": {
+          "description": "See _List methods rules_ for info about this field.",
+          "type": "string"
+        },
+        "totalSize": {
+          "format": "int32",
+          "description": "See _List methods rules_ for more information about this field.",
+          "type": "integer"
+        },
         "avails": {
           "description": "List of Avails that match the request criteria.",
           "items": {
             "$ref": "Avail"
           },
           "type": "array"
-        },
+        }
+      },
+      "id": "ListAvailsResponse"
+    },
+    "ListOrdersResponse": {
+      "properties": {
         "nextPageToken": {
           "description": "See _List methods rules_ for info about this field.",
           "type": "string"
@@ -968,64 +670,23 @@
           "format": "int32",
           "description": "See _List methods rules_ for more information about this field.",
           "type": "integer"
-        }
-      },
-      "id": "ListAvailsResponse",
-      "description": "Response to the 'ListAvails' method."
-    },
-    "ListOrdersResponse": {
-      "description": "Response to the 'ListOrders' method.",
-      "type": "object",
-      "properties": {
-<<<<<<< HEAD
-=======
-        "nextPageToken": {
-          "description": "See _List methods rules_ for info about this field.",
-          "type": "string"
-        },
-        "totalSize": {
-          "format": "int32",
-          "description": "See _List methods rules_ for more information about this field.",
-          "type": "integer"
-        },
->>>>>>> b412c745
+        },
         "orders": {
           "description": "List of Orders that match the request criteria.",
           "items": {
             "$ref": "Order"
           },
           "type": "array"
-<<<<<<< HEAD
-        },
-        "nextPageToken": {
-          "description": "See _List methods rules_ for info about this field.",
-          "type": "string"
-        },
-        "totalSize": {
-          "type": "integer",
-          "format": "int32",
-          "description": "See _List methods rules_ for more information about this field."
-=======
->>>>>>> b412c745
         }
       },
-      "id": "ListOrdersResponse"
+      "id": "ListOrdersResponse",
+      "description": "Response to the 'ListOrders' method.",
+      "type": "object"
     },
     "StoreInfo": {
       "description": "Information about a playable sequence (video) associated with an Edit\nand available at the Google Play Store.\n\nInternally, each StoreInfo is uniquely identified by a `video_id`\nand `country`.\n\nExternally, Title-level EIDR or Edit-level EIDR, if provided,\ncan also be used to identify a specific title or edit in a country.",
       "type": "object",
       "properties": {
-<<<<<<< HEAD
-        "seasonId": {
-          "description": "Google-generated ID identifying the season linked to the Edit.\nOnly available for TV Edits.\nExample: 'ster23ex'",
-          "type": "string"
-        },
-        "titleLevelEidr": {
-          "description": "Title-level EIDR ID.\nExample: \"10.5240/1489-49A2-3956-4B2D-FE16-5\".",
-          "type": "string"
-        },
-=======
->>>>>>> b412c745
         "seasonName": {
           "description": "Default Season name, usually in the language of the country of\norigin.\nOnly available for TV Edits\nExample: \"Googlers, The - A Brave New World\".",
           "type": "string"
@@ -1046,25 +707,15 @@
           "description": "Whether the Edit has a SD offer.",
           "type": "boolean"
         },
-<<<<<<< HEAD
-        "videoId": {
-          "description": "Google-generated ID identifying the video linked to the Edit.\nExample: 'gtry456_xc'",
-          "type": "string"
-        },
-=======
->>>>>>> b412c745
         "liveTime": {
           "format": "google-datetime",
           "description": "Timestamp when the Edit went live on the Store.",
           "type": "string"
         },
-<<<<<<< HEAD
-=======
         "videoId": {
           "description": "Google-generated ID identifying the video linked to the Edit.\nExample: 'gtry456_xc'",
           "type": "string"
         },
->>>>>>> b412c745
         "hasInfoCards": {
           "description": "Whether the Edit has info cards.",
           "type": "boolean"
@@ -1149,10 +800,6 @@
           "type": "boolean"
         },
         "name": {
-<<<<<<< HEAD
-          "type": "string",
-          "description": "Default Edit name, usually in the language of the country of\norigin.\nExample: \"Googlers, The\"."
-=======
           "description": "Default Edit name, usually in the language of the country of\norigin.\nExample: \"Googlers, The\".",
           "type": "string"
         },
@@ -1163,7 +810,6 @@
         "titleLevelEidr": {
           "description": "Title-level EIDR ID.\nExample: \"10.5240/1489-49A2-3956-4B2D-FE16-5\".",
           "type": "string"
->>>>>>> b412c745
         }
       },
       "id": "StoreInfo"
@@ -1172,38 +818,6 @@
       "description": "An Avail describes the Availability Window of a specific Edit in a given\ncountry, which means the period Google is allowed to sell or rent the Edit.\n\nAvails are exposed in EMA format Version 1.6b (available at\nhttp://www.movielabs.com/md/avails/)\n\nStudios can see the Avails for the Titles they own.\nPost-production houses cannot see any Avails.",
       "type": "object",
       "properties": {
-<<<<<<< HEAD
-        "licenseType": {
-          "enum": [
-            "LICENSE_TYPE_UNSPECIFIED",
-            "EST",
-            "VOD",
-            "SVOD",
-            "POEST"
-          ],
-          "description": "Type of transaction.",
-          "type": "string",
-          "enumDescriptions": [
-            "Value could not be determined, please contact technical support if\nit should.",
-            "Electronic Sell Through - purchase policy for unlimited viewing.",
-            "Video On Demand - rental policy for temporary viewing.",
-            "Subscription Video On Demand - used for subscription platforms.\nNot supported on Google Play.",
-            "Pre-order Electronic Sell Through - pre-order purchase only window."
-          ]
-        },
-        "seasonNumber": {
-          "description": "The number assigned to the season within a series.\nOnly available on TV Avails.\nExample: \"1\".",
-          "type": "string"
-        },
-        "releaseDate": {
-          "description": "Release date of the Title in earliest released territory.\nTypically it is just the year, but it is free-form as per EMA spec.\nExamples: \"1979\", \"Oct 2014\"",
-          "type": "string"
-        },
-        "end": {
-          "description": "End of term in YYYY-MM-DD format in the timezone of the country\nof the Avail.\n\"Open\" if no end date is available.\nExample: \"2019-02-17\"",
-          "type": "string"
-        },
-=======
         "priceType": {
           "description": "Type of pricing that should be applied to this Avail\nbased on how the partner classify them.\nExample: \"Tier\", \"WSP\", \"SRP\", or \"Category\".",
           "type": "string"
@@ -1242,14 +856,13 @@
           "description": "End of term in YYYY-MM-DD format in the timezone of the country\nof the Avail.\n\"Open\" if no end date is available.\nExample: \"2019-02-17\"",
           "type": "string"
         },
->>>>>>> b412c745
         "videoId": {
           "description": "Google-generated ID identifying the video linked to this Avail, once\ndelivered.\nNot part of EMA Specs.\nExample: 'gtry456_xc'",
           "type": "string"
         },
         "start": {
-          "type": "string",
-          "description": "Start of term in YYYY-MM-DD format in the timezone of the\ncountry of the Avail.\nExample: \"2013-05-14\"."
+          "description": "Start of term in YYYY-MM-DD format in the timezone of the\ncountry of the Avail.\nExample: \"2013-05-14\".",
+          "type": "string"
         },
         "ratingSystem": {
           "description": "Rating system applied to the version of title within territory\nof Avail.\nRating systems should be formatted as per\n[EMA ratings spec](http://www.movielabs.com/md/ratings/)\nExample: \"MPAA\"",
@@ -1267,8 +880,8 @@
           "type": "string"
         },
         "altId": {
-          "type": "string",
-          "description": "Other identifier referring to the Edit, as defined by partner.\nExample: \"GOOGLER_2006\""
+          "description": "Other identifier referring to the Edit, as defined by partner.\nExample: \"GOOGLER_2006\"",
+          "type": "string"
         },
         "episodeNumber": {
           "description": "The number assigned to the episode within a season.\nOnly available on TV Avails.\nExample: \"3\".",
@@ -1279,29 +892,11 @@
           "type": "string"
         },
         "formatProfile": {
-<<<<<<< HEAD
-          "description": "Indicates the format profile covered by the transaction.",
-          "type": "string",
-          "enumDescriptions": [
-            "Value could not be determined, please contact technical support if\nit should.",
-            "Standard-definition format.",
-            "High-definition format.",
-            "4K UHD."
-          ],
-=======
->>>>>>> b412c745
           "enum": [
             "FORMAT_PROFILE_UNSPECIFIED",
             "SD",
             "HD",
             "UHD"
-<<<<<<< HEAD
-          ]
-        },
-        "contentId": {
-          "type": "string",
-          "description": "Title Identifier. This should be the Title Level EIDR.\nExample: \"10.5240/1489-49A2-3956-4B2D-FE16-5\"."
-=======
           ],
           "description": "Indicates the format profile covered by the transaction.",
           "type": "string",
@@ -1315,7 +910,6 @@
         "ratingValue": {
           "description": "Value representing the rating.\nRatings should be formatted as per http://www.movielabs.com/md/ratings/\nExample: \"PG\"",
           "type": "string"
->>>>>>> b412c745
         },
         "titleInternalAlias": {
           "description": "Title used by involved parties to refer to this content.\nExample: \"Googlers, The\".\nOnly available on Movie Avails.",
@@ -1329,25 +923,25 @@
           "description": "Spoken language of the intended audience.\nLanguage shall be encoded in accordance with RFC 5646.\nExample: \"fr\".",
           "type": "string"
         },
+        "productId": {
+          "description": "Edit Identifier. This should be the Edit Level EIDR.\nExample: \"10.2340/1489-49A2-3956-4B2D-FE16-6\"",
+          "type": "string"
+        },
+        "displayName": {
+          "description": "The name of the studio that owns the Edit referred in the Avail.\nThis is the equivalent of `studio_name` in other resources, but it follows\nthe EMA nomenclature.\nExample: \"Google Films\".",
+          "type": "string"
+        },
         "captionExemption": {
           "description": "Communicating an exempt category as defined by FCC regulations.\nIt is not required for non-US Avails.\nExample: \"1\"",
           "type": "string"
         },
-        "displayName": {
-          "description": "The name of the studio that owns the Edit referred in the Avail.\nThis is the equivalent of `studio_name` in other resources, but it follows\nthe EMA nomenclature.\nExample: \"Google Films\".",
-          "type": "string"
-        },
-        "productId": {
-          "description": "Edit Identifier. This should be the Edit Level EIDR.\nExample: \"10.2340/1489-49A2-3956-4B2D-FE16-6\"",
-          "type": "string"
-        },
         "seasonTitleInternalAlias": {
           "description": "Title used by involved parties to refer to this season.\nOnly available on TV Avails.\nExample: \"Googlers, The\".",
           "type": "string"
         },
         "priceValue": {
-          "type": "string",
-          "description": "Value to be applied to the pricing type.\nExample: \"4\" or \"2.99\""
+          "description": "Value to be applied to the pricing type.\nExample: \"4\" or \"2.99\"",
+          "type": "string"
         },
         "episodeAltId": {
           "description": "Other identifier referring to the episode, as defined by partner.\nOnly available on TV avails.\nExample: \"rs_googlers_s1_3\".",
@@ -1358,8 +952,6 @@
           "type": "string"
         },
         "workType": {
-          "description": "Work type as enumerated in EMA.",
-          "type": "string",
           "enumDescriptions": [
             "Value could not be determined, please contact technical support if\nit should.",
             "A movie picture.",
@@ -1373,16 +965,18 @@
             "SEASON",
             "EPISODE",
             "BUNDLE"
-          ]
-        },
-        "ratingReason": {
-          "type": "string",
-          "description": "Value representing the rating reason.\nRating reasons should be formatted as per\n[EMA ratings spec](http://www.movielabs.com/md/ratings/)\nand comma-separated for inclusion of multiple reasons.\nExample: \"L, S, V\""
+          ],
+          "description": "Work type as enumerated in EMA.",
+          "type": "string"
         },
         "availId": {
           "description": "ID internally generated by Google to uniquely identify an Avail.\nNot part of EMA Specs.",
           "type": "string"
         },
+        "ratingReason": {
+          "description": "Value representing the rating reason.\nRating reasons should be formatted as per\n[EMA ratings spec](http://www.movielabs.com/md/ratings/)\nand comma-separated for inclusion of multiple reasons.\nExample: \"L, S, V\"",
+          "type": "string"
+        },
         "episodeTitleInternalAlias": {
           "description": "OPTIONAL.TV Only. Title used by involved parties to refer to this episode.\nOnly available on TV Avails.\nExample: \"Coding at Google\".",
           "type": "string"
@@ -1398,17 +992,6 @@
         "encodeId": {
           "description": "Manifestation Identifier. This should be the Manifestation\nLevel EIDR.\nExample: \"10.2340/1489-49A2-3956-4B2D-FE16-7\"",
           "type": "string"
-<<<<<<< HEAD
-        },
-        "priceType": {
-          "description": "Type of pricing that should be applied to this Avail\nbased on how the partner classify them.\nExample: \"Tier\", \"WSP\", \"SRP\", or \"Category\".",
-          "type": "string"
-        },
-        "captionIncluded": {
-          "description": "Communicating if caption file will be delivered.",
-          "type": "boolean"
-=======
->>>>>>> b412c745
         }
       },
       "id": "Avail"
@@ -1432,11 +1015,6 @@
     }
   },
   "kind": "discovery#restDescription",
-<<<<<<< HEAD
-  "description": "Gets the delivery status of titles for Google Play Movies Partners.",
-  "servicePath": "",
-  "rootUrl": "https://playmoviespartner.googleapis.com/"
-=======
   "servicePath": "",
   "description": "Gets the delivery status of titles for Google Play Movies Partners.",
   "rootUrl": "https://playmoviespartner.googleapis.com/",
@@ -1450,5 +1028,4 @@
   "title": "Google Play Movies Partner API",
   "ownerName": "Google",
   "discoveryVersion": "v1"
->>>>>>> b412c745
 }