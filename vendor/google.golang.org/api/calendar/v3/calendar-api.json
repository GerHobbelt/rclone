--- conflicted
+++ resolved
@@ -1,19 +1,11 @@
 {
  "kind": "discovery#restDescription",
-<<<<<<< HEAD
- "etag": "\"YWOzh2SDasdU84ArJnpYek-OMdg/h_kaqUFBJHsu0TsHlTyJklsHyzA\"",
-=======
  "etag": "\"YWOzh2SDasdU84ArJnpYek-OMdg/uAzZjTyNjvCXQxJAVHPs_CfUo-M\"",
->>>>>>> b412c745
  "discoveryVersion": "v1",
  "id": "calendar:v3",
  "name": "calendar",
  "version": "v3",
-<<<<<<< HEAD
- "revision": "20170723",
-=======
  "revision": "20170905",
->>>>>>> b412c745
  "title": "Calendar API",
  "description": "Manipulates events and other calendar data.",
  "ownerDomain": "google.com",
