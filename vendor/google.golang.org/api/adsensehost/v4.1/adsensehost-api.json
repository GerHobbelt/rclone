--- conflicted
+++ resolved
@@ -1,20 +1,12 @@
 {
  "kind": "discovery#restDescription",
-<<<<<<< HEAD
- "etag": "\"YWOzh2SDasdU84ArJnpYek-OMdg/yfro_sQKv4Ay7yrEpLE8_4RCpS8\"",
-=======
  "etag": "\"YWOzh2SDasdU84ArJnpYek-OMdg/HzRIN4Gi3jUuNGWAsKKaxu4tH4k\"",
->>>>>>> b412c745
  "discoveryVersion": "v1",
  "id": "adsensehost:v4.1",
  "name": "adsensehost",
  "canonicalName": "AdSense Host",
  "version": "v4.1",
-<<<<<<< HEAD
- "revision": "20170830",
-=======
  "revision": "20170912",
->>>>>>> b412c745
  "title": "AdSense Host API",
  "description": "Generates performance reports, generates ad codes, and provides publisher management capabilities for AdSense Hosts.",
  "ownerDomain": "google.com",
