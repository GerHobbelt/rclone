--- conflicted
+++ resolved
@@ -1,8 +1,153 @@
 {
-<<<<<<< HEAD
+  "basePath": "",
+  "id": "cloudtrace:v2",
+  "documentationLink": "https://cloud.google.com/trace",
+  "revision": "20170927",
   "discoveryVersion": "v1",
   "version_module": true,
   "schemas": {
+    "Empty": {
+      "description": "A generic empty message that you can re-use to avoid defining duplicated\nempty messages in your APIs. A typical example is to use it as the request\nor the response type of an API method. For instance:\n\n    service Foo {\n      rpc Bar(google.protobuf.Empty) returns (google.protobuf.Empty);\n    }\n\nThe JSON representation for `Empty` is empty JSON object `{}`.",
+      "type": "object",
+      "properties": {},
+      "id": "Empty"
+    },
+    "Span": {
+      "description": "A span represents a single operation within a trace. Spans can be\nnested to form a trace tree. Often, a trace contains a root span\nthat describes the end-to-end latency, and one or more subspans for\nits sub-operations. A trace can also contain multiple root spans,\nor none at all. Spans do not need to be contiguous&mdash;there may be\ngaps or overlaps between spans in a trace.",
+      "type": "object",
+      "properties": {
+        "parentSpanId": {
+          "description": "The [SPAN_ID] of this span's parent span. If this is a root span,\nthen this field must be empty.",
+          "type": "string"
+        },
+        "endTime": {
+          "format": "google-datetime",
+          "description": "The end time of the span. On the client side, this is the time kept by\nthe local machine where the span execution ends. On the server side, this\nis the time when the server application handler stops running.",
+          "type": "string"
+        },
+        "startTime": {
+          "format": "google-datetime",
+          "description": "The start time of the span. On the client side, this is the time kept by\nthe local machine where the span execution starts. On the server side, this\nis the time when the server's application handler starts running.",
+          "type": "string"
+        },
+        "displayName": {
+          "description": "A description of the span's operation (up to 128 bytes).\nStackdriver Trace displays the description in the\n{% dynamic print site_values.console_name %}.\nFor example, the display name can be a qualified method name or a file name\nand a line number where the operation is called. A best practice is to use\nthe same display name within an application and at the same call point.\nThis makes it easier to correlate spans in different traces.",
+          "$ref": "TruncatableString"
+        },
+        "timeEvents": {
+          "$ref": "TimeEvents",
+          "description": "The included time events. There can be up to 32 annotations and 128 network\nevents per span."
+        },
+        "links": {
+          "$ref": "Links",
+          "description": "A maximum of 128 links are allowed per Span."
+        },
+        "attributes": {
+          "description": "A set of attributes on the span. There is a limit of 32 attributes per\nspan.",
+          "$ref": "Attributes"
+        },
+        "spanId": {
+          "description": "The [SPAN_ID] portion of the span's resource name.",
+          "type": "string"
+        },
+        "childSpanCount": {
+          "format": "uint32",
+          "description": "An optional number of child spans that were generated while this span\nwas active. If set, allows implementation to detect missing child spans.",
+          "type": "integer"
+        },
+        "sameProcessAsParentSpan": {
+          "description": "A highly recommended but not required flag that identifies when a trace\ncrosses a process boundary. True when the parent_span belongs to the\nsame process as the current span.",
+          "type": "boolean"
+        },
+        "status": {
+          "$ref": "Status",
+          "description": "An optional final status for this span."
+        },
+        "name": {
+          "description": "The resource name of the span in the following format:\n\n    projects/[PROJECT_ID]/traces/[TRACE_ID]/spans/SPAN_ID is a unique identifier for a trace within a project.\n[SPAN_ID] is a unique identifier for a span within a trace,\nassigned when the span is created.",
+          "type": "string"
+        },
+        "stackTrace": {
+          "$ref": "StackTrace",
+          "description": "Stack trace captured at the start of the span."
+        }
+      },
+      "id": "Span"
+    },
+    "AttributeValue": {
+      "description": "The allowed types for [VALUE] in a `[KEY]:[VALUE]` attribute.",
+      "type": "object",
+      "properties": {
+        "boolValue": {
+          "description": "A Boolean value represented by `true` or `false`.",
+          "type": "boolean"
+        },
+        "stringValue": {
+          "$ref": "TruncatableString",
+          "description": "A string up to 256 bytes long."
+        },
+        "intValue": {
+          "format": "int64",
+          "description": "A 64-bit signed integer.",
+          "type": "string"
+        }
+      },
+      "id": "AttributeValue"
+    },
+    "Attributes": {
+      "description": "A set of attributes, each in the format `[KEY]:[VALUE]`.",
+      "type": "object",
+      "properties": {
+        "droppedAttributesCount": {
+          "format": "int32",
+          "description": "The number of attributes that were discarded. Attributes can be discarded\nbecause their keys are too long or because there are too many attributes.\nIf this value is 0 then all attributes are valid.",
+          "type": "integer"
+        },
+        "attributeMap": {
+          "additionalProperties": {
+            "$ref": "AttributeValue"
+          },
+          "description": "The set of attributes. Each attribute's key can be up to 128 bytes\nlong. The value can be a string up to 256 bytes, an integer, or the\nBoolean values `true` and `false`. For example:\n\n    \"/instance_id\": \"my-instance\"\n    \"/http/user_agent\": \"\"\n    \"/http/request_bytes\": 300\n    \"abc.com/myattribute\": true",
+          "type": "object"
+        }
+      },
+      "id": "Attributes"
+    },
+    "Links": {
+      "description": "A collection of links, which are references from this span to a span\nin the same or different trace.",
+      "type": "object",
+      "properties": {
+        "droppedLinksCount": {
+          "format": "int32",
+          "description": "The number of dropped links after the maximum size was enforced. If\nthis value is 0, then no links were dropped.",
+          "type": "integer"
+        },
+        "link": {
+          "description": "A collection of links.",
+          "items": {
+            "$ref": "Link"
+          },
+          "type": "array"
+        }
+      },
+      "id": "Links"
+    },
+    "StackTrace": {
+      "description": "A call stack appearing in a trace.",
+      "type": "object",
+      "properties": {
+        "stackTraceHashId": {
+          "format": "uint64",
+          "description": "The hash ID is used to conserve network bandwidth for duplicate\nstack traces within a single trace.\n\nOften multiple spans will have identical stack traces.\nThe first occurrence of a stack trace should contain both the\n`stackFrame` content and a value in `stackTraceHashId`.\n\nSubsequent spans within the same request can refer\nto that stack trace by only setting `stackTraceHashId`.",
+          "type": "string"
+        },
+        "stackFrames": {
+          "description": "Stack frames in this stack trace. A maximum of 128 frames are allowed.",
+          "$ref": "StackFrames"
+        }
+      },
+      "id": "StackTrace"
+    },
     "TruncatableString": {
       "description": "Represents a string that might be shortened to a specified length.",
       "type": "object",
@@ -19,29 +164,13 @@
       },
       "id": "TruncatableString"
     },
-    "StackTrace": {
-      "description": "A call stack appearing in a trace.",
-      "type": "object",
-      "properties": {
-        "stackFrames": {
-          "$ref": "StackFrames",
-          "description": "Stack frames in this stack trace. A maximum of 128 frames are allowed."
-        },
-        "stackTraceHashId": {
-          "format": "uint64",
-          "description": "The hash ID is used to conserve network bandwidth for duplicate\nstack traces within a single trace.\n\nOften multiple spans will have identical stack traces.\nThe first occurrence of a stack trace should contain both the\n`stackFrame` content and a value in `stackTraceHashId`.\n\nSubsequent spans within the same request can refer\nto that stack trace by only setting `stackTraceHashId`.",
-          "type": "string"
-        }
-      },
-      "id": "StackTrace"
-    },
     "TimeEvent": {
       "description": "A time-stamped annotation or network event in the Span.",
       "type": "object",
       "properties": {
         "annotation": {
-          "description": "One or more key:value pairs.",
-          "$ref": "Annotation"
+          "$ref": "Annotation",
+          "description": "Text annotation with a set of attributes."
         },
         "time": {
           "format": "google-datetime",
@@ -54,24 +183,6 @@
         }
       },
       "id": "TimeEvent"
-    },
-    "ListSpansResponse": {
-      "description": "The response message for the `ListSpans` method.",
-      "type": "object",
-      "properties": {
-        "nextPageToken": {
-          "description": "If defined, indicates that there might be more spans that match the\nrequest. Pass this as the value of `pageToken` in a subsequent request to\nretrieve additional spans.",
-          "type": "string"
-        },
-        "spans": {
-          "description": "The requested spans, if there are any in the specified trace.",
-          "items": {
-            "$ref": "Span"
-          },
-          "type": "array"
-        }
-      },
-      "id": "ListSpansResponse"
     },
     "NetworkEvent": {
       "description": "An event describing an RPC message sent or received on the network.",
@@ -118,505 +229,6 @@
       "description": "Represents a single stack frame in a stack trace.",
       "type": "object",
       "properties": {
-        "fileName": {
-          "description": "The name of the source file where the function call appears (up to 256\nbytes).",
-          "$ref": "TruncatableString"
-        },
-        "sourceVersion": {
-          "description": "The version of the deployed source code (up to 128 bytes).",
-          "$ref": "TruncatableString"
-        },
-        "originalFunctionName": {
-          "$ref": "TruncatableString",
-          "description": "An un-mangled function name, if `function_name` is\n[mangled](http://www.avabodh.com/cxxin/namemangling.html). The name can\nbe fully-qualified (up to 1024 bytes)."
-        },
-        "functionName": {
-          "description": "The fully-qualified name that uniquely identifies the function or\nmethod that is active in this frame (up to 1024 bytes).",
-          "$ref": "TruncatableString"
-        },
-        "lineNumber": {
-          "format": "int64",
-          "description": "The line number in `file_name` where the function call appears.",
-          "type": "string"
-        },
-        "loadModule": {
-          "$ref": "Module",
-          "description": "The binary module from where the code was loaded."
-        },
-        "columnNumber": {
-          "format": "int64",
-          "description": "The column number where the function call appears, if available.\nThis is important in JavaScript because of its anonymous functions.",
-          "type": "string"
-        }
-      },
-      "id": "StackFrame"
-    },
-    "Link": {
-      "description": "A pointer from the current span to another span in the same trace or in a\ndifferent trace. For example, this can be used in batching operations,\nwhere a single batch handler processes multiple requests from different\ntraces or when the handler receives a request from a different project.",
-      "type": "object",
-      "properties": {
-        "type": {
-          "description": "The relationship of the current span relative to the linked span.",
-          "type": "string",
-          "enumDescriptions": [
-            "The relationship of the two spans is unknown.",
-            "The linked span is a child of the current span.",
-            "The linked span is a parent of the current span."
-          ],
-          "enum": [
-            "TYPE_UNSPECIFIED",
-            "CHILD_LINKED_SPAN",
-            "PARENT_LINKED_SPAN"
-          ]
-        },
-        "attributes": {
-          "$ref": "Attributes",
-          "description": "A set of attributes on the link. There is a limit of 32 attributes per\nlink."
-        },
-        "traceId": {
-          "description": "`TRACE_ID` identifies a trace within a project.",
-          "type": "string"
-        },
-        "spanId": {
-          "description": "`SPAN_ID` identifies a span within a trace.",
-          "type": "string"
-        }
-      },
-      "id": "Link"
-    },
-    "Annotation": {
-      "description": "Text annotation with a set of attributes.",
-      "type": "object",
-      "properties": {
-        "description": {
-          "$ref": "TruncatableString",
-          "description": "A user-supplied message describing the event. The maximum length for\nthe description is 256 bytes."
-        },
-        "attributes": {
-          "$ref": "Attributes",
-          "description": "A set of attributes on the annotation. There is a limit of 4 attributes\nper Annotation."
-        }
-      },
-      "id": "Annotation"
-    },
-    "StackFrames": {
-      "description": "A collection of stack frames, which can be truncated.",
-      "type": "object",
-      "properties": {
-        "droppedFramesCount": {
-          "format": "int32",
-          "description": "The number of stack frames that were dropped because there\nwere too many stack frames.\nIf this value is 0, then no stack frames were dropped.",
-          "type": "integer"
-        },
-        "frame": {
-          "description": "Stack frames in this call stack.",
-          "items": {
-            "$ref": "StackFrame"
-          },
-          "type": "array"
-        }
-      },
-      "id": "StackFrames"
-    },
-    "Trace": {
-      "description": "A trace describes how long it takes for an application to perform some\noperations. It consists of a set of spans, each representing\nan operation and including time information and operation details.",
-      "type": "object",
-      "properties": {
-        "name": {
-          "description": "The resource name of the trace in the following format:\n\n    projects/[PROJECT_ID]/traces/TRACE_ID is a unique identifier for a trace within a project.\nThe ID is assigned when the trace is created.",
-          "type": "string"
-        }
-      },
-      "id": "Trace"
-    },
-    "TimeEvents": {
-      "description": "A collection of `TimeEvent`s. A `TimeEvent` is a time-stamped annotation\non the span, consisting of either user-supplied key:value pairs, or\ndetails of an RPC message sent/received on the network.",
-      "type": "object",
-      "properties": {
-        "droppedNetworkEventsCount": {
-          "format": "int32",
-          "description": "The number of dropped network events in all the included time events.\nIf the value is 0, then no network events were dropped.",
-          "type": "integer"
-        },
-        "droppedAnnotationsCount": {
-          "format": "int32",
-          "description": "The number of dropped annotations in all the included time events.\nIf the value is 0, then no annotations were dropped.",
-          "type": "integer"
-        },
-        "timeEvent": {
-          "description": "A collection of `TimeEvent`s.",
-          "items": {
-            "$ref": "TimeEvent"
-          },
-          "type": "array"
-        }
-      },
-      "id": "TimeEvents"
-    },
-    "Module": {
-      "description": "Binary module.",
-      "type": "object",
-      "properties": {
-        "module": {
-          "description": "For example: main binary, kernel modules, and dynamic libraries\nsuch as libc.so, sharedlib.so (up to 256 bytes).",
-          "$ref": "TruncatableString"
-        },
-        "buildId": {
-          "description": "A unique identifier for the module, usually a hash of its\ncontents (up to 128 bytes).",
-          "$ref": "TruncatableString"
-        }
-      },
-      "id": "Module"
-    },
-    "Status": {
-      "description": "The `Status` type defines a logical error model that is suitable for different\nprogramming environments, including REST APIs and RPC APIs. It is used by\n[gRPC](https://github.com/grpc). The error model is designed to be:\n\n- Simple to use and understand for most users\n- Flexible enough to meet unexpected needs\n\n# Overview\n\nThe `Status` message contains three pieces of data: error code, error message,\nand error details. The error code should be an enum value of\ngoogle.rpc.Code, but it may accept additional error codes if needed.  The\nerror message should be a developer-facing English message that helps\ndevelopers *understand* and *resolve* the error. If a localized user-facing\nerror message is needed, put the localized message in the error details or\nlocalize it in the client. The optional error details may contain arbitrary\ninformation about the error. There is a predefined set of error detail types\nin the package `google.rpc` that can be used for common error conditions.\n\n# Language mapping\n\nThe `Status` message is the logical representation of the error model, but it\nis not necessarily the actual wire format. When the `Status` message is\nexposed in different client libraries and different wire protocols, it can be\nmapped differently. For example, it will likely be mapped to some exceptions\nin Java, but more likely mapped to some error codes in C.\n\n# Other uses\n\nThe error model and the `Status` message can be used in a variety of\nenvironments, either with or without APIs, to provide a\nconsistent developer experience across different environments.\n\nExample uses of this error model include:\n\n- Partial errors. If a service needs to return partial errors to the client,\n    it may embed the `Status` in the normal response to indicate the partial\n    errors.\n\n- Workflow errors. A typical workflow has multiple steps. Each step may\n    have a `Status` message for error reporting.\n\n- Batch operations. If a client uses batch request and batch response, the\n    `Status` message should be used directly inside batch response, one for\n    each error sub-response.\n\n- Asynchronous operations. If an API call embeds asynchronous operation\n    results in its response, the status of those operations should be\n    represented directly using the `Status` message.\n\n- Logging. If some API errors are stored in logs, the message `Status` could\n    be used directly after any stripping needed for security/privacy reasons.",
-      "type": "object",
-      "properties": {
-        "details": {
-          "description": "A list of messages that carry the error details.  There is a common set of\nmessage types for APIs to use.",
-          "items": {
-            "additionalProperties": {
-              "description": "Properties of the object. Contains field @type with type URL.",
-              "type": "any"
-            },
-            "type": "object"
-          },
-          "type": "array"
-        },
-        "code": {
-          "format": "int32",
-          "description": "The status code, which should be an enum value of google.rpc.Code.",
-          "type": "integer"
-        },
-        "message": {
-          "description": "A developer-facing error message, which should be in English. Any\nuser-facing error message should be localized and sent in the\ngoogle.rpc.Status.details field, or localized by the client.",
-          "type": "string"
-        }
-      },
-      "id": "Status"
-    },
-    "BatchWriteSpansRequest": {
-      "description": "The request message for the `BatchWriteSpans` method.",
-      "type": "object",
-      "properties": {
-        "spans": {
-          "description": "A collection of spans.",
-          "items": {
-            "$ref": "Span"
-          },
-          "type": "array"
-        }
-      },
-      "id": "BatchWriteSpansRequest"
-    },
-    "ListTracesResponse": {
-      "description": "The response message for the `ListTraces` method.",
-      "type": "object",
-      "properties": {
-        "nextPageToken": {
-          "description": "If there might be more results than those appearing in this response, then\n`next_page_token` is included.  To get the next set of results, call this\nmethod again using the value of `next_page_token` as `page_token`.",
-          "type": "string"
-        },
-        "traces": {
-          "description": "List of trace records returned.",
-          "items": {
-            "$ref": "Trace"
-          },
-          "type": "array"
-        }
-      },
-      "id": "ListTracesResponse"
-=======
-  "basePath": "",
-  "id": "cloudtrace:v2",
-  "documentationLink": "https://cloud.google.com/trace",
-  "revision": "20170927",
-  "discoveryVersion": "v1",
-  "version_module": true,
-  "schemas": {
-    "Empty": {
-      "description": "A generic empty message that you can re-use to avoid defining duplicated\nempty messages in your APIs. A typical example is to use it as the request\nor the response type of an API method. For instance:\n\n    service Foo {\n      rpc Bar(google.protobuf.Empty) returns (google.protobuf.Empty);\n    }\n\nThe JSON representation for `Empty` is empty JSON object `{}`.",
-      "type": "object",
-      "properties": {},
-      "id": "Empty"
->>>>>>> b412c745
-    },
-    "Span": {
-      "description": "A span represents a single operation within a trace. Spans can be\nnested to form a trace tree. Often, a trace contains a root span\nthat describes the end-to-end latency, and one or more subspans for\nits sub-operations. A trace can also contain multiple root spans,\nor none at all. Spans do not need to be contiguous&mdash;there may be\ngaps or overlaps between spans in a trace.",
-      "type": "object",
-      "properties": {
-<<<<<<< HEAD
-        "links": {
-          "$ref": "Links",
-          "description": "A maximum of 128 links are allowed per Span."
-        },
-        "attributes": {
-          "$ref": "Attributes",
-          "description": "A set of attributes on the span. There is a limit of 32 attributes per\nspan."
-        },
-        "spanId": {
-          "description": "The [SPAN_ID] portion of the span's resource name.",
-          "type": "string"
-        },
-        "childSpanCount": {
-          "format": "uint32",
-          "description": "An optional number of child spans that were generated while this span\nwas active. If set, allows implementation to detect missing child spans.",
-          "type": "integer"
-        },
-        "sameProcessAsParentSpan": {
-          "description": "A highly recommended but not required flag that identifies when a trace\ncrosses a process boundary. True when the parent_span belongs to the\nsame process as the current span.",
-          "type": "boolean"
-        },
-        "status": {
-          "$ref": "Status",
-          "description": "An optional final status for this span."
-        },
-        "name": {
-          "description": "The resource name of the span in the following format:\n\n    projects/[PROJECT_ID]traces/[TRACE_ID]/spans/SPAN_ID is a unique identifier for a trace within a project.\n[SPAN_ID] is a unique identifier for a span within a trace,\nassigned when the span is created.",
-          "type": "string"
-        },
-        "stackTrace": {
-          "$ref": "StackTrace",
-          "description": "Stack trace captured at the start of the span."
-        },
-=======
->>>>>>> b412c745
-        "parentSpanId": {
-          "description": "The [SPAN_ID] of this span's parent span. If this is a root span,\nthen this field must be empty.",
-          "type": "string"
-        },
-        "endTime": {
-          "format": "google-datetime",
-          "description": "The end time of the span. On the client side, this is the time kept by\nthe local machine where the span execution ends. On the server side, this\nis the time when the server application handler stops running.",
-          "type": "string"
-        },
-        "startTime": {
-          "format": "google-datetime",
-          "description": "The start time of the span. On the client side, this is the time kept by\nthe local machine where the span execution starts. On the server side, this\nis the time when the server's application handler starts running.",
-          "type": "string"
-        },
-        "displayName": {
-          "description": "A description of the span's operation (up to 128 bytes).\nStackdriver Trace displays the description in the\n{% dynamic print site_values.console_name %}.\nFor example, the display name can be a qualified method name or a file name\nand a line number where the operation is called. A best practice is to use\nthe same display name within an application and at the same call point.\nThis makes it easier to correlate spans in different traces.",
-          "$ref": "TruncatableString"
-        },
-        "timeEvents": {
-          "$ref": "TimeEvents",
-          "description": "The included time events. There can be up to 32 annotations and 128 network\nevents per span."
-<<<<<<< HEAD
-=======
-        },
-        "links": {
-          "$ref": "Links",
-          "description": "A maximum of 128 links are allowed per Span."
-        },
-        "attributes": {
-          "description": "A set of attributes on the span. There is a limit of 32 attributes per\nspan.",
-          "$ref": "Attributes"
-        },
-        "spanId": {
-          "description": "The [SPAN_ID] portion of the span's resource name.",
-          "type": "string"
-        },
-        "childSpanCount": {
-          "format": "uint32",
-          "description": "An optional number of child spans that were generated while this span\nwas active. If set, allows implementation to detect missing child spans.",
-          "type": "integer"
-        },
-        "sameProcessAsParentSpan": {
-          "description": "A highly recommended but not required flag that identifies when a trace\ncrosses a process boundary. True when the parent_span belongs to the\nsame process as the current span.",
-          "type": "boolean"
-        },
-        "status": {
-          "$ref": "Status",
-          "description": "An optional final status for this span."
-        },
-        "name": {
-          "description": "The resource name of the span in the following format:\n\n    projects/[PROJECT_ID]/traces/[TRACE_ID]/spans/SPAN_ID is a unique identifier for a trace within a project.\n[SPAN_ID] is a unique identifier for a span within a trace,\nassigned when the span is created.",
-          "type": "string"
-        },
-        "stackTrace": {
-          "$ref": "StackTrace",
-          "description": "Stack trace captured at the start of the span."
->>>>>>> b412c745
-        }
-      },
-      "id": "Span"
-    },
-<<<<<<< HEAD
-    "Empty": {
-      "description": "A generic empty message that you can re-use to avoid defining duplicated\nempty messages in your APIs. A typical example is to use it as the request\nor the response type of an API method. For instance:\n\n    service Foo {\n      rpc Bar(google.protobuf.Empty) returns (google.protobuf.Empty);\n    }\n\nThe JSON representation for `Empty` is empty JSON object `{}`.",
-      "type": "object",
-      "properties": {},
-      "id": "Empty"
-    },
-=======
->>>>>>> b412c745
-    "AttributeValue": {
-      "description": "The allowed types for [VALUE] in a `[KEY]:[VALUE]` attribute.",
-      "type": "object",
-      "properties": {
-        "boolValue": {
-          "description": "A Boolean value represented by `true` or `false`.",
-          "type": "boolean"
-        },
-        "stringValue": {
-<<<<<<< HEAD
-          "description": "A string up to 256 bytes long.",
-          "$ref": "TruncatableString"
-=======
-          "$ref": "TruncatableString",
-          "description": "A string up to 256 bytes long."
-        },
-        "intValue": {
-          "format": "int64",
-          "description": "A 64-bit signed integer.",
-          "type": "string"
->>>>>>> b412c745
-        }
-      },
-      "id": "AttributeValue"
-    },
-    "Attributes": {
-      "description": "A set of attributes, each in the format `[KEY]:[VALUE]`.",
-      "type": "object",
-      "properties": {
-        "droppedAttributesCount": {
-          "format": "int32",
-          "description": "The number of attributes that were discarded. Attributes can be discarded\nbecause their keys are too long or because there are too many attributes.\nIf this value is 0 then all attributes are valid.",
-          "type": "integer"
-        },
-        "attributeMap": {
-          "additionalProperties": {
-            "$ref": "AttributeValue"
-          },
-          "description": "The set of attributes. Each attribute's key can be up to 128 bytes\nlong. The value can be a string up to 256 bytes, an integer, or the\nBoolean values `true` and `false`. For example:\n\n    \"/instance_id\": \"my-instance\"\n    \"/http/user_agent\": \"\"\n    \"/http/request_bytes\": 300\n    \"abc.com/myattribute\": true",
-          "type": "object"
-        }
-      },
-      "id": "Attributes"
-    },
-    "Links": {
-      "description": "A collection of links, which are references from this span to a span\nin the same or different trace.",
-      "type": "object",
-      "properties": {
-<<<<<<< HEAD
-        "link": {
-          "description": "A collection of links.",
-          "items": {
-            "$ref": "Link"
-=======
-        "droppedLinksCount": {
-          "format": "int32",
-          "description": "The number of dropped links after the maximum size was enforced. If\nthis value is 0, then no links were dropped.",
-          "type": "integer"
-        },
-        "link": {
-          "description": "A collection of links.",
-          "items": {
-            "$ref": "Link"
-          },
-          "type": "array"
-        }
-      },
-      "id": "Links"
-    },
-    "StackTrace": {
-      "description": "A call stack appearing in a trace.",
-      "type": "object",
-      "properties": {
-        "stackTraceHashId": {
-          "format": "uint64",
-          "description": "The hash ID is used to conserve network bandwidth for duplicate\nstack traces within a single trace.\n\nOften multiple spans will have identical stack traces.\nThe first occurrence of a stack trace should contain both the\n`stackFrame` content and a value in `stackTraceHashId`.\n\nSubsequent spans within the same request can refer\nto that stack trace by only setting `stackTraceHashId`.",
-          "type": "string"
-        },
-        "stackFrames": {
-          "description": "Stack frames in this stack trace. A maximum of 128 frames are allowed.",
-          "$ref": "StackFrames"
-        }
-      },
-      "id": "StackTrace"
-    },
-    "TruncatableString": {
-      "description": "Represents a string that might be shortened to a specified length.",
-      "type": "object",
-      "properties": {
-        "truncatedByteCount": {
-          "format": "int32",
-          "description": "The number of bytes removed from the original string. If this\nvalue is 0, then the string was not shortened.",
-          "type": "integer"
-        },
-        "value": {
-          "description": "The shortened string. For example, if the original string was 500\nbytes long and the limit of the string was 128 bytes, then this\nvalue contains the first 128 bytes of the 500-byte string. Note that\ntruncation always happens on the character boundary, to ensure that\ntruncated string is still valid UTF8. In case of multi-byte characters,\nsize of truncated string can be less than truncation limit.",
-          "type": "string"
-        }
-      },
-      "id": "TruncatableString"
-    },
-    "TimeEvent": {
-      "description": "A time-stamped annotation or network event in the Span.",
-      "type": "object",
-      "properties": {
-        "annotation": {
-          "$ref": "Annotation",
-          "description": "Text annotation with a set of attributes."
-        },
-        "time": {
-          "format": "google-datetime",
-          "description": "The timestamp indicating the time the event occurred.",
-          "type": "string"
-        },
-        "networkEvent": {
-          "$ref": "NetworkEvent",
-          "description": "An event describing an RPC message sent/received on the network."
-        }
-      },
-      "id": "TimeEvent"
-    },
-    "NetworkEvent": {
-      "description": "An event describing an RPC message sent or received on the network.",
-      "type": "object",
-      "properties": {
-        "time": {
-          "format": "google-datetime",
-          "description": "For sent messages, this is the time at which the first bit was sent.\nFor received messages, this is the time at which the last bit was\nreceived.",
-          "type": "string"
-        },
-        "uncompressedMessageSize": {
-          "format": "uint64",
-          "description": "The number of uncompressed bytes sent or received.",
-          "type": "string"
-        },
-        "type": {
-          "enumDescriptions": [
-            "Unknown event type.",
-            "Indicates a sent RPC message.",
-            "Indicates a received RPC message."
-          ],
-          "enum": [
-            "TYPE_UNSPECIFIED",
-            "SENT",
-            "RECV"
-          ],
-          "description": "Type of NetworkEvent. Indicates whether the RPC message was sent or\nreceived.",
-          "type": "string"
-        },
-        "messageId": {
-          "format": "uint64",
-          "description": "An identifier for the message, which must be unique in this span.",
-          "type": "string"
-        },
-        "compressedMessageSize": {
-          "format": "uint64",
-          "description": "The number of compressed bytes sent or received.",
-          "type": "string"
-        }
-      },
-      "id": "NetworkEvent"
-    },
-    "StackFrame": {
-      "description": "Represents a single stack frame in a stack trace.",
-      "type": "object",
-      "properties": {
         "lineNumber": {
           "format": "int64",
           "description": "The line number in `file_name` where the function call appears.",
@@ -735,19 +347,10 @@
           "description": "A collection of `TimeEvent`s.",
           "items": {
             "$ref": "TimeEvent"
->>>>>>> b412c745
           },
           "type": "array"
-        },
-        "droppedLinksCount": {
-          "format": "int32",
-          "description": "The number of dropped links after the maximum size was enforced. If\nthis value is 0, then no links were dropped.",
-          "type": "integer"
-        }
-      },
-<<<<<<< HEAD
-      "id": "Links"
-=======
+        }
+      },
       "id": "TimeEvents"
     },
     "Module": {
@@ -805,21 +408,17 @@
         }
       },
       "id": "BatchWriteSpansRequest"
->>>>>>> b412c745
     }
   },
+  "protocol": "rest",
   "icons": {
     "x32": "http://www.google.com/images/icons/product/search-32.gif",
     "x16": "http://www.google.com/images/icons/product/search-16.gif"
   },
-  "protocol": "rest",
   "canonicalName": "Cloud Trace",
   "auth": {
     "oauth2": {
       "scopes": {
-        "https://www.googleapis.com/auth/trace.readonly": {
-          "description": "Read Trace data for a project or application"
-        },
         "https://www.googleapis.com/auth/trace.append": {
           "description": "Write Trace data for a project or application"
         },
@@ -841,95 +440,17 @@
       "resources": {
         "traces": {
           "methods": {
-<<<<<<< HEAD
-            "listSpans": {
-              "description": "Returns a list of spans within a trace.",
-=======
             "batchWrite": {
               "description": "Sends new spans to Stackdriver Trace or updates existing traces. If the\nname of a trace that you send matches that of an existing trace, new spans\nare added to the existing trace. Attempt to update existing spans results\nundefined behavior. If the name does not match, a new trace is created\nwith given set of spans.",
               "request": {
                 "$ref": "BatchWriteSpansRequest"
               },
->>>>>>> b412c745
               "response": {
-                "$ref": "ListSpansResponse"
+                "$ref": "Empty"
               },
               "parameterOrder": [
-                "parent"
+                "name"
               ],
-<<<<<<< HEAD
-              "httpMethod": "GET",
-              "scopes": [
-                "https://www.googleapis.com/auth/cloud-platform",
-                "https://www.googleapis.com/auth/trace.readonly"
-              ],
-              "parameters": {
-                "parent": {
-                  "description": "Required: The resource name of the trace containing the spans to list.\nThe format is `projects/PROJECT_ID/traces/TRACE_ID`.",
-                  "type": "string",
-                  "required": true,
-                  "pattern": "^projects/[^/]+/traces/[^/]+$",
-                  "location": "path"
-                },
-                "pageToken": {
-                  "description": "Optional. If present, then retrieve the next batch of results from the\npreceding call to this method. `page_token` must be the value of\n`next_page_token` from the previous response. The values of other method\nparameters should be identical to those in the previous call.",
-                  "type": "string",
-                  "location": "query"
-                }
-              },
-              "flatPath": "v2/projects/{projectsId}/traces/{tracesId}:listSpans",
-              "id": "cloudtrace.projects.traces.listSpans",
-              "path": "v2/{+parent}:listSpans"
-            },
-            "list": {
-              "response": {
-                "$ref": "ListTracesResponse"
-              },
-              "parameterOrder": [
-                "parent"
-              ],
-              "httpMethod": "GET",
-              "parameters": {
-                "filter": {
-                  "description": "Opional. Return only traces that match this\n[trace filter](/trace/docs/trace-filters). Example:\n\n    \"label:/http/url root:/_ah/background my_label:17\"",
-                  "type": "string",
-                  "location": "query"
-                },
-                "endTime": {
-                  "location": "query",
-                  "format": "google-datetime",
-                  "description": "Optional. Do not return traces whose start time is later than this time.",
-                  "type": "string"
-                },
-                "pageToken": {
-                  "location": "query",
-                  "description": "Optional. If present, then retrieve the next batch of results from the\npreceding call to this method.  `page_token` must be the value of\n`next_page_token` from the previous response.  The values of other method\nparameters should be identical to those in the previous call.",
-                  "type": "string"
-                },
-                "startTime": {
-                  "format": "google-datetime",
-                  "description": "Optional. Do not return traces whose end time is earlier than this time.",
-                  "type": "string",
-                  "location": "query"
-                },
-                "pageSize": {
-                  "location": "query",
-                  "format": "int32",
-                  "description": "Optional. The maximum number of results to return from this request.\nNon-positive values are ignored. The presence of `next_page_token` in the\nresponse indicates that more results might be available, even if fewer than\nthe maximum number of results is returned by this request.",
-                  "type": "integer"
-                },
-                "parent": {
-                  "description": "Required. The project where the trace data is stored. The format\nis `projects/PROJECT_ID`.",
-                  "type": "string",
-                  "required": true,
-                  "pattern": "^projects/[^/]+$",
-                  "location": "path"
-                },
-                "orderBy": {
-                  "description": "Optional. A single field used to sort the returned traces.\nOnly the following field names can be used:\n\n*   `trace_id`: the trace's ID field\n*   `name`:  the root span's resource name\n*   `duration`: the difference between the root span's start time and end time\n*   `start`:  the start time of the root span\n\nSorting is in ascending order unless `desc` is appended to the sort field name.\nExample: `\"name desc\"`).",
-                  "type": "string",
-                  "location": "query"
-=======
               "httpMethod": "POST",
               "parameters": {
                 "name": {
@@ -938,52 +459,15 @@
                   "type": "string",
                   "required": true,
                   "pattern": "^projects/[^/]+$"
->>>>>>> b412c745
                 }
               },
               "scopes": [
                 "https://www.googleapis.com/auth/cloud-platform",
                 "https://www.googleapis.com/auth/trace.append"
               ],
-<<<<<<< HEAD
-              "flatPath": "v2/projects/{projectsId}/traces",
-              "id": "cloudtrace.projects.traces.list",
-              "path": "v2/{+parent}/traces",
-              "description": "Returns of a list of traces that match the specified filter conditions."
-            },
-            "batchWrite": {
-              "flatPath": "v2/projects/{projectsId}/traces:batchWrite",
-              "path": "v2/{+name}/traces:batchWrite",
-              "id": "cloudtrace.projects.traces.batchWrite",
-              "request": {
-                "$ref": "BatchWriteSpansRequest"
-              },
-              "description": "Sends new spans to Stackdriver Trace or updates existing traces. If the\nname of a trace that you send matches that of an existing trace, new spans\nare added to the existing trace. Attempt to update existing spans results\nundefined behavior. If the name does not match, a new trace is created\nwith given set of spans.",
-              "httpMethod": "POST",
-              "parameterOrder": [
-                "name"
-              ],
-              "response": {
-                "$ref": "Empty"
-              },
-              "scopes": [
-                "https://www.googleapis.com/auth/cloud-platform",
-                "https://www.googleapis.com/auth/trace.append"
-              ],
-              "parameters": {
-                "name": {
-                  "description": "Required. Name of the project where the spans belong. The format is\n`projects/PROJECT_ID`.",
-                  "type": "string",
-                  "required": true,
-                  "pattern": "^projects/[^/]+$",
-                  "location": "path"
-                }
-              }
-=======
               "flatPath": "v2/projects/{projectsId}/traces:batchWrite",
               "id": "cloudtrace.projects.traces.batchWrite",
               "path": "v2/{+name}/traces:batchWrite"
->>>>>>> b412c745
             }
           },
           "resources": {
@@ -991,34 +475,6 @@
               "methods": {
                 "create": {
                   "flatPath": "v2/projects/{projectsId}/traces/{tracesId}/spans/{spansId}",
-<<<<<<< HEAD
-                  "path": "v2/{+name}",
-                  "id": "cloudtrace.projects.traces.spans.create",
-                  "request": {
-                    "$ref": "Span"
-                  },
-                  "description": "Creates a new Span.",
-                  "httpMethod": "PUT",
-                  "parameterOrder": [
-                    "name"
-                  ],
-                  "response": {
-                    "$ref": "Span"
-                  },
-                  "scopes": [
-                    "https://www.googleapis.com/auth/cloud-platform",
-                    "https://www.googleapis.com/auth/trace.append"
-                  ],
-                  "parameters": {
-                    "name": {
-                      "location": "path",
-                      "description": "The resource name of the span in the following format:\n\n    projects/[PROJECT_ID]traces/[TRACE_ID]/spans/SPAN_ID is a unique identifier for a trace within a project.\n[SPAN_ID] is a unique identifier for a span within a trace,\nassigned when the span is created.",
-                      "type": "string",
-                      "required": true,
-                      "pattern": "^projects/[^/]+/traces/[^/]+/spans/[^/]+$"
-                    }
-                  }
-=======
                   "id": "cloudtrace.projects.traces.spans.create",
                   "path": "v2/{+name}",
                   "description": "Creates a new Span.",
@@ -1045,7 +501,6 @@
                     "https://www.googleapis.com/auth/cloud-platform",
                     "https://www.googleapis.com/auth/trace.append"
                   ]
->>>>>>> b412c745
                 }
               }
             }
@@ -1056,9 +511,14 @@
   },
   "parameters": {
     "pp": {
+      "location": "query",
       "description": "Pretty-print response.",
       "default": "true",
-      "type": "boolean",
+      "type": "boolean"
+    },
+    "oauth_token": {
+      "description": "OAuth 2.0 token for the current user.",
+      "type": "string",
       "location": "query"
     },
     "bearer_token": {
@@ -1066,22 +526,16 @@
       "description": "OAuth bearer token.",
       "type": "string"
     },
-    "oauth_token": {
-      "description": "OAuth 2.0 token for the current user.",
-      "type": "string",
-      "location": "query"
-    },
     "upload_protocol": {
       "location": "query",
       "description": "Upload protocol for media (e.g. \"raw\", \"multipart\").",
       "type": "string"
     },
     "prettyPrint": {
-      "location": "query",
       "description": "Returns response with indentations and line breaks.",
       "default": "true",
-<<<<<<< HEAD
-      "type": "boolean"
+      "type": "boolean",
+      "location": "query"
     },
     "fields": {
       "description": "Selector specifying which fields to include in a partial response.",
@@ -1092,25 +546,11 @@
       "location": "query",
       "description": "Legacy upload protocol for media (e.g. \"media\", \"multipart\").",
       "type": "string"
-=======
-      "type": "boolean",
-      "location": "query"
-    },
-    "fields": {
-      "description": "Selector specifying which fields to include in a partial response.",
-      "type": "string",
-      "location": "query"
-    },
-    "uploadType": {
-      "location": "query",
-      "description": "Legacy upload protocol for media (e.g. \"media\", \"multipart\").",
-      "type": "string"
     },
     "callback": {
       "description": "JSONP",
       "type": "string",
       "location": "query"
->>>>>>> b412c745
     },
     "$.xgafv": {
       "enumDescriptions": [
@@ -1124,14 +564,6 @@
       ],
       "description": "V1 error format.",
       "type": "string"
-<<<<<<< HEAD
-    },
-    "callback": {
-      "location": "query",
-      "description": "JSONP",
-      "type": "string"
-=======
->>>>>>> b412c745
     },
     "alt": {
       "enumDescriptions": [
@@ -1147,20 +579,12 @@
         "media",
         "proto"
       ],
-<<<<<<< HEAD
       "type": "string"
     },
-    "access_token": {
+    "key": {
       "location": "query",
-      "description": "OAuth access token.",
-=======
->>>>>>> b412c745
+      "description": "API key. Your API key identifies your project and provides you with API access, quota, and reports. Required unless you provide an OAuth 2.0 token.",
       "type": "string"
-    },
-    "key": {
-      "description": "API key. Your API key identifies your project and provides you with API access, quota, and reports. Required unless you provide an OAuth 2.0 token.",
-      "type": "string",
-      "location": "query"
     },
     "access_token": {
       "description": "OAuth access token.",
@@ -1175,17 +599,7 @@
   },
   "version": "v2",
   "baseUrl": "https://cloudtrace.googleapis.com/",
-<<<<<<< HEAD
-  "servicePath": "",
-  "description": "Send and retrieve trace data from Stackdriver Trace. Data is generated and available by default for all App Engine applications. Data from other applications can be written to Stackdriver Trace for display, reporting, and analysis.\n",
-  "kind": "discovery#restDescription",
-  "basePath": "",
-  "id": "cloudtrace:v2",
-  "revision": "20170829",
-  "documentationLink": "https://cloud.google.com/trace"
-=======
   "kind": "discovery#restDescription",
   "description": "Send and retrieve trace data from Stackdriver Trace. Data is generated and available by default for all App Engine applications. Data from other applications can be written to Stackdriver Trace for display, reporting, and analysis.\n",
   "servicePath": ""
->>>>>>> b412c745
 }