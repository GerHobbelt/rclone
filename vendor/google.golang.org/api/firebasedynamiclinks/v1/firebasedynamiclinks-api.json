--- conflicted
+++ resolved
@@ -1,19 +1,4 @@
 {
-<<<<<<< HEAD
-  "canonicalName": "Firebase Dynamic Links",
-  "auth": {
-    "oauth2": {
-      "scopes": {
-        "https://www.googleapis.com/auth/firebase": {
-          "description": "View and administer all your Firebase data and settings"
-        }
-      }
-    }
-  },
-  "rootUrl": "https://firebasedynamiclinks-ipv6.googleapis.com/",
-  "ownerDomain": "google.com",
-=======
->>>>>>> b412c745
   "name": "firebasedynamiclinks",
   "batchPath": "batch",
   "title": "Firebase Dynamic Links API",
@@ -31,18 +16,13 @@
           "response": {
             "$ref": "CreateShortDynamicLinkResponse"
           },
-<<<<<<< HEAD
-          "parameterOrder": [],
-          "httpMethod": "POST",
-=======
->>>>>>> b412c745
           "parameters": {},
           "scopes": [
             "https://www.googleapis.com/auth/firebase"
           ],
           "flatPath": "v1/shortLinks",
-          "path": "v1/shortLinks",
-          "id": "firebasedynamiclinks.shortLinks.create"
+          "id": "firebasedynamiclinks.shortLinks.create",
+          "path": "v1/shortLinks"
         }
       }
     },
@@ -67,12 +47,9 @@
           }
         },
         "getLinkStats": {
-<<<<<<< HEAD
-=======
           "path": "v1/{dynamicLink}/linkStats",
           "id": "firebasedynamiclinks.getLinkStats",
           "description": "Fetches analytics stats of a short Dynamic Link for a given\nduration. Metrics include number of clicks, redirects, installs,\napp first opens, and app reopens.",
->>>>>>> b412c745
           "response": {
             "$ref": "DynamicLinkStats"
           },
@@ -84,25 +61,6 @@
             "https://www.googleapis.com/auth/firebase"
           ],
           "parameters": {
-<<<<<<< HEAD
-            "dynamicLink": {
-              "location": "path",
-              "description": "Dynamic Link URL. e.g. https://abcd.app.goo.gl/wxyz",
-              "required": true,
-              "type": "string"
-            },
-            "durationDays": {
-              "description": "The span of time requested in days.",
-              "format": "int64",
-              "type": "string",
-              "location": "query"
-            }
-          },
-          "flatPath": "v1/{dynamicLink}/linkStats",
-          "path": "v1/{dynamicLink}/linkStats",
-          "id": "firebasedynamiclinks.getLinkStats",
-          "description": "Fetches analytics stats of a short Dynamic Link for a given\nduration. Metrics include number of clicks, redirects, installs,\napp first opens, and app reopens."
-=======
             "durationDays": {
               "location": "query",
               "description": "The span of time requested in days.",
@@ -117,40 +75,11 @@
             }
           },
           "flatPath": "v1/{dynamicLink}/linkStats"
->>>>>>> b412c745
         }
       }
     }
   },
   "parameters": {
-<<<<<<< HEAD
-    "bearer_token": {
-      "description": "OAuth bearer token.",
-      "type": "string",
-      "location": "query"
-    },
-    "oauth_token": {
-      "description": "OAuth 2.0 token for the current user.",
-      "type": "string",
-      "location": "query"
-    },
-    "upload_protocol": {
-      "location": "query",
-      "description": "Upload protocol for media (e.g. \"raw\", \"multipart\").",
-      "type": "string"
-    },
-    "prettyPrint": {
-      "location": "query",
-      "description": "Returns response with indentations and line breaks.",
-      "type": "boolean",
-      "default": "true"
-    },
-    "uploadType": {
-      "description": "Legacy upload protocol for media (e.g. \"media\", \"multipart\").",
-      "type": "string",
-      "location": "query"
-    },
-=======
     "upload_protocol": {
       "description": "Upload protocol for media (e.g. \"raw\", \"multipart\").",
       "type": "string",
@@ -167,7 +96,6 @@
       "description": "Legacy upload protocol for media (e.g. \"media\", \"multipart\").",
       "type": "string"
     },
->>>>>>> b412c745
     "fields": {
       "location": "query",
       "description": "Selector specifying which fields to include in a partial response.",
@@ -225,9 +153,6 @@
     "pp": {
       "description": "Pretty-print response.",
       "type": "boolean",
-<<<<<<< HEAD
-      "default": "true"
-=======
       "default": "true",
       "location": "query"
     },
@@ -240,100 +165,58 @@
       "description": "OAuth 2.0 token for the current user.",
       "type": "string",
       "location": "query"
->>>>>>> b412c745
     }
   },
   "version": "v1",
   "baseUrl": "https://firebasedynamiclinks-ipv6.googleapis.com/",
-<<<<<<< HEAD
-=======
   "servicePath": "",
   "description": "Programmatically creates and manages Firebase Dynamic Links.",
->>>>>>> b412c745
   "kind": "discovery#restDescription",
-  "description": "Programmatically creates and manages Firebase Dynamic Links.",
-  "servicePath": "",
   "basePath": "",
-<<<<<<< HEAD
-  "revision": "20170829",
-  "documentationLink": "https://firebase.google.com/docs/dynamic-links/",
-  "id": "firebasedynamiclinks:v1",
-=======
   "id": "firebasedynamiclinks:v1",
   "documentationLink": "https://firebase.google.com/docs/dynamic-links/",
   "revision": "20170926",
->>>>>>> b412c745
   "discoveryVersion": "v1",
   "version_module": true,
   "schemas": {
     "CreateShortDynamicLinkResponse": {
-<<<<<<< HEAD
+      "id": "CreateShortDynamicLinkResponse",
       "description": "Response to create a short Dynamic Link.",
       "type": "object",
       "properties": {
+        "shortLink": {
+          "description": "Short Dynamic Link value. e.g. https://abcd.app.goo.gl/wxyz",
+          "type": "string"
+        },
+        "previewLink": {
+          "description": "Preivew link to show the link flow chart.",
+          "type": "string"
+        },
         "warning": {
           "description": "Information about potential warnings on link creation.",
           "type": "array",
           "items": {
             "$ref": "DynamicLinkWarning"
           }
-        },
-=======
-      "id": "CreateShortDynamicLinkResponse",
-      "description": "Response to create a short Dynamic Link.",
-      "type": "object",
-      "properties": {
->>>>>>> b412c745
-        "shortLink": {
-          "description": "Short Dynamic Link value. e.g. https://abcd.app.goo.gl/wxyz",
-          "type": "string"
-        },
-        "previewLink": {
-          "description": "Preivew link to show the link flow chart.",
-          "type": "string"
-<<<<<<< HEAD
-        }
-      },
-      "id": "CreateShortDynamicLinkResponse"
-=======
-        },
-        "warning": {
-          "description": "Information about potential warnings on link creation.",
-          "type": "array",
-          "items": {
-            "$ref": "DynamicLinkWarning"
-          }
         }
       }
->>>>>>> b412c745
     },
     "Suffix": {
       "description": "Short Dynamic Link suffix.",
       "type": "object",
       "properties": {
         "option": {
-<<<<<<< HEAD
-          "enum": [
-            "OPTION_UNSPECIFIED",
-            "UNGUESSABLE",
-            "SHORT"
-          ],
-=======
->>>>>>> b412c745
           "description": "Suffix option.",
           "type": "string",
           "enumDescriptions": [
             "The suffix option is not specified, performs as NOT_GUESSABLE .",
             "Short Dynamic Link suffix is a base62 [0-9A-Za-z] encoded string of\na random generated 96 bit random number, which has a length of 17 chars.\nFor example, \"nlAR8U4SlKRZw1cb2\".\nIt prevents other people from guessing and crawling short Dynamic Links\nthat contain personal identifiable information.",
             "Short Dynamic Link suffix is a base62 [0-9A-Za-z] string starting with a\nlength of 4 chars. the length will increase when all the space is\noccupied."
-<<<<<<< HEAD
-=======
           ],
           "enum": [
             "OPTION_UNSPECIFIED",
             "UNGUESSABLE",
             "SHORT"
->>>>>>> b412c745
           ]
         }
       },
@@ -343,10 +226,6 @@
       "description": "Parameters for Google Play Campaign Measurements.\n[Learn more](https://developers.google.com/analytics/devguides/collection/android/v4/campaigns#campaign-params)",
       "type": "object",
       "properties": {
-<<<<<<< HEAD
-        "gclid": {
-          "description": "[AdWords autotagging parameter](https://support.google.com/analytics/answer/1033981?hl=en);\nused to measure Google AdWords ads. This value is generated dynamically\nand should never be modified.",
-=======
         "utmContent": {
           "description": "Campaign content; used for A/B testing and content-targeted ads to\ndifferentiate ads or links that point to the same URL.",
           "type": "string"
@@ -413,69 +292,8 @@
       "properties": {
         "at": {
           "description": "Affiliate token used to create affiliate-coded links.",
->>>>>>> b412c745
-          "type": "string"
-        },
-        "utmCampaign": {
-          "description": "Campaign name; used for keyword analysis to identify a specific product\npromotion or strategic campaign.",
-          "type": "string"
-        },
-        "utmContent": {
-          "description": "Campaign content; used for A/B testing and content-targeted ads to\ndifferentiate ads or links that point to the same URL.",
-          "type": "string"
-        },
-        "utmMedium": {
-          "description": "Campaign medium; used to identify a medium such as email or cost-per-click.",
-          "type": "string"
-        },
-        "utmTerm": {
-          "description": "Campaign term; used with paid search to supply the keywords for ads.",
-          "type": "string"
-        },
-        "utmSource": {
-          "description": "Campaign source; used to identify a search engine, newsletter, or other\nsource.",
-          "type": "string"
-        }
-      },
-      "id": "GooglePlayAnalytics"
-    },
-    "DynamicLinkInfo": {
-      "description": "Information about a Dynamic Link.",
-      "type": "object",
-      "properties": {
-        "link": {
-          "description": "The link your app will open, You can specify any URL your app can handle.\nThis link must be a well-formatted URL, be properly URL-encoded, and use\nthe HTTP or HTTPS scheme. See 'link' parameters in the\n[documentation](https://firebase.google.com/docs/dynamic-links/create-manually).\n\nRequired.",
-          "type": "string"
-        },
-        "iosInfo": {
-          "$ref": "IosInfo",
-          "description": "iOS related information. See iOS related parameters in the\n[documentation](https://firebase.google.com/docs/dynamic-links/create-manually)."
-        },
-        "socialMetaTagInfo": {
-          "$ref": "SocialMetaTagInfo",
-          "description": "Parameters for social meta tag params.\nUsed to set meta tag data for link previews on social sites."
-        },
-        "androidInfo": {
-          "description": "Android related information. See Android related parameters in the\n[documentation](https://firebase.google.com/docs/dynamic-links/create-manually).",
-          "$ref": "AndroidInfo"
-        },
-        "navigationInfo": {
-          "$ref": "NavigationInfo",
-          "description": "Information of navigation behavior of a Firebase Dynamic Links."
-        },
-        "analyticsInfo": {
-          "$ref": "AnalyticsInfo",
-          "description": "Parameters used for tracking. See all tracking parameters in the\n[documentation](https://firebase.google.com/docs/dynamic-links/create-manually)."
-        },
-        "dynamicLinkDomain": {
-          "description": "Dynamic Links domain that the project owns, e.g. abcd.app.goo.gl\n[Learn more](https://firebase.google.com/docs/dynamic-links/android/receive)\non how to set up Dynamic Link domain associated with your Firebase project.\n\nRequired.",
-          "type": "string"
-        }
-      },
-      "id": "DynamicLinkInfo"
-    },
-    "ITunesConnectAnalytics": {
-      "properties": {
+          "type": "string"
+        },
         "ct": {
           "description": "Campaign text that developers can optionally add to any link in order to\ntrack sales from a specific marketing campaign.",
           "type": "string"
@@ -486,10 +304,6 @@
         },
         "pt": {
           "description": "Provider token that enables analytics for Dynamic Links from within iTunes\nConnect.",
-          "type": "string"
-        },
-        "at": {
-          "description": "Affiliate token used to create affiliate-coded links.",
           "type": "string"
         }
       },
@@ -497,14 +311,6 @@
       "description": "Parameters for iTunes Connect App Analytics.",
       "type": "object"
     },
-<<<<<<< HEAD
-    "SocialMetaTagInfo": {
-      "description": "Parameters for social meta tag params.\nUsed to set meta tag data for link previews on social sites.",
-      "type": "object",
-      "properties": {
-        "socialTitle": {
-          "description": "Title to be displayed. Optional.",
-=======
     "DeviceInfo": {
       "description": "Signals associated with the device making the request.",
       "type": "object",
@@ -512,29 +318,12 @@
         "screenResolutionHeight": {
           "description": "Device display resolution height.",
           "format": "int64",
->>>>>>> b412c745
           "type": "string"
         },
         "languageCode": {
           "description": "Device language code setting.",
           "type": "string"
         },
-<<<<<<< HEAD
-        "socialDescription": {
-          "description": "A short description of the link. Optional.",
-          "type": "string"
-        }
-      },
-      "id": "SocialMetaTagInfo"
-    },
-    "AndroidInfo": {
-      "description": "Android related attributes to the Dynamic Link.",
-      "type": "object",
-      "properties": {
-        "androidLink": {
-          "description": "If specified, this overrides the ‘link’ parameter on Android.",
-          "type": "string"
-=======
         "timezone": {
           "description": "Device timezone setting.",
           "type": "string"
@@ -578,7 +367,6 @@
             "Default confidence, match based on fingerprint",
             "Unique confidence, match based on \"unique match link to check\" or other\nmeans"
           ]
->>>>>>> b412c745
         },
         "externalBrowserDestinationLink": {
           "description": "User-agent specific custom-scheme URIs for iSDK to open. This will be set\naccording to the user-agent tha the click was originally made in. There is\nno Safari-equivalent custom-scheme open URLs.\nie: googlechrome://www.example.com\nie: firefox://open-url?url=http://www.example.com\nie: opera-http://example.com",
@@ -621,9 +409,6 @@
           "type": "string"
         }
       },
-<<<<<<< HEAD
-      "id": "AndroidInfo"
-=======
       "id": "GetIosPostInstallAttributionResponse"
     },
     "SocialMetaTagInfo": {
@@ -644,7 +429,6 @@
         }
       },
       "id": "SocialMetaTagInfo"
->>>>>>> b412c745
     },
     "DynamicLinkStats": {
       "description": "Analytics stats of a Dynamic Link for a given timeframe.",
@@ -664,10 +448,6 @@
       "description": "Dynamic Links warning messages.",
       "type": "object",
       "properties": {
-        "warningDocumentLink": {
-          "description": "The document describing the warning, and helps resolve.",
-          "type": "string"
-        },
         "warningCode": {
           "description": "The warning code.",
           "type": "string",
@@ -745,8 +525,6 @@
       },
       "id": "DynamicLinkWarning"
     },
-<<<<<<< HEAD
-=======
     "AndroidInfo": {
       "id": "AndroidInfo",
       "description": "Android related attributes to the Dynamic Link.",
@@ -770,7 +548,6 @@
         }
       }
     },
->>>>>>> b412c745
     "NavigationInfo": {
       "description": "Information of navigation behavior.",
       "type": "object",
@@ -822,8 +599,8 @@
           "description": "iTunes Connect App Analytics."
         },
         "googlePlayAnalytics": {
-          "description": "Google Play Campaign Measurements.",
-          "$ref": "GooglePlayAnalytics"
+          "$ref": "GooglePlayAnalytics",
+          "description": "Google Play Campaign Measurements."
         }
       },
       "id": "AnalyticsInfo"
@@ -832,6 +609,10 @@
       "description": "Request to create a short Dynamic Link.",
       "type": "object",
       "properties": {
+        "dynamicLinkInfo": {
+          "$ref": "DynamicLinkInfo",
+          "description": "Information about the Dynamic Link to be shortened.\n[Learn more](https://firebase.google.com/docs/dynamic-links/android#create-a-dynamic-link-programmatically)."
+        },
         "longDynamicLink": {
           "description": "Full long Dynamic Link URL with desired query parameters specified.\nFor example,\n\"https://sample.app.goo.gl/?link=http://www.google.com&apn=com.sample\",\n[Learn more](https://firebase.google.com/docs/dynamic-links/android#create-a-dynamic-link-programmatically).",
           "type": "string"
@@ -839,13 +620,6 @@
         "suffix": {
           "$ref": "Suffix",
           "description": "Short Dynamic Link suffix. Optional."
-<<<<<<< HEAD
-        },
-        "dynamicLinkInfo": {
-          "$ref": "DynamicLinkInfo",
-          "description": "Information about the Dynamic Link to be shortened.\n[Learn more](https://firebase.google.com/docs/dynamic-links/android#create-a-dynamic-link-programmatically)."
-=======
->>>>>>> b412c745
         }
       },
       "id": "CreateShortDynamicLinkRequest"
@@ -854,30 +628,6 @@
       "description": "Dynamic Link event stat.",
       "type": "object",
       "properties": {
-<<<<<<< HEAD
-        "platform": {
-          "description": "Requested platform.",
-          "type": "string",
-          "enumDescriptions": [
-            "Unspecified platform.",
-            "Represents Android platform.\nAll apps and browsers on Android are classfied in this category.",
-            "Represents iOS platform.\nAll apps and browsers on iOS are classfied in this category.",
-            "Represents desktop.\nNote: other platforms like Windows, Blackberry, Amazon fall into this\ncategory."
-          ],
-          "enum": [
-            "DYNAMIC_LINK_PLATFORM_UNSPECIFIED",
-            "ANDROID",
-            "IOS",
-            "DESKTOP"
-          ]
-        },
-        "count": {
-          "description": "The number of times this event occurred.",
-          "format": "int64",
-          "type": "string"
-        },
-        "event": {
-=======
         "count": {
           "type": "string",
           "description": "The number of times this event occurred.",
@@ -886,7 +636,6 @@
         "event": {
           "description": "Link event.",
           "type": "string",
->>>>>>> b412c745
           "enumDescriptions": [
             "Unspecified type.",
             "Indicates that an FDL is clicked by users.",
@@ -895,21 +644,6 @@
             "Indicates that the app is opened for the first time after an install\ntriggered by FDLs",
             "Indicates that the app is opened via an FDL for non-first time."
           ],
-<<<<<<< HEAD
-          "enum": [
-            "DYNAMIC_LINK_EVENT_UNSPECIFIED",
-            "CLICK",
-            "REDIRECT",
-            "APP_INSTALL",
-            "APP_FIRST_OPEN",
-            "APP_RE_OPEN"
-          ],
-          "description": "Link event.",
-          "type": "string"
-        }
-      },
-      "id": "DynamicLinkEventStat"
-=======
           "enum": [
             "DYNAMIC_LINK_EVENT_UNSPECIFIED",
             "CLICK",
@@ -999,16 +733,9 @@
         }
       },
       "id": "GetIosPostInstallAttributionRequest"
->>>>>>> b412c745
     }
   },
-  "protocol": "rest",
   "icons": {
-<<<<<<< HEAD
-    "x32": "http://www.google.com/images/icons/product/search-32.gif",
-    "x16": "http://www.google.com/images/icons/product/search-16.gif"
-  }
-=======
     "x16": "http://www.google.com/images/icons/product/search-16.gif",
     "x32": "http://www.google.com/images/icons/product/search-32.gif"
   },
@@ -1025,5 +752,4 @@
   },
   "rootUrl": "https://firebasedynamiclinks-ipv6.googleapis.com/",
   "ownerDomain": "google.com"
->>>>>>> b412c745
 }