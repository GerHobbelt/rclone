{
<<<<<<< HEAD
  "fullyEncodeReservedExpansion": true,
  "title": "Google Cloud Runtime Configuration API",
=======
>>>>>>> b412c745
  "ownerName": "Google",
  "resources": {
    "projects": {
      "resources": {
        "configs": {
          "methods": {
<<<<<<< HEAD
            "getIamPolicy": {
              "flatPath": "v1beta1/projects/{projectsId}/configs/{configsId}:getIamPolicy",
              "id": "runtimeconfig.projects.configs.getIamPolicy",
              "path": "v1beta1/{+resource}:getIamPolicy",
              "description": "Gets the access control policy for a resource.\nReturns an empty policy if the resource exists and does not have a policy\nset.",
              "response": {
                "$ref": "Policy"
              },
              "parameterOrder": [
                "resource"
              ],
              "httpMethod": "GET",
=======
            "delete": {
              "httpMethod": "DELETE",
              "response": {
                "$ref": "Empty"
              },
              "parameterOrder": [
                "name"
              ],
>>>>>>> b412c745
              "scopes": [
                "https://www.googleapis.com/auth/cloud-platform",
                "https://www.googleapis.com/auth/cloudruntimeconfig"
              ],
              "parameters": {
<<<<<<< HEAD
                "resource": {
                  "location": "path",
                  "description": "REQUIRED: The resource for which the policy is being requested.\nSee the operation documentation for the appropriate value for this field.",
                  "type": "string",
                  "required": true,
                  "pattern": "^projects/[^/]+/configs/[^/]+$"
                }
              }
            },
            "get": {
              "description": "Gets information about a RuntimeConfig resource.",
              "response": {
                "$ref": "RuntimeConfig"
              },
              "parameterOrder": [
                "name"
              ],
              "httpMethod": "GET",
=======
                "name": {
                  "pattern": "^projects/[^/]+/configs/[^/]+$",
                  "location": "path",
                  "description": "The RuntimeConfig resource to delete, in the format:\n\n`projects/[PROJECT_ID]/configs/[CONFIG_NAME]`",
                  "type": "string",
                  "required": true
                }
              },
              "flatPath": "v1beta1/projects/{projectsId}/configs/{configsId}",
              "path": "v1beta1/{+name}",
              "id": "runtimeconfig.projects.configs.delete",
              "description": "Deletes a RuntimeConfig resource."
            },
            "list": {
              "description": "Lists all the RuntimeConfig resources within project.",
              "httpMethod": "GET",
              "parameterOrder": [
                "parent"
              ],
              "response": {
                "$ref": "ListConfigsResponse"
              },
>>>>>>> b412c745
              "scopes": [
                "https://www.googleapis.com/auth/cloud-platform",
                "https://www.googleapis.com/auth/cloudruntimeconfig"
              ],
              "parameters": {
<<<<<<< HEAD
                "name": {
                  "location": "path",
                  "description": "The name of the RuntimeConfig resource to retrieve, in the format:\n\n`projects/[PROJECT_ID]/configs/[CONFIG_NAME]`",
                  "type": "string",
                  "required": true,
                  "pattern": "^projects/[^/]+/configs/[^/]+$"
                }
              },
              "flatPath": "v1beta1/projects/{projectsId}/configs/{configsId}",
              "id": "runtimeconfig.projects.configs.get",
              "path": "v1beta1/{+name}"
            },
            "update": {
              "scopes": [
                "https://www.googleapis.com/auth/cloud-platform",
                "https://www.googleapis.com/auth/cloudruntimeconfig"
              ],
              "parameters": {
                "name": {
                  "pattern": "^projects/[^/]+/configs/[^/]+$",
                  "location": "path",
                  "description": "The name of the RuntimeConfig resource to update, in the format:\n\n`projects/[PROJECT_ID]/configs/[CONFIG_NAME]`",
=======
                "pageSize": {
                  "location": "query",
                  "format": "int32",
                  "description": "Specifies the number of results to return per page. If there are fewer\nelements than the specified number, returns all elements.",
                  "type": "integer"
                },
                "parent": {
                  "description": "The [project ID](https://support.google.com/cloud/answer/6158840?hl=en&ref_topic=6158848)\nfor this request, in the format `projects/[PROJECT_ID]`.",
                  "type": "string",
                  "required": true,
                  "pattern": "^projects/[^/]+$",
                  "location": "path"
                },
                "pageToken": {
                  "description": "Specifies a page token to use. Set `pageToken` to a `nextPageToken`\nreturned by a previous list request to get the next page of results.",
                  "type": "string",
                  "location": "query"
                }
              },
              "flatPath": "v1beta1/projects/{projectsId}/configs",
              "path": "v1beta1/{+parent}/configs",
              "id": "runtimeconfig.projects.configs.list"
            },
            "setIamPolicy": {
              "description": "Sets the access control policy on the specified resource. Replaces any\nexisting policy.",
              "request": {
                "$ref": "SetIamPolicyRequest"
              },
              "response": {
                "$ref": "Policy"
              },
              "parameterOrder": [
                "resource"
              ],
              "httpMethod": "POST",
              "parameters": {
                "resource": {
                  "pattern": "^projects/[^/]+/configs/[^/]+$",
                  "location": "path",
                  "description": "REQUIRED: The resource for which the policy is being specified.\nSee the operation documentation for the appropriate value for this field.",
>>>>>>> b412c745
                  "type": "string",
                  "required": true
                }
              },
<<<<<<< HEAD
              "flatPath": "v1beta1/projects/{projectsId}/configs/{configsId}",
              "id": "runtimeconfig.projects.configs.update",
              "path": "v1beta1/{+name}",
              "request": {
                "$ref": "RuntimeConfig"
              },
              "description": "Updates a RuntimeConfig resource. The configuration must exist beforehand.",
              "response": {
                "$ref": "RuntimeConfig"
              },
              "parameterOrder": [
                "name"
              ],
              "httpMethod": "PUT"
            },
            "testIamPermissions": {
              "id": "runtimeconfig.projects.configs.testIamPermissions",
              "path": "v1beta1/{+resource}:testIamPermissions",
              "request": {
                "$ref": "TestIamPermissionsRequest"
              },
              "description": "Returns permissions that a caller has on the specified resource.\nIf the resource does not exist, this will return an empty set of\npermissions, not a NOT_FOUND error.\n\nNote: This operation is designed to be used for building permission-aware\nUIs and command-line tools, not for authorization checking. This operation\nmay \"fail open\" without warning.",
              "response": {
                "$ref": "TestIamPermissionsResponse"
=======
              "scopes": [
                "https://www.googleapis.com/auth/cloud-platform",
                "https://www.googleapis.com/auth/cloudruntimeconfig"
              ],
              "flatPath": "v1beta1/projects/{projectsId}/configs/{configsId}:setIamPolicy",
              "id": "runtimeconfig.projects.configs.setIamPolicy",
              "path": "v1beta1/{+resource}:setIamPolicy"
            },
            "create": {
              "httpMethod": "POST",
              "parameterOrder": [
                "parent"
              ],
              "response": {
                "$ref": "RuntimeConfig"
              },
              "parameters": {
                "requestId": {
                  "location": "query",
                  "description": "An optional but recommended unique `request_id`. If the server\nreceives two `create()` requests  with the same\n`request_id`, then the second request will be ignored and the\nfirst resource created and stored in the backend is returned.\nEmpty `request_id` fields are ignored.\n\nIt is responsibility of the client to ensure uniqueness of the\n`request_id` strings.\n\n`request_id` strings are limited to 64 characters.",
                  "type": "string"
                },
                "parent": {
                  "description": "The [project ID](https://support.google.com/cloud/answer/6158840?hl=en&ref_topic=6158848)\nfor this request, in the format `projects/[PROJECT_ID]`.",
                  "type": "string",
                  "required": true,
                  "pattern": "^projects/[^/]+$",
                  "location": "path"
                }
              },
              "scopes": [
                "https://www.googleapis.com/auth/cloud-platform",
                "https://www.googleapis.com/auth/cloudruntimeconfig"
              ],
              "flatPath": "v1beta1/projects/{projectsId}/configs",
              "path": "v1beta1/{+parent}/configs",
              "id": "runtimeconfig.projects.configs.create",
              "description": "Creates a new RuntimeConfig resource. The configuration name must be\nunique within project.",
              "request": {
                "$ref": "RuntimeConfig"
              }
            },
            "getIamPolicy": {
              "flatPath": "v1beta1/projects/{projectsId}/configs/{configsId}:getIamPolicy",
              "path": "v1beta1/{+resource}:getIamPolicy",
              "id": "runtimeconfig.projects.configs.getIamPolicy",
              "description": "Gets the access control policy for a resource.\nReturns an empty policy if the resource exists and does not have a policy\nset.",
              "httpMethod": "GET",
              "response": {
                "$ref": "Policy"
>>>>>>> b412c745
              },
              "parameterOrder": [
                "resource"
              ],
<<<<<<< HEAD
              "httpMethod": "POST",
=======
>>>>>>> b412c745
              "scopes": [
                "https://www.googleapis.com/auth/cloud-platform",
                "https://www.googleapis.com/auth/cloudruntimeconfig"
              ],
              "parameters": {
                "resource": {
<<<<<<< HEAD
                  "pattern": "^projects/[^/]+/configs/[^/]+$",
                  "location": "path",
                  "description": "REQUIRED: The resource for which the policy detail is being requested.\nSee the operation documentation for the appropriate value for this field.",
                  "type": "string",
                  "required": true
                }
              },
              "flatPath": "v1beta1/projects/{projectsId}/configs/{configsId}:testIamPermissions"
            },
            "delete": {
=======
                  "location": "path",
                  "description": "REQUIRED: The resource for which the policy is being requested.\nSee the operation documentation for the appropriate value for this field.",
                  "type": "string",
                  "required": true,
                  "pattern": "^projects/[^/]+/configs/[^/]+$"
                }
              }
            },
            "get": {
              "description": "Gets information about a RuntimeConfig resource.",
              "httpMethod": "GET",
>>>>>>> b412c745
              "parameterOrder": [
                "name"
              ],
              "response": {
<<<<<<< HEAD
                "$ref": "Empty"
              },
              "httpMethod": "DELETE",
=======
                "$ref": "RuntimeConfig"
              },
>>>>>>> b412c745
              "parameters": {
                "name": {
                  "pattern": "^projects/[^/]+/configs/[^/]+$",
                  "location": "path",
<<<<<<< HEAD
                  "description": "The RuntimeConfig resource to delete, in the format:\n\n`projects/[PROJECT_ID]/configs/[CONFIG_NAME]`",
=======
                  "description": "The name of the RuntimeConfig resource to retrieve, in the format:\n\n`projects/[PROJECT_ID]/configs/[CONFIG_NAME]`",
>>>>>>> b412c745
                  "type": "string",
                  "required": true
                }
              },
              "scopes": [
                "https://www.googleapis.com/auth/cloud-platform",
                "https://www.googleapis.com/auth/cloudruntimeconfig"
              ],
              "flatPath": "v1beta1/projects/{projectsId}/configs/{configsId}",
<<<<<<< HEAD
              "id": "runtimeconfig.projects.configs.delete",
              "path": "v1beta1/{+name}",
              "description": "Deletes a RuntimeConfig resource."
            },
            "list": {
              "parameters": {
                "pageToken": {
                  "description": "Specifies a page token to use. Set `pageToken` to a `nextPageToken`\nreturned by a previous list request to get the next page of results.",
                  "type": "string",
                  "location": "query"
                },
                "pageSize": {
                  "format": "int32",
                  "description": "Specifies the number of results to return per page. If there are fewer\nelements than the specified number, returns all elements.",
                  "type": "integer",
                  "location": "query"
                },
                "parent": {
                  "description": "The [project ID](https://support.google.com/cloud/answer/6158840?hl=en&ref_topic=6158848)\nfor this request, in the format `projects/[PROJECT_ID]`.",
                  "type": "string",
                  "required": true,
                  "pattern": "^projects/[^/]+$",
=======
              "path": "v1beta1/{+name}",
              "id": "runtimeconfig.projects.configs.get"
            },
            "update": {
              "description": "Updates a RuntimeConfig resource. The configuration must exist beforehand.",
              "request": {
                "$ref": "RuntimeConfig"
              },
              "response": {
                "$ref": "RuntimeConfig"
              },
              "parameterOrder": [
                "name"
              ],
              "httpMethod": "PUT",
              "parameters": {
                "name": {
                  "description": "The name of the RuntimeConfig resource to update, in the format:\n\n`projects/[PROJECT_ID]/configs/[CONFIG_NAME]`",
                  "type": "string",
                  "required": true,
                  "pattern": "^projects/[^/]+/configs/[^/]+$",
>>>>>>> b412c745
                  "location": "path"
                }
              },
              "scopes": [
                "https://www.googleapis.com/auth/cloud-platform",
                "https://www.googleapis.com/auth/cloudruntimeconfig"
              ],
<<<<<<< HEAD
              "flatPath": "v1beta1/projects/{projectsId}/configs",
              "id": "runtimeconfig.projects.configs.list",
              "path": "v1beta1/{+parent}/configs",
              "description": "Lists all the RuntimeConfig resources within project.",
              "response": {
                "$ref": "ListConfigsResponse"
              },
              "parameterOrder": [
                "parent"
              ],
              "httpMethod": "GET"
            },
            "setIamPolicy": {
              "description": "Sets the access control policy on the specified resource. Replaces any\nexisting policy.",
              "request": {
                "$ref": "SetIamPolicyRequest"
              },
              "response": {
                "$ref": "Policy"
=======
              "flatPath": "v1beta1/projects/{projectsId}/configs/{configsId}",
              "id": "runtimeconfig.projects.configs.update",
              "path": "v1beta1/{+name}"
            },
            "testIamPermissions": {
              "id": "runtimeconfig.projects.configs.testIamPermissions",
              "path": "v1beta1/{+resource}:testIamPermissions",
              "request": {
                "$ref": "TestIamPermissionsRequest"
              },
              "description": "Returns permissions that a caller has on the specified resource.\nIf the resource does not exist, this will return an empty set of\npermissions, not a NOT_FOUND error.\n\nNote: This operation is designed to be used for building permission-aware\nUIs and command-line tools, not for authorization checking. This operation\nmay \"fail open\" without warning.",
              "response": {
                "$ref": "TestIamPermissionsResponse"
>>>>>>> b412c745
              },
              "parameterOrder": [
                "resource"
              ],
              "httpMethod": "POST",
<<<<<<< HEAD
              "parameters": {
                "resource": {
                  "location": "path",
                  "description": "REQUIRED: The resource for which the policy is being specified.\nSee the operation documentation for the appropriate value for this field.",
                  "type": "string",
                  "required": true,
                  "pattern": "^projects/[^/]+/configs/[^/]+$"
                }
              },
=======
>>>>>>> b412c745
              "scopes": [
                "https://www.googleapis.com/auth/cloud-platform",
                "https://www.googleapis.com/auth/cloudruntimeconfig"
              ],
<<<<<<< HEAD
              "flatPath": "v1beta1/projects/{projectsId}/configs/{configsId}:setIamPolicy",
              "id": "runtimeconfig.projects.configs.setIamPolicy",
              "path": "v1beta1/{+resource}:setIamPolicy"
            },
            "create": {
              "response": {
                "$ref": "RuntimeConfig"
              },
              "parameterOrder": [
                "parent"
              ],
              "httpMethod": "POST",
              "parameters": {
                "requestId": {
                  "location": "query",
                  "description": "An optional but recommended unique `request_id`. If the server\nreceives two `create()` requests  with the same\n`request_id`, then the second request will be ignored and the\nfirst resource created and stored in the backend is returned.\nEmpty `request_id` fields are ignored.\n\nIt is responsibility of the client to ensure uniqueness of the\n`request_id` strings.\n\n`request_id` strings are limited to 64 characters.",
                  "type": "string"
                },
                "parent": {
                  "location": "path",
                  "description": "The [project ID](https://support.google.com/cloud/answer/6158840?hl=en&ref_topic=6158848)\nfor this request, in the format `projects/[PROJECT_ID]`.",
                  "type": "string",
                  "required": true,
                  "pattern": "^projects/[^/]+$"
                }
              },
              "scopes": [
                "https://www.googleapis.com/auth/cloud-platform",
                "https://www.googleapis.com/auth/cloudruntimeconfig"
              ],
              "flatPath": "v1beta1/projects/{projectsId}/configs",
              "id": "runtimeconfig.projects.configs.create",
              "path": "v1beta1/{+parent}/configs",
              "description": "Creates a new RuntimeConfig resource. The configuration name must be\nunique within project.",
              "request": {
                "$ref": "RuntimeConfig"
              }
=======
              "parameters": {
                "resource": {
                  "location": "path",
                  "description": "REQUIRED: The resource for which the policy detail is being requested.\nSee the operation documentation for the appropriate value for this field.",
                  "type": "string",
                  "required": true,
                  "pattern": "^projects/[^/]+/configs/[^/]+$"
                }
              },
              "flatPath": "v1beta1/projects/{projectsId}/configs/{configsId}:testIamPermissions"
>>>>>>> b412c745
            }
          },
          "resources": {
            "variables": {
              "methods": {
                "get": {
                  "description": "Gets information about a single variable.",
<<<<<<< HEAD
                  "httpMethod": "GET",
=======
>>>>>>> b412c745
                  "response": {
                    "$ref": "Variable"
                  },
                  "parameterOrder": [
                    "name"
                  ],
                  "httpMethod": "GET",
                  "parameters": {
                    "name": {
                      "description": "The name of the variable to return, in the format:\n\n`projects/[PROJECT_ID]/configs/[CONFIG_NAME]/variables/[VARIBLE_NAME]`",
                      "type": "string",
                      "required": true,
                      "pattern": "^projects/[^/]+/configs/[^/]+/variables/.+$",
                      "location": "path"
                    }
                  },
<<<<<<< HEAD
                  "flatPath": "v1beta1/projects/{projectsId}/configs/{configsId}/variables/{variablesId}",
                  "path": "v1beta1/{+name}",
                  "id": "runtimeconfig.projects.configs.variables.get"
                },
                "watch": {
                  "description": "Watches a specific variable and waits for a change in the variable's value.\nWhen there is a change, this method returns the new value or times out.\n\nIf a variable is deleted while being watched, the `variableState` state is\nset to `DELETED` and the method returns the last known variable `value`.\n\nIf you set the deadline for watching to a larger value than internal timeout\n(60 seconds), the current variable value is returned and the `variableState`\nwill be `VARIABLE_STATE_UNSPECIFIED`.\n\nTo learn more about creating a watcher, read the\n[Watching a Variable for Changes](/deployment-manager/runtime-configurator/watching-a-variable)\ndocumentation.",
                  "request": {
                    "$ref": "WatchVariableRequest"
                  },
                  "httpMethod": "POST",
=======
                  "scopes": [
                    "https://www.googleapis.com/auth/cloud-platform",
                    "https://www.googleapis.com/auth/cloudruntimeconfig"
                  ],
                  "flatPath": "v1beta1/projects/{projectsId}/configs/{configsId}/variables/{variablesId}",
                  "id": "runtimeconfig.projects.configs.variables.get",
                  "path": "v1beta1/{+name}"
                },
                "watch": {
                  "response": {
                    "$ref": "Variable"
                  },
>>>>>>> b412c745
                  "parameterOrder": [
                    "name"
                  ],
                  "httpMethod": "POST",
                  "parameters": {
                    "name": {
                      "description": "The name of the variable to watch, in the format:\n\n`projects/[PROJECT_ID]/configs/[CONFIG_NAME]`",
                      "type": "string",
                      "required": true,
                      "pattern": "^projects/[^/]+/configs/[^/]+/variables/.+$",
                      "location": "path"
                    }
                  },
                  "scopes": [
                    "https://www.googleapis.com/auth/cloud-platform",
                    "https://www.googleapis.com/auth/cloudruntimeconfig"
                  ],
                  "flatPath": "v1beta1/projects/{projectsId}/configs/{configsId}/variables/{variablesId}:watch",
                  "id": "runtimeconfig.projects.configs.variables.watch",
                  "path": "v1beta1/{+name}:watch",
                  "description": "Watches a specific variable and waits for a change in the variable's value.\nWhen there is a change, this method returns the new value or times out.\n\nIf a variable is deleted while being watched, the `variableState` state is\nset to `DELETED` and the method returns the last known variable `value`.\n\nIf you set the deadline for watching to a larger value than internal timeout\n(60 seconds), the current variable value is returned and the `variableState`\nwill be `VARIABLE_STATE_UNSPECIFIED`.\n\nTo learn more about creating a watcher, read the\n[Watching a Variable for Changes](/deployment-manager/runtime-configurator/watching-a-variable)\ndocumentation.",
                  "request": {
                    "$ref": "WatchVariableRequest"
                  }
                },
                "update": {
                  "response": {
                    "$ref": "Variable"
                  },
                  "parameterOrder": [
                    "name"
                  ],
                  "httpMethod": "PUT",
                  "parameters": {
                    "name": {
<<<<<<< HEAD
                      "description": "The name of the variable to watch, in the format:\n\n`projects/[PROJECT_ID]/configs/[CONFIG_NAME]`",
=======
                      "pattern": "^projects/[^/]+/configs/[^/]+/variables/.+$",
                      "location": "path",
                      "description": "The name of the variable to update, in the format:\n\n`projects/[PROJECT_ID]/configs/[CONFIG_NAME]/variables/[VARIABLE_NAME]`",
                      "type": "string",
                      "required": true
                    }
                  },
                  "scopes": [
                    "https://www.googleapis.com/auth/cloud-platform",
                    "https://www.googleapis.com/auth/cloudruntimeconfig"
                  ],
                  "flatPath": "v1beta1/projects/{projectsId}/configs/{configsId}/variables/{variablesId}",
                  "id": "runtimeconfig.projects.configs.variables.update",
                  "path": "v1beta1/{+name}",
                  "description": "Updates an existing variable with a new value.",
                  "request": {
                    "$ref": "Variable"
                  }
                },
                "testIamPermissions": {
                  "httpMethod": "POST",
                  "parameterOrder": [
                    "resource"
                  ],
                  "response": {
                    "$ref": "TestIamPermissionsResponse"
                  },
                  "scopes": [
                    "https://www.googleapis.com/auth/cloud-platform",
                    "https://www.googleapis.com/auth/cloudruntimeconfig"
                  ],
                  "parameters": {
                    "resource": {
                      "description": "REQUIRED: The resource for which the policy detail is being requested.\nSee the operation documentation for the appropriate value for this field.",
>>>>>>> b412c745
                      "type": "string",
                      "required": true,
                      "pattern": "^projects/[^/]+/configs/[^/]+/variables/.+$",
                      "location": "path"
                    }
                  },
                  "flatPath": "v1beta1/projects/{projectsId}/configs/{configsId}/variables/{variablesId}:testIamPermissions",
                  "path": "v1beta1/{+resource}:testIamPermissions",
                  "id": "runtimeconfig.projects.configs.variables.testIamPermissions",
                  "request": {
                    "$ref": "TestIamPermissionsRequest"
                  },
                  "description": "Returns permissions that a caller has on the specified resource.\nIf the resource does not exist, this will return an empty set of\npermissions, not a NOT_FOUND error.\n\nNote: This operation is designed to be used for building permission-aware\nUIs and command-line tools, not for authorization checking. This operation\nmay \"fail open\" without warning."
                },
                "delete": {
                  "response": {
                    "$ref": "Empty"
                  },
                  "parameterOrder": [
                    "name"
                  ],
                  "httpMethod": "DELETE",
                  "parameters": {
                    "recursive": {
                      "location": "query",
                      "description": "Set to `true` to recursively delete multiple variables with the same\nprefix.",
                      "type": "boolean"
                    },
                    "name": {
                      "pattern": "^projects/[^/]+/configs/[^/]+/variables/.+$",
                      "location": "path",
                      "description": "The name of the variable to delete, in the format:\n\n`projects/[PROJECT_ID]/configs/[CONFIG_NAME]/variables/[VARIABLE_NAME]`",
                      "type": "string",
                      "required": true
                    }
                  },
                  "scopes": [
                    "https://www.googleapis.com/auth/cloud-platform",
                    "https://www.googleapis.com/auth/cloudruntimeconfig"
                  ],
<<<<<<< HEAD
                  "flatPath": "v1beta1/projects/{projectsId}/configs/{configsId}/variables/{variablesId}:watch",
                  "path": "v1beta1/{+name}:watch",
                  "id": "runtimeconfig.projects.configs.variables.watch"
                },
                "update": {
                  "description": "Updates an existing variable with a new value.",
                  "request": {
                    "$ref": "Variable"
                  },
                  "httpMethod": "PUT",
=======
                  "flatPath": "v1beta1/projects/{projectsId}/configs/{configsId}/variables/{variablesId}",
                  "id": "runtimeconfig.projects.configs.variables.delete",
                  "path": "v1beta1/{+name}",
                  "description": "Deletes a variable or multiple variables.\n\nIf you specify a variable name, then that variable is deleted. If you\nspecify a prefix and `recursive` is true, then all variables with that\nprefix are deleted. You must set a `recursive` to true if you delete\nvariables by prefix."
                },
                "list": {
                  "description": "Lists variables within given a configuration, matching any provided filters.\nThis only lists variable names, not the values, unless `return_values` is\ntrue, in which case only variables that user has IAM permission to GetVariable\nwill be returned.",
                  "response": {
                    "$ref": "ListVariablesResponse"
                  },
                  "httpMethod": "GET",
>>>>>>> b412c745
                  "parameterOrder": [
                    "name"
                  ],
<<<<<<< HEAD
                  "response": {
                    "$ref": "Variable"
                  },
                  "parameters": {
                    "name": {
                      "location": "path",
                      "description": "The name of the variable to update, in the format:\n\n`projects/[PROJECT_ID]/configs/[CONFIG_NAME]/variables/[VARIABLE_NAME]`",
=======
                  "scopes": [
                    "https://www.googleapis.com/auth/cloud-platform",
                    "https://www.googleapis.com/auth/cloudruntimeconfig"
                  ],
                  "parameters": {
                    "filter": {
                      "description": "Filters variables by matching the specified filter. For example:\n\n`projects/example-project/config/[CONFIG_NAME]/variables/example-variable`.",
                      "type": "string",
                      "location": "query"
                    },
                    "returnValues": {
                      "description": "The flag indicates whether the user wants to return values of variables.\nIf true, then only those variables that user has IAM GetVariable permission\nwill be returned along with their values.",
                      "type": "boolean",
                      "location": "query"
                    },
                    "pageToken": {
                      "location": "query",
                      "description": "Specifies a page token to use. Set `pageToken` to a `nextPageToken`\nreturned by a previous list request to get the next page of results.",
                      "type": "string"
                    },
                    "pageSize": {
                      "format": "int32",
                      "description": "Specifies the number of results to return per page. If there are fewer\nelements than the specified number, returns all elements.",
                      "type": "integer",
                      "location": "query"
                    },
                    "parent": {
                      "description": "The path to the RuntimeConfig resource for which you want to list variables.\nThe configuration must exist beforehand; the path must be in the format:\n\n`projects/[PROJECT_ID]/configs/[CONFIG_NAME]`",
>>>>>>> b412c745
                      "type": "string",
                      "required": true,
                      "pattern": "^projects/[^/]+/configs/[^/]+/variables/.+$"
                    }
                  },
<<<<<<< HEAD
                  "scopes": [
                    "https://www.googleapis.com/auth/cloud-platform",
                    "https://www.googleapis.com/auth/cloudruntimeconfig"
                  ],
                  "flatPath": "v1beta1/projects/{projectsId}/configs/{configsId}/variables/{variablesId}",
                  "path": "v1beta1/{+name}",
                  "id": "runtimeconfig.projects.configs.variables.update"
=======
                  "flatPath": "v1beta1/projects/{projectsId}/configs/{configsId}/variables",
                  "id": "runtimeconfig.projects.configs.variables.list",
                  "path": "v1beta1/{+parent}/variables"
>>>>>>> b412c745
                },
                "testIamPermissions": {
                  "id": "runtimeconfig.projects.configs.variables.testIamPermissions",
                  "path": "v1beta1/{+resource}:testIamPermissions",
                  "description": "Returns permissions that a caller has on the specified resource.\nIf the resource does not exist, this will return an empty set of\npermissions, not a NOT_FOUND error.\n\nNote: This operation is designed to be used for building permission-aware\nUIs and command-line tools, not for authorization checking. This operation\nmay \"fail open\" without warning.",
                  "request": {
<<<<<<< HEAD
                    "$ref": "TestIamPermissionsRequest"
                  },
                  "response": {
                    "$ref": "TestIamPermissionsResponse"
=======
                    "$ref": "Variable"
                  },
                  "description": "Creates a variable within the given configuration. You cannot create\na variable with a name that is a prefix of an existing variable name, or a\nname that has an existing variable name as a prefix.\n\nTo learn more about creating a variable, read the\n[Setting and Getting Data](/deployment-manager/runtime-configurator/set-and-get-variables)\ndocumentation.",
                  "response": {
                    "$ref": "Variable"
>>>>>>> b412c745
                  },
                  "parameterOrder": [
                    "resource"
                  ],
                  "httpMethod": "POST",
                  "parameters": {
                    "resource": {
                      "pattern": "^projects/[^/]+/configs/[^/]+/variables/.+$",
                      "location": "path",
                      "description": "REQUIRED: The resource for which the policy detail is being requested.\nSee the operation documentation for the appropriate value for this field.",
                      "type": "string",
                      "required": true
                    }
                  },
                  "scopes": [
                    "https://www.googleapis.com/auth/cloud-platform",
                    "https://www.googleapis.com/auth/cloudruntimeconfig"
                  ],
                  "flatPath": "v1beta1/projects/{projectsId}/configs/{configsId}/variables/{variablesId}:testIamPermissions"
                },
                "delete": {
                  "flatPath": "v1beta1/projects/{projectsId}/configs/{configsId}/variables/{variablesId}",
                  "id": "runtimeconfig.projects.configs.variables.delete",
                  "path": "v1beta1/{+name}",
                  "description": "Deletes a variable or multiple variables.\n\nIf you specify a variable name, then that variable is deleted. If you\nspecify a prefix and `recursive` is true, then all variables with that\nprefix are deleted. You must set a `recursive` to true if you delete\nvariables by prefix.",
                  "response": {
                    "$ref": "Empty"
                  },
                  "parameterOrder": [
                    "name"
                  ],
                  "httpMethod": "DELETE",
                  "parameters": {
                    "recursive": {
                      "description": "Set to `true` to recursively delete multiple variables with the same\nprefix.",
                      "type": "boolean",
                      "location": "query"
                    },
<<<<<<< HEAD
                    "name": {
                      "type": "string",
                      "required": true,
                      "pattern": "^projects/[^/]+/configs/[^/]+/variables/.+$",
                      "location": "path",
                      "description": "The name of the variable to delete, in the format:\n\n`projects/[PROJECT_ID]/configs/[CONFIG_NAME]/variables/[VARIABLE_NAME]`"
                    }
                  },
                  "scopes": [
                    "https://www.googleapis.com/auth/cloud-platform",
                    "https://www.googleapis.com/auth/cloudruntimeconfig"
                  ]
                },
                "list": {
                  "id": "runtimeconfig.projects.configs.variables.list",
                  "path": "v1beta1/{+parent}/variables",
                  "description": "Lists variables within given a configuration, matching any provided filters.\nThis only lists variable names, not the values, unless `return_values` is\ntrue, in which case only variables that user has IAM permission to GetVariable\nwill be returned.",
                  "response": {
                    "$ref": "ListVariablesResponse"
=======
                    "parent": {
                      "description": "The path to the RutimeConfig resource that this variable should belong to.\nThe configuration must exist beforehand; the path must be in the format:\n\n`projects/[PROJECT_ID]/configs/[CONFIG_NAME]`",
                      "type": "string",
                      "required": true,
                      "pattern": "^projects/[^/]+/configs/[^/]+$",
                      "location": "path"
                    }
                  },
                  "flatPath": "v1beta1/projects/{projectsId}/configs/{configsId}/variables",
                  "id": "runtimeconfig.projects.configs.variables.create",
                  "path": "v1beta1/{+parent}/variables"
                }
              }
            },
            "waiters": {
              "methods": {
                "delete": {
                  "flatPath": "v1beta1/projects/{projectsId}/configs/{configsId}/waiters/{waitersId}",
                  "id": "runtimeconfig.projects.configs.waiters.delete",
                  "path": "v1beta1/{+name}",
                  "description": "Deletes the waiter with the specified name.",
                  "response": {
                    "$ref": "Empty"
>>>>>>> b412c745
                  },
                  "httpMethod": "DELETE",
                  "parameterOrder": [
<<<<<<< HEAD
                    "parent"
                  ],
                  "httpMethod": "GET",
                  "parameters": {
                    "returnValues": {
                      "location": "query",
                      "description": "The flag indicates whether the user wants to return values of variables.\nIf true, then only those variables that user has IAM GetVariable permission\nwill be returned along with their values.",
                      "type": "boolean"
                    },
                    "pageToken": {
                      "type": "string",
                      "location": "query",
                      "description": "Specifies a page token to use. Set `pageToken` to a `nextPageToken`\nreturned by a previous list request to get the next page of results."
                    },
                    "pageSize": {
                      "type": "integer",
                      "location": "query",
                      "format": "int32",
                      "description": "Specifies the number of results to return per page. If there are fewer\nelements than the specified number, returns all elements."
                    },
                    "parent": {
                      "pattern": "^projects/[^/]+/configs/[^/]+$",
                      "location": "path",
                      "description": "The path to the RuntimeConfig resource for which you want to list variables.\nThe configuration must exist beforehand; the path must be in the format:\n\n`projects/[PROJECT_ID]/configs/[CONFIG_NAME]`",
                      "type": "string",
                      "required": true
                    },
                    "filter": {
                      "location": "query",
                      "description": "Filters variables by matching the specified filter. For example:\n\n`projects/example-project/config/[CONFIG_NAME]/variables/example-variable`.",
                      "type": "string"
                    }
                  },
                  "scopes": [
                    "https://www.googleapis.com/auth/cloud-platform",
                    "https://www.googleapis.com/auth/cloudruntimeconfig"
                  ],
                  "flatPath": "v1beta1/projects/{projectsId}/configs/{configsId}/variables"
                },
                "create": {
                  "request": {
                    "$ref": "Variable"
                  },
                  "description": "Creates a variable within the given configuration. You cannot create\na variable with a name that is a prefix of an existing variable name, or a\nname that has an existing variable name as a prefix.\n\nTo learn more about creating a variable, read the\n[Setting and Getting Data](/deployment-manager/runtime-configurator/set-and-get-variables)\ndocumentation.",
                  "httpMethod": "POST",
                  "parameterOrder": [
                    "parent"
                  ],
                  "response": {
                    "$ref": "Variable"
                  },
=======
                    "name"
                  ],
>>>>>>> b412c745
                  "scopes": [
                    "https://www.googleapis.com/auth/cloud-platform",
                    "https://www.googleapis.com/auth/cloudruntimeconfig"
                  ],
                  "parameters": {
<<<<<<< HEAD
                    "requestId": {
                      "location": "query",
                      "description": "An optional but recommended unique `request_id`. If the server\nreceives two `create()` requests  with the same\n`request_id`, then the second request will be ignored and the\nfirst resource created and stored in the backend is returned.\nEmpty `request_id` fields are ignored.\n\nIt is responsibility of the client to ensure uniqueness of the\n`request_id` strings.\n\n`request_id` strings are limited to 64 characters.",
                      "type": "string"
                    },
                    "parent": {
                      "pattern": "^projects/[^/]+/configs/[^/]+$",
                      "location": "path",
                      "description": "The path to the RutimeConfig resource that this variable should belong to.\nThe configuration must exist beforehand; the path must be in the format:\n\n`projects/[PROJECT_ID]/configs/[CONFIG_NAME]`",
=======
                    "name": {
                      "description": "The Waiter resource to delete, in the format:\n\n `projects/[PROJECT_ID]/configs/[CONFIG_NAME]/waiters/[WAITER_NAME]`",
>>>>>>> b412c745
                      "type": "string",
                      "required": true
                    }
<<<<<<< HEAD
                  },
                  "flatPath": "v1beta1/projects/{projectsId}/configs/{configsId}/variables",
                  "path": "v1beta1/{+parent}/variables",
                  "id": "runtimeconfig.projects.configs.variables.create"
                }
              }
            },
            "waiters": {
              "methods": {
                "create": {
                  "flatPath": "v1beta1/projects/{projectsId}/configs/{configsId}/waiters",
                  "path": "v1beta1/{+parent}/waiters",
                  "id": "runtimeconfig.projects.configs.waiters.create",
                  "description": "Creates a Waiter resource. This operation returns a long-running Operation\nresource which can be polled for completion. However, a waiter with the\ngiven name will exist (and can be retrieved) prior to the operation\ncompleting. If the operation fails, the failed Waiter resource will\nstill exist and must be deleted prior to subsequent creation attempts.",
                  "request": {
=======
                  }
                },
                "get": {
                  "httpMethod": "GET",
                  "response": {
>>>>>>> b412c745
                    "$ref": "Waiter"
                  },
                  "httpMethod": "POST",
                  "parameterOrder": [
                    "parent"
                  ],
<<<<<<< HEAD
                  "response": {
                    "$ref": "Operation"
                  },
                  "parameters": {
                    "parent": {
                      "description": "The path to the configuration that will own the waiter.\nThe configuration must exist beforehand; the path must be in the format:\n\n`projects/[PROJECT_ID]/configs/[CONFIG_NAME]`.",
                      "type": "string",
                      "required": true,
                      "pattern": "^projects/[^/]+/configs/[^/]+$",
                      "location": "path"
                    },
                    "requestId": {
                      "location": "query",
                      "description": "An optional but recommended unique `request_id`. If the server\nreceives two `create()` requests  with the same\n`request_id`, then the second request will be ignored and the\nfirst resource created and stored in the backend is returned.\nEmpty `request_id` fields are ignored.\n\nIt is responsibility of the client to ensure uniqueness of the\n`request_id` strings.\n\n`request_id` strings are limited to 64 characters.",
                      "type": "string"
                    }
                  },
                  "scopes": [
                    "https://www.googleapis.com/auth/cloud-platform",
                    "https://www.googleapis.com/auth/cloudruntimeconfig"
                  ]
                },
                "testIamPermissions": {
                  "flatPath": "v1beta1/projects/{projectsId}/configs/{configsId}/waiters/{waitersId}:testIamPermissions",
                  "id": "runtimeconfig.projects.configs.waiters.testIamPermissions",
                  "path": "v1beta1/{+resource}:testIamPermissions",
                  "description": "Returns permissions that a caller has on the specified resource.\nIf the resource does not exist, this will return an empty set of\npermissions, not a NOT_FOUND error.\n\nNote: This operation is designed to be used for building permission-aware\nUIs and command-line tools, not for authorization checking. This operation\nmay \"fail open\" without warning.",
                  "request": {
                    "$ref": "TestIamPermissionsRequest"
                  },
                  "response": {
                    "$ref": "TestIamPermissionsResponse"
                  },
                  "parameterOrder": [
                    "resource"
=======
                  "scopes": [
                    "https://www.googleapis.com/auth/cloud-platform",
                    "https://www.googleapis.com/auth/cloudruntimeconfig"
                  ],
                  "parameters": {
                    "name": {
                      "description": "The fully-qualified name of the Waiter resource object to retrieve, in the\nformat:\n\n`projects/[PROJECT_ID]/configs/[CONFIG_NAME]/waiters/[WAITER_NAME]`",
                      "type": "string",
                      "required": true,
                      "pattern": "^projects/[^/]+/configs/[^/]+/waiters/[^/]+$",
                      "location": "path"
                    }
                  },
                  "flatPath": "v1beta1/projects/{projectsId}/configs/{configsId}/waiters/{waitersId}",
                  "path": "v1beta1/{+name}",
                  "id": "runtimeconfig.projects.configs.waiters.get",
                  "description": "Gets information about a single waiter."
                },
                "list": {
                  "id": "runtimeconfig.projects.configs.waiters.list",
                  "path": "v1beta1/{+parent}/waiters",
                  "description": "List waiters within the given configuration.",
                  "response": {
                    "$ref": "ListWaitersResponse"
                  },
                  "parameterOrder": [
                    "parent"
                  ],
                  "httpMethod": "GET",
                  "scopes": [
                    "https://www.googleapis.com/auth/cloud-platform",
                    "https://www.googleapis.com/auth/cloudruntimeconfig"
>>>>>>> b412c745
                  ],
                  "httpMethod": "POST",
                  "parameters": {
<<<<<<< HEAD
                    "resource": {
                      "pattern": "^projects/[^/]+/configs/[^/]+/waiters/[^/]+$",
=======
                    "pageToken": {
                      "location": "query",
                      "description": "Specifies a page token to use. Set `pageToken` to a `nextPageToken`\nreturned by a previous list request to get the next page of results.",
                      "type": "string"
                    },
                    "pageSize": {
                      "location": "query",
                      "format": "int32",
                      "description": "Specifies the number of results to return per page. If there are fewer\nelements than the specified number, returns all elements.",
                      "type": "integer"
                    },
                    "parent": {
>>>>>>> b412c745
                      "location": "path",
                      "description": "The path to the configuration for which you want to get a list of waiters.\nThe configuration must exist beforehand; the path must be in the format:\n\n`projects/[PROJECT_ID]/configs/[CONFIG_NAME]`",
                      "type": "string",
                      "required": true,
                      "pattern": "^projects/[^/]+/configs/[^/]+$"
                    }
                  },
<<<<<<< HEAD
                  "scopes": [
                    "https://www.googleapis.com/auth/cloud-platform",
                    "https://www.googleapis.com/auth/cloudruntimeconfig"
                  ]
                },
                "delete": {
                  "description": "Deletes the waiter with the specified name.",
                  "response": {
                    "$ref": "Empty"
                  },
                  "parameterOrder": [
                    "name"
                  ],
                  "httpMethod": "DELETE",
                  "parameters": {
                    "name": {
                      "location": "path",
                      "description": "The Waiter resource to delete, in the format:\n\n `projects/[PROJECT_ID]/configs/[CONFIG_NAME]/waiters/[WAITER_NAME]`",
                      "type": "string",
                      "required": true,
                      "pattern": "^projects/[^/]+/configs/[^/]+/waiters/[^/]+$"
=======
                  "flatPath": "v1beta1/projects/{projectsId}/configs/{configsId}/waiters"
                },
                "create": {
                  "httpMethod": "POST",
                  "parameterOrder": [
                    "parent"
                  ],
                  "response": {
                    "$ref": "Operation"
                  },
                  "parameters": {
                    "requestId": {
                      "location": "query",
                      "description": "An optional but recommended unique `request_id`. If the server\nreceives two `create()` requests  with the same\n`request_id`, then the second request will be ignored and the\nfirst resource created and stored in the backend is returned.\nEmpty `request_id` fields are ignored.\n\nIt is responsibility of the client to ensure uniqueness of the\n`request_id` strings.\n\n`request_id` strings are limited to 64 characters.",
                      "type": "string"
                    },
                    "parent": {
                      "location": "path",
                      "description": "The path to the configuration that will own the waiter.\nThe configuration must exist beforehand; the path must be in the format:\n\n`projects/[PROJECT_ID]/configs/[CONFIG_NAME]`.",
                      "type": "string",
                      "required": true,
                      "pattern": "^projects/[^/]+/configs/[^/]+$"
>>>>>>> b412c745
                    }
                  },
                  "scopes": [
                    "https://www.googleapis.com/auth/cloud-platform",
                    "https://www.googleapis.com/auth/cloudruntimeconfig"
                  ],
<<<<<<< HEAD
                  "flatPath": "v1beta1/projects/{projectsId}/configs/{configsId}/waiters/{waitersId}",
                  "id": "runtimeconfig.projects.configs.waiters.delete",
                  "path": "v1beta1/{+name}"
                },
                "get": {
                  "description": "Gets information about a single waiter.",
                  "response": {
                    "$ref": "Waiter"
=======
                  "flatPath": "v1beta1/projects/{projectsId}/configs/{configsId}/waiters",
                  "path": "v1beta1/{+parent}/waiters",
                  "id": "runtimeconfig.projects.configs.waiters.create",
                  "description": "Creates a Waiter resource. This operation returns a long-running Operation\nresource which can be polled for completion. However, a waiter with the\ngiven name will exist (and can be retrieved) prior to the operation\ncompleting. If the operation fails, the failed Waiter resource will\nstill exist and must be deleted prior to subsequent creation attempts.",
                  "request": {
                    "$ref": "Waiter"
                  }
                },
                "testIamPermissions": {
                  "response": {
                    "$ref": "TestIamPermissionsResponse"
>>>>>>> b412c745
                  },
                  "parameterOrder": [
                    "resource"
                  ],
<<<<<<< HEAD
                  "httpMethod": "GET",
                  "parameters": {
                    "name": {
                      "pattern": "^projects/[^/]+/configs/[^/]+/waiters/[^/]+$",
                      "location": "path",
                      "description": "The fully-qualified name of the Waiter resource object to retrieve, in the\nformat:\n\n`projects/[PROJECT_ID]/configs/[CONFIG_NAME]/waiters/[WAITER_NAME]`",
                      "type": "string",
                      "required": true
                    }
                  },
=======
                  "httpMethod": "POST",
                  "scopes": [
                    "https://www.googleapis.com/auth/cloud-platform",
                    "https://www.googleapis.com/auth/cloudruntimeconfig"
                  ],
                  "parameters": {
                    "resource": {
                      "location": "path",
                      "description": "REQUIRED: The resource for which the policy detail is being requested.\nSee the operation documentation for the appropriate value for this field.",
                      "type": "string",
                      "required": true,
                      "pattern": "^projects/[^/]+/configs/[^/]+/waiters/[^/]+$"
                    }
                  },
                  "flatPath": "v1beta1/projects/{projectsId}/configs/{configsId}/waiters/{waitersId}:testIamPermissions",
                  "id": "runtimeconfig.projects.configs.waiters.testIamPermissions",
                  "path": "v1beta1/{+resource}:testIamPermissions",
                  "request": {
                    "$ref": "TestIamPermissionsRequest"
                  },
                  "description": "Returns permissions that a caller has on the specified resource.\nIf the resource does not exist, this will return an empty set of\npermissions, not a NOT_FOUND error.\n\nNote: This operation is designed to be used for building permission-aware\nUIs and command-line tools, not for authorization checking. This operation\nmay \"fail open\" without warning."
                }
              }
            },
            "operations": {
              "methods": {
                "testIamPermissions": {
                  "flatPath": "v1beta1/projects/{projectsId}/configs/{configsId}/operations/{operationsId}:testIamPermissions",
                  "id": "runtimeconfig.projects.configs.operations.testIamPermissions",
                  "path": "v1beta1/{+resource}:testIamPermissions",
                  "request": {
                    "$ref": "TestIamPermissionsRequest"
                  },
                  "description": "Returns permissions that a caller has on the specified resource.\nIf the resource does not exist, this will return an empty set of\npermissions, not a NOT_FOUND error.\n\nNote: This operation is designed to be used for building permission-aware\nUIs and command-line tools, not for authorization checking. This operation\nmay \"fail open\" without warning.",
                  "response": {
                    "$ref": "TestIamPermissionsResponse"
                  },
                  "parameterOrder": [
                    "resource"
                  ],
                  "httpMethod": "POST",
>>>>>>> b412c745
                  "scopes": [
                    "https://www.googleapis.com/auth/cloud-platform",
                    "https://www.googleapis.com/auth/cloudruntimeconfig"
                  ],
<<<<<<< HEAD
                  "flatPath": "v1beta1/projects/{projectsId}/configs/{configsId}/waiters/{waitersId}",
                  "id": "runtimeconfig.projects.configs.waiters.get",
                  "path": "v1beta1/{+name}"
                },
                "list": {
                  "response": {
                    "$ref": "ListWaitersResponse"
=======
                  "parameters": {
                    "resource": {
                      "description": "REQUIRED: The resource for which the policy detail is being requested.\nSee the operation documentation for the appropriate value for this field.",
                      "type": "string",
                      "required": true,
                      "pattern": "^projects/[^/]+/configs/[^/]+/operations/.+$",
                      "location": "path"
                    }
                  }
                },
                "get": {
                  "description": "Gets the latest state of a long-running operation.  Clients can use this\nmethod to poll the operation result at intervals as recommended by the API\nservice.",
                  "response": {
                    "$ref": "Operation"
>>>>>>> b412c745
                  },
                  "parameterOrder": [
                    "name"
                  ],
                  "httpMethod": "GET",
                  "parameters": {
<<<<<<< HEAD
                    "parent": {
                      "location": "path",
                      "description": "The path to the configuration for which you want to get a list of waiters.\nThe configuration must exist beforehand; the path must be in the format:\n\n`projects/[PROJECT_ID]/configs/[CONFIG_NAME]`",
                      "type": "string",
                      "required": true,
                      "pattern": "^projects/[^/]+/configs/[^/]+$"
                    },
                    "pageToken": {
                      "location": "query",
                      "description": "Specifies a page token to use. Set `pageToken` to a `nextPageToken`\nreturned by a previous list request to get the next page of results.",
                      "type": "string"
                    },
                    "pageSize": {
                      "format": "int32",
                      "description": "Specifies the number of results to return per page. If there are fewer\nelements than the specified number, returns all elements.",
                      "type": "integer",
                      "location": "query"
                    }
                  },
                  "scopes": [
                    "https://www.googleapis.com/auth/cloud-platform",
                    "https://www.googleapis.com/auth/cloudruntimeconfig"
                  ],
                  "flatPath": "v1beta1/projects/{projectsId}/configs/{configsId}/waiters",
                  "id": "runtimeconfig.projects.configs.waiters.list",
                  "path": "v1beta1/{+parent}/waiters",
                  "description": "List waiters within the given configuration."
                }
              }
            },
            "operations": {
              "methods": {
                "testIamPermissions": {
                  "flatPath": "v1beta1/projects/{projectsId}/configs/{configsId}/operations/{operationsId}:testIamPermissions",
                  "path": "v1beta1/{+resource}:testIamPermissions",
                  "id": "runtimeconfig.projects.configs.operations.testIamPermissions",
                  "description": "Returns permissions that a caller has on the specified resource.\nIf the resource does not exist, this will return an empty set of\npermissions, not a NOT_FOUND error.\n\nNote: This operation is designed to be used for building permission-aware\nUIs and command-line tools, not for authorization checking. This operation\nmay \"fail open\" without warning.",
                  "request": {
                    "$ref": "TestIamPermissionsRequest"
                  },
                  "httpMethod": "POST",
                  "parameterOrder": [
                    "resource"
                  ],
                  "response": {
                    "$ref": "TestIamPermissionsResponse"
                  },
                  "parameters": {
                    "resource": {
                      "location": "path",
                      "description": "REQUIRED: The resource for which the policy detail is being requested.\nSee the operation documentation for the appropriate value for this field.",
=======
                    "name": {
                      "location": "path",
                      "description": "The name of the operation resource.",
>>>>>>> b412c745
                      "type": "string",
                      "required": true,
                      "pattern": "^projects/[^/]+/configs/[^/]+/operations/.+$"
                    }
                  },
                  "scopes": [
                    "https://www.googleapis.com/auth/cloud-platform",
                    "https://www.googleapis.com/auth/cloudruntimeconfig"
<<<<<<< HEAD
                  ]
                },
                "get": {
                  "flatPath": "v1beta1/projects/{projectsId}/configs/{configsId}/operations/{operationsId}",
                  "id": "runtimeconfig.projects.configs.operations.get",
                  "path": "v1beta1/{+name}",
                  "description": "Gets the latest state of a long-running operation.  Clients can use this\nmethod to poll the operation result at intervals as recommended by the API\nservice.",
                  "response": {
                    "$ref": "Operation"
                  },
                  "parameterOrder": [
                    "name"
                  ],
                  "httpMethod": "GET",
                  "scopes": [
                    "https://www.googleapis.com/auth/cloud-platform",
                    "https://www.googleapis.com/auth/cloudruntimeconfig"
                  ],
                  "parameters": {
                    "name": {
                      "pattern": "^projects/[^/]+/configs/[^/]+/operations/.+$",
                      "location": "path",
                      "description": "The name of the operation resource.",
                      "type": "string",
                      "required": true
                    }
                  }
=======
                  ],
                  "flatPath": "v1beta1/projects/{projectsId}/configs/{configsId}/operations/{operationsId}",
                  "id": "runtimeconfig.projects.configs.operations.get",
                  "path": "v1beta1/{+name}"
>>>>>>> b412c745
                }
              }
            }
          }
        }
      }
    }
  },
  "parameters": {
<<<<<<< HEAD
    "quotaUser": {
      "description": "Available to use for quota purposes for server-side applications. Can be any arbitrary string assigned to a user, but should not exceed 40 characters.",
      "type": "string",
      "location": "query"
    },
    "pp": {
      "description": "Pretty-print response.",
      "default": "true",
      "type": "boolean",
      "location": "query"
    },
    "oauth_token": {
=======
    "fields": {
      "description": "Selector specifying which fields to include in a partial response.",
>>>>>>> b412c745
      "type": "string",
      "location": "query",
      "description": "OAuth 2.0 token for the current user."
    },
    "bearer_token": {
      "location": "query",
      "description": "OAuth bearer token.",
      "type": "string"
    },
<<<<<<< HEAD
    "upload_protocol": {
      "location": "query",
      "description": "Upload protocol for media (e.g. \"raw\", \"multipart\").",
      "type": "string"
    },
    "prettyPrint": {
      "location": "query",
      "description": "Returns response with indentations and line breaks.",
      "default": "true",
      "type": "boolean"
    },
    "fields": {
      "location": "query",
      "description": "Selector specifying which fields to include in a partial response.",
      "type": "string"
    },
    "uploadType": {
      "type": "string",
      "location": "query",
      "description": "Legacy upload protocol for media (e.g. \"media\", \"multipart\")."
    },
    "callback": {
      "description": "JSONP",
      "type": "string",
      "location": "query"
    },
    "$.xgafv": {
=======
    "uploadType": {
      "description": "Legacy upload protocol for media (e.g. \"media\", \"multipart\").",
      "type": "string",
      "location": "query"
    },
    "callback": {
      "description": "JSONP",
      "type": "string",
      "location": "query"
    },
    "$.xgafv": {
      "description": "V1 error format.",
>>>>>>> b412c745
      "type": "string",
      "enumDescriptions": [
        "v1 error format",
        "v2 error format"
      ],
      "location": "query",
      "enum": [
        "1",
        "2"
<<<<<<< HEAD
      ],
      "description": "V1 error format."
=======
      ]
>>>>>>> b412c745
    },
    "alt": {
      "enumDescriptions": [
        "Responses with Content-Type of application/json",
        "Media download with context-dependent Content-Type",
        "Responses with Content-Type of application/x-protobuf"
      ],
      "location": "query",
      "description": "Data format for response.",
      "default": "json",
      "enum": [
        "json",
        "media",
        "proto"
      ],
      "type": "string"
    },
    "key": {
      "description": "API key. Your API key identifies your project and provides you with API access, quota, and reports. Required unless you provide an OAuth 2.0 token.",
      "type": "string",
      "location": "query"
<<<<<<< HEAD
=======
    },
    "access_token": {
      "description": "OAuth access token.",
      "type": "string",
      "location": "query"
    },
    "quotaUser": {
      "location": "query",
      "description": "Available to use for quota purposes for server-side applications. Can be any arbitrary string assigned to a user, but should not exceed 40 characters.",
      "type": "string"
    },
    "pp": {
      "description": "Pretty-print response.",
      "default": "true",
      "type": "boolean",
      "location": "query"
    },
    "oauth_token": {
      "description": "OAuth 2.0 token for the current user.",
      "type": "string",
      "location": "query"
    },
    "bearer_token": {
      "description": "OAuth bearer token.",
      "type": "string",
      "location": "query"
    },
    "upload_protocol": {
      "location": "query",
      "description": "Upload protocol for media (e.g. \"raw\", \"multipart\").",
      "type": "string"
    },
    "prettyPrint": {
      "location": "query",
      "description": "Returns response with indentations and line breaks.",
      "default": "true",
      "type": "boolean"
    }
  },
  "version": "v1beta1",
  "baseUrl": "https://runtimeconfig.googleapis.com/",
  "kind": "discovery#restDescription",
  "description": "The Runtime Configurator allows you to dynamically configure and expose variables through Google Cloud Platform. In addition, you can also set Watchers and Waiters that will watch for changes to your data and return based on certain conditions.",
  "servicePath": "",
  "basePath": "",
  "id": "runtimeconfig:v1beta1",
  "documentationLink": "https://cloud.google.com/deployment-manager/runtime-configurator/",
  "revision": "20170829",
  "discoveryVersion": "v1",
  "version_module": true,
  "schemas": {
    "RuntimeConfig": {
      "description": "A RuntimeConfig resource is the primary resource in the Cloud RuntimeConfig\nservice. A RuntimeConfig resource consists of metadata and a hierarchy of\nvariables.",
      "type": "object",
      "properties": {
        "name": {
          "description": "The resource name of a runtime config. The name must have the format:\n\n    projects/[PROJECT_ID]/configs/[CONFIG_NAME]\n\nThe `[PROJECT_ID]` must be a valid project ID, and `[CONFIG_NAME]` is an\narbitrary name that matches RFC 1035 segment specification. The length of\n`[CONFIG_NAME]` must be less than 64 bytes.\n\nYou pick the RuntimeConfig resource name, but the server will validate that\nthe name adheres to this format. After you create the resource, you cannot\nchange the resource's name.",
          "type": "string"
        },
        "description": {
          "description": "An optional description of the RuntimeConfig object.",
          "type": "string"
        }
      },
      "id": "RuntimeConfig"
    },
    "WatchVariableRequest": {
      "description": "Request for the `WatchVariable()` method.",
      "type": "object",
      "properties": {
        "newerThan": {
          "format": "google-datetime",
          "description": "If specified, checks the current timestamp of the variable and if the\ncurrent timestamp is newer than `newerThan` timestamp, the method returns\nimmediately.\n\nIf not specified or the variable has an older timestamp, the watcher waits\nfor a the value to change before returning.",
          "type": "string"
        }
      },
      "id": "WatchVariableRequest"
    },
    "ListWaitersResponse": {
      "description": "Response for the `ListWaiters()` method.\nOrder of returned waiter objects is arbitrary.",
      "type": "object",
      "properties": {
        "nextPageToken": {
          "description": "This token allows you to get the next page of results for list requests.\nIf the number of results is larger than `pageSize`, use the `nextPageToken`\nas a value for the query parameter `pageToken` in the next list request.\nSubsequent list requests will have their own `nextPageToken` to continue\npaging through the results",
          "type": "string"
        },
        "waiters": {
          "description": "Found waiters in the project.",
          "items": {
            "$ref": "Waiter"
          },
          "type": "array"
        }
      },
      "id": "ListWaitersResponse"
    },
    "TestIamPermissionsRequest": {
      "description": "Request message for `TestIamPermissions` method.",
      "type": "object",
      "properties": {
        "permissions": {
          "description": "The set of permissions to check for the `resource`. Permissions with\nwildcards (such as '*' or 'storage.*') are not allowed. For more\ninformation see\n[IAM Overview](https://cloud.google.com/iam/docs/overview#permissions).",
          "items": {
            "type": "string"
          },
          "type": "array"
        }
      },
      "id": "TestIamPermissionsRequest"
    },
    "Waiter": {
      "properties": {
        "error": {
          "description": "[Output Only] If the waiter ended due to a failure or timeout, this value\nwill be set.",
          "$ref": "Status"
        },
        "failure": {
          "$ref": "EndCondition",
          "description": "[Optional] The failure condition of this waiter. If this condition is met,\n`done` will be set to `true` and the `error` code will be set to `ABORTED`.\nThe failure condition takes precedence over the success condition. If both\nconditions are met, a failure will be indicated. This value is optional; if\nno failure condition is set, the only failure scenario will be a timeout."
        },
        "success": {
          "description": "[Required] The success condition. If this condition is met, `done` will be\nset to `true` and the `error` value will remain unset. The failure condition\ntakes precedence over the success condition. If both conditions are met, a\nfailure will be indicated.",
          "$ref": "EndCondition"
        },
        "done": {
          "description": "[Output Only] If the value is `false`, it means the waiter is still waiting\nfor one of its conditions to be met.\n\nIf true, the waiter has finished. If the waiter finished due to a timeout\nor failure, `error` will be set.",
          "type": "boolean"
        },
        "createTime": {
          "format": "google-datetime",
          "description": "[Output Only] The instant at which this Waiter resource was created. Adding\nthe value of `timeout` to this instant yields the timeout deadline for the\nwaiter.",
          "type": "string"
        },
        "timeout": {
          "format": "google-duration",
          "description": "[Required] Specifies the timeout of the waiter in seconds, beginning from\nthe instant that `waiters().create` method is called. If this time elapses\nbefore the success or failure conditions are met, the waiter fails and sets\nthe `error` code to `DEADLINE_EXCEEDED`.",
          "type": "string"
        },
        "name": {
          "description": "The name of the Waiter resource, in the format:\n\n    projects/[PROJECT_ID]/configs/[CONFIG_NAME]/waiters/[WAITER_NAME]\n\nThe `[PROJECT_ID]` must be a valid Google Cloud project ID,\nthe `[CONFIG_NAME]` must be a valid RuntimeConfig resource, the\n`[WAITER_NAME]` must match RFC 1035 segment specification, and the length\nof `[WAITER_NAME]` must be less than 64 bytes.\n\nAfter you create a Waiter resource, you cannot change the resource name.",
          "type": "string"
        }
      },
      "id": "Waiter",
      "description": "A Waiter resource waits for some end condition within a RuntimeConfig resource\nto be met before it returns. For example, assume you have a distributed\nsystem where each node writes to a Variable resource indidicating the node's\nreadiness as part of the startup process.\n\nYou then configure a Waiter resource with the success condition set to wait\nuntil some number of nodes have checked in. Afterwards, your application\nruns some arbitrary code after the condition has been met and the waiter\nreturns successfully.\n\nOnce created, a Waiter resource is immutable.\n\nTo learn more about using waiters, read the\n[Creating a Waiter](/deployment-manager/runtime-configurator/creating-a-waiter)\ndocumentation.",
      "type": "object"
    },
    "Policy": {
      "properties": {
        "etag": {
          "format": "byte",
          "description": "`etag` is used for optimistic concurrency control as a way to help\nprevent simultaneous updates of a policy from overwriting each other.\nIt is strongly suggested that systems make use of the `etag` in the\nread-modify-write cycle to perform policy updates in order to avoid race\nconditions: An `etag` is returned in the response to `getIamPolicy`, and\nsystems are expected to put that etag in the request to `setIamPolicy` to\nensure that their change will be applied to the same version of the policy.\n\nIf no `etag` is provided in the call to `setIamPolicy`, then the existing\npolicy is overwritten blindly.",
          "type": "string"
        },
        "version": {
          "format": "int32",
          "description": "Version of the `Policy`. The default version is 0.",
          "type": "integer"
        },
        "bindings": {
          "description": "Associates a list of `members` to a `role`.\n`bindings` with no members will result in an error.",
          "items": {
            "$ref": "Binding"
          },
          "type": "array"
        }
      },
      "id": "Policy",
      "description": "Defines an Identity and Access Management (IAM) policy. It is used to\nspecify access control policies for Cloud Platform resources.\n\n\nA `Policy` consists of a list of `bindings`. A `Binding` binds a list of\n`members` to a `role`, where the members can be user accounts, Google groups,\nGoogle domains, and service accounts. A `role` is a named list of permissions\ndefined by IAM.\n\n**Example**\n\n    {\n      \"bindings\": [\n        {\n          \"role\": \"roles/owner\",\n          \"members\": [\n            \"user:mike@example.com\",\n            \"group:admins@example.com\",\n            \"domain:google.com\",\n            \"serviceAccount:my-other-app@appspot.gserviceaccount.com\",\n          ]\n        },\n        {\n          \"role\": \"roles/viewer\",\n          \"members\": [\"user:sean@example.com\"]\n        }\n      ]\n    }\n\nFor a description of IAM and its features, see the\n[IAM developer's guide](https://cloud.google.com/iam).",
      "type": "object"
    },
    "Variable": {
      "description": "Describes a single variable within a RuntimeConfig resource.\nThe name denotes the hierarchical variable name. For example,\n`ports/serving_port` is a valid variable name. The variable value is an\nopaque string and only leaf variables can have values (that is, variables\nthat do not have any child variables).",
      "type": "object",
      "properties": {
        "text": {
          "description": "The string value of the variable. The length of the value must be less\nthan 4096 bytes. Empty values are also accepted. For example,\n`text: \"my text value\"`. The string must be valid UTF-8.",
          "type": "string"
        },
        "value": {
          "format": "byte",
          "description": "The binary value of the variable. The length of the value must be less\nthan 4096 bytes. Empty values are also accepted. The value must be\nbase64 encoded. Only one of `value` or `text` can be set.",
          "type": "string"
        },
        "state": {
          "enum": [
            "VARIABLE_STATE_UNSPECIFIED",
            "UPDATED",
            "DELETED"
          ],
          "description": "[Ouput only] The current state of the variable. The variable state indicates\nthe outcome of the `variables().watch` call and is visible through the\n`get` and `list` calls.",
          "type": "string",
          "enumDescriptions": [
            "Default variable state.",
            "The variable was updated, while `variables().watch` was executing.",
            "The variable was deleted, while `variables().watch` was executing."
          ]
        },
        "updateTime": {
          "format": "google-datetime",
          "description": "[Output Only] The time of the last variable update.",
          "type": "string"
        },
        "name": {
          "description": "The name of the variable resource, in the format:\n\n    projects/[PROJECT_ID]/configs/[CONFIG_NAME]/variables/[VARIABLE_NAME]\n\nThe `[PROJECT_ID]` must be a valid project ID, `[CONFIG_NAME]` must be a\nvalid RuntimeConfig reource and `[VARIABLE_NAME]` follows Unix file system\nfile path naming.\n\nThe `[VARIABLE_NAME]` can contain ASCII letters, numbers, slashes and\ndashes. Slashes are used as path element separators and are not part of the\n`[VARIABLE_NAME]` itself, so `[VARIABLE_NAME]` must contain at least one\nnon-slash character. Multiple slashes are coalesced into single slash\ncharacter. Each path segment should follow RFC 1035 segment specification.\nThe length of a `[VARIABLE_NAME]` must be less than 256 bytes.\n\nOnce you create a variable, you cannot change the variable name.",
          "type": "string"
        }
      },
      "id": "Variable"
    },
    "Operation": {
      "description": "This resource represents a long-running operation that is the result of a\nnetwork API call.",
      "type": "object",
      "properties": {
        "response": {
          "additionalProperties": {
            "description": "Properties of the object. Contains field @type with type URL.",
            "type": "any"
          },
          "description": "The normal response of the operation in case of success.  If the original\nmethod returns no data on success, such as `Delete`, the response is\n`google.protobuf.Empty`.  If the original method is standard\n`Get`/`Create`/`Update`, the response should be the resource.  For other\nmethods, the response should have the type `XxxResponse`, where `Xxx`\nis the original method name.  For example, if the original method name\nis `TakeSnapshot()`, the inferred response type is\n`TakeSnapshotResponse`.",
          "type": "object"
        },
        "name": {
          "description": "The server-assigned name, which is only unique within the same service that\noriginally returns it. If you use the default HTTP mapping, the\n`name` should have the format of `operations/some/unique/name`.",
          "type": "string"
        },
        "error": {
          "description": "The error result of the operation in case of failure or cancellation.",
          "$ref": "Status"
        },
        "metadata": {
          "additionalProperties": {
            "description": "Properties of the object. Contains field @type with type URL.",
            "type": "any"
          },
          "description": "Service-specific metadata associated with the operation.  It typically\ncontains progress information and common metadata such as create time.\nSome services might not provide such metadata.  Any method that returns a\nlong-running operation should document the metadata type, if any.",
          "type": "object"
        },
        "done": {
          "description": "If the value is `false`, it means the operation is still in progress.\nIf `true`, the operation is completed, and either `error` or `response` is\navailable.",
          "type": "boolean"
        }
      },
      "id": "Operation"
    },
    "SetIamPolicyRequest": {
      "description": "Request message for `SetIamPolicy` method.",
      "type": "object",
      "properties": {
        "policy": {
          "$ref": "Policy",
          "description": "REQUIRED: The complete policy to be applied to the `resource`. The size of\nthe policy is limited to a few 10s of KB. An empty policy is a\nvalid policy but certain Cloud Platform services (such as Projects)\nmight reject them."
        }
      },
      "id": "SetIamPolicyRequest"
    },
    "Status": {
      "description": "The `Status` type defines a logical error model that is suitable for different\nprogramming environments, including REST APIs and RPC APIs. It is used by\n[gRPC](https://github.com/grpc). The error model is designed to be:\n\n- Simple to use and understand for most users\n- Flexible enough to meet unexpected needs\n\n# Overview\n\nThe `Status` message contains three pieces of data: error code, error message,\nand error details. The error code should be an enum value of\ngoogle.rpc.Code, but it may accept additional error codes if needed.  The\nerror message should be a developer-facing English message that helps\ndevelopers *understand* and *resolve* the error. If a localized user-facing\nerror message is needed, put the localized message in the error details or\nlocalize it in the client. The optional error details may contain arbitrary\ninformation about the error. There is a predefined set of error detail types\nin the package `google.rpc` that can be used for common error conditions.\n\n# Language mapping\n\nThe `Status` message is the logical representation of the error model, but it\nis not necessarily the actual wire format. When the `Status` message is\nexposed in different client libraries and different wire protocols, it can be\nmapped differently. For example, it will likely be mapped to some exceptions\nin Java, but more likely mapped to some error codes in C.\n\n# Other uses\n\nThe error model and the `Status` message can be used in a variety of\nenvironments, either with or without APIs, to provide a\nconsistent developer experience across different environments.\n\nExample uses of this error model include:\n\n- Partial errors. If a service needs to return partial errors to the client,\n    it may embed the `Status` in the normal response to indicate the partial\n    errors.\n\n- Workflow errors. A typical workflow has multiple steps. Each step may\n    have a `Status` message for error reporting.\n\n- Batch operations. If a client uses batch request and batch response, the\n    `Status` message should be used directly inside batch response, one for\n    each error sub-response.\n\n- Asynchronous operations. If an API call embeds asynchronous operation\n    results in its response, the status of those operations should be\n    represented directly using the `Status` message.\n\n- Logging. If some API errors are stored in logs, the message `Status` could\n    be used directly after any stripping needed for security/privacy reasons.",
      "type": "object",
      "properties": {
        "message": {
          "description": "A developer-facing error message, which should be in English. Any\nuser-facing error message should be localized and sent in the\ngoogle.rpc.Status.details field, or localized by the client.",
          "type": "string"
        },
        "details": {
          "description": "A list of messages that carry the error details.  There is a common set of\nmessage types for APIs to use.",
          "items": {
            "additionalProperties": {
              "description": "Properties of the object. Contains field @type with type URL.",
              "type": "any"
            },
            "type": "object"
          },
          "type": "array"
        },
        "code": {
          "format": "int32",
          "description": "The status code, which should be an enum value of google.rpc.Code.",
          "type": "integer"
        }
      },
      "id": "Status"
    },
    "Binding": {
      "properties": {
        "members": {
          "description": "Specifies the identities requesting access for a Cloud Platform resource.\n`members` can have the following values:\n\n* `allUsers`: A special identifier that represents anyone who is\n   on the internet; with or without a Google account.\n\n* `allAuthenticatedUsers`: A special identifier that represents anyone\n   who is authenticated with a Google account or a service account.\n\n* `user:{emailid}`: An email address that represents a specific Google\n   account. For example, `alice@gmail.com` or `joe@example.com`.\n\n\n* `serviceAccount:{emailid}`: An email address that represents a service\n   account. For example, `my-other-app@appspot.gserviceaccount.com`.\n\n* `group:{emailid}`: An email address that represents a Google group.\n   For example, `admins@example.com`.\n\n\n* `domain:{domain}`: A Google Apps domain name that represents all the\n   users of that domain. For example, `google.com` or `example.com`.\n\n",
          "items": {
            "type": "string"
          },
          "type": "array"
        },
        "role": {
          "description": "Role that is assigned to `members`.\nFor example, `roles/viewer`, `roles/editor`, or `roles/owner`.\nRequired",
          "type": "string"
        }
      },
      "id": "Binding",
      "description": "Associates `members` with a `role`.",
      "type": "object"
    },
    "Empty": {
      "properties": {},
      "id": "Empty",
      "description": "A generic empty message that you can re-use to avoid defining duplicated\nempty messages in your APIs. A typical example is to use it as the request\nor the response type of an API method. For instance:\n\n    service Foo {\n      rpc Bar(google.protobuf.Empty) returns (google.protobuf.Empty);\n    }\n\nThe JSON representation for `Empty` is empty JSON object `{}`.",
      "type": "object"
    },
    "Cardinality": {
      "description": "A Cardinality condition for the Waiter resource. A cardinality condition is\nmet when the number of variables under a specified path prefix reaches a\npredefined number. For example, if you set a Cardinality condition where\nthe `path` is set to `/foo` and the number of paths is set to 2, the\nfollowing variables would meet the condition in a RuntimeConfig resource:\n\n+ `/foo/variable1 = \"value1\"`\n+ `/foo/variable2 = \"value2\"`\n+ `/bar/variable3 = \"value3\"`\n\nIt would not would not satisify the same condition with the `number` set to\n3, however, because there is only 2 paths that start with `/foo`.\nCardinality conditions are recursive; all subtrees under the specific\npath prefix are counted.",
      "type": "object",
      "properties": {
        "number": {
          "format": "int32",
          "description": "The number variables under the `path` that must exist to meet this\ncondition. Defaults to 1 if not specified.",
          "type": "integer"
        },
        "path": {
          "description": "The root of the variable subtree to monitor. For example, `/foo`.",
          "type": "string"
        }
      },
      "id": "Cardinality"
    },
    "ListConfigsResponse": {
      "properties": {
        "nextPageToken": {
          "description": "This token allows you to get the next page of results for list requests.\nIf the number of results is larger than `pageSize`, use the `nextPageToken`\nas a value for the query parameter `pageToken` in the next list request.\nSubsequent list requests will have their own `nextPageToken` to continue\npaging through the results",
          "type": "string"
        },
        "configs": {
          "description": "A list of the configurations in the project. The order of returned\nobjects is arbitrary; that is, it is not ordered in any particular way.",
          "items": {
            "$ref": "RuntimeConfig"
          },
          "type": "array"
        }
      },
      "id": "ListConfigsResponse",
      "description": "`ListConfigs()` returns the following response. The order of returned\nobjects is arbitrary; that is, it is not ordered in any particular way.",
      "type": "object"
>>>>>>> b412c745
    },
    "access_token": {
      "location": "query",
      "description": "OAuth access token.",
      "type": "string"
    }
  },
  "version": "v1beta1",
  "baseUrl": "https://runtimeconfig.googleapis.com/",
  "description": "The Runtime Configurator allows you to dynamically configure and expose variables through Google Cloud Platform. In addition, you can also set Watchers and Waiters that will watch for changes to your data and return based on certain conditions.",
  "kind": "discovery#restDescription",
  "servicePath": "",
  "basePath": "",
  "id": "runtimeconfig:v1beta1",
  "documentationLink": "https://cloud.google.com/deployment-manager/runtime-configurator/",
  "revision": "20170829",
  "discoveryVersion": "v1",
  "version_module": true,
  "schemas": {
    "EndCondition": {
      "id": "EndCondition",
      "description": "The condition that a Waiter resource is waiting for.",
      "type": "object",
      "properties": {
        "cardinality": {
          "$ref": "Cardinality",
          "description": "The cardinality of the `EndCondition`."
        }
      }
    },
    "TestIamPermissionsResponse": {
<<<<<<< HEAD
      "description": "Response message for `TestIamPermissions` method.",
      "type": "object",
=======
>>>>>>> b412c745
      "properties": {
        "permissions": {
          "description": "A subset of `TestPermissionsRequest.permissions` that the caller is\nallowed.",
          "items": {
            "type": "string"
          },
          "type": "array"
        }
      },
<<<<<<< HEAD
      "id": "TestIamPermissionsResponse"
=======
      "id": "TestIamPermissionsResponse",
      "description": "Response message for `TestIamPermissions` method.",
      "type": "object"
>>>>>>> b412c745
    },
    "ListVariablesResponse": {
      "properties": {
        "variables": {
          "description": "A list of variables and their values. The order of returned variable\nobjects is arbitrary.",
          "items": {
            "$ref": "Variable"
          },
          "type": "array"
        },
        "nextPageToken": {
          "description": "This token allows you to get the next page of results for list requests.\nIf the number of results is larger than `pageSize`, use the `nextPageToken`\nas a value for the query parameter `pageToken` in the next list request.\nSubsequent list requests will have their own `nextPageToken` to continue\npaging through the results",
          "type": "string"
        }
      },
<<<<<<< HEAD
      "id": "ListVariablesResponse"
    },
    "RuntimeConfig": {
      "type": "object",
      "properties": {
        "name": {
          "description": "The resource name of a runtime config. The name must have the format:\n\n    projects/[PROJECT_ID]/configs/[CONFIG_NAME]\n\nThe `[PROJECT_ID]` must be a valid project ID, and `[CONFIG_NAME]` is an\narbitrary name that matches RFC 1035 segment specification. The length of\n`[CONFIG_NAME]` must be less than 64 bytes.\n\nYou pick the RuntimeConfig resource name, but the server will validate that\nthe name adheres to this format. After you create the resource, you cannot\nchange the resource's name.",
          "type": "string"
        },
        "description": {
          "description": "An optional description of the RuntimeConfig object.",
          "type": "string"
        }
      },
      "id": "RuntimeConfig",
      "description": "A RuntimeConfig resource is the primary resource in the Cloud RuntimeConfig\nservice. A RuntimeConfig resource consists of metadata and a hierarchy of\nvariables."
    },
    "WatchVariableRequest": {
      "properties": {
        "newerThan": {
          "format": "google-datetime",
          "description": "If specified, checks the current timestamp of the variable and if the\ncurrent timestamp is newer than `newerThan` timestamp, the method returns\nimmediately.\n\nIf not specified or the variable has an older timestamp, the watcher waits\nfor a the value to change before returning.",
          "type": "string"
        }
      },
      "id": "WatchVariableRequest",
      "description": "Request for the `WatchVariable()` method.",
      "type": "object"
    },
    "ListWaitersResponse": {
      "description": "Response for the `ListWaiters()` method.\nOrder of returned waiter objects is arbitrary.",
      "type": "object",
      "properties": {
        "waiters": {
          "description": "Found waiters in the project.",
          "items": {
            "$ref": "Waiter"
          },
          "type": "array"
        },
        "nextPageToken": {
          "description": "This token allows you to get the next page of results for list requests.\nIf the number of results is larger than `pageSize`, use the `nextPageToken`\nas a value for the query parameter `pageToken` in the next list request.\nSubsequent list requests will have their own `nextPageToken` to continue\npaging through the results",
          "type": "string"
        }
      },
      "id": "ListWaitersResponse"
    },
    "TestIamPermissionsRequest": {
      "description": "Request message for `TestIamPermissions` method.",
      "type": "object",
      "properties": {
        "permissions": {
          "description": "The set of permissions to check for the `resource`. Permissions with\nwildcards (such as '*' or 'storage.*') are not allowed. For more\ninformation see\n[IAM Overview](https://cloud.google.com/iam/docs/overview#permissions).",
          "items": {
            "type": "string"
          },
          "type": "array"
        }
      },
      "id": "TestIamPermissionsRequest"
    },
    "Waiter": {
      "description": "A Waiter resource waits for some end condition within a RuntimeConfig resource\nto be met before it returns. For example, assume you have a distributed\nsystem where each node writes to a Variable resource indidicating the node's\nreadiness as part of the startup process.\n\nYou then configure a Waiter resource with the success condition set to wait\nuntil some number of nodes have checked in. Afterwards, your application\nruns some arbitrary code after the condition has been met and the waiter\nreturns successfully.\n\nOnce created, a Waiter resource is immutable.\n\nTo learn more about using waiters, read the\n[Creating a Waiter](/deployment-manager/runtime-configurator/creating-a-waiter)\ndocumentation.",
      "type": "object",
      "properties": {
        "error": {
          "$ref": "Status",
          "description": "[Output Only] If the waiter ended due to a failure or timeout, this value\nwill be set."
        },
        "failure": {
          "description": "[Optional] The failure condition of this waiter. If this condition is met,\n`done` will be set to `true` and the `error` code will be set to `ABORTED`.\nThe failure condition takes precedence over the success condition. If both\nconditions are met, a failure will be indicated. This value is optional; if\nno failure condition is set, the only failure scenario will be a timeout.",
          "$ref": "EndCondition"
        },
        "success": {
          "$ref": "EndCondition",
          "description": "[Required] The success condition. If this condition is met, `done` will be\nset to `true` and the `error` value will remain unset. The failure condition\ntakes precedence over the success condition. If both conditions are met, a\nfailure will be indicated."
        },
        "done": {
          "type": "boolean",
          "description": "[Output Only] If the value is `false`, it means the waiter is still waiting\nfor one of its conditions to be met.\n\nIf true, the waiter has finished. If the waiter finished due to a timeout\nor failure, `error` will be set."
        },
        "createTime": {
          "format": "google-datetime",
          "description": "[Output Only] The instant at which this Waiter resource was created. Adding\nthe value of `timeout` to this instant yields the timeout deadline for the\nwaiter.",
          "type": "string"
        },
        "timeout": {
          "type": "string",
          "format": "google-duration",
          "description": "[Required] Specifies the timeout of the waiter in seconds, beginning from\nthe instant that `waiters().create` method is called. If this time elapses\nbefore the success or failure conditions are met, the waiter fails and sets\nthe `error` code to `DEADLINE_EXCEEDED`."
        },
        "name": {
          "description": "The name of the Waiter resource, in the format:\n\n    projects/[PROJECT_ID]/configs/[CONFIG_NAME]/waiters/[WAITER_NAME]\n\nThe `[PROJECT_ID]` must be a valid Google Cloud project ID,\nthe `[CONFIG_NAME]` must be a valid RuntimeConfig resource, the\n`[WAITER_NAME]` must match RFC 1035 segment specification, and the length\nof `[WAITER_NAME]` must be less than 64 bytes.\n\nAfter you create a Waiter resource, you cannot change the resource name.",
          "type": "string"
        }
      },
      "id": "Waiter"
    },
    "Policy": {
      "type": "object",
      "properties": {
        "version": {
          "format": "int32",
          "description": "Version of the `Policy`. The default version is 0.",
          "type": "integer"
        },
        "bindings": {
          "description": "Associates a list of `members` to a `role`.\n`bindings` with no members will result in an error.",
          "items": {
            "$ref": "Binding"
          },
          "type": "array"
        },
        "etag": {
          "format": "byte",
          "description": "`etag` is used for optimistic concurrency control as a way to help\nprevent simultaneous updates of a policy from overwriting each other.\nIt is strongly suggested that systems make use of the `etag` in the\nread-modify-write cycle to perform policy updates in order to avoid race\nconditions: An `etag` is returned in the response to `getIamPolicy`, and\nsystems are expected to put that etag in the request to `setIamPolicy` to\nensure that their change will be applied to the same version of the policy.\n\nIf no `etag` is provided in the call to `setIamPolicy`, then the existing\npolicy is overwritten blindly.",
          "type": "string"
        }
      },
      "id": "Policy",
      "description": "Defines an Identity and Access Management (IAM) policy. It is used to\nspecify access control policies for Cloud Platform resources.\n\n\nA `Policy` consists of a list of `bindings`. A `Binding` binds a list of\n`members` to a `role`, where the members can be user accounts, Google groups,\nGoogle domains, and service accounts. A `role` is a named list of permissions\ndefined by IAM.\n\n**Example**\n\n    {\n      \"bindings\": [\n        {\n          \"role\": \"roles/owner\",\n          \"members\": [\n            \"user:mike@example.com\",\n            \"group:admins@example.com\",\n            \"domain:google.com\",\n            \"serviceAccount:my-other-app@appspot.gserviceaccount.com\",\n          ]\n        },\n        {\n          \"role\": \"roles/viewer\",\n          \"members\": [\"user:sean@example.com\"]\n        }\n      ]\n    }\n\nFor a description of IAM and its features, see the\n[IAM developer's guide](https://cloud.google.com/iam)."
    },
    "Variable": {
      "description": "Describes a single variable within a RuntimeConfig resource.\nThe name denotes the hierarchical variable name. For example,\n`ports/serving_port` is a valid variable name. The variable value is an\nopaque string and only leaf variables can have values (that is, variables\nthat do not have any child variables).",
      "type": "object",
      "properties": {
        "state": {
          "description": "[Ouput only] The current state of the variable. The variable state indicates\nthe outcome of the `variables().watch` call and is visible through the\n`get` and `list` calls.",
          "type": "string",
          "enumDescriptions": [
            "Default variable state.",
            "The variable was updated, while `variables().watch` was executing.",
            "The variable was deleted, while `variables().watch` was executing."
          ],
          "enum": [
            "VARIABLE_STATE_UNSPECIFIED",
            "UPDATED",
            "DELETED"
          ]
        },
        "updateTime": {
          "format": "google-datetime",
          "description": "[Output Only] The time of the last variable update.",
          "type": "string"
        },
        "name": {
          "description": "The name of the variable resource, in the format:\n\n    projects/[PROJECT_ID]/configs/[CONFIG_NAME]/variables/[VARIABLE_NAME]\n\nThe `[PROJECT_ID]` must be a valid project ID, `[CONFIG_NAME]` must be a\nvalid RuntimeConfig reource and `[VARIABLE_NAME]` follows Unix file system\nfile path naming.\n\nThe `[VARIABLE_NAME]` can contain ASCII letters, numbers, slashes and\ndashes. Slashes are used as path element separators and are not part of the\n`[VARIABLE_NAME]` itself, so `[VARIABLE_NAME]` must contain at least one\nnon-slash character. Multiple slashes are coalesced into single slash\ncharacter. Each path segment should follow RFC 1035 segment specification.\nThe length of a `[VARIABLE_NAME]` must be less than 256 bytes.\n\nOnce you create a variable, you cannot change the variable name.",
          "type": "string"
        },
        "text": {
          "description": "The string value of the variable. The length of the value must be less\nthan 4096 bytes. Empty values are also accepted. For example,\n`text: \"my text value\"`. The string must be valid UTF-8.",
          "type": "string"
        },
        "value": {
          "format": "byte",
          "description": "The binary value of the variable. The length of the value must be less\nthan 4096 bytes. Empty values are also accepted. The value must be\nbase64 encoded. Only one of `value` or `text` can be set.",
          "type": "string"
        }
      },
      "id": "Variable"
    },
    "Operation": {
      "description": "This resource represents a long-running operation that is the result of a\nnetwork API call.",
      "type": "object",
      "properties": {
        "done": {
          "description": "If the value is `false`, it means the operation is still in progress.\nIf `true`, the operation is completed, and either `error` or `response` is\navailable.",
          "type": "boolean"
        },
        "response": {
          "additionalProperties": {
            "description": "Properties of the object. Contains field @type with type URL.",
            "type": "any"
          },
          "description": "The normal response of the operation in case of success.  If the original\nmethod returns no data on success, such as `Delete`, the response is\n`google.protobuf.Empty`.  If the original method is standard\n`Get`/`Create`/`Update`, the response should be the resource.  For other\nmethods, the response should have the type `XxxResponse`, where `Xxx`\nis the original method name.  For example, if the original method name\nis `TakeSnapshot()`, the inferred response type is\n`TakeSnapshotResponse`.",
          "type": "object"
        },
        "name": {
          "description": "The server-assigned name, which is only unique within the same service that\noriginally returns it. If you use the default HTTP mapping, the\n`name` should have the format of `operations/some/unique/name`.",
          "type": "string"
        },
        "error": {
          "$ref": "Status",
          "description": "The error result of the operation in case of failure or cancellation."
        },
        "metadata": {
          "additionalProperties": {
            "type": "any",
            "description": "Properties of the object. Contains field @type with type URL."
          },
          "description": "Service-specific metadata associated with the operation.  It typically\ncontains progress information and common metadata such as create time.\nSome services might not provide such metadata.  Any method that returns a\nlong-running operation should document the metadata type, if any.",
          "type": "object"
        }
      },
      "id": "Operation"
    },
    "SetIamPolicyRequest": {
      "properties": {
        "policy": {
          "$ref": "Policy",
          "description": "REQUIRED: The complete policy to be applied to the `resource`. The size of\nthe policy is limited to a few 10s of KB. An empty policy is a\nvalid policy but certain Cloud Platform services (such as Projects)\nmight reject them."
        }
      },
      "id": "SetIamPolicyRequest",
      "description": "Request message for `SetIamPolicy` method.",
      "type": "object"
    },
    "Status": {
      "id": "Status",
      "description": "The `Status` type defines a logical error model that is suitable for different\nprogramming environments, including REST APIs and RPC APIs. It is used by\n[gRPC](https://github.com/grpc). The error model is designed to be:\n\n- Simple to use and understand for most users\n- Flexible enough to meet unexpected needs\n\n# Overview\n\nThe `Status` message contains three pieces of data: error code, error message,\nand error details. The error code should be an enum value of\ngoogle.rpc.Code, but it may accept additional error codes if needed.  The\nerror message should be a developer-facing English message that helps\ndevelopers *understand* and *resolve* the error. If a localized user-facing\nerror message is needed, put the localized message in the error details or\nlocalize it in the client. The optional error details may contain arbitrary\ninformation about the error. There is a predefined set of error detail types\nin the package `google.rpc` that can be used for common error conditions.\n\n# Language mapping\n\nThe `Status` message is the logical representation of the error model, but it\nis not necessarily the actual wire format. When the `Status` message is\nexposed in different client libraries and different wire protocols, it can be\nmapped differently. For example, it will likely be mapped to some exceptions\nin Java, but more likely mapped to some error codes in C.\n\n# Other uses\n\nThe error model and the `Status` message can be used in a variety of\nenvironments, either with or without APIs, to provide a\nconsistent developer experience across different environments.\n\nExample uses of this error model include:\n\n- Partial errors. If a service needs to return partial errors to the client,\n    it may embed the `Status` in the normal response to indicate the partial\n    errors.\n\n- Workflow errors. A typical workflow has multiple steps. Each step may\n    have a `Status` message for error reporting.\n\n- Batch operations. If a client uses batch request and batch response, the\n    `Status` message should be used directly inside batch response, one for\n    each error sub-response.\n\n- Asynchronous operations. If an API call embeds asynchronous operation\n    results in its response, the status of those operations should be\n    represented directly using the `Status` message.\n\n- Logging. If some API errors are stored in logs, the message `Status` could\n    be used directly after any stripping needed for security/privacy reasons.",
      "type": "object",
      "properties": {
        "message": {
          "description": "A developer-facing error message, which should be in English. Any\nuser-facing error message should be localized and sent in the\ngoogle.rpc.Status.details field, or localized by the client.",
          "type": "string"
        },
        "details": {
          "items": {
            "additionalProperties": {
              "type": "any",
              "description": "Properties of the object. Contains field @type with type URL."
            },
            "type": "object"
          },
          "type": "array",
          "description": "A list of messages that carry the error details.  There is a common set of\nmessage types for APIs to use."
        },
        "code": {
          "type": "integer",
          "format": "int32",
          "description": "The status code, which should be an enum value of google.rpc.Code."
        }
      }
    },
    "Binding": {
      "description": "Associates `members` with a `role`.",
      "type": "object",
      "properties": {
        "members": {
          "description": "Specifies the identities requesting access for a Cloud Platform resource.\n`members` can have the following values:\n\n* `allUsers`: A special identifier that represents anyone who is\n   on the internet; with or without a Google account.\n\n* `allAuthenticatedUsers`: A special identifier that represents anyone\n   who is authenticated with a Google account or a service account.\n\n* `user:{emailid}`: An email address that represents a specific Google\n   account. For example, `alice@gmail.com` or `joe@example.com`.\n\n\n* `serviceAccount:{emailid}`: An email address that represents a service\n   account. For example, `my-other-app@appspot.gserviceaccount.com`.\n\n* `group:{emailid}`: An email address that represents a Google group.\n   For example, `admins@example.com`.\n\n\n* `domain:{domain}`: A Google Apps domain name that represents all the\n   users of that domain. For example, `google.com` or `example.com`.\n\n",
          "items": {
            "type": "string"
          },
          "type": "array"
        },
        "role": {
          "type": "string",
          "description": "Role that is assigned to `members`.\nFor example, `roles/viewer`, `roles/editor`, or `roles/owner`.\nRequired"
        }
      },
      "id": "Binding"
    },
    "Cardinality": {
      "properties": {
        "number": {
          "format": "int32",
          "description": "The number variables under the `path` that must exist to meet this\ncondition. Defaults to 1 if not specified.",
          "type": "integer"
        },
        "path": {
          "description": "The root of the variable subtree to monitor. For example, `/foo`.",
          "type": "string"
        }
      },
      "id": "Cardinality",
      "description": "A Cardinality condition for the Waiter resource. A cardinality condition is\nmet when the number of variables under a specified path prefix reaches a\npredefined number. For example, if you set a Cardinality condition where\nthe `path` is set to `/foo` and the number of paths is set to 2, the\nfollowing variables would meet the condition in a RuntimeConfig resource:\n\n+ `/foo/variable1 = \"value1\"`\n+ `/foo/variable2 = \"value2\"`\n+ `/bar/variable3 = \"value3\"`\n\nIt would not would not satisify the same condition with the `number` set to\n3, however, because there is only 2 paths that start with `/foo`.\nCardinality conditions are recursive; all subtrees under the specific\npath prefix are counted.",
      "type": "object"
    },
    "Empty": {
      "description": "A generic empty message that you can re-use to avoid defining duplicated\nempty messages in your APIs. A typical example is to use it as the request\nor the response type of an API method. For instance:\n\n    service Foo {\n      rpc Bar(google.protobuf.Empty) returns (google.protobuf.Empty);\n    }\n\nThe JSON representation for `Empty` is empty JSON object `{}`.",
      "type": "object",
      "properties": {},
      "id": "Empty"
    },
    "ListConfigsResponse": {
      "type": "object",
      "properties": {
        "configs": {
          "description": "A list of the configurations in the project. The order of returned\nobjects is arbitrary; that is, it is not ordered in any particular way.",
          "items": {
            "$ref": "RuntimeConfig"
          },
          "type": "array"
        },
        "nextPageToken": {
          "description": "This token allows you to get the next page of results for list requests.\nIf the number of results is larger than `pageSize`, use the `nextPageToken`\nas a value for the query parameter `pageToken` in the next list request.\nSubsequent list requests will have their own `nextPageToken` to continue\npaging through the results",
          "type": "string"
        }
      },
      "id": "ListConfigsResponse",
      "description": "`ListConfigs()` returns the following response. The order of returned\nobjects is arbitrary; that is, it is not ordered in any particular way."
    }
  },
  "icons": {
    "x32": "http://www.google.com/images/icons/product/search-32.gif",
    "x16": "http://www.google.com/images/icons/product/search-16.gif"
  },
  "protocol": "rest",
  "canonicalName": "Cloud RuntimeConfig",
  "auth": {
    "oauth2": {
      "scopes": {
        "https://www.googleapis.com/auth/cloudruntimeconfig": {
          "description": "Manage your Google Cloud Platform services' runtime configuration"
        },
        "https://www.googleapis.com/auth/cloud-platform": {
          "description": "View and manage your data across Google Cloud Platform services"
        }
      }
    }
  },
  "rootUrl": "https://runtimeconfig.googleapis.com/",
  "ownerDomain": "google.com",
  "name": "runtimeconfig",
  "batchPath": "batch"
=======
      "id": "ListVariablesResponse",
      "description": "Response for the `ListVariables()` method.",
      "type": "object"
    }
  },
  "protocol": "rest",
  "icons": {
    "x32": "http://www.google.com/images/icons/product/search-32.gif",
    "x16": "http://www.google.com/images/icons/product/search-16.gif"
  },
  "canonicalName": "Cloud RuntimeConfig",
  "auth": {
    "oauth2": {
      "scopes": {
        "https://www.googleapis.com/auth/cloud-platform": {
          "description": "View and manage your data across Google Cloud Platform services"
        },
        "https://www.googleapis.com/auth/cloudruntimeconfig": {
          "description": "Manage your Google Cloud Platform services' runtime configuration"
        }
      }
    }
  },
  "rootUrl": "https://runtimeconfig.googleapis.com/",
  "ownerDomain": "google.com",
  "name": "runtimeconfig",
  "batchPath": "batch",
  "fullyEncodeReservedExpansion": true,
  "title": "Google Cloud Runtime Configuration API"
>>>>>>> b412c745
}<|MERGE_RESOLUTION|>--- conflicted
+++ resolved
@@ -1,29 +1,10 @@
 {
-<<<<<<< HEAD
-  "fullyEncodeReservedExpansion": true,
-  "title": "Google Cloud Runtime Configuration API",
-=======
->>>>>>> b412c745
   "ownerName": "Google",
   "resources": {
     "projects": {
       "resources": {
         "configs": {
           "methods": {
-<<<<<<< HEAD
-            "getIamPolicy": {
-              "flatPath": "v1beta1/projects/{projectsId}/configs/{configsId}:getIamPolicy",
-              "id": "runtimeconfig.projects.configs.getIamPolicy",
-              "path": "v1beta1/{+resource}:getIamPolicy",
-              "description": "Gets the access control policy for a resource.\nReturns an empty policy if the resource exists and does not have a policy\nset.",
-              "response": {
-                "$ref": "Policy"
-              },
-              "parameterOrder": [
-                "resource"
-              ],
-              "httpMethod": "GET",
-=======
             "delete": {
               "httpMethod": "DELETE",
               "response": {
@@ -32,32 +13,11 @@
               "parameterOrder": [
                 "name"
               ],
->>>>>>> b412c745
               "scopes": [
                 "https://www.googleapis.com/auth/cloud-platform",
                 "https://www.googleapis.com/auth/cloudruntimeconfig"
               ],
               "parameters": {
-<<<<<<< HEAD
-                "resource": {
-                  "location": "path",
-                  "description": "REQUIRED: The resource for which the policy is being requested.\nSee the operation documentation for the appropriate value for this field.",
-                  "type": "string",
-                  "required": true,
-                  "pattern": "^projects/[^/]+/configs/[^/]+$"
-                }
-              }
-            },
-            "get": {
-              "description": "Gets information about a RuntimeConfig resource.",
-              "response": {
-                "$ref": "RuntimeConfig"
-              },
-              "parameterOrder": [
-                "name"
-              ],
-              "httpMethod": "GET",
-=======
                 "name": {
                   "pattern": "^projects/[^/]+/configs/[^/]+$",
                   "location": "path",
@@ -80,36 +40,11 @@
               "response": {
                 "$ref": "ListConfigsResponse"
               },
->>>>>>> b412c745
               "scopes": [
                 "https://www.googleapis.com/auth/cloud-platform",
                 "https://www.googleapis.com/auth/cloudruntimeconfig"
               ],
               "parameters": {
-<<<<<<< HEAD
-                "name": {
-                  "location": "path",
-                  "description": "The name of the RuntimeConfig resource to retrieve, in the format:\n\n`projects/[PROJECT_ID]/configs/[CONFIG_NAME]`",
-                  "type": "string",
-                  "required": true,
-                  "pattern": "^projects/[^/]+/configs/[^/]+$"
-                }
-              },
-              "flatPath": "v1beta1/projects/{projectsId}/configs/{configsId}",
-              "id": "runtimeconfig.projects.configs.get",
-              "path": "v1beta1/{+name}"
-            },
-            "update": {
-              "scopes": [
-                "https://www.googleapis.com/auth/cloud-platform",
-                "https://www.googleapis.com/auth/cloudruntimeconfig"
-              ],
-              "parameters": {
-                "name": {
-                  "pattern": "^projects/[^/]+/configs/[^/]+$",
-                  "location": "path",
-                  "description": "The name of the RuntimeConfig resource to update, in the format:\n\n`projects/[PROJECT_ID]/configs/[CONFIG_NAME]`",
-=======
                 "pageSize": {
                   "location": "query",
                   "format": "int32",
@@ -150,37 +85,10 @@
                   "pattern": "^projects/[^/]+/configs/[^/]+$",
                   "location": "path",
                   "description": "REQUIRED: The resource for which the policy is being specified.\nSee the operation documentation for the appropriate value for this field.",
->>>>>>> b412c745
                   "type": "string",
                   "required": true
                 }
               },
-<<<<<<< HEAD
-              "flatPath": "v1beta1/projects/{projectsId}/configs/{configsId}",
-              "id": "runtimeconfig.projects.configs.update",
-              "path": "v1beta1/{+name}",
-              "request": {
-                "$ref": "RuntimeConfig"
-              },
-              "description": "Updates a RuntimeConfig resource. The configuration must exist beforehand.",
-              "response": {
-                "$ref": "RuntimeConfig"
-              },
-              "parameterOrder": [
-                "name"
-              ],
-              "httpMethod": "PUT"
-            },
-            "testIamPermissions": {
-              "id": "runtimeconfig.projects.configs.testIamPermissions",
-              "path": "v1beta1/{+resource}:testIamPermissions",
-              "request": {
-                "$ref": "TestIamPermissionsRequest"
-              },
-              "description": "Returns permissions that a caller has on the specified resource.\nIf the resource does not exist, this will return an empty set of\npermissions, not a NOT_FOUND error.\n\nNote: This operation is designed to be used for building permission-aware\nUIs and command-line tools, not for authorization checking. This operation\nmay \"fail open\" without warning.",
-              "response": {
-                "$ref": "TestIamPermissionsResponse"
-=======
               "scopes": [
                 "https://www.googleapis.com/auth/cloud-platform",
                 "https://www.googleapis.com/auth/cloudruntimeconfig"
@@ -231,33 +139,16 @@
               "httpMethod": "GET",
               "response": {
                 "$ref": "Policy"
->>>>>>> b412c745
               },
               "parameterOrder": [
                 "resource"
               ],
-<<<<<<< HEAD
-              "httpMethod": "POST",
-=======
->>>>>>> b412c745
               "scopes": [
                 "https://www.googleapis.com/auth/cloud-platform",
                 "https://www.googleapis.com/auth/cloudruntimeconfig"
               ],
               "parameters": {
                 "resource": {
-<<<<<<< HEAD
-                  "pattern": "^projects/[^/]+/configs/[^/]+$",
-                  "location": "path",
-                  "description": "REQUIRED: The resource for which the policy detail is being requested.\nSee the operation documentation for the appropriate value for this field.",
-                  "type": "string",
-                  "required": true
-                }
-              },
-              "flatPath": "v1beta1/projects/{projectsId}/configs/{configsId}:testIamPermissions"
-            },
-            "delete": {
-=======
                   "location": "path",
                   "description": "REQUIRED: The resource for which the policy is being requested.\nSee the operation documentation for the appropriate value for this field.",
                   "type": "string",
@@ -269,28 +160,17 @@
             "get": {
               "description": "Gets information about a RuntimeConfig resource.",
               "httpMethod": "GET",
->>>>>>> b412c745
               "parameterOrder": [
                 "name"
               ],
               "response": {
-<<<<<<< HEAD
-                "$ref": "Empty"
-              },
-              "httpMethod": "DELETE",
-=======
                 "$ref": "RuntimeConfig"
               },
->>>>>>> b412c745
               "parameters": {
                 "name": {
                   "pattern": "^projects/[^/]+/configs/[^/]+$",
                   "location": "path",
-<<<<<<< HEAD
-                  "description": "The RuntimeConfig resource to delete, in the format:\n\n`projects/[PROJECT_ID]/configs/[CONFIG_NAME]`",
-=======
                   "description": "The name of the RuntimeConfig resource to retrieve, in the format:\n\n`projects/[PROJECT_ID]/configs/[CONFIG_NAME]`",
->>>>>>> b412c745
                   "type": "string",
                   "required": true
                 }
@@ -300,30 +180,6 @@
                 "https://www.googleapis.com/auth/cloudruntimeconfig"
               ],
               "flatPath": "v1beta1/projects/{projectsId}/configs/{configsId}",
-<<<<<<< HEAD
-              "id": "runtimeconfig.projects.configs.delete",
-              "path": "v1beta1/{+name}",
-              "description": "Deletes a RuntimeConfig resource."
-            },
-            "list": {
-              "parameters": {
-                "pageToken": {
-                  "description": "Specifies a page token to use. Set `pageToken` to a `nextPageToken`\nreturned by a previous list request to get the next page of results.",
-                  "type": "string",
-                  "location": "query"
-                },
-                "pageSize": {
-                  "format": "int32",
-                  "description": "Specifies the number of results to return per page. If there are fewer\nelements than the specified number, returns all elements.",
-                  "type": "integer",
-                  "location": "query"
-                },
-                "parent": {
-                  "description": "The [project ID](https://support.google.com/cloud/answer/6158840?hl=en&ref_topic=6158848)\nfor this request, in the format `projects/[PROJECT_ID]`.",
-                  "type": "string",
-                  "required": true,
-                  "pattern": "^projects/[^/]+$",
-=======
               "path": "v1beta1/{+name}",
               "id": "runtimeconfig.projects.configs.get"
             },
@@ -345,7 +201,6 @@
                   "type": "string",
                   "required": true,
                   "pattern": "^projects/[^/]+/configs/[^/]+$",
->>>>>>> b412c745
                   "location": "path"
                 }
               },
@@ -353,27 +208,6 @@
                 "https://www.googleapis.com/auth/cloud-platform",
                 "https://www.googleapis.com/auth/cloudruntimeconfig"
               ],
-<<<<<<< HEAD
-              "flatPath": "v1beta1/projects/{projectsId}/configs",
-              "id": "runtimeconfig.projects.configs.list",
-              "path": "v1beta1/{+parent}/configs",
-              "description": "Lists all the RuntimeConfig resources within project.",
-              "response": {
-                "$ref": "ListConfigsResponse"
-              },
-              "parameterOrder": [
-                "parent"
-              ],
-              "httpMethod": "GET"
-            },
-            "setIamPolicy": {
-              "description": "Sets the access control policy on the specified resource. Replaces any\nexisting policy.",
-              "request": {
-                "$ref": "SetIamPolicyRequest"
-              },
-              "response": {
-                "$ref": "Policy"
-=======
               "flatPath": "v1beta1/projects/{projectsId}/configs/{configsId}",
               "id": "runtimeconfig.projects.configs.update",
               "path": "v1beta1/{+name}"
@@ -387,67 +221,15 @@
               "description": "Returns permissions that a caller has on the specified resource.\nIf the resource does not exist, this will return an empty set of\npermissions, not a NOT_FOUND error.\n\nNote: This operation is designed to be used for building permission-aware\nUIs and command-line tools, not for authorization checking. This operation\nmay \"fail open\" without warning.",
               "response": {
                 "$ref": "TestIamPermissionsResponse"
->>>>>>> b412c745
               },
               "parameterOrder": [
                 "resource"
               ],
               "httpMethod": "POST",
-<<<<<<< HEAD
-              "parameters": {
-                "resource": {
-                  "location": "path",
-                  "description": "REQUIRED: The resource for which the policy is being specified.\nSee the operation documentation for the appropriate value for this field.",
-                  "type": "string",
-                  "required": true,
-                  "pattern": "^projects/[^/]+/configs/[^/]+$"
-                }
-              },
-=======
->>>>>>> b412c745
               "scopes": [
                 "https://www.googleapis.com/auth/cloud-platform",
                 "https://www.googleapis.com/auth/cloudruntimeconfig"
               ],
-<<<<<<< HEAD
-              "flatPath": "v1beta1/projects/{projectsId}/configs/{configsId}:setIamPolicy",
-              "id": "runtimeconfig.projects.configs.setIamPolicy",
-              "path": "v1beta1/{+resource}:setIamPolicy"
-            },
-            "create": {
-              "response": {
-                "$ref": "RuntimeConfig"
-              },
-              "parameterOrder": [
-                "parent"
-              ],
-              "httpMethod": "POST",
-              "parameters": {
-                "requestId": {
-                  "location": "query",
-                  "description": "An optional but recommended unique `request_id`. If the server\nreceives two `create()` requests  with the same\n`request_id`, then the second request will be ignored and the\nfirst resource created and stored in the backend is returned.\nEmpty `request_id` fields are ignored.\n\nIt is responsibility of the client to ensure uniqueness of the\n`request_id` strings.\n\n`request_id` strings are limited to 64 characters.",
-                  "type": "string"
-                },
-                "parent": {
-                  "location": "path",
-                  "description": "The [project ID](https://support.google.com/cloud/answer/6158840?hl=en&ref_topic=6158848)\nfor this request, in the format `projects/[PROJECT_ID]`.",
-                  "type": "string",
-                  "required": true,
-                  "pattern": "^projects/[^/]+$"
-                }
-              },
-              "scopes": [
-                "https://www.googleapis.com/auth/cloud-platform",
-                "https://www.googleapis.com/auth/cloudruntimeconfig"
-              ],
-              "flatPath": "v1beta1/projects/{projectsId}/configs",
-              "id": "runtimeconfig.projects.configs.create",
-              "path": "v1beta1/{+parent}/configs",
-              "description": "Creates a new RuntimeConfig resource. The configuration name must be\nunique within project.",
-              "request": {
-                "$ref": "RuntimeConfig"
-              }
-=======
               "parameters": {
                 "resource": {
                   "location": "path",
@@ -458,7 +240,6 @@
                 }
               },
               "flatPath": "v1beta1/projects/{projectsId}/configs/{configsId}:testIamPermissions"
->>>>>>> b412c745
             }
           },
           "resources": {
@@ -466,10 +247,6 @@
               "methods": {
                 "get": {
                   "description": "Gets information about a single variable.",
-<<<<<<< HEAD
-                  "httpMethod": "GET",
-=======
->>>>>>> b412c745
                   "response": {
                     "$ref": "Variable"
                   },
@@ -486,18 +263,6 @@
                       "location": "path"
                     }
                   },
-<<<<<<< HEAD
-                  "flatPath": "v1beta1/projects/{projectsId}/configs/{configsId}/variables/{variablesId}",
-                  "path": "v1beta1/{+name}",
-                  "id": "runtimeconfig.projects.configs.variables.get"
-                },
-                "watch": {
-                  "description": "Watches a specific variable and waits for a change in the variable's value.\nWhen there is a change, this method returns the new value or times out.\n\nIf a variable is deleted while being watched, the `variableState` state is\nset to `DELETED` and the method returns the last known variable `value`.\n\nIf you set the deadline for watching to a larger value than internal timeout\n(60 seconds), the current variable value is returned and the `variableState`\nwill be `VARIABLE_STATE_UNSPECIFIED`.\n\nTo learn more about creating a watcher, read the\n[Watching a Variable for Changes](/deployment-manager/runtime-configurator/watching-a-variable)\ndocumentation.",
-                  "request": {
-                    "$ref": "WatchVariableRequest"
-                  },
-                  "httpMethod": "POST",
-=======
                   "scopes": [
                     "https://www.googleapis.com/auth/cloud-platform",
                     "https://www.googleapis.com/auth/cloudruntimeconfig"
@@ -510,7 +275,6 @@
                   "response": {
                     "$ref": "Variable"
                   },
->>>>>>> b412c745
                   "parameterOrder": [
                     "name"
                   ],
@@ -546,9 +310,6 @@
                   "httpMethod": "PUT",
                   "parameters": {
                     "name": {
-<<<<<<< HEAD
-                      "description": "The name of the variable to watch, in the format:\n\n`projects/[PROJECT_ID]/configs/[CONFIG_NAME]`",
-=======
                       "pattern": "^projects/[^/]+/configs/[^/]+/variables/.+$",
                       "location": "path",
                       "description": "The name of the variable to update, in the format:\n\n`projects/[PROJECT_ID]/configs/[CONFIG_NAME]/variables/[VARIABLE_NAME]`",
@@ -583,7 +344,6 @@
                   "parameters": {
                     "resource": {
                       "description": "REQUIRED: The resource for which the policy detail is being requested.\nSee the operation documentation for the appropriate value for this field.",
->>>>>>> b412c745
                       "type": "string",
                       "required": true,
                       "pattern": "^projects/[^/]+/configs/[^/]+/variables/.+$",
@@ -624,18 +384,6 @@
                     "https://www.googleapis.com/auth/cloud-platform",
                     "https://www.googleapis.com/auth/cloudruntimeconfig"
                   ],
-<<<<<<< HEAD
-                  "flatPath": "v1beta1/projects/{projectsId}/configs/{configsId}/variables/{variablesId}:watch",
-                  "path": "v1beta1/{+name}:watch",
-                  "id": "runtimeconfig.projects.configs.variables.watch"
-                },
-                "update": {
-                  "description": "Updates an existing variable with a new value.",
-                  "request": {
-                    "$ref": "Variable"
-                  },
-                  "httpMethod": "PUT",
-=======
                   "flatPath": "v1beta1/projects/{projectsId}/configs/{configsId}/variables/{variablesId}",
                   "id": "runtimeconfig.projects.configs.variables.delete",
                   "path": "v1beta1/{+name}",
@@ -647,19 +395,9 @@
                     "$ref": "ListVariablesResponse"
                   },
                   "httpMethod": "GET",
->>>>>>> b412c745
-                  "parameterOrder": [
-                    "name"
-                  ],
-<<<<<<< HEAD
-                  "response": {
-                    "$ref": "Variable"
-                  },
-                  "parameters": {
-                    "name": {
-                      "location": "path",
-                      "description": "The name of the variable to update, in the format:\n\n`projects/[PROJECT_ID]/configs/[CONFIG_NAME]/variables/[VARIABLE_NAME]`",
-=======
+                  "parameterOrder": [
+                    "parent"
+                  ],
                   "scopes": [
                     "https://www.googleapis.com/auth/cloud-platform",
                     "https://www.googleapis.com/auth/cloudruntimeconfig"
@@ -688,102 +426,38 @@
                     },
                     "parent": {
                       "description": "The path to the RuntimeConfig resource for which you want to list variables.\nThe configuration must exist beforehand; the path must be in the format:\n\n`projects/[PROJECT_ID]/configs/[CONFIG_NAME]`",
->>>>>>> b412c745
                       "type": "string",
                       "required": true,
-                      "pattern": "^projects/[^/]+/configs/[^/]+/variables/.+$"
-                    }
-                  },
-<<<<<<< HEAD
-                  "scopes": [
-                    "https://www.googleapis.com/auth/cloud-platform",
-                    "https://www.googleapis.com/auth/cloudruntimeconfig"
-                  ],
-                  "flatPath": "v1beta1/projects/{projectsId}/configs/{configsId}/variables/{variablesId}",
-                  "path": "v1beta1/{+name}",
-                  "id": "runtimeconfig.projects.configs.variables.update"
-=======
+                      "pattern": "^projects/[^/]+/configs/[^/]+$",
+                      "location": "path"
+                    }
+                  },
                   "flatPath": "v1beta1/projects/{projectsId}/configs/{configsId}/variables",
                   "id": "runtimeconfig.projects.configs.variables.list",
                   "path": "v1beta1/{+parent}/variables"
->>>>>>> b412c745
-                },
-                "testIamPermissions": {
-                  "id": "runtimeconfig.projects.configs.variables.testIamPermissions",
-                  "path": "v1beta1/{+resource}:testIamPermissions",
-                  "description": "Returns permissions that a caller has on the specified resource.\nIf the resource does not exist, this will return an empty set of\npermissions, not a NOT_FOUND error.\n\nNote: This operation is designed to be used for building permission-aware\nUIs and command-line tools, not for authorization checking. This operation\nmay \"fail open\" without warning.",
+                },
+                "create": {
                   "request": {
-<<<<<<< HEAD
-                    "$ref": "TestIamPermissionsRequest"
-                  },
-                  "response": {
-                    "$ref": "TestIamPermissionsResponse"
-=======
                     "$ref": "Variable"
                   },
                   "description": "Creates a variable within the given configuration. You cannot create\na variable with a name that is a prefix of an existing variable name, or a\nname that has an existing variable name as a prefix.\n\nTo learn more about creating a variable, read the\n[Setting and Getting Data](/deployment-manager/runtime-configurator/set-and-get-variables)\ndocumentation.",
                   "response": {
                     "$ref": "Variable"
->>>>>>> b412c745
-                  },
-                  "parameterOrder": [
-                    "resource"
+                  },
+                  "parameterOrder": [
+                    "parent"
                   ],
                   "httpMethod": "POST",
-                  "parameters": {
-                    "resource": {
-                      "pattern": "^projects/[^/]+/configs/[^/]+/variables/.+$",
-                      "location": "path",
-                      "description": "REQUIRED: The resource for which the policy detail is being requested.\nSee the operation documentation for the appropriate value for this field.",
-                      "type": "string",
-                      "required": true
-                    }
-                  },
-                  "scopes": [
-                    "https://www.googleapis.com/auth/cloud-platform",
-                    "https://www.googleapis.com/auth/cloudruntimeconfig"
-                  ],
-                  "flatPath": "v1beta1/projects/{projectsId}/configs/{configsId}/variables/{variablesId}:testIamPermissions"
-                },
-                "delete": {
-                  "flatPath": "v1beta1/projects/{projectsId}/configs/{configsId}/variables/{variablesId}",
-                  "id": "runtimeconfig.projects.configs.variables.delete",
-                  "path": "v1beta1/{+name}",
-                  "description": "Deletes a variable or multiple variables.\n\nIf you specify a variable name, then that variable is deleted. If you\nspecify a prefix and `recursive` is true, then all variables with that\nprefix are deleted. You must set a `recursive` to true if you delete\nvariables by prefix.",
-                  "response": {
-                    "$ref": "Empty"
-                  },
-                  "parameterOrder": [
-                    "name"
-                  ],
-                  "httpMethod": "DELETE",
-                  "parameters": {
-                    "recursive": {
-                      "description": "Set to `true` to recursively delete multiple variables with the same\nprefix.",
-                      "type": "boolean",
+                  "scopes": [
+                    "https://www.googleapis.com/auth/cloud-platform",
+                    "https://www.googleapis.com/auth/cloudruntimeconfig"
+                  ],
+                  "parameters": {
+                    "requestId": {
+                      "description": "An optional but recommended unique `request_id`. If the server\nreceives two `create()` requests  with the same\n`request_id`, then the second request will be ignored and the\nfirst resource created and stored in the backend is returned.\nEmpty `request_id` fields are ignored.\n\nIt is responsibility of the client to ensure uniqueness of the\n`request_id` strings.\n\n`request_id` strings are limited to 64 characters.",
+                      "type": "string",
                       "location": "query"
                     },
-<<<<<<< HEAD
-                    "name": {
-                      "type": "string",
-                      "required": true,
-                      "pattern": "^projects/[^/]+/configs/[^/]+/variables/.+$",
-                      "location": "path",
-                      "description": "The name of the variable to delete, in the format:\n\n`projects/[PROJECT_ID]/configs/[CONFIG_NAME]/variables/[VARIABLE_NAME]`"
-                    }
-                  },
-                  "scopes": [
-                    "https://www.googleapis.com/auth/cloud-platform",
-                    "https://www.googleapis.com/auth/cloudruntimeconfig"
-                  ]
-                },
-                "list": {
-                  "id": "runtimeconfig.projects.configs.variables.list",
-                  "path": "v1beta1/{+parent}/variables",
-                  "description": "Lists variables within given a configuration, matching any provided filters.\nThis only lists variable names, not the values, unless `return_values` is\ntrue, in which case only variables that user has IAM permission to GetVariable\nwill be returned.",
-                  "response": {
-                    "$ref": "ListVariablesResponse"
-=======
                     "parent": {
                       "description": "The path to the RutimeConfig resource that this variable should belong to.\nThe configuration must exist beforehand; the path must be in the format:\n\n`projects/[PROJECT_ID]/configs/[CONFIG_NAME]`",
                       "type": "string",
@@ -807,154 +481,33 @@
                   "description": "Deletes the waiter with the specified name.",
                   "response": {
                     "$ref": "Empty"
->>>>>>> b412c745
                   },
                   "httpMethod": "DELETE",
                   "parameterOrder": [
-<<<<<<< HEAD
-                    "parent"
-                  ],
-                  "httpMethod": "GET",
-                  "parameters": {
-                    "returnValues": {
-                      "location": "query",
-                      "description": "The flag indicates whether the user wants to return values of variables.\nIf true, then only those variables that user has IAM GetVariable permission\nwill be returned along with their values.",
-                      "type": "boolean"
-                    },
-                    "pageToken": {
-                      "type": "string",
-                      "location": "query",
-                      "description": "Specifies a page token to use. Set `pageToken` to a `nextPageToken`\nreturned by a previous list request to get the next page of results."
-                    },
-                    "pageSize": {
-                      "type": "integer",
-                      "location": "query",
-                      "format": "int32",
-                      "description": "Specifies the number of results to return per page. If there are fewer\nelements than the specified number, returns all elements."
-                    },
-                    "parent": {
-                      "pattern": "^projects/[^/]+/configs/[^/]+$",
-                      "location": "path",
-                      "description": "The path to the RuntimeConfig resource for which you want to list variables.\nThe configuration must exist beforehand; the path must be in the format:\n\n`projects/[PROJECT_ID]/configs/[CONFIG_NAME]`",
-                      "type": "string",
-                      "required": true
-                    },
-                    "filter": {
-                      "location": "query",
-                      "description": "Filters variables by matching the specified filter. For example:\n\n`projects/example-project/config/[CONFIG_NAME]/variables/example-variable`.",
-                      "type": "string"
-                    }
-                  },
-                  "scopes": [
-                    "https://www.googleapis.com/auth/cloud-platform",
-                    "https://www.googleapis.com/auth/cloudruntimeconfig"
-                  ],
-                  "flatPath": "v1beta1/projects/{projectsId}/configs/{configsId}/variables"
-                },
-                "create": {
-                  "request": {
-                    "$ref": "Variable"
-                  },
-                  "description": "Creates a variable within the given configuration. You cannot create\na variable with a name that is a prefix of an existing variable name, or a\nname that has an existing variable name as a prefix.\n\nTo learn more about creating a variable, read the\n[Setting and Getting Data](/deployment-manager/runtime-configurator/set-and-get-variables)\ndocumentation.",
-                  "httpMethod": "POST",
-                  "parameterOrder": [
-                    "parent"
-                  ],
-                  "response": {
-                    "$ref": "Variable"
-                  },
-=======
                     "name"
                   ],
->>>>>>> b412c745
-                  "scopes": [
-                    "https://www.googleapis.com/auth/cloud-platform",
-                    "https://www.googleapis.com/auth/cloudruntimeconfig"
-                  ],
-                  "parameters": {
-<<<<<<< HEAD
-                    "requestId": {
-                      "location": "query",
-                      "description": "An optional but recommended unique `request_id`. If the server\nreceives two `create()` requests  with the same\n`request_id`, then the second request will be ignored and the\nfirst resource created and stored in the backend is returned.\nEmpty `request_id` fields are ignored.\n\nIt is responsibility of the client to ensure uniqueness of the\n`request_id` strings.\n\n`request_id` strings are limited to 64 characters.",
-                      "type": "string"
-                    },
-                    "parent": {
-                      "pattern": "^projects/[^/]+/configs/[^/]+$",
-                      "location": "path",
-                      "description": "The path to the RutimeConfig resource that this variable should belong to.\nThe configuration must exist beforehand; the path must be in the format:\n\n`projects/[PROJECT_ID]/configs/[CONFIG_NAME]`",
-=======
+                  "scopes": [
+                    "https://www.googleapis.com/auth/cloud-platform",
+                    "https://www.googleapis.com/auth/cloudruntimeconfig"
+                  ],
+                  "parameters": {
                     "name": {
                       "description": "The Waiter resource to delete, in the format:\n\n `projects/[PROJECT_ID]/configs/[CONFIG_NAME]/waiters/[WAITER_NAME]`",
->>>>>>> b412c745
-                      "type": "string",
-                      "required": true
-                    }
-<<<<<<< HEAD
-                  },
-                  "flatPath": "v1beta1/projects/{projectsId}/configs/{configsId}/variables",
-                  "path": "v1beta1/{+parent}/variables",
-                  "id": "runtimeconfig.projects.configs.variables.create"
-                }
-              }
-            },
-            "waiters": {
-              "methods": {
-                "create": {
-                  "flatPath": "v1beta1/projects/{projectsId}/configs/{configsId}/waiters",
-                  "path": "v1beta1/{+parent}/waiters",
-                  "id": "runtimeconfig.projects.configs.waiters.create",
-                  "description": "Creates a Waiter resource. This operation returns a long-running Operation\nresource which can be polled for completion. However, a waiter with the\ngiven name will exist (and can be retrieved) prior to the operation\ncompleting. If the operation fails, the failed Waiter resource will\nstill exist and must be deleted prior to subsequent creation attempts.",
-                  "request": {
-=======
+                      "type": "string",
+                      "required": true,
+                      "pattern": "^projects/[^/]+/configs/[^/]+/waiters/[^/]+$",
+                      "location": "path"
+                    }
                   }
                 },
                 "get": {
                   "httpMethod": "GET",
                   "response": {
->>>>>>> b412c745
                     "$ref": "Waiter"
                   },
-                  "httpMethod": "POST",
-                  "parameterOrder": [
-                    "parent"
-                  ],
-<<<<<<< HEAD
-                  "response": {
-                    "$ref": "Operation"
-                  },
-                  "parameters": {
-                    "parent": {
-                      "description": "The path to the configuration that will own the waiter.\nThe configuration must exist beforehand; the path must be in the format:\n\n`projects/[PROJECT_ID]/configs/[CONFIG_NAME]`.",
-                      "type": "string",
-                      "required": true,
-                      "pattern": "^projects/[^/]+/configs/[^/]+$",
-                      "location": "path"
-                    },
-                    "requestId": {
-                      "location": "query",
-                      "description": "An optional but recommended unique `request_id`. If the server\nreceives two `create()` requests  with the same\n`request_id`, then the second request will be ignored and the\nfirst resource created and stored in the backend is returned.\nEmpty `request_id` fields are ignored.\n\nIt is responsibility of the client to ensure uniqueness of the\n`request_id` strings.\n\n`request_id` strings are limited to 64 characters.",
-                      "type": "string"
-                    }
-                  },
-                  "scopes": [
-                    "https://www.googleapis.com/auth/cloud-platform",
-                    "https://www.googleapis.com/auth/cloudruntimeconfig"
-                  ]
-                },
-                "testIamPermissions": {
-                  "flatPath": "v1beta1/projects/{projectsId}/configs/{configsId}/waiters/{waitersId}:testIamPermissions",
-                  "id": "runtimeconfig.projects.configs.waiters.testIamPermissions",
-                  "path": "v1beta1/{+resource}:testIamPermissions",
-                  "description": "Returns permissions that a caller has on the specified resource.\nIf the resource does not exist, this will return an empty set of\npermissions, not a NOT_FOUND error.\n\nNote: This operation is designed to be used for building permission-aware\nUIs and command-line tools, not for authorization checking. This operation\nmay \"fail open\" without warning.",
-                  "request": {
-                    "$ref": "TestIamPermissionsRequest"
-                  },
-                  "response": {
-                    "$ref": "TestIamPermissionsResponse"
-                  },
-                  "parameterOrder": [
-                    "resource"
-=======
+                  "parameterOrder": [
+                    "name"
+                  ],
                   "scopes": [
                     "https://www.googleapis.com/auth/cloud-platform",
                     "https://www.googleapis.com/auth/cloudruntimeconfig"
@@ -987,14 +540,8 @@
                   "scopes": [
                     "https://www.googleapis.com/auth/cloud-platform",
                     "https://www.googleapis.com/auth/cloudruntimeconfig"
->>>>>>> b412c745
-                  ],
-                  "httpMethod": "POST",
-                  "parameters": {
-<<<<<<< HEAD
-                    "resource": {
-                      "pattern": "^projects/[^/]+/configs/[^/]+/waiters/[^/]+$",
-=======
+                  ],
+                  "parameters": {
                     "pageToken": {
                       "location": "query",
                       "description": "Specifies a page token to use. Set `pageToken` to a `nextPageToken`\nreturned by a previous list request to get the next page of results.",
@@ -1007,7 +554,6 @@
                       "type": "integer"
                     },
                     "parent": {
->>>>>>> b412c745
                       "location": "path",
                       "description": "The path to the configuration for which you want to get a list of waiters.\nThe configuration must exist beforehand; the path must be in the format:\n\n`projects/[PROJECT_ID]/configs/[CONFIG_NAME]`",
                       "type": "string",
@@ -1015,29 +561,6 @@
                       "pattern": "^projects/[^/]+/configs/[^/]+$"
                     }
                   },
-<<<<<<< HEAD
-                  "scopes": [
-                    "https://www.googleapis.com/auth/cloud-platform",
-                    "https://www.googleapis.com/auth/cloudruntimeconfig"
-                  ]
-                },
-                "delete": {
-                  "description": "Deletes the waiter with the specified name.",
-                  "response": {
-                    "$ref": "Empty"
-                  },
-                  "parameterOrder": [
-                    "name"
-                  ],
-                  "httpMethod": "DELETE",
-                  "parameters": {
-                    "name": {
-                      "location": "path",
-                      "description": "The Waiter resource to delete, in the format:\n\n `projects/[PROJECT_ID]/configs/[CONFIG_NAME]/waiters/[WAITER_NAME]`",
-                      "type": "string",
-                      "required": true,
-                      "pattern": "^projects/[^/]+/configs/[^/]+/waiters/[^/]+$"
-=======
                   "flatPath": "v1beta1/projects/{projectsId}/configs/{configsId}/waiters"
                 },
                 "create": {
@@ -1060,23 +583,12 @@
                       "type": "string",
                       "required": true,
                       "pattern": "^projects/[^/]+/configs/[^/]+$"
->>>>>>> b412c745
-                    }
-                  },
-                  "scopes": [
-                    "https://www.googleapis.com/auth/cloud-platform",
-                    "https://www.googleapis.com/auth/cloudruntimeconfig"
-                  ],
-<<<<<<< HEAD
-                  "flatPath": "v1beta1/projects/{projectsId}/configs/{configsId}/waiters/{waitersId}",
-                  "id": "runtimeconfig.projects.configs.waiters.delete",
-                  "path": "v1beta1/{+name}"
-                },
-                "get": {
-                  "description": "Gets information about a single waiter.",
-                  "response": {
-                    "$ref": "Waiter"
-=======
+                    }
+                  },
+                  "scopes": [
+                    "https://www.googleapis.com/auth/cloud-platform",
+                    "https://www.googleapis.com/auth/cloudruntimeconfig"
+                  ],
                   "flatPath": "v1beta1/projects/{projectsId}/configs/{configsId}/waiters",
                   "path": "v1beta1/{+parent}/waiters",
                   "id": "runtimeconfig.projects.configs.waiters.create",
@@ -1088,23 +600,10 @@
                 "testIamPermissions": {
                   "response": {
                     "$ref": "TestIamPermissionsResponse"
->>>>>>> b412c745
                   },
                   "parameterOrder": [
                     "resource"
                   ],
-<<<<<<< HEAD
-                  "httpMethod": "GET",
-                  "parameters": {
-                    "name": {
-                      "pattern": "^projects/[^/]+/configs/[^/]+/waiters/[^/]+$",
-                      "location": "path",
-                      "description": "The fully-qualified name of the Waiter resource object to retrieve, in the\nformat:\n\n`projects/[PROJECT_ID]/configs/[CONFIG_NAME]/waiters/[WAITER_NAME]`",
-                      "type": "string",
-                      "required": true
-                    }
-                  },
-=======
                   "httpMethod": "POST",
                   "scopes": [
                     "https://www.googleapis.com/auth/cloud-platform",
@@ -1146,20 +645,10 @@
                     "resource"
                   ],
                   "httpMethod": "POST",
->>>>>>> b412c745
-                  "scopes": [
-                    "https://www.googleapis.com/auth/cloud-platform",
-                    "https://www.googleapis.com/auth/cloudruntimeconfig"
-                  ],
-<<<<<<< HEAD
-                  "flatPath": "v1beta1/projects/{projectsId}/configs/{configsId}/waiters/{waitersId}",
-                  "id": "runtimeconfig.projects.configs.waiters.get",
-                  "path": "v1beta1/{+name}"
-                },
-                "list": {
-                  "response": {
-                    "$ref": "ListWaitersResponse"
-=======
+                  "scopes": [
+                    "https://www.googleapis.com/auth/cloud-platform",
+                    "https://www.googleapis.com/auth/cloudruntimeconfig"
+                  ],
                   "parameters": {
                     "resource": {
                       "description": "REQUIRED: The resource for which the policy detail is being requested.\nSee the operation documentation for the appropriate value for this field.",
@@ -1174,70 +663,15 @@
                   "description": "Gets the latest state of a long-running operation.  Clients can use this\nmethod to poll the operation result at intervals as recommended by the API\nservice.",
                   "response": {
                     "$ref": "Operation"
->>>>>>> b412c745
                   },
                   "parameterOrder": [
                     "name"
                   ],
                   "httpMethod": "GET",
                   "parameters": {
-<<<<<<< HEAD
-                    "parent": {
-                      "location": "path",
-                      "description": "The path to the configuration for which you want to get a list of waiters.\nThe configuration must exist beforehand; the path must be in the format:\n\n`projects/[PROJECT_ID]/configs/[CONFIG_NAME]`",
-                      "type": "string",
-                      "required": true,
-                      "pattern": "^projects/[^/]+/configs/[^/]+$"
-                    },
-                    "pageToken": {
-                      "location": "query",
-                      "description": "Specifies a page token to use. Set `pageToken` to a `nextPageToken`\nreturned by a previous list request to get the next page of results.",
-                      "type": "string"
-                    },
-                    "pageSize": {
-                      "format": "int32",
-                      "description": "Specifies the number of results to return per page. If there are fewer\nelements than the specified number, returns all elements.",
-                      "type": "integer",
-                      "location": "query"
-                    }
-                  },
-                  "scopes": [
-                    "https://www.googleapis.com/auth/cloud-platform",
-                    "https://www.googleapis.com/auth/cloudruntimeconfig"
-                  ],
-                  "flatPath": "v1beta1/projects/{projectsId}/configs/{configsId}/waiters",
-                  "id": "runtimeconfig.projects.configs.waiters.list",
-                  "path": "v1beta1/{+parent}/waiters",
-                  "description": "List waiters within the given configuration."
-                }
-              }
-            },
-            "operations": {
-              "methods": {
-                "testIamPermissions": {
-                  "flatPath": "v1beta1/projects/{projectsId}/configs/{configsId}/operations/{operationsId}:testIamPermissions",
-                  "path": "v1beta1/{+resource}:testIamPermissions",
-                  "id": "runtimeconfig.projects.configs.operations.testIamPermissions",
-                  "description": "Returns permissions that a caller has on the specified resource.\nIf the resource does not exist, this will return an empty set of\npermissions, not a NOT_FOUND error.\n\nNote: This operation is designed to be used for building permission-aware\nUIs and command-line tools, not for authorization checking. This operation\nmay \"fail open\" without warning.",
-                  "request": {
-                    "$ref": "TestIamPermissionsRequest"
-                  },
-                  "httpMethod": "POST",
-                  "parameterOrder": [
-                    "resource"
-                  ],
-                  "response": {
-                    "$ref": "TestIamPermissionsResponse"
-                  },
-                  "parameters": {
-                    "resource": {
-                      "location": "path",
-                      "description": "REQUIRED: The resource for which the policy detail is being requested.\nSee the operation documentation for the appropriate value for this field.",
-=======
                     "name": {
                       "location": "path",
                       "description": "The name of the operation resource.",
->>>>>>> b412c745
                       "type": "string",
                       "required": true,
                       "pattern": "^projects/[^/]+/configs/[^/]+/operations/.+$"
@@ -1246,40 +680,10 @@
                   "scopes": [
                     "https://www.googleapis.com/auth/cloud-platform",
                     "https://www.googleapis.com/auth/cloudruntimeconfig"
-<<<<<<< HEAD
-                  ]
-                },
-                "get": {
-                  "flatPath": "v1beta1/projects/{projectsId}/configs/{configsId}/operations/{operationsId}",
-                  "id": "runtimeconfig.projects.configs.operations.get",
-                  "path": "v1beta1/{+name}",
-                  "description": "Gets the latest state of a long-running operation.  Clients can use this\nmethod to poll the operation result at intervals as recommended by the API\nservice.",
-                  "response": {
-                    "$ref": "Operation"
-                  },
-                  "parameterOrder": [
-                    "name"
-                  ],
-                  "httpMethod": "GET",
-                  "scopes": [
-                    "https://www.googleapis.com/auth/cloud-platform",
-                    "https://www.googleapis.com/auth/cloudruntimeconfig"
-                  ],
-                  "parameters": {
-                    "name": {
-                      "pattern": "^projects/[^/]+/configs/[^/]+/operations/.+$",
-                      "location": "path",
-                      "description": "The name of the operation resource.",
-                      "type": "string",
-                      "required": true
-                    }
-                  }
-=======
                   ],
                   "flatPath": "v1beta1/projects/{projectsId}/configs/{configsId}/operations/{operationsId}",
                   "id": "runtimeconfig.projects.configs.operations.get",
                   "path": "v1beta1/{+name}"
->>>>>>> b412c745
                 }
               }
             }
@@ -1289,53 +693,15 @@
     }
   },
   "parameters": {
-<<<<<<< HEAD
-    "quotaUser": {
-      "description": "Available to use for quota purposes for server-side applications. Can be any arbitrary string assigned to a user, but should not exceed 40 characters.",
+    "fields": {
+      "description": "Selector specifying which fields to include in a partial response.",
       "type": "string",
       "location": "query"
     },
-    "pp": {
-      "description": "Pretty-print response.",
-      "default": "true",
-      "type": "boolean",
+    "uploadType": {
+      "description": "Legacy upload protocol for media (e.g. \"media\", \"multipart\").",
+      "type": "string",
       "location": "query"
-    },
-    "oauth_token": {
-=======
-    "fields": {
-      "description": "Selector specifying which fields to include in a partial response.",
->>>>>>> b412c745
-      "type": "string",
-      "location": "query",
-      "description": "OAuth 2.0 token for the current user."
-    },
-    "bearer_token": {
-      "location": "query",
-      "description": "OAuth bearer token.",
-      "type": "string"
-    },
-<<<<<<< HEAD
-    "upload_protocol": {
-      "location": "query",
-      "description": "Upload protocol for media (e.g. \"raw\", \"multipart\").",
-      "type": "string"
-    },
-    "prettyPrint": {
-      "location": "query",
-      "description": "Returns response with indentations and line breaks.",
-      "default": "true",
-      "type": "boolean"
-    },
-    "fields": {
-      "location": "query",
-      "description": "Selector specifying which fields to include in a partial response.",
-      "type": "string"
-    },
-    "uploadType": {
-      "type": "string",
-      "location": "query",
-      "description": "Legacy upload protocol for media (e.g. \"media\", \"multipart\")."
     },
     "callback": {
       "description": "JSONP",
@@ -1343,20 +709,7 @@
       "location": "query"
     },
     "$.xgafv": {
-=======
-    "uploadType": {
-      "description": "Legacy upload protocol for media (e.g. \"media\", \"multipart\").",
-      "type": "string",
-      "location": "query"
-    },
-    "callback": {
-      "description": "JSONP",
-      "type": "string",
-      "location": "query"
-    },
-    "$.xgafv": {
       "description": "V1 error format.",
->>>>>>> b412c745
       "type": "string",
       "enumDescriptions": [
         "v1 error format",
@@ -1366,12 +719,7 @@
       "enum": [
         "1",
         "2"
-<<<<<<< HEAD
-      ],
-      "description": "V1 error format."
-=======
       ]
->>>>>>> b412c745
     },
     "alt": {
       "enumDescriptions": [
@@ -1393,8 +741,6 @@
       "description": "API key. Your API key identifies your project and provides you with API access, quota, and reports. Required unless you provide an OAuth 2.0 token.",
       "type": "string",
       "location": "query"
-<<<<<<< HEAD
-=======
     },
     "access_token": {
       "description": "OAuth access token.",
@@ -1735,28 +1081,8 @@
       "id": "ListConfigsResponse",
       "description": "`ListConfigs()` returns the following response. The order of returned\nobjects is arbitrary; that is, it is not ordered in any particular way.",
       "type": "object"
->>>>>>> b412c745
-    },
-    "access_token": {
-      "location": "query",
-      "description": "OAuth access token.",
-      "type": "string"
-    }
-  },
-  "version": "v1beta1",
-  "baseUrl": "https://runtimeconfig.googleapis.com/",
-  "description": "The Runtime Configurator allows you to dynamically configure and expose variables through Google Cloud Platform. In addition, you can also set Watchers and Waiters that will watch for changes to your data and return based on certain conditions.",
-  "kind": "discovery#restDescription",
-  "servicePath": "",
-  "basePath": "",
-  "id": "runtimeconfig:v1beta1",
-  "documentationLink": "https://cloud.google.com/deployment-manager/runtime-configurator/",
-  "revision": "20170829",
-  "discoveryVersion": "v1",
-  "version_module": true,
-  "schemas": {
+    },
     "EndCondition": {
-      "id": "EndCondition",
       "description": "The condition that a Waiter resource is waiting for.",
       "type": "object",
       "properties": {
@@ -1764,14 +1090,10 @@
           "$ref": "Cardinality",
           "description": "The cardinality of the `EndCondition`."
         }
-      }
+      },
+      "id": "EndCondition"
     },
     "TestIamPermissionsResponse": {
-<<<<<<< HEAD
-      "description": "Response message for `TestIamPermissions` method.",
-      "type": "object",
-=======
->>>>>>> b412c745
       "properties": {
         "permissions": {
           "description": "A subset of `TestPermissionsRequest.permissions` that the caller is\nallowed.",
@@ -1781,13 +1103,9 @@
           "type": "array"
         }
       },
-<<<<<<< HEAD
-      "id": "TestIamPermissionsResponse"
-=======
       "id": "TestIamPermissionsResponse",
       "description": "Response message for `TestIamPermissions` method.",
       "type": "object"
->>>>>>> b412c745
     },
     "ListVariablesResponse": {
       "properties": {
@@ -1803,323 +1121,6 @@
           "type": "string"
         }
       },
-<<<<<<< HEAD
-      "id": "ListVariablesResponse"
-    },
-    "RuntimeConfig": {
-      "type": "object",
-      "properties": {
-        "name": {
-          "description": "The resource name of a runtime config. The name must have the format:\n\n    projects/[PROJECT_ID]/configs/[CONFIG_NAME]\n\nThe `[PROJECT_ID]` must be a valid project ID, and `[CONFIG_NAME]` is an\narbitrary name that matches RFC 1035 segment specification. The length of\n`[CONFIG_NAME]` must be less than 64 bytes.\n\nYou pick the RuntimeConfig resource name, but the server will validate that\nthe name adheres to this format. After you create the resource, you cannot\nchange the resource's name.",
-          "type": "string"
-        },
-        "description": {
-          "description": "An optional description of the RuntimeConfig object.",
-          "type": "string"
-        }
-      },
-      "id": "RuntimeConfig",
-      "description": "A RuntimeConfig resource is the primary resource in the Cloud RuntimeConfig\nservice. A RuntimeConfig resource consists of metadata and a hierarchy of\nvariables."
-    },
-    "WatchVariableRequest": {
-      "properties": {
-        "newerThan": {
-          "format": "google-datetime",
-          "description": "If specified, checks the current timestamp of the variable and if the\ncurrent timestamp is newer than `newerThan` timestamp, the method returns\nimmediately.\n\nIf not specified or the variable has an older timestamp, the watcher waits\nfor a the value to change before returning.",
-          "type": "string"
-        }
-      },
-      "id": "WatchVariableRequest",
-      "description": "Request for the `WatchVariable()` method.",
-      "type": "object"
-    },
-    "ListWaitersResponse": {
-      "description": "Response for the `ListWaiters()` method.\nOrder of returned waiter objects is arbitrary.",
-      "type": "object",
-      "properties": {
-        "waiters": {
-          "description": "Found waiters in the project.",
-          "items": {
-            "$ref": "Waiter"
-          },
-          "type": "array"
-        },
-        "nextPageToken": {
-          "description": "This token allows you to get the next page of results for list requests.\nIf the number of results is larger than `pageSize`, use the `nextPageToken`\nas a value for the query parameter `pageToken` in the next list request.\nSubsequent list requests will have their own `nextPageToken` to continue\npaging through the results",
-          "type": "string"
-        }
-      },
-      "id": "ListWaitersResponse"
-    },
-    "TestIamPermissionsRequest": {
-      "description": "Request message for `TestIamPermissions` method.",
-      "type": "object",
-      "properties": {
-        "permissions": {
-          "description": "The set of permissions to check for the `resource`. Permissions with\nwildcards (such as '*' or 'storage.*') are not allowed. For more\ninformation see\n[IAM Overview](https://cloud.google.com/iam/docs/overview#permissions).",
-          "items": {
-            "type": "string"
-          },
-          "type": "array"
-        }
-      },
-      "id": "TestIamPermissionsRequest"
-    },
-    "Waiter": {
-      "description": "A Waiter resource waits for some end condition within a RuntimeConfig resource\nto be met before it returns. For example, assume you have a distributed\nsystem where each node writes to a Variable resource indidicating the node's\nreadiness as part of the startup process.\n\nYou then configure a Waiter resource with the success condition set to wait\nuntil some number of nodes have checked in. Afterwards, your application\nruns some arbitrary code after the condition has been met and the waiter\nreturns successfully.\n\nOnce created, a Waiter resource is immutable.\n\nTo learn more about using waiters, read the\n[Creating a Waiter](/deployment-manager/runtime-configurator/creating-a-waiter)\ndocumentation.",
-      "type": "object",
-      "properties": {
-        "error": {
-          "$ref": "Status",
-          "description": "[Output Only] If the waiter ended due to a failure or timeout, this value\nwill be set."
-        },
-        "failure": {
-          "description": "[Optional] The failure condition of this waiter. If this condition is met,\n`done` will be set to `true` and the `error` code will be set to `ABORTED`.\nThe failure condition takes precedence over the success condition. If both\nconditions are met, a failure will be indicated. This value is optional; if\nno failure condition is set, the only failure scenario will be a timeout.",
-          "$ref": "EndCondition"
-        },
-        "success": {
-          "$ref": "EndCondition",
-          "description": "[Required] The success condition. If this condition is met, `done` will be\nset to `true` and the `error` value will remain unset. The failure condition\ntakes precedence over the success condition. If both conditions are met, a\nfailure will be indicated."
-        },
-        "done": {
-          "type": "boolean",
-          "description": "[Output Only] If the value is `false`, it means the waiter is still waiting\nfor one of its conditions to be met.\n\nIf true, the waiter has finished. If the waiter finished due to a timeout\nor failure, `error` will be set."
-        },
-        "createTime": {
-          "format": "google-datetime",
-          "description": "[Output Only] The instant at which this Waiter resource was created. Adding\nthe value of `timeout` to this instant yields the timeout deadline for the\nwaiter.",
-          "type": "string"
-        },
-        "timeout": {
-          "type": "string",
-          "format": "google-duration",
-          "description": "[Required] Specifies the timeout of the waiter in seconds, beginning from\nthe instant that `waiters().create` method is called. If this time elapses\nbefore the success or failure conditions are met, the waiter fails and sets\nthe `error` code to `DEADLINE_EXCEEDED`."
-        },
-        "name": {
-          "description": "The name of the Waiter resource, in the format:\n\n    projects/[PROJECT_ID]/configs/[CONFIG_NAME]/waiters/[WAITER_NAME]\n\nThe `[PROJECT_ID]` must be a valid Google Cloud project ID,\nthe `[CONFIG_NAME]` must be a valid RuntimeConfig resource, the\n`[WAITER_NAME]` must match RFC 1035 segment specification, and the length\nof `[WAITER_NAME]` must be less than 64 bytes.\n\nAfter you create a Waiter resource, you cannot change the resource name.",
-          "type": "string"
-        }
-      },
-      "id": "Waiter"
-    },
-    "Policy": {
-      "type": "object",
-      "properties": {
-        "version": {
-          "format": "int32",
-          "description": "Version of the `Policy`. The default version is 0.",
-          "type": "integer"
-        },
-        "bindings": {
-          "description": "Associates a list of `members` to a `role`.\n`bindings` with no members will result in an error.",
-          "items": {
-            "$ref": "Binding"
-          },
-          "type": "array"
-        },
-        "etag": {
-          "format": "byte",
-          "description": "`etag` is used for optimistic concurrency control as a way to help\nprevent simultaneous updates of a policy from overwriting each other.\nIt is strongly suggested that systems make use of the `etag` in the\nread-modify-write cycle to perform policy updates in order to avoid race\nconditions: An `etag` is returned in the response to `getIamPolicy`, and\nsystems are expected to put that etag in the request to `setIamPolicy` to\nensure that their change will be applied to the same version of the policy.\n\nIf no `etag` is provided in the call to `setIamPolicy`, then the existing\npolicy is overwritten blindly.",
-          "type": "string"
-        }
-      },
-      "id": "Policy",
-      "description": "Defines an Identity and Access Management (IAM) policy. It is used to\nspecify access control policies for Cloud Platform resources.\n\n\nA `Policy` consists of a list of `bindings`. A `Binding` binds a list of\n`members` to a `role`, where the members can be user accounts, Google groups,\nGoogle domains, and service accounts. A `role` is a named list of permissions\ndefined by IAM.\n\n**Example**\n\n    {\n      \"bindings\": [\n        {\n          \"role\": \"roles/owner\",\n          \"members\": [\n            \"user:mike@example.com\",\n            \"group:admins@example.com\",\n            \"domain:google.com\",\n            \"serviceAccount:my-other-app@appspot.gserviceaccount.com\",\n          ]\n        },\n        {\n          \"role\": \"roles/viewer\",\n          \"members\": [\"user:sean@example.com\"]\n        }\n      ]\n    }\n\nFor a description of IAM and its features, see the\n[IAM developer's guide](https://cloud.google.com/iam)."
-    },
-    "Variable": {
-      "description": "Describes a single variable within a RuntimeConfig resource.\nThe name denotes the hierarchical variable name. For example,\n`ports/serving_port` is a valid variable name. The variable value is an\nopaque string and only leaf variables can have values (that is, variables\nthat do not have any child variables).",
-      "type": "object",
-      "properties": {
-        "state": {
-          "description": "[Ouput only] The current state of the variable. The variable state indicates\nthe outcome of the `variables().watch` call and is visible through the\n`get` and `list` calls.",
-          "type": "string",
-          "enumDescriptions": [
-            "Default variable state.",
-            "The variable was updated, while `variables().watch` was executing.",
-            "The variable was deleted, while `variables().watch` was executing."
-          ],
-          "enum": [
-            "VARIABLE_STATE_UNSPECIFIED",
-            "UPDATED",
-            "DELETED"
-          ]
-        },
-        "updateTime": {
-          "format": "google-datetime",
-          "description": "[Output Only] The time of the last variable update.",
-          "type": "string"
-        },
-        "name": {
-          "description": "The name of the variable resource, in the format:\n\n    projects/[PROJECT_ID]/configs/[CONFIG_NAME]/variables/[VARIABLE_NAME]\n\nThe `[PROJECT_ID]` must be a valid project ID, `[CONFIG_NAME]` must be a\nvalid RuntimeConfig reource and `[VARIABLE_NAME]` follows Unix file system\nfile path naming.\n\nThe `[VARIABLE_NAME]` can contain ASCII letters, numbers, slashes and\ndashes. Slashes are used as path element separators and are not part of the\n`[VARIABLE_NAME]` itself, so `[VARIABLE_NAME]` must contain at least one\nnon-slash character. Multiple slashes are coalesced into single slash\ncharacter. Each path segment should follow RFC 1035 segment specification.\nThe length of a `[VARIABLE_NAME]` must be less than 256 bytes.\n\nOnce you create a variable, you cannot change the variable name.",
-          "type": "string"
-        },
-        "text": {
-          "description": "The string value of the variable. The length of the value must be less\nthan 4096 bytes. Empty values are also accepted. For example,\n`text: \"my text value\"`. The string must be valid UTF-8.",
-          "type": "string"
-        },
-        "value": {
-          "format": "byte",
-          "description": "The binary value of the variable. The length of the value must be less\nthan 4096 bytes. Empty values are also accepted. The value must be\nbase64 encoded. Only one of `value` or `text` can be set.",
-          "type": "string"
-        }
-      },
-      "id": "Variable"
-    },
-    "Operation": {
-      "description": "This resource represents a long-running operation that is the result of a\nnetwork API call.",
-      "type": "object",
-      "properties": {
-        "done": {
-          "description": "If the value is `false`, it means the operation is still in progress.\nIf `true`, the operation is completed, and either `error` or `response` is\navailable.",
-          "type": "boolean"
-        },
-        "response": {
-          "additionalProperties": {
-            "description": "Properties of the object. Contains field @type with type URL.",
-            "type": "any"
-          },
-          "description": "The normal response of the operation in case of success.  If the original\nmethod returns no data on success, such as `Delete`, the response is\n`google.protobuf.Empty`.  If the original method is standard\n`Get`/`Create`/`Update`, the response should be the resource.  For other\nmethods, the response should have the type `XxxResponse`, where `Xxx`\nis the original method name.  For example, if the original method name\nis `TakeSnapshot()`, the inferred response type is\n`TakeSnapshotResponse`.",
-          "type": "object"
-        },
-        "name": {
-          "description": "The server-assigned name, which is only unique within the same service that\noriginally returns it. If you use the default HTTP mapping, the\n`name` should have the format of `operations/some/unique/name`.",
-          "type": "string"
-        },
-        "error": {
-          "$ref": "Status",
-          "description": "The error result of the operation in case of failure or cancellation."
-        },
-        "metadata": {
-          "additionalProperties": {
-            "type": "any",
-            "description": "Properties of the object. Contains field @type with type URL."
-          },
-          "description": "Service-specific metadata associated with the operation.  It typically\ncontains progress information and common metadata such as create time.\nSome services might not provide such metadata.  Any method that returns a\nlong-running operation should document the metadata type, if any.",
-          "type": "object"
-        }
-      },
-      "id": "Operation"
-    },
-    "SetIamPolicyRequest": {
-      "properties": {
-        "policy": {
-          "$ref": "Policy",
-          "description": "REQUIRED: The complete policy to be applied to the `resource`. The size of\nthe policy is limited to a few 10s of KB. An empty policy is a\nvalid policy but certain Cloud Platform services (such as Projects)\nmight reject them."
-        }
-      },
-      "id": "SetIamPolicyRequest",
-      "description": "Request message for `SetIamPolicy` method.",
-      "type": "object"
-    },
-    "Status": {
-      "id": "Status",
-      "description": "The `Status` type defines a logical error model that is suitable for different\nprogramming environments, including REST APIs and RPC APIs. It is used by\n[gRPC](https://github.com/grpc). The error model is designed to be:\n\n- Simple to use and understand for most users\n- Flexible enough to meet unexpected needs\n\n# Overview\n\nThe `Status` message contains three pieces of data: error code, error message,\nand error details. The error code should be an enum value of\ngoogle.rpc.Code, but it may accept additional error codes if needed.  The\nerror message should be a developer-facing English message that helps\ndevelopers *understand* and *resolve* the error. If a localized user-facing\nerror message is needed, put the localized message in the error details or\nlocalize it in the client. The optional error details may contain arbitrary\ninformation about the error. There is a predefined set of error detail types\nin the package `google.rpc` that can be used for common error conditions.\n\n# Language mapping\n\nThe `Status` message is the logical representation of the error model, but it\nis not necessarily the actual wire format. When the `Status` message is\nexposed in different client libraries and different wire protocols, it can be\nmapped differently. For example, it will likely be mapped to some exceptions\nin Java, but more likely mapped to some error codes in C.\n\n# Other uses\n\nThe error model and the `Status` message can be used in a variety of\nenvironments, either with or without APIs, to provide a\nconsistent developer experience across different environments.\n\nExample uses of this error model include:\n\n- Partial errors. If a service needs to return partial errors to the client,\n    it may embed the `Status` in the normal response to indicate the partial\n    errors.\n\n- Workflow errors. A typical workflow has multiple steps. Each step may\n    have a `Status` message for error reporting.\n\n- Batch operations. If a client uses batch request and batch response, the\n    `Status` message should be used directly inside batch response, one for\n    each error sub-response.\n\n- Asynchronous operations. If an API call embeds asynchronous operation\n    results in its response, the status of those operations should be\n    represented directly using the `Status` message.\n\n- Logging. If some API errors are stored in logs, the message `Status` could\n    be used directly after any stripping needed for security/privacy reasons.",
-      "type": "object",
-      "properties": {
-        "message": {
-          "description": "A developer-facing error message, which should be in English. Any\nuser-facing error message should be localized and sent in the\ngoogle.rpc.Status.details field, or localized by the client.",
-          "type": "string"
-        },
-        "details": {
-          "items": {
-            "additionalProperties": {
-              "type": "any",
-              "description": "Properties of the object. Contains field @type with type URL."
-            },
-            "type": "object"
-          },
-          "type": "array",
-          "description": "A list of messages that carry the error details.  There is a common set of\nmessage types for APIs to use."
-        },
-        "code": {
-          "type": "integer",
-          "format": "int32",
-          "description": "The status code, which should be an enum value of google.rpc.Code."
-        }
-      }
-    },
-    "Binding": {
-      "description": "Associates `members` with a `role`.",
-      "type": "object",
-      "properties": {
-        "members": {
-          "description": "Specifies the identities requesting access for a Cloud Platform resource.\n`members` can have the following values:\n\n* `allUsers`: A special identifier that represents anyone who is\n   on the internet; with or without a Google account.\n\n* `allAuthenticatedUsers`: A special identifier that represents anyone\n   who is authenticated with a Google account or a service account.\n\n* `user:{emailid}`: An email address that represents a specific Google\n   account. For example, `alice@gmail.com` or `joe@example.com`.\n\n\n* `serviceAccount:{emailid}`: An email address that represents a service\n   account. For example, `my-other-app@appspot.gserviceaccount.com`.\n\n* `group:{emailid}`: An email address that represents a Google group.\n   For example, `admins@example.com`.\n\n\n* `domain:{domain}`: A Google Apps domain name that represents all the\n   users of that domain. For example, `google.com` or `example.com`.\n\n",
-          "items": {
-            "type": "string"
-          },
-          "type": "array"
-        },
-        "role": {
-          "type": "string",
-          "description": "Role that is assigned to `members`.\nFor example, `roles/viewer`, `roles/editor`, or `roles/owner`.\nRequired"
-        }
-      },
-      "id": "Binding"
-    },
-    "Cardinality": {
-      "properties": {
-        "number": {
-          "format": "int32",
-          "description": "The number variables under the `path` that must exist to meet this\ncondition. Defaults to 1 if not specified.",
-          "type": "integer"
-        },
-        "path": {
-          "description": "The root of the variable subtree to monitor. For example, `/foo`.",
-          "type": "string"
-        }
-      },
-      "id": "Cardinality",
-      "description": "A Cardinality condition for the Waiter resource. A cardinality condition is\nmet when the number of variables under a specified path prefix reaches a\npredefined number. For example, if you set a Cardinality condition where\nthe `path` is set to `/foo` and the number of paths is set to 2, the\nfollowing variables would meet the condition in a RuntimeConfig resource:\n\n+ `/foo/variable1 = \"value1\"`\n+ `/foo/variable2 = \"value2\"`\n+ `/bar/variable3 = \"value3\"`\n\nIt would not would not satisify the same condition with the `number` set to\n3, however, because there is only 2 paths that start with `/foo`.\nCardinality conditions are recursive; all subtrees under the specific\npath prefix are counted.",
-      "type": "object"
-    },
-    "Empty": {
-      "description": "A generic empty message that you can re-use to avoid defining duplicated\nempty messages in your APIs. A typical example is to use it as the request\nor the response type of an API method. For instance:\n\n    service Foo {\n      rpc Bar(google.protobuf.Empty) returns (google.protobuf.Empty);\n    }\n\nThe JSON representation for `Empty` is empty JSON object `{}`.",
-      "type": "object",
-      "properties": {},
-      "id": "Empty"
-    },
-    "ListConfigsResponse": {
-      "type": "object",
-      "properties": {
-        "configs": {
-          "description": "A list of the configurations in the project. The order of returned\nobjects is arbitrary; that is, it is not ordered in any particular way.",
-          "items": {
-            "$ref": "RuntimeConfig"
-          },
-          "type": "array"
-        },
-        "nextPageToken": {
-          "description": "This token allows you to get the next page of results for list requests.\nIf the number of results is larger than `pageSize`, use the `nextPageToken`\nas a value for the query parameter `pageToken` in the next list request.\nSubsequent list requests will have their own `nextPageToken` to continue\npaging through the results",
-          "type": "string"
-        }
-      },
-      "id": "ListConfigsResponse",
-      "description": "`ListConfigs()` returns the following response. The order of returned\nobjects is arbitrary; that is, it is not ordered in any particular way."
-    }
-  },
-  "icons": {
-    "x32": "http://www.google.com/images/icons/product/search-32.gif",
-    "x16": "http://www.google.com/images/icons/product/search-16.gif"
-  },
-  "protocol": "rest",
-  "canonicalName": "Cloud RuntimeConfig",
-  "auth": {
-    "oauth2": {
-      "scopes": {
-        "https://www.googleapis.com/auth/cloudruntimeconfig": {
-          "description": "Manage your Google Cloud Platform services' runtime configuration"
-        },
-        "https://www.googleapis.com/auth/cloud-platform": {
-          "description": "View and manage your data across Google Cloud Platform services"
-        }
-      }
-    }
-  },
-  "rootUrl": "https://runtimeconfig.googleapis.com/",
-  "ownerDomain": "google.com",
-  "name": "runtimeconfig",
-  "batchPath": "batch"
-=======
       "id": "ListVariablesResponse",
       "description": "Response for the `ListVariables()` method.",
       "type": "object"
@@ -2149,5 +1150,4 @@
   "batchPath": "batch",
   "fullyEncodeReservedExpansion": true,
   "title": "Google Cloud Runtime Configuration API"
->>>>>>> b412c745
 }