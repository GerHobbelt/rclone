{
<<<<<<< HEAD
  "version": "v1",
  "baseUrl": "https://script.googleapis.com/",
  "auth": {
    "oauth2": {
      "scopes": {
        "https://www.googleapis.com/auth/groups": {
          "description": "View and manage your Google Groups"
        },
        "https://www.googleapis.com/auth/forms.currentonly": {
          "description": "View and manage forms that this application has been installed in"
        },
        "https://www.googleapis.com/auth/drive": {
          "description": "View and manage the files in your Google Drive"
        },
        "https://www.googleapis.com/auth/admin.directory.user": {
          "description": "View and manage the provisioning of users on your domain"
        },
        "https://www.googleapis.com/auth/admin.directory.group": {
          "description": "View and manage the provisioning of groups on your domain"
        },
        "https://www.googleapis.com/auth/spreadsheets": {
          "description": "View and manage your spreadsheets in Google Drive"
        },
        "https://mail.google.com/": {
          "description": "Read, send, delete, and manage your email"
        },
        "https://www.googleapis.com/auth/forms": {
          "description": "View and manage your forms in Google Drive"
        },
        "https://www.google.com/m8/feeds": {
          "description": "Manage your contacts"
        },
        "https://www.googleapis.com/auth/userinfo.email": {
          "description": "View your email address"
        },
        "https://www.google.com/calendar/feeds": {
          "description": "Manage your calendars"
        }
      }
    }
  },
  "servicePath": "",
  "description": "Executes functions in Google Apps Script projects.",
  "kind": "discovery#restDescription",
  "rootUrl": "https://script.googleapis.com/",
  "basePath": "",
  "ownerDomain": "google.com",
  "name": "script",
  "batchPath": "batch",
  "revision": "20170829",
  "documentationLink": "https://developers.google.com/apps-script/execution/rest/v1/scripts/run",
  "id": "script:v1",
  "title": "Google Apps Script Execution API",
  "ownerName": "Google",
  "discoveryVersion": "v1",
=======
>>>>>>> b412c745
  "resources": {
    "scripts": {
      "methods": {
        "run": {
          "response": {
            "$ref": "Operation"
          },
          "parameterOrder": [
            "scriptId"
          ],
          "httpMethod": "POST",
          "parameters": {
            "scriptId": {
<<<<<<< HEAD
              "description": "The script ID of the script to be executed. To find the script ID, open\nthe project in the script editor and select **File \u003e Project properties**.",
              "type": "string",
              "required": true,
              "location": "path"
=======
              "location": "path",
              "description": "The script ID of the script to be executed. To find the script ID, open\nthe project in the script editor and select **File \u003e Project properties**.",
              "required": true,
              "type": "string"
>>>>>>> b412c745
            }
          },
          "scopes": [
            "https://mail.google.com/",
            "https://www.google.com/calendar/feeds",
            "https://www.google.com/m8/feeds",
            "https://www.googleapis.com/auth/admin.directory.group",
            "https://www.googleapis.com/auth/admin.directory.user",
            "https://www.googleapis.com/auth/drive",
            "https://www.googleapis.com/auth/forms",
            "https://www.googleapis.com/auth/forms.currentonly",
            "https://www.googleapis.com/auth/groups",
            "https://www.googleapis.com/auth/spreadsheets",
            "https://www.googleapis.com/auth/userinfo.email"
          ],
          "flatPath": "v1/scripts/{scriptId}:run",
          "path": "v1/scripts/{scriptId}:run",
          "id": "script.scripts.run",
          "request": {
            "$ref": "ExecutionRequest"
<<<<<<< HEAD
          }
=======
          },
          "description": "Runs a function in an Apps Script project. The project must be deployed\nfor use with the Apps Script Execution API.\n\nThis method requires authorization with an OAuth 2.0 token that includes at\nleast one of the scopes listed in the [Authorization](#authorization)\nsection; script projects that do not require authorization cannot be\nexecuted through this API. To find the correct scopes to include in the\nauthentication token, open the project in the script editor, then select\n**File \u003e Project properties** and click the **Scopes** tab."
>>>>>>> b412c745
        }
      }
    }
  },
  "parameters": {
<<<<<<< HEAD
    "key": {
      "type": "string",
      "location": "query",
      "description": "API key. Your API key identifies your project and provides you with API access, quota, and reports. Required unless you provide an OAuth 2.0 token."
    },
    "access_token": {
=======
    "upload_protocol": {
      "location": "query",
      "description": "Upload protocol for media (e.g. \"raw\", \"multipart\").",
      "type": "string"
    },
    "prettyPrint": {
      "location": "query",
      "description": "Returns response with indentations and line breaks.",
      "type": "boolean",
      "default": "true"
    },
    "fields": {
      "description": "Selector specifying which fields to include in a partial response.",
      "type": "string",
      "location": "query"
    },
    "uploadType": {
      "description": "Legacy upload protocol for media (e.g. \"media\", \"multipart\").",
      "type": "string",
      "location": "query"
    },
    "callback": {
      "location": "query",
      "description": "JSONP",
      "type": "string"
    },
    "$.xgafv": {
      "description": "V1 error format.",
      "type": "string",
      "enumDescriptions": [
        "v1 error format",
        "v2 error format"
      ],
      "location": "query",
      "enum": [
        "1",
        "2"
      ]
    },
    "alt": {
      "enum": [
        "json",
        "media",
        "proto"
      ],
      "type": "string",
      "enumDescriptions": [
        "Responses with Content-Type of application/json",
        "Media download with context-dependent Content-Type",
        "Responses with Content-Type of application/x-protobuf"
      ],
>>>>>>> b412c745
      "location": "query",
      "description": "Data format for response.",
      "default": "json"
    },
<<<<<<< HEAD
=======
    "key": {
      "description": "API key. Your API key identifies your project and provides you with API access, quota, and reports. Required unless you provide an OAuth 2.0 token.",
      "type": "string",
      "location": "query"
    },
    "access_token": {
      "description": "OAuth access token.",
      "type": "string",
      "location": "query"
    },
>>>>>>> b412c745
    "quotaUser": {
      "type": "string",
      "location": "query",
      "description": "Available to use for quota purposes for server-side applications. Can be any arbitrary string assigned to a user, but should not exceed 40 characters."
    },
    "pp": {
      "location": "query",
      "description": "Pretty-print response.",
<<<<<<< HEAD
      "default": "true",
      "type": "boolean"
=======
      "type": "boolean",
      "default": "true"
>>>>>>> b412c745
    },
    "bearer_token": {
      "description": "OAuth bearer token.",
<<<<<<< HEAD
      "type": "string"
    },
    "oauth_token": {
      "description": "OAuth 2.0 token for the current user.",
      "type": "string",
      "location": "query"
    },
    "upload_protocol": {
      "description": "Upload protocol for media (e.g. \"raw\", \"multipart\").",
      "type": "string",
      "location": "query"
    },
    "prettyPrint": {
      "default": "true",
      "type": "boolean",
      "location": "query",
      "description": "Returns response with indentations and line breaks."
    },
    "fields": {
      "description": "Selector specifying which fields to include in a partial response.",
      "type": "string",
      "location": "query"
    },
    "uploadType": {
      "description": "Legacy upload protocol for media (e.g. \"media\", \"multipart\").",
      "type": "string",
      "location": "query"
    },
    "$.xgafv": {
      "enumDescriptions": [
        "v1 error format",
        "v2 error format"
      ],
      "location": "query",
      "enum": [
        "1",
        "2"
      ],
      "description": "V1 error format.",
      "type": "string"
    },
    "callback": {
      "description": "JSONP",
      "type": "string",
      "location": "query"
    },
    "alt": {
      "description": "Data format for response.",
      "default": "json",
      "enum": [
        "json",
        "media",
        "proto"
      ],
      "type": "string",
      "enumDescriptions": [
        "Responses with Content-Type of application/json",
        "Media download with context-dependent Content-Type",
        "Responses with Content-Type of application/x-protobuf"
      ],
      "location": "query"
    }
  },
  "schemas": {
    "ScriptStackTraceElement": {
=======
      "type": "string",
      "location": "query"
    },
    "oauth_token": {
      "location": "query",
      "description": "OAuth 2.0 token for the current user.",
      "type": "string"
    }
  },
  "schemas": {
    "ExecutionResponse": {
      "description": "An object that provides the return value of a function executed through the\nApps Script Execution API. If a\n`run` call succeeds and the\nscript function returns successfully, the response body's\n`response` field contains this\n`ExecutionResponse` object.",
      "type": "object",
      "properties": {
        "result": {
          "description": "The return value of the script function. The type matches the object type\nreturned in Apps Script. Functions called through the Execution API cannot\nreturn Apps Script-specific objects (such as a `Document` or a `Calendar`);\nthey can only return primitive types such as a `string`, `number`, `array`,\n`object`, or `boolean`.",
          "type": "any"
        }
      },
      "id": "ExecutionResponse"
    },
    "Operation": {
      "description": "The response will not arrive until the function finishes executing. The maximum runtime is listed in the guide to [limitations in Apps Script](https://developers.google.com/apps-script/guides/services/quotas#current_limitations).\n\u003cp\u003eIf the script function returns successfully, the `response` field will contain an `ExecutionResponse` object with the function's return value in the object's `result` field.\u003c/p\u003e\n\u003cp\u003eIf the script function (or Apps Script itself) throws an exception, the `error` field will contain a `Status` object. The `Status` object's `details` field will contain an array with a single `ExecutionError` object that provides information about the nature of the error.\u003c/p\u003e\n\u003cp\u003eIf the `run` call itself fails (for example, because of a malformed request or an authorization error), the method will return an HTTP response code in the 4XX range with a different format for the response body. Client libraries will automatically convert a 4XX response into an exception class.\u003c/p\u003e",
      "type": "object",
      "properties": {
        "error": {
          "description": "If a `run` call succeeds but the script function (or Apps Script itself) throws an exception, this field will contain a `Status` object. The `Status` object's `details` field will contain an array with a single `ExecutionError` object that provides information about the nature of the error.",
          "$ref": "Status"
        },
        "metadata": {
          "additionalProperties": {
            "description": "Properties of the object. Contains field @type with type URL.",
            "type": "any"
          },
          "description": "This field is not used.",
          "type": "object"
        },
        "done": {
          "description": "This field is only used with asynchronous executions and indicates whether or not the script execution has completed. A completed execution has a populated response field containing the `ExecutionResponse` from function that was executed.",
          "type": "boolean"
        },
        "response": {
          "additionalProperties": {
            "description": "Properties of the object. Contains field @type with type URL.",
            "type": "any"
          },
          "description": "If the script function returns successfully, this field will contain an `ExecutionResponse` object with the function's return value as the object's `result` field.",
          "type": "object"
        }
      },
      "id": "Operation"
    },
    "ScriptStackTraceElement": {
      "description": "A stack trace through the script that shows where the execution failed.",
      "type": "object",
>>>>>>> b412c745
      "properties": {
        "function": {
          "description": "The name of the function that failed.",
          "type": "string"
        },
        "lineNumber": {
          "description": "The line number where the script failed.",
          "format": "int32",
          "type": "integer"
        }
      },
<<<<<<< HEAD
      "id": "ScriptStackTraceElement",
      "description": "A stack trace through the script that shows where the execution failed.",
      "type": "object"
=======
      "id": "ScriptStackTraceElement"
>>>>>>> b412c745
    },
    "ExecutionError": {
      "description": "An object that provides information about the nature of an error in the Apps\nScript Execution API. If an\n`run` call succeeds but the\nscript function (or Apps Script itself) throws an exception, the response\nbody's `error` field contains a\n`Status` object. The `Status` object's `details` field\ncontains an array with a single one of these `ExecutionError` objects.",
      "type": "object",
      "properties": {
        "scriptStackTraceElements": {
          "description": "An array of objects that provide a stack trace through the script to show\nwhere the execution failed, with the deepest call first.",
          "items": {
            "$ref": "ScriptStackTraceElement"
          },
          "type": "array"
        },
        "errorType": {
          "description": "The error type, for example `TypeError` or `ReferenceError`. If the error\ntype is unavailable, this field is not included.",
          "type": "string"
        },
        "errorMessage": {
<<<<<<< HEAD
          "description": "The error message thrown by Apps Script, usually localized into the user's\nlanguage.",
          "type": "string"
=======
          "type": "string",
          "description": "The error message thrown by Apps Script, usually localized into the user's\nlanguage."
        },
        "scriptStackTraceElements": {
          "type": "array",
          "items": {
            "$ref": "ScriptStackTraceElement"
          },
          "description": "An array of objects that provide a stack trace through the script to show\nwhere the execution failed, with the deepest call first."
>>>>>>> b412c745
        }
      },
      "id": "ExecutionError"
    },
    "Status": {
      "properties": {
<<<<<<< HEAD
        "code": {
          "format": "int32",
          "description": "The status code. For this API, this value will always be 3, corresponding to an \u003ccode\u003eINVALID_ARGUMENT\u003c/code\u003e error.",
          "type": "integer"
        },
=======
>>>>>>> b412c745
        "message": {
          "description": "A developer-facing error message, which is in English. Any user-facing error message is localized and sent in the [`google.rpc.Status.details`](google.rpc.Status.details) field, or localized by the client.",
          "type": "string"
        },
        "details": {
          "description": "An array that contains a single `ExecutionError` object that provides information about the nature of the error.",
          "type": "array",
          "items": {
            "additionalProperties": {
              "description": "Properties of the object. Contains field @type with type URL.",
              "type": "any"
<<<<<<< HEAD
            },
            "type": "object"
          },
          "type": "array"
=======
            }
          }
        },
        "code": {
          "description": "The status code. For this API, this value will always be 3, corresponding to an \u003ccode\u003eINVALID_ARGUMENT\u003c/code\u003e error.",
          "format": "int32",
          "type": "integer"
>>>>>>> b412c745
        }
      },
      "id": "Status",
      "description": "If a `run` call succeeds but the script function (or Apps Script itself) throws an exception, the response body's `error` field will contain this `Status` object.",
      "type": "object"
    },
    "ExecutionRequest": {
      "id": "ExecutionRequest",
      "description": "A request to run the function in a script. The script is identified by the\nspecified `script_id`. Executing a function on a script returns results\nbased on the implementation of the script.",
      "type": "object",
      "properties": {
<<<<<<< HEAD
        "devMode": {
          "type": "boolean",
          "description": "If `true` and the user is an owner of the script, the script runs at the\nmost recently saved version rather than the version deployed for use with\nthe Execution API. Optional; default is `false`."
=======
        "parameters": {
          "type": "array",
          "items": {
            "type": "any"
          },
          "description": "The parameters to be passed to the function being executed. The object type\nfor each parameter should match the expected type in Apps Script.\nParameters cannot be Apps Script-specific object types (such as a\n`Document` or a `Calendar`); they can only be primitive types such as\n`string`, `number`, `array`, `object`, or `boolean`. Optional."
        },
        "sessionState": {
          "description": "For Android add-ons only. An ID that represents the user's current session\nin the Android app for Google Docs or Sheets, included as extra data in the\n[`Intent`](https://developer.android.com/guide/components/intents-filters.html)\nthat launches the add-on. When an Android add-on is run with a session\nstate, it gains the privileges of a\n[bound](https://developers.google.com/apps-script/guides/bound) script &mdash;\nthat is, it can access information like the user's current cursor position\n(in Docs) or selected cell (in Sheets). To retrieve the state, call\n`Intent.getStringExtra(\"com.google.android.apps.docs.addons.SessionState\")`.\nOptional.",
          "type": "string"
>>>>>>> b412c745
        },
        "function": {
          "description": "The name of the function to execute in the given script. The name does not\ninclude parentheses or parameters.",
          "type": "string"
        },
<<<<<<< HEAD
        "parameters": {
          "description": "The parameters to be passed to the function being executed. The object type\nfor each parameter should match the expected type in Apps Script.\nParameters cannot be Apps Script-specific object types (such as a\n`Document` or a `Calendar`); they can only be primitive types such as\n`string`, `number`, `array`, `object`, or `boolean`. Optional.",
          "items": {
            "type": "any"
          },
          "type": "array"
        },
        "sessionState": {
          "description": "For Android add-ons only. An ID that represents the user's current session\nin the Android app for Google Docs or Sheets, included as extra data in the\n[`Intent`](https://developer.android.com/guide/components/intents-filters.html)\nthat launches the add-on. When an Android add-on is run with a session\nstate, it gains the privileges of a\n[bound](https://developers.google.com/apps-script/guides/bound) script &mdash;\nthat is, it can access information like the user's current cursor position\n(in Docs) or selected cell (in Sheets). To retrieve the state, call\n`Intent.getStringExtra(\"com.google.android.apps.docs.addons.SessionState\")`.\nOptional.",
          "type": "string"
        }
      },
      "id": "ExecutionRequest"
    },
    "ExecutionResponse": {
      "description": "An object that provides the return value of a function executed through the\nApps Script Execution API. If a\n`run` call succeeds and the\nscript function returns successfully, the response body's\n`response` field contains this\n`ExecutionResponse` object.",
      "type": "object",
      "properties": {
        "result": {
          "type": "any",
          "description": "The return value of the script function. The type matches the object type\nreturned in Apps Script. Functions called through the Execution API cannot\nreturn Apps Script-specific objects (such as a `Document` or a `Calendar`);\nthey can only return primitive types such as a `string`, `number`, `array`,\n`object`, or `boolean`."
        }
      },
      "id": "ExecutionResponse"
    },
    "Operation": {
      "properties": {
        "error": {
          "description": "If a `run` call succeeds but the script function (or Apps Script itself) throws an exception, this field will contain a `Status` object. The `Status` object's `details` field will contain an array with a single `ExecutionError` object that provides information about the nature of the error.",
          "$ref": "Status"
        },
        "metadata": {
          "additionalProperties": {
            "description": "Properties of the object. Contains field @type with type URL.",
            "type": "any"
          },
          "description": "This field is not used.",
          "type": "object"
        },
        "done": {
          "type": "boolean",
          "description": "This field is only used with asynchronous executions and indicates whether or not the script execution has completed. A completed execution has a populated response field containing the `ExecutionResponse` from function that was executed."
        },
        "response": {
          "additionalProperties": {
            "description": "Properties of the object. Contains field @type with type URL.",
            "type": "any"
          },
          "description": "If the script function returns successfully, this field will contain an `ExecutionResponse` object with the function's return value as the object's `result` field.",
          "type": "object"
        }
      },
      "id": "Operation",
      "description": "The response will not arrive until the function finishes executing. The maximum runtime is listed in the guide to [limitations in Apps Script](https://developers.google.com/apps-script/guides/services/quotas#current_limitations).\n\u003cp\u003eIf the script function returns successfully, the `response` field will contain an `ExecutionResponse` object with the function's return value in the object's `result` field.\u003c/p\u003e\n\u003cp\u003eIf the script function (or Apps Script itself) throws an exception, the `error` field will contain a `Status` object. The `Status` object's `details` field will contain an array with a single `ExecutionError` object that provides information about the nature of the error.\u003c/p\u003e\n\u003cp\u003eIf the `run` call itself fails (for example, because of a malformed request or an authorization error), the method will return an HTTP response code in the 4XX range with a different format for the response body. Client libraries will automatically convert a 4XX response into an exception class.\u003c/p\u003e",
      "type": "object"
=======
        "devMode": {
          "description": "If `true` and the user is an owner of the script, the script runs at the\nmost recently saved version rather than the version deployed for use with\nthe Execution API. Optional; default is `false`.",
          "type": "boolean"
        }
      }
>>>>>>> b412c745
    }
  },
  "icons": {
    "x32": "http://www.google.com/images/icons/product/search-32.gif",
    "x16": "http://www.google.com/images/icons/product/search-16.gif"
  },
<<<<<<< HEAD
  "protocol": "rest"
=======
  "protocol": "rest",
  "version": "v1",
  "baseUrl": "https://script.googleapis.com/",
  "auth": {
    "oauth2": {
      "scopes": {
        "https://www.googleapis.com/auth/forms": {
          "description": "View and manage your forms in Google Drive"
        },
        "https://www.google.com/m8/feeds": {
          "description": "Manage your contacts"
        },
        "https://www.googleapis.com/auth/userinfo.email": {
          "description": "View your email address"
        },
        "https://www.google.com/calendar/feeds": {
          "description": "Manage your calendars"
        },
        "https://www.googleapis.com/auth/groups": {
          "description": "View and manage your Google Groups"
        },
        "https://www.googleapis.com/auth/forms.currentonly": {
          "description": "View and manage forms that this application has been installed in"
        },
        "https://www.googleapis.com/auth/drive": {
          "description": "View and manage the files in your Google Drive"
        },
        "https://www.googleapis.com/auth/admin.directory.user": {
          "description": "View and manage the provisioning of users on your domain"
        },
        "https://www.googleapis.com/auth/admin.directory.group": {
          "description": "View and manage the provisioning of groups on your domain"
        },
        "https://mail.google.com/": {
          "description": "Read, send, delete, and manage your email"
        },
        "https://www.googleapis.com/auth/spreadsheets": {
          "description": "View and manage your spreadsheets in Google Drive"
        }
      }
    }
  },
  "kind": "discovery#restDescription",
  "description": "An API for managing and executing Google Apps Script projects.",
  "servicePath": "",
  "rootUrl": "https://script.googleapis.com/",
  "basePath": "",
  "ownerDomain": "google.com",
  "name": "script",
  "batchPath": "batch",
  "revision": "20170927",
  "documentationLink": "https://developers.google.com/apps-script/execution/rest/v1/scripts/run",
  "id": "script:v1",
  "fullyEncodeReservedExpansion": true,
  "title": "Google Apps Script Execution API",
  "ownerName": "Google",
  "discoveryVersion": "v1"
>>>>>>> b412c745
}<|MERGE_RESOLUTION|>--- conflicted
+++ resolved
@@ -1,62 +1,4 @@
 {
-<<<<<<< HEAD
-  "version": "v1",
-  "baseUrl": "https://script.googleapis.com/",
-  "auth": {
-    "oauth2": {
-      "scopes": {
-        "https://www.googleapis.com/auth/groups": {
-          "description": "View and manage your Google Groups"
-        },
-        "https://www.googleapis.com/auth/forms.currentonly": {
-          "description": "View and manage forms that this application has been installed in"
-        },
-        "https://www.googleapis.com/auth/drive": {
-          "description": "View and manage the files in your Google Drive"
-        },
-        "https://www.googleapis.com/auth/admin.directory.user": {
-          "description": "View and manage the provisioning of users on your domain"
-        },
-        "https://www.googleapis.com/auth/admin.directory.group": {
-          "description": "View and manage the provisioning of groups on your domain"
-        },
-        "https://www.googleapis.com/auth/spreadsheets": {
-          "description": "View and manage your spreadsheets in Google Drive"
-        },
-        "https://mail.google.com/": {
-          "description": "Read, send, delete, and manage your email"
-        },
-        "https://www.googleapis.com/auth/forms": {
-          "description": "View and manage your forms in Google Drive"
-        },
-        "https://www.google.com/m8/feeds": {
-          "description": "Manage your contacts"
-        },
-        "https://www.googleapis.com/auth/userinfo.email": {
-          "description": "View your email address"
-        },
-        "https://www.google.com/calendar/feeds": {
-          "description": "Manage your calendars"
-        }
-      }
-    }
-  },
-  "servicePath": "",
-  "description": "Executes functions in Google Apps Script projects.",
-  "kind": "discovery#restDescription",
-  "rootUrl": "https://script.googleapis.com/",
-  "basePath": "",
-  "ownerDomain": "google.com",
-  "name": "script",
-  "batchPath": "batch",
-  "revision": "20170829",
-  "documentationLink": "https://developers.google.com/apps-script/execution/rest/v1/scripts/run",
-  "id": "script:v1",
-  "title": "Google Apps Script Execution API",
-  "ownerName": "Google",
-  "discoveryVersion": "v1",
-=======
->>>>>>> b412c745
   "resources": {
     "scripts": {
       "methods": {
@@ -70,17 +12,10 @@
           "httpMethod": "POST",
           "parameters": {
             "scriptId": {
-<<<<<<< HEAD
-              "description": "The script ID of the script to be executed. To find the script ID, open\nthe project in the script editor and select **File \u003e Project properties**.",
-              "type": "string",
-              "required": true,
-              "location": "path"
-=======
               "location": "path",
               "description": "The script ID of the script to be executed. To find the script ID, open\nthe project in the script editor and select **File \u003e Project properties**.",
               "required": true,
               "type": "string"
->>>>>>> b412c745
             }
           },
           "scopes": [
@@ -101,25 +36,13 @@
           "id": "script.scripts.run",
           "request": {
             "$ref": "ExecutionRequest"
-<<<<<<< HEAD
-          }
-=======
           },
           "description": "Runs a function in an Apps Script project. The project must be deployed\nfor use with the Apps Script Execution API.\n\nThis method requires authorization with an OAuth 2.0 token that includes at\nleast one of the scopes listed in the [Authorization](#authorization)\nsection; script projects that do not require authorization cannot be\nexecuted through this API. To find the correct scopes to include in the\nauthentication token, open the project in the script editor, then select\n**File \u003e Project properties** and click the **Scopes** tab."
->>>>>>> b412c745
         }
       }
     }
   },
   "parameters": {
-<<<<<<< HEAD
-    "key": {
-      "type": "string",
-      "location": "query",
-      "description": "API key. Your API key identifies your project and provides you with API access, quota, and reports. Required unless you provide an OAuth 2.0 token."
-    },
-    "access_token": {
-=======
     "upload_protocol": {
       "location": "query",
       "description": "Upload protocol for media (e.g. \"raw\", \"multipart\").",
@@ -171,13 +94,10 @@
         "Media download with context-dependent Content-Type",
         "Responses with Content-Type of application/x-protobuf"
       ],
->>>>>>> b412c745
       "location": "query",
       "description": "Data format for response.",
       "default": "json"
     },
-<<<<<<< HEAD
-=======
     "key": {
       "description": "API key. Your API key identifies your project and provides you with API access, quota, and reports. Required unless you provide an OAuth 2.0 token.",
       "type": "string",
@@ -188,92 +108,19 @@
       "type": "string",
       "location": "query"
     },
->>>>>>> b412c745
     "quotaUser": {
-      "type": "string",
-      "location": "query",
-      "description": "Available to use for quota purposes for server-side applications. Can be any arbitrary string assigned to a user, but should not exceed 40 characters."
+      "location": "query",
+      "description": "Available to use for quota purposes for server-side applications. Can be any arbitrary string assigned to a user, but should not exceed 40 characters.",
+      "type": "string"
     },
     "pp": {
       "location": "query",
       "description": "Pretty-print response.",
-<<<<<<< HEAD
-      "default": "true",
-      "type": "boolean"
-=======
       "type": "boolean",
       "default": "true"
->>>>>>> b412c745
     },
     "bearer_token": {
       "description": "OAuth bearer token.",
-<<<<<<< HEAD
-      "type": "string"
-    },
-    "oauth_token": {
-      "description": "OAuth 2.0 token for the current user.",
-      "type": "string",
-      "location": "query"
-    },
-    "upload_protocol": {
-      "description": "Upload protocol for media (e.g. \"raw\", \"multipart\").",
-      "type": "string",
-      "location": "query"
-    },
-    "prettyPrint": {
-      "default": "true",
-      "type": "boolean",
-      "location": "query",
-      "description": "Returns response with indentations and line breaks."
-    },
-    "fields": {
-      "description": "Selector specifying which fields to include in a partial response.",
-      "type": "string",
-      "location": "query"
-    },
-    "uploadType": {
-      "description": "Legacy upload protocol for media (e.g. \"media\", \"multipart\").",
-      "type": "string",
-      "location": "query"
-    },
-    "$.xgafv": {
-      "enumDescriptions": [
-        "v1 error format",
-        "v2 error format"
-      ],
-      "location": "query",
-      "enum": [
-        "1",
-        "2"
-      ],
-      "description": "V1 error format.",
-      "type": "string"
-    },
-    "callback": {
-      "description": "JSONP",
-      "type": "string",
-      "location": "query"
-    },
-    "alt": {
-      "description": "Data format for response.",
-      "default": "json",
-      "enum": [
-        "json",
-        "media",
-        "proto"
-      ],
-      "type": "string",
-      "enumDescriptions": [
-        "Responses with Content-Type of application/json",
-        "Media download with context-dependent Content-Type",
-        "Responses with Content-Type of application/x-protobuf"
-      ],
-      "location": "query"
-    }
-  },
-  "schemas": {
-    "ScriptStackTraceElement": {
-=======
       "type": "string",
       "location": "query"
     },
@@ -329,7 +176,6 @@
     "ScriptStackTraceElement": {
       "description": "A stack trace through the script that shows where the execution failed.",
       "type": "object",
->>>>>>> b412c745
       "properties": {
         "function": {
           "description": "The name of the function that failed.",
@@ -341,34 +187,17 @@
           "type": "integer"
         }
       },
-<<<<<<< HEAD
-      "id": "ScriptStackTraceElement",
-      "description": "A stack trace through the script that shows where the execution failed.",
-      "type": "object"
-=======
       "id": "ScriptStackTraceElement"
->>>>>>> b412c745
     },
     "ExecutionError": {
       "description": "An object that provides information about the nature of an error in the Apps\nScript Execution API. If an\n`run` call succeeds but the\nscript function (or Apps Script itself) throws an exception, the response\nbody's `error` field contains a\n`Status` object. The `Status` object's `details` field\ncontains an array with a single one of these `ExecutionError` objects.",
       "type": "object",
       "properties": {
-        "scriptStackTraceElements": {
-          "description": "An array of objects that provide a stack trace through the script to show\nwhere the execution failed, with the deepest call first.",
-          "items": {
-            "$ref": "ScriptStackTraceElement"
-          },
-          "type": "array"
-        },
         "errorType": {
           "description": "The error type, for example `TypeError` or `ReferenceError`. If the error\ntype is unavailable, this field is not included.",
           "type": "string"
         },
         "errorMessage": {
-<<<<<<< HEAD
-          "description": "The error message thrown by Apps Script, usually localized into the user's\nlanguage.",
-          "type": "string"
-=======
           "type": "string",
           "description": "The error message thrown by Apps Script, usually localized into the user's\nlanguage."
         },
@@ -378,21 +207,12 @@
             "$ref": "ScriptStackTraceElement"
           },
           "description": "An array of objects that provide a stack trace through the script to show\nwhere the execution failed, with the deepest call first."
->>>>>>> b412c745
         }
       },
       "id": "ExecutionError"
     },
     "Status": {
       "properties": {
-<<<<<<< HEAD
-        "code": {
-          "format": "int32",
-          "description": "The status code. For this API, this value will always be 3, corresponding to an \u003ccode\u003eINVALID_ARGUMENT\u003c/code\u003e error.",
-          "type": "integer"
-        },
-=======
->>>>>>> b412c745
         "message": {
           "description": "A developer-facing error message, which is in English. Any user-facing error message is localized and sent in the [`google.rpc.Status.details`](google.rpc.Status.details) field, or localized by the client.",
           "type": "string"
@@ -401,15 +221,10 @@
           "description": "An array that contains a single `ExecutionError` object that provides information about the nature of the error.",
           "type": "array",
           "items": {
+            "type": "object",
             "additionalProperties": {
               "description": "Properties of the object. Contains field @type with type URL.",
               "type": "any"
-<<<<<<< HEAD
-            },
-            "type": "object"
-          },
-          "type": "array"
-=======
             }
           }
         },
@@ -417,7 +232,6 @@
           "description": "The status code. For this API, this value will always be 3, corresponding to an \u003ccode\u003eINVALID_ARGUMENT\u003c/code\u003e error.",
           "format": "int32",
           "type": "integer"
->>>>>>> b412c745
         }
       },
       "id": "Status",
@@ -429,11 +243,6 @@
       "description": "A request to run the function in a script. The script is identified by the\nspecified `script_id`. Executing a function on a script returns results\nbased on the implementation of the script.",
       "type": "object",
       "properties": {
-<<<<<<< HEAD
-        "devMode": {
-          "type": "boolean",
-          "description": "If `true` and the user is an owner of the script, the script runs at the\nmost recently saved version rather than the version deployed for use with\nthe Execution API. Optional; default is `false`."
-=======
         "parameters": {
           "type": "array",
           "items": {
@@ -444,84 +253,22 @@
         "sessionState": {
           "description": "For Android add-ons only. An ID that represents the user's current session\nin the Android app for Google Docs or Sheets, included as extra data in the\n[`Intent`](https://developer.android.com/guide/components/intents-filters.html)\nthat launches the add-on. When an Android add-on is run with a session\nstate, it gains the privileges of a\n[bound](https://developers.google.com/apps-script/guides/bound) script &mdash;\nthat is, it can access information like the user's current cursor position\n(in Docs) or selected cell (in Sheets). To retrieve the state, call\n`Intent.getStringExtra(\"com.google.android.apps.docs.addons.SessionState\")`.\nOptional.",
           "type": "string"
->>>>>>> b412c745
         },
         "function": {
           "description": "The name of the function to execute in the given script. The name does not\ninclude parentheses or parameters.",
           "type": "string"
         },
-<<<<<<< HEAD
-        "parameters": {
-          "description": "The parameters to be passed to the function being executed. The object type\nfor each parameter should match the expected type in Apps Script.\nParameters cannot be Apps Script-specific object types (such as a\n`Document` or a `Calendar`); they can only be primitive types such as\n`string`, `number`, `array`, `object`, or `boolean`. Optional.",
-          "items": {
-            "type": "any"
-          },
-          "type": "array"
-        },
-        "sessionState": {
-          "description": "For Android add-ons only. An ID that represents the user's current session\nin the Android app for Google Docs or Sheets, included as extra data in the\n[`Intent`](https://developer.android.com/guide/components/intents-filters.html)\nthat launches the add-on. When an Android add-on is run with a session\nstate, it gains the privileges of a\n[bound](https://developers.google.com/apps-script/guides/bound) script &mdash;\nthat is, it can access information like the user's current cursor position\n(in Docs) or selected cell (in Sheets). To retrieve the state, call\n`Intent.getStringExtra(\"com.google.android.apps.docs.addons.SessionState\")`.\nOptional.",
-          "type": "string"
-        }
-      },
-      "id": "ExecutionRequest"
-    },
-    "ExecutionResponse": {
-      "description": "An object that provides the return value of a function executed through the\nApps Script Execution API. If a\n`run` call succeeds and the\nscript function returns successfully, the response body's\n`response` field contains this\n`ExecutionResponse` object.",
-      "type": "object",
-      "properties": {
-        "result": {
-          "type": "any",
-          "description": "The return value of the script function. The type matches the object type\nreturned in Apps Script. Functions called through the Execution API cannot\nreturn Apps Script-specific objects (such as a `Document` or a `Calendar`);\nthey can only return primitive types such as a `string`, `number`, `array`,\n`object`, or `boolean`."
-        }
-      },
-      "id": "ExecutionResponse"
-    },
-    "Operation": {
-      "properties": {
-        "error": {
-          "description": "If a `run` call succeeds but the script function (or Apps Script itself) throws an exception, this field will contain a `Status` object. The `Status` object's `details` field will contain an array with a single `ExecutionError` object that provides information about the nature of the error.",
-          "$ref": "Status"
-        },
-        "metadata": {
-          "additionalProperties": {
-            "description": "Properties of the object. Contains field @type with type URL.",
-            "type": "any"
-          },
-          "description": "This field is not used.",
-          "type": "object"
-        },
-        "done": {
-          "type": "boolean",
-          "description": "This field is only used with asynchronous executions and indicates whether or not the script execution has completed. A completed execution has a populated response field containing the `ExecutionResponse` from function that was executed."
-        },
-        "response": {
-          "additionalProperties": {
-            "description": "Properties of the object. Contains field @type with type URL.",
-            "type": "any"
-          },
-          "description": "If the script function returns successfully, this field will contain an `ExecutionResponse` object with the function's return value as the object's `result` field.",
-          "type": "object"
-        }
-      },
-      "id": "Operation",
-      "description": "The response will not arrive until the function finishes executing. The maximum runtime is listed in the guide to [limitations in Apps Script](https://developers.google.com/apps-script/guides/services/quotas#current_limitations).\n\u003cp\u003eIf the script function returns successfully, the `response` field will contain an `ExecutionResponse` object with the function's return value in the object's `result` field.\u003c/p\u003e\n\u003cp\u003eIf the script function (or Apps Script itself) throws an exception, the `error` field will contain a `Status` object. The `Status` object's `details` field will contain an array with a single `ExecutionError` object that provides information about the nature of the error.\u003c/p\u003e\n\u003cp\u003eIf the `run` call itself fails (for example, because of a malformed request or an authorization error), the method will return an HTTP response code in the 4XX range with a different format for the response body. Client libraries will automatically convert a 4XX response into an exception class.\u003c/p\u003e",
-      "type": "object"
-=======
         "devMode": {
           "description": "If `true` and the user is an owner of the script, the script runs at the\nmost recently saved version rather than the version deployed for use with\nthe Execution API. Optional; default is `false`.",
           "type": "boolean"
         }
       }
->>>>>>> b412c745
     }
   },
   "icons": {
-    "x32": "http://www.google.com/images/icons/product/search-32.gif",
-    "x16": "http://www.google.com/images/icons/product/search-16.gif"
-  },
-<<<<<<< HEAD
-  "protocol": "rest"
-=======
+    "x16": "http://www.google.com/images/icons/product/search-16.gif",
+    "x32": "http://www.google.com/images/icons/product/search-32.gif"
+  },
   "protocol": "rest",
   "version": "v1",
   "baseUrl": "https://script.googleapis.com/",
@@ -579,5 +326,4 @@
   "title": "Google Apps Script Execution API",
   "ownerName": "Google",
   "discoveryVersion": "v1"
->>>>>>> b412c745
 }