{
<<<<<<< HEAD
  "baseUrl": "https://acceleratedmobilepageurl.googleapis.com/",
  "servicePath": "",
  "description": "Retrieves the list of AMP URLs (and equivalent AMP Cache URLs) for a given list of public URL(s).\n",
  "kind": "discovery#restDescription",
  "rootUrl": "https://acceleratedmobilepageurl.googleapis.com/",
  "basePath": "",
  "ownerDomain": "google.com",
  "name": "acceleratedmobilepageurl",
  "batchPath": "batch",
  "id": "acceleratedmobilepageurl:v1",
  "documentationLink": "https://developers.google.com/amp/cache/",
  "revision": "20170718",
  "title": "Accelerated Mobile Pages (AMP) URL API",
  "ownerName": "Google",
  "discoveryVersion": "v1",
  "version_module": "True",
=======
  "version_module": true,
>>>>>>> b412c745
  "resources": {
    "ampUrls": {
      "methods": {
        "batchGet": {
<<<<<<< HEAD
          "description": "Returns AMP URL(s) and equivalent\n[AMP Cache URL(s)](/amp/cache/overview#amp-cache-url-format).",
          "request": {
            "$ref": "BatchGetAmpUrlsRequest"
          },
=======
          "request": {
            "$ref": "BatchGetAmpUrlsRequest"
          },
          "description": "Returns AMP URL(s) and equivalent\n[AMP Cache URL(s)](/amp/cache/overview#amp-cache-url-format).",
>>>>>>> b412c745
          "httpMethod": "POST",
          "parameterOrder": [],
          "response": {
            "$ref": "BatchGetAmpUrlsResponse"
          },
          "parameters": {},
          "flatPath": "v1/ampUrls:batchGet",
          "path": "v1/ampUrls:batchGet",
          "id": "acceleratedmobilepageurl.ampUrls.batchGet"
        }
      }
    }
  },
  "parameters": {
<<<<<<< HEAD
=======
    "pp": {
      "location": "query",
      "description": "Pretty-print response.",
      "default": "true",
      "type": "boolean"
    },
    "oauth_token": {
      "description": "OAuth 2.0 token for the current user.",
      "type": "string",
      "location": "query"
    },
    "bearer_token": {
      "description": "OAuth bearer token.",
      "type": "string",
      "location": "query"
    },
>>>>>>> b412c745
    "upload_protocol": {
      "location": "query",
      "description": "Upload protocol for media (e.g. \"raw\", \"multipart\").",
      "type": "string"
    },
    "prettyPrint": {
      "description": "Returns response with indentations and line breaks.",
      "default": "true",
<<<<<<< HEAD
      "type": "boolean"
=======
      "type": "boolean",
      "location": "query"
>>>>>>> b412c745
    },
    "fields": {
      "location": "query",
      "description": "Selector specifying which fields to include in a partial response.",
      "type": "string"
    },
    "uploadType": {
      "location": "query",
      "description": "Legacy upload protocol for media (e.g. \"media\", \"multipart\").",
      "type": "string"
    },
    "callback": {
      "location": "query",
      "description": "JSONP",
      "type": "string"
    },
    "$.xgafv": {
      "enumDescriptions": [
        "v1 error format",
        "v2 error format"
      ],
      "location": "query",
      "enum": [
        "1",
        "2"
      ],
      "description": "V1 error format.",
      "type": "string"
    },
    "alt": {
<<<<<<< HEAD
      "enum": [
        "json",
        "media",
        "proto"
      ],
      "type": "string",
=======
>>>>>>> b412c745
      "enumDescriptions": [
        "Responses with Content-Type of application/json",
        "Media download with context-dependent Content-Type",
        "Responses with Content-Type of application/x-protobuf"
      ],
      "location": "query",
      "description": "Data format for response.",
<<<<<<< HEAD
      "default": "json"
    },
    "key": {
      "description": "API key. Your API key identifies your project and provides you with API access, quota, and reports. Required unless you provide an OAuth 2.0 token.",
      "type": "string",
      "location": "query"
=======
      "default": "json",
      "enum": [
        "json",
        "media",
        "proto"
      ],
      "type": "string"
>>>>>>> b412c745
    },
    "access_token": {
      "location": "query",
      "description": "OAuth access token.",
      "type": "string"
    },
    "access_token": {
      "description": "OAuth access token.",
      "type": "string",
      "location": "query"
    },
    "quotaUser": {
      "description": "Available to use for quota purposes for server-side applications. Can be any arbitrary string assigned to a user, but should not exceed 40 characters.",
      "type": "string",
      "location": "query"
<<<<<<< HEAD
    },
    "pp": {
      "location": "query",
      "description": "Pretty-print response.",
      "default": "true",
      "type": "boolean"
    },
    "bearer_token": {
      "location": "query",
      "description": "OAuth bearer token.",
      "type": "string"
    },
    "oauth_token": {
      "type": "string",
      "location": "query",
      "description": "OAuth 2.0 token for the current user."
    }
  },
  "schemas": {
=======
    }
  },
  "schemas": {
    "BatchGetAmpUrlsResponse": {
      "description": "Batch AMP URL response.",
      "type": "object",
      "properties": {
        "urlErrors": {
          "description": "The errors for requested URLs that have no AMP URL.",
          "items": {
            "$ref": "AmpUrlError"
          },
          "type": "array"
        },
        "ampUrls": {
          "description": "For each URL in BatchAmpUrlsRequest, the URL response. The response might\nnot be in the same order as URLs in the batch request.\nIf BatchAmpUrlsRequest contains duplicate URLs, AmpUrl is generated\nonly once.",
          "items": {
            "$ref": "AmpUrl"
          },
          "type": "array"
        }
      },
      "id": "BatchGetAmpUrlsResponse"
    },
>>>>>>> b412c745
    "AmpUrl": {
      "type": "object",
      "properties": {
        "cdnAmpUrl": {
          "description": "The [AMP Cache URL](/amp/cache/overview#amp-cache-url-format) pointing to\nthe cached document in the Google AMP Cache.",
          "type": "string"
        },
        "ampUrl": {
          "description": "The AMP URL pointing to the publisher's web server.",
          "type": "string"
        },
        "originalUrl": {
          "description": "The original non-AMP URL.",
          "type": "string"
        }
      },
      "id": "AmpUrl",
      "description": "AMP URL response for a requested URL."
    },
    "AmpUrlError": {
      "description": "AMP URL Error resource for a requested URL that couldn't be found.",
      "type": "object",
      "properties": {
        "errorCode": {
<<<<<<< HEAD
          "enum": [
            "ERROR_CODE_UNSPECIFIED",
            "INPUT_URL_NOT_FOUND",
            "NO_AMP_URL",
            "APPLICATION_ERROR",
            "URL_IS_VALID_AMP",
            "URL_IS_INVALID_AMP"
          ],
=======
>>>>>>> b412c745
          "description": "The error code of an API call.",
          "type": "string",
          "enumDescriptions": [
            "Not specified error.",
            "Indicates the requested URL is not found in the index, possibly because\nit's unable to be found, not able to be accessed by Googlebot, or some\nother error.",
            "Indicates no AMP URL has been found that corresponds to the requested\nURL.",
            "Indicates some kind of application error occurred at the server.\nClient advised to retry.",
            "DEPRECATED: Indicates the requested URL is a valid AMP URL.  This is a\nnon-error state, should not be relied upon as a sign of success or\nfailure.  It will be removed in future versions of the API.",
            "Indicates that an AMP URL has been found that corresponds to the request\nURL, but it is not valid AMP HTML."
          ]
        },
        "originalUrl": {
          "type": "string",
          "description": "The original non-AMP URL."
        }
      },
      "id": "AmpUrlError"
    },
    "BatchGetAmpUrlsRequest": {
      "description": "AMP URL request for a batch of URLs.",
      "type": "object",
      "properties": {
        "lookupStrategy": {
          "enumDescriptions": [
            "FETCH_LIVE_DOC strategy involves live document fetch of URLs not found in\nthe index. Any request URL not found in the index is crawled in realtime\nto validate if there is a corresponding AMP URL. This strategy has higher\ncoverage but with extra latency introduced by realtime crawling. This is\nthe default strategy. Applications using this strategy should set higher\nHTTP timeouts of the API calls.",
            "IN_INDEX_DOC strategy skips fetching live documents of URL(s) not found\nin index. For applications which need low latency use of IN_INDEX_DOC\nstrategy is recommended."
          ],
          "enum": [
<<<<<<< HEAD
            "FETCH_LIVE_DOC",
            "IN_INDEX_DOC"
          ],
          "description": "The lookup_strategy being requested.",
          "type": "string"
        },
        "urls": {
          "description": "List of URLs to look up for the paired AMP URLs.\nThe URLs are case-sensitive. Up to 50 URLs per lookup\n(see [Usage Limits](/amp/cache/reference/limits)).",
          "items": {
            "type": "string"
          },
          "type": "array"
        }
      },
      "id": "BatchGetAmpUrlsRequest"
    },
    "BatchGetAmpUrlsResponse": {
      "description": "Batch AMP URL response.",
      "type": "object",
      "properties": {
        "urlErrors": {
          "description": "The errors for requested URLs that have no AMP URL.",
          "items": {
            "$ref": "AmpUrlError"
          },
          "type": "array"
        },
        "ampUrls": {
          "description": "For each URL in BatchAmpUrlsRequest, the URL response. The response might\nnot be in the same order as URLs in the batch request.\nIf BatchAmpUrlsRequest contains duplicate URLs, AmpUrl is generated\nonly once.",
          "items": {
            "$ref": "AmpUrl"
=======
            "ERROR_CODE_UNSPECIFIED",
            "INPUT_URL_NOT_FOUND",
            "NO_AMP_URL",
            "APPLICATION_ERROR",
            "URL_IS_VALID_AMP",
            "URL_IS_INVALID_AMP"
          ]
        },
        "originalUrl": {
          "description": "The original non-AMP URL.",
          "type": "string"
        },
        "errorMessage": {
          "description": "An optional descriptive error message.",
          "type": "string"
        }
      },
      "id": "AmpUrlError"
    },
    "BatchGetAmpUrlsRequest": {
      "description": "AMP URL request for a batch of URLs.",
      "type": "object",
      "properties": {
        "lookupStrategy": {
          "description": "The lookup_strategy being requested.",
          "type": "string",
          "enumDescriptions": [
            "FETCH_LIVE_DOC strategy involves live document fetch of URLs not found in\nthe index. Any request URL not found in the index is crawled in realtime\nto validate if there is a corresponding AMP URL. This strategy has higher\ncoverage but with extra latency introduced by realtime crawling. This is\nthe default strategy. Applications using this strategy should set higher\nHTTP timeouts of the API calls.",
            "IN_INDEX_DOC strategy skips fetching live documents of URL(s) not found\nin index. For applications which need low latency use of IN_INDEX_DOC\nstrategy is recommended."
          ],
          "enum": [
            "FETCH_LIVE_DOC",
            "IN_INDEX_DOC"
          ]
        },
        "urls": {
          "description": "List of URLs to look up for the paired AMP URLs.\nThe URLs are case-sensitive. Up to 50 URLs per lookup\n(see [Usage Limits](/amp/cache/reference/limits)).",
          "items": {
            "type": "string"
>>>>>>> b412c745
          },
          "type": "array"
        }
      },
<<<<<<< HEAD
      "id": "BatchGetAmpUrlsResponse"
=======
      "id": "BatchGetAmpUrlsRequest"
>>>>>>> b412c745
    }
  },
  "icons": {
    "x16": "http://www.google.com/images/icons/product/search-16.gif",
    "x32": "http://www.google.com/images/icons/product/search-32.gif"
  },
<<<<<<< HEAD
  "protocol": "rest",
  "version": "v1"
=======
  "version": "v1",
  "baseUrl": "https://acceleratedmobilepageurl.googleapis.com/",
  "servicePath": "",
  "description": "Retrieves the list of AMP URLs (and equivalent AMP Cache URLs) for a given list of public URL(s).\n",
  "kind": "discovery#restDescription",
  "rootUrl": "https://acceleratedmobilepageurl.googleapis.com/",
  "basePath": "",
  "ownerDomain": "google.com",
  "name": "acceleratedmobilepageurl",
  "batchPath": "batch",
  "revision": "20170926",
  "documentationLink": "https://developers.google.com/amp/cache/",
  "id": "acceleratedmobilepageurl:v1",
  "title": "Accelerated Mobile Pages (AMP) URL API",
  "ownerName": "Google",
  "discoveryVersion": "v1"
>>>>>>> b412c745
}<|MERGE_RESOLUTION|>--- conflicted
+++ resolved
@@ -1,39 +1,13 @@
 {
-<<<<<<< HEAD
-  "baseUrl": "https://acceleratedmobilepageurl.googleapis.com/",
-  "servicePath": "",
-  "description": "Retrieves the list of AMP URLs (and equivalent AMP Cache URLs) for a given list of public URL(s).\n",
-  "kind": "discovery#restDescription",
-  "rootUrl": "https://acceleratedmobilepageurl.googleapis.com/",
-  "basePath": "",
-  "ownerDomain": "google.com",
-  "name": "acceleratedmobilepageurl",
-  "batchPath": "batch",
-  "id": "acceleratedmobilepageurl:v1",
-  "documentationLink": "https://developers.google.com/amp/cache/",
-  "revision": "20170718",
-  "title": "Accelerated Mobile Pages (AMP) URL API",
-  "ownerName": "Google",
-  "discoveryVersion": "v1",
-  "version_module": "True",
-=======
   "version_module": true,
->>>>>>> b412c745
   "resources": {
     "ampUrls": {
       "methods": {
         "batchGet": {
-<<<<<<< HEAD
-          "description": "Returns AMP URL(s) and equivalent\n[AMP Cache URL(s)](/amp/cache/overview#amp-cache-url-format).",
           "request": {
             "$ref": "BatchGetAmpUrlsRequest"
           },
-=======
-          "request": {
-            "$ref": "BatchGetAmpUrlsRequest"
-          },
           "description": "Returns AMP URL(s) and equivalent\n[AMP Cache URL(s)](/amp/cache/overview#amp-cache-url-format).",
->>>>>>> b412c745
           "httpMethod": "POST",
           "parameterOrder": [],
           "response": {
@@ -48,8 +22,6 @@
     }
   },
   "parameters": {
-<<<<<<< HEAD
-=======
     "pp": {
       "location": "query",
       "description": "Pretty-print response.",
@@ -66,7 +38,6 @@
       "type": "string",
       "location": "query"
     },
->>>>>>> b412c745
     "upload_protocol": {
       "location": "query",
       "description": "Upload protocol for media (e.g. \"raw\", \"multipart\").",
@@ -75,12 +46,8 @@
     "prettyPrint": {
       "description": "Returns response with indentations and line breaks.",
       "default": "true",
-<<<<<<< HEAD
-      "type": "boolean"
-=======
       "type": "boolean",
       "location": "query"
->>>>>>> b412c745
     },
     "fields": {
       "location": "query",
@@ -88,9 +55,9 @@
       "type": "string"
     },
     "uploadType": {
-      "location": "query",
       "description": "Legacy upload protocol for media (e.g. \"media\", \"multipart\").",
-      "type": "string"
+      "type": "string",
+      "location": "query"
     },
     "callback": {
       "location": "query",
@@ -111,15 +78,6 @@
       "type": "string"
     },
     "alt": {
-<<<<<<< HEAD
-      "enum": [
-        "json",
-        "media",
-        "proto"
-      ],
-      "type": "string",
-=======
->>>>>>> b412c745
       "enumDescriptions": [
         "Responses with Content-Type of application/json",
         "Media download with context-dependent Content-Type",
@@ -127,14 +85,6 @@
       ],
       "location": "query",
       "description": "Data format for response.",
-<<<<<<< HEAD
-      "default": "json"
-    },
-    "key": {
-      "description": "API key. Your API key identifies your project and provides you with API access, quota, and reports. Required unless you provide an OAuth 2.0 token.",
-      "type": "string",
-      "location": "query"
-=======
       "default": "json",
       "enum": [
         "json",
@@ -142,11 +92,10 @@
         "proto"
       ],
       "type": "string"
->>>>>>> b412c745
-    },
-    "access_token": {
-      "location": "query",
-      "description": "OAuth access token.",
+    },
+    "key": {
+      "location": "query",
+      "description": "API key. Your API key identifies your project and provides you with API access, quota, and reports. Required unless you provide an OAuth 2.0 token.",
       "type": "string"
     },
     "access_token": {
@@ -158,27 +107,6 @@
       "description": "Available to use for quota purposes for server-side applications. Can be any arbitrary string assigned to a user, but should not exceed 40 characters.",
       "type": "string",
       "location": "query"
-<<<<<<< HEAD
-    },
-    "pp": {
-      "location": "query",
-      "description": "Pretty-print response.",
-      "default": "true",
-      "type": "boolean"
-    },
-    "bearer_token": {
-      "location": "query",
-      "description": "OAuth bearer token.",
-      "type": "string"
-    },
-    "oauth_token": {
-      "type": "string",
-      "location": "query",
-      "description": "OAuth 2.0 token for the current user."
-    }
-  },
-  "schemas": {
-=======
     }
   },
   "schemas": {
@@ -203,8 +131,8 @@
       },
       "id": "BatchGetAmpUrlsResponse"
     },
->>>>>>> b412c745
     "AmpUrl": {
+      "description": "AMP URL response for a requested URL.",
       "type": "object",
       "properties": {
         "cdnAmpUrl": {
@@ -220,25 +148,13 @@
           "type": "string"
         }
       },
-      "id": "AmpUrl",
-      "description": "AMP URL response for a requested URL."
+      "id": "AmpUrl"
     },
     "AmpUrlError": {
       "description": "AMP URL Error resource for a requested URL that couldn't be found.",
       "type": "object",
       "properties": {
         "errorCode": {
-<<<<<<< HEAD
-          "enum": [
-            "ERROR_CODE_UNSPECIFIED",
-            "INPUT_URL_NOT_FOUND",
-            "NO_AMP_URL",
-            "APPLICATION_ERROR",
-            "URL_IS_VALID_AMP",
-            "URL_IS_INVALID_AMP"
-          ],
-=======
->>>>>>> b412c745
           "description": "The error code of an API call.",
           "type": "string",
           "enumDescriptions": [
@@ -248,58 +164,8 @@
             "Indicates some kind of application error occurred at the server.\nClient advised to retry.",
             "DEPRECATED: Indicates the requested URL is a valid AMP URL.  This is a\nnon-error state, should not be relied upon as a sign of success or\nfailure.  It will be removed in future versions of the API.",
             "Indicates that an AMP URL has been found that corresponds to the request\nURL, but it is not valid AMP HTML."
-          ]
-        },
-        "originalUrl": {
-          "type": "string",
-          "description": "The original non-AMP URL."
-        }
-      },
-      "id": "AmpUrlError"
-    },
-    "BatchGetAmpUrlsRequest": {
-      "description": "AMP URL request for a batch of URLs.",
-      "type": "object",
-      "properties": {
-        "lookupStrategy": {
-          "enumDescriptions": [
-            "FETCH_LIVE_DOC strategy involves live document fetch of URLs not found in\nthe index. Any request URL not found in the index is crawled in realtime\nto validate if there is a corresponding AMP URL. This strategy has higher\ncoverage but with extra latency introduced by realtime crawling. This is\nthe default strategy. Applications using this strategy should set higher\nHTTP timeouts of the API calls.",
-            "IN_INDEX_DOC strategy skips fetching live documents of URL(s) not found\nin index. For applications which need low latency use of IN_INDEX_DOC\nstrategy is recommended."
           ],
           "enum": [
-<<<<<<< HEAD
-            "FETCH_LIVE_DOC",
-            "IN_INDEX_DOC"
-          ],
-          "description": "The lookup_strategy being requested.",
-          "type": "string"
-        },
-        "urls": {
-          "description": "List of URLs to look up for the paired AMP URLs.\nThe URLs are case-sensitive. Up to 50 URLs per lookup\n(see [Usage Limits](/amp/cache/reference/limits)).",
-          "items": {
-            "type": "string"
-          },
-          "type": "array"
-        }
-      },
-      "id": "BatchGetAmpUrlsRequest"
-    },
-    "BatchGetAmpUrlsResponse": {
-      "description": "Batch AMP URL response.",
-      "type": "object",
-      "properties": {
-        "urlErrors": {
-          "description": "The errors for requested URLs that have no AMP URL.",
-          "items": {
-            "$ref": "AmpUrlError"
-          },
-          "type": "array"
-        },
-        "ampUrls": {
-          "description": "For each URL in BatchAmpUrlsRequest, the URL response. The response might\nnot be in the same order as URLs in the batch request.\nIf BatchAmpUrlsRequest contains duplicate URLs, AmpUrl is generated\nonly once.",
-          "items": {
-            "$ref": "AmpUrl"
-=======
             "ERROR_CODE_UNSPECIFIED",
             "INPUT_URL_NOT_FOUND",
             "NO_AMP_URL",
@@ -339,26 +205,18 @@
           "description": "List of URLs to look up for the paired AMP URLs.\nThe URLs are case-sensitive. Up to 50 URLs per lookup\n(see [Usage Limits](/amp/cache/reference/limits)).",
           "items": {
             "type": "string"
->>>>>>> b412c745
           },
           "type": "array"
         }
       },
-<<<<<<< HEAD
-      "id": "BatchGetAmpUrlsResponse"
-=======
       "id": "BatchGetAmpUrlsRequest"
->>>>>>> b412c745
     }
   },
+  "protocol": "rest",
   "icons": {
-    "x16": "http://www.google.com/images/icons/product/search-16.gif",
-    "x32": "http://www.google.com/images/icons/product/search-32.gif"
-  },
-<<<<<<< HEAD
-  "protocol": "rest",
-  "version": "v1"
-=======
+    "x32": "http://www.google.com/images/icons/product/search-32.gif",
+    "x16": "http://www.google.com/images/icons/product/search-16.gif"
+  },
   "version": "v1",
   "baseUrl": "https://acceleratedmobilepageurl.googleapis.com/",
   "servicePath": "",
@@ -375,5 +233,4 @@
   "title": "Accelerated Mobile Pages (AMP) URL API",
   "ownerName": "Google",
   "discoveryVersion": "v1"
->>>>>>> b412c745
 }