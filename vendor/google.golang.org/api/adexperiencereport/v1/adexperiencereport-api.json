{
<<<<<<< HEAD
=======
  "schemas": {
    "ViolatingSitesResponse": {
      "description": "Response message for ListViolatingSites.",
      "type": "object",
      "properties": {
        "violatingSites": {
          "description": "A list of summaries of violating sites.",
          "items": {
            "$ref": "SiteSummaryResponse"
          },
          "type": "array"
        }
      },
      "id": "ViolatingSitesResponse"
    },
    "SiteSummaryResponse": {
      "description": "Response message for GetSiteSummary.",
      "type": "object",
      "properties": {
        "mobileSummary": {
          "description": "Summary for the mobile review of the site.",
          "$ref": "PlatformSummary"
        },
        "reviewedSite": {
          "description": "The name of the site reviewed.",
          "type": "string"
        },
        "desktopSummary": {
          "description": "Summary for the desktop review of the site.",
          "$ref": "PlatformSummary"
        }
      },
      "id": "SiteSummaryResponse"
    },
    "PlatformSummary": {
      "properties": {
        "lastChangeTime": {
          "format": "google-datetime",
          "description": "The last time that the site changed status.",
          "type": "string"
        },
        "betterAdsStatus": {
          "enum": [
            "UNKNOWN",
            "PASSING",
            "WARNING",
            "FAILING"
          ],
          "description": "The status of the site reviewed for the Better Ads Standards.",
          "type": "string",
          "enumDescriptions": [
            "Not reviewed.",
            "Passing.",
            "Warning.",
            "Failing."
          ]
        },
        "region": {
          "enumDescriptions": [
            "Ad standard not yet defined for your region.",
            "Region A.",
            "Region B."
          ],
          "description": "The assigned regions for the site and platform.",
          "items": {
            "enum": [
              "REGION_UNKNOWN",
              "REGION_A",
              "REGION_B"
            ],
            "type": "string"
          },
          "type": "array"
        },
        "enforcementTime": {
          "format": "google-datetime",
          "description": "The date on which ad filtering begins.",
          "type": "string"
        },
        "filterStatus": {
          "enumDescriptions": [
            "N/A.",
            "Ad filtering is on.",
            "Ad filtering is off.",
            "Ad filtering is paused.",
            "Ad filtering is pending."
          ],
          "enum": [
            "UNKNOWN",
            "ON",
            "OFF",
            "PAUSED",
            "PENDING"
          ],
          "description": "The ad filtering status of the site.",
          "type": "string"
        },
        "underReview": {
          "description": "Whether the site is currently under review.",
          "type": "boolean"
        },
        "reportUrl": {
          "description": "A link that leads to a full ad experience report.",
          "type": "string"
        }
      },
      "id": "PlatformSummary",
      "description": "Summary of the ad experience rating of a site for a specific platform.",
      "type": "object"
    }
  },
  "protocol": "rest",
  "icons": {
    "x32": "http://www.google.com/images/icons/product/search-32.gif",
    "x16": "http://www.google.com/images/icons/product/search-16.gif"
  },
  "canonicalName": "Ad Experience Report",
  "auth": {
    "oauth2": {
      "scopes": {
        "https://www.googleapis.com/auth/xapi.zoo": {
          "description": "Test scope for access to the Zoo service"
        }
      }
    }
  },
  "rootUrl": "https://adexperiencereport.googleapis.com/",
  "ownerDomain": "google.com",
  "name": "adexperiencereport",
  "batchPath": "batch",
>>>>>>> b412c745
  "title": "Google Ad Experience Report API",
  "ownerName": "Google",
  "resources": {
    "violatingSites": {
      "methods": {
<<<<<<< HEAD
        "get": {
=======
        "list": {
          "httpMethod": "GET",
          "parameterOrder": [],
          "response": {
            "$ref": "ViolatingSitesResponse"
          },
          "scopes": [
            "https://www.googleapis.com/auth/xapi.zoo"
          ],
          "parameters": {},
          "flatPath": "v1/violatingSites",
          "path": "v1/violatingSites",
          "id": "adexperiencereport.violatingSites.list",
          "description": "Lists sites with Ad Experience Report statuses of \"Failing\" or \"Warning\"."
        }
      }
    },
    "sites": {
      "methods": {
        "get": {
          "description": "Gets a summary of the ad experience rating of a site.",
>>>>>>> b412c745
          "response": {
            "$ref": "SiteSummaryResponse"
          },
          "parameterOrder": [
            "name"
          ],
          "httpMethod": "GET",
          "scopes": [
            "https://www.googleapis.com/auth/xapi.zoo"
          ],
          "parameters": {
            "name": {
              "pattern": "^sites/[^/]+$",
              "location": "path",
              "description": "The required site name. It should be the site property whose ad experiences\nmay have been reviewed, and it should be URL-encoded. For example,\nsites/https%3A%2F%2Fwww.google.com. The server will return an error of\nBAD_REQUEST if this field is not filled in. Note that if the site property\nis not yet verified in Search Console, the reportUrl field returned by the\nAPI will lead to the verification page, prompting the user to go through\nthat process before they can gain access to the Ad Experience Report.",
              "type": "string",
              "required": true
            }
          },
          "flatPath": "v1/sites/{sitesId}",
          "id": "adexperiencereport.sites.get",
<<<<<<< HEAD
          "path": "v1/{+name}",
          "description": "Gets a summary of the ad experience rating of a site."
        }
      }
    },
    "violatingSites": {
      "methods": {
        "list": {
          "flatPath": "v1/violatingSites",
          "id": "adexperiencereport.violatingSites.list",
          "path": "v1/violatingSites",
          "description": "Lists sites with Ad Experience Report statuses of \"Failing\" or \"Warning\".",
          "response": {
            "$ref": "ViolatingSitesResponse"
          },
          "parameterOrder": [],
          "httpMethod": "GET",
          "parameters": {},
          "scopes": [
            "https://www.googleapis.com/auth/xapi.zoo"
          ]
=======
          "path": "v1/{+name}"
>>>>>>> b412c745
        }
      }
    }
  },
  "parameters": {
<<<<<<< HEAD
=======
    "bearer_token": {
      "location": "query",
      "description": "OAuth bearer token.",
      "type": "string"
    },
    "oauth_token": {
      "location": "query",
      "description": "OAuth 2.0 token for the current user.",
      "type": "string"
    },
>>>>>>> b412c745
    "upload_protocol": {
      "location": "query",
      "description": "Upload protocol for media (e.g. \"raw\", \"multipart\").",
      "type": "string"
    },
    "prettyPrint": {
<<<<<<< HEAD
      "default": "true",
      "type": "boolean",
      "location": "query",
      "description": "Returns response with indentations and line breaks."
    },
    "uploadType": {
=======
      "location": "query",
      "description": "Returns response with indentations and line breaks.",
      "default": "true",
      "type": "boolean"
    },
    "fields": {
      "description": "Selector specifying which fields to include in a partial response.",
>>>>>>> b412c745
      "type": "string",
      "location": "query",
      "description": "Legacy upload protocol for media (e.g. \"media\", \"multipart\")."
    },
    "uploadType": {
      "location": "query",
      "description": "Legacy upload protocol for media (e.g. \"media\", \"multipart\").",
      "type": "string"
    },
    "callback": {
      "location": "query",
      "description": "JSONP",
      "type": "string"
    },
    "$.xgafv": {
<<<<<<< HEAD
=======
      "description": "V1 error format.",
>>>>>>> b412c745
      "type": "string",
      "enumDescriptions": [
        "v1 error format",
        "v2 error format"
      ],
      "location": "query",
      "enum": [
        "1",
        "2"
<<<<<<< HEAD
      ],
      "description": "V1 error format."
=======
      ]
    },
    "callback": {
      "description": "JSONP",
      "type": "string",
      "location": "query"
>>>>>>> b412c745
    },
    "alt": {
      "type": "string",
      "enumDescriptions": [
        "Responses with Content-Type of application/json",
        "Media download with context-dependent Content-Type",
        "Responses with Content-Type of application/x-protobuf"
      ],
      "location": "query",
      "description": "Data format for response.",
      "default": "json",
      "enum": [
        "json",
        "media",
        "proto"
      ]
    },
    "access_token": {
      "description": "OAuth access token.",
      "type": "string",
      "location": "query"
    },
    "key": {
      "type": "string",
      "location": "query",
      "description": "API key. Your API key identifies your project and provides you with API access, quota, and reports. Required unless you provide an OAuth 2.0 token."
    },
    "quotaUser": {
<<<<<<< HEAD
      "type": "string",
      "location": "query",
      "description": "Available to use for quota purposes for server-side applications. Can be any arbitrary string assigned to a user, but should not exceed 40 characters."
    },
    "pp": {
      "location": "query",
      "description": "Pretty-print response.",
      "default": "true",
      "type": "boolean"
    },
    "oauth_token": {
      "type": "string",
      "location": "query",
      "description": "OAuth 2.0 token for the current user."
    },
    "bearer_token": {
      "location": "query",
      "description": "OAuth bearer token.",
      "type": "string"
=======
      "description": "Available to use for quota purposes for server-side applications. Can be any arbitrary string assigned to a user, but should not exceed 40 characters.",
      "type": "string",
      "location": "query"
    },
    "pp": {
      "description": "Pretty-print response.",
      "default": "true",
      "type": "boolean",
      "location": "query"
>>>>>>> b412c745
    }
  },
  "version": "v1",
  "baseUrl": "https://adexperiencereport.googleapis.com/",
  "kind": "discovery#restDescription",
  "description": "View Ad Experience Report data, and get a list of sites that have a significant number of annoying ads.",
  "servicePath": "",
  "basePath": "",
<<<<<<< HEAD
  "revision": "20170819",
  "documentationLink": "https://developers.google.com/ad-experience-report/",
  "id": "adexperiencereport:v1",
  "discoveryVersion": "v1",
  "version_module": true,
  "schemas": {
    "PlatformSummary": {
      "type": "object",
      "properties": {
        "abusiveStatus": {
          "type": "string",
          "enumDescriptions": [
            "Not reviewed.",
            "Passing.",
            "Failing."
          ],
          "enum": [
            "UNKNOWN",
            "PASSING",
            "FAILING"
          ],
          "description": "The status of the site reviewed for abusive ads."
        },
        "enforcementTime": {
          "format": "google-datetime",
          "description": "The date on which ad filtering begins.",
          "type": "string"
        },
        "region": {
          "description": "The assigned regions for the site and platform.",
          "items": {
            "enum": [
              "REGION_UNKNOWN",
              "REGION_A",
              "REGION_B"
            ],
            "type": "string"
          },
          "type": "array",
          "enumDescriptions": [
            "Ad standard not yet defined for your region.",
            "Region A.",
            "Region B."
          ]
        },
        "filterStatus": {
          "type": "string",
          "enumDescriptions": [
            "N/A.",
            "Ad filtering is on.",
            "Ad filtering is off.",
            "Ad filtering is paused.",
            "Ad filtering is pending."
          ],
          "enum": [
            "UNKNOWN",
            "ON",
            "OFF",
            "PAUSED",
            "PENDING"
          ],
          "description": "The ad filtering status of the site."
        },
        "underReview": {
          "type": "boolean",
          "description": "Whether the site is currently under review."
        },
        "reportUrl": {
          "type": "string",
          "description": "A link that leads to a full ad experience report."
        },
        "lastChangeTime": {
          "format": "google-datetime",
          "description": "The last time that the site changed status.",
          "type": "string"
        },
        "betterAdsStatus": {
          "type": "string",
          "enumDescriptions": [
            "Not reviewed.",
            "Passing.",
            "Warning.",
            "Failing."
          ],
          "enum": [
            "UNKNOWN",
            "PASSING",
            "WARNING",
            "FAILING"
          ],
          "description": "The status of the site reviewed for the Better Ads Standards."
        }
      },
      "id": "PlatformSummary",
      "description": "Summary of the ad experience rating of a site for a specific platform."
    },
    "ViolatingSitesResponse": {
      "type": "object",
      "properties": {
        "violatingSites": {
          "items": {
            "$ref": "SiteSummaryResponse"
          },
          "type": "array",
          "description": "A list of summaries of violating sites."
        }
      },
      "id": "ViolatingSitesResponse",
      "description": "Response message for ListViolatingSites."
    },
    "SiteSummaryResponse": {
      "description": "Response message for GetSiteSummary.",
      "type": "object",
      "properties": {
        "mobileSummary": {
          "$ref": "PlatformSummary",
          "description": "Summary for the mobile review of the site."
        },
        "reviewedSite": {
          "description": "The name of the site reviewed.",
          "type": "string"
        },
        "desktopSummary": {
          "$ref": "PlatformSummary",
          "description": "Summary for the desktop review of the site."
        }
      },
      "id": "SiteSummaryResponse"
    }
  },
  "icons": {
    "x32": "http://www.google.com/images/icons/product/search-32.gif",
    "x16": "http://www.google.com/images/icons/product/search-16.gif"
  },
  "protocol": "rest",
  "canonicalName": "Ad Experience Report",
  "auth": {
    "oauth2": {
      "scopes": {
        "https://www.googleapis.com/auth/xapi.zoo": {
          "description": "Test scope for access to the Zoo service"
        }
      }
    }
  },
  "rootUrl": "https://adexperiencereport.googleapis.com/",
  "ownerDomain": "google.com",
  "name": "adexperiencereport",
  "batchPath": "batch"
=======
  "id": "adexperiencereport:v1",
  "documentationLink": "https://developers.google.com/ad-experience-report/",
  "revision": "20170918",
  "discoveryVersion": "v1",
  "version_module": true
>>>>>>> b412c745
}<|MERGE_RESOLUTION|>--- conflicted
+++ resolved
@@ -1,6 +1,4 @@
 {
-<<<<<<< HEAD
-=======
   "schemas": {
     "ViolatingSitesResponse": {
       "description": "Response message for ListViolatingSites.",
@@ -131,15 +129,11 @@
   "ownerDomain": "google.com",
   "name": "adexperiencereport",
   "batchPath": "batch",
->>>>>>> b412c745
   "title": "Google Ad Experience Report API",
   "ownerName": "Google",
   "resources": {
     "violatingSites": {
       "methods": {
-<<<<<<< HEAD
-        "get": {
-=======
         "list": {
           "httpMethod": "GET",
           "parameterOrder": [],
@@ -161,7 +155,6 @@
       "methods": {
         "get": {
           "description": "Gets a summary of the ad experience rating of a site.",
->>>>>>> b412c745
           "response": {
             "$ref": "SiteSummaryResponse"
           },
@@ -183,38 +176,12 @@
           },
           "flatPath": "v1/sites/{sitesId}",
           "id": "adexperiencereport.sites.get",
-<<<<<<< HEAD
-          "path": "v1/{+name}",
-          "description": "Gets a summary of the ad experience rating of a site."
+          "path": "v1/{+name}"
         }
       }
-    },
-    "violatingSites": {
-      "methods": {
-        "list": {
-          "flatPath": "v1/violatingSites",
-          "id": "adexperiencereport.violatingSites.list",
-          "path": "v1/violatingSites",
-          "description": "Lists sites with Ad Experience Report statuses of \"Failing\" or \"Warning\".",
-          "response": {
-            "$ref": "ViolatingSitesResponse"
-          },
-          "parameterOrder": [],
-          "httpMethod": "GET",
-          "parameters": {},
-          "scopes": [
-            "https://www.googleapis.com/auth/xapi.zoo"
-          ]
-=======
-          "path": "v1/{+name}"
->>>>>>> b412c745
-        }
-      }
     }
   },
   "parameters": {
-<<<<<<< HEAD
-=======
     "bearer_token": {
       "location": "query",
       "description": "OAuth bearer token.",
@@ -225,21 +192,12 @@
       "description": "OAuth 2.0 token for the current user.",
       "type": "string"
     },
->>>>>>> b412c745
     "upload_protocol": {
       "location": "query",
       "description": "Upload protocol for media (e.g. \"raw\", \"multipart\").",
       "type": "string"
     },
     "prettyPrint": {
-<<<<<<< HEAD
-      "default": "true",
-      "type": "boolean",
-      "location": "query",
-      "description": "Returns response with indentations and line breaks."
-    },
-    "uploadType": {
-=======
       "location": "query",
       "description": "Returns response with indentations and line breaks.",
       "default": "true",
@@ -247,26 +205,16 @@
     },
     "fields": {
       "description": "Selector specifying which fields to include in a partial response.",
->>>>>>> b412c745
-      "type": "string",
-      "location": "query",
-      "description": "Legacy upload protocol for media (e.g. \"media\", \"multipart\")."
+      "type": "string",
+      "location": "query"
     },
     "uploadType": {
       "location": "query",
       "description": "Legacy upload protocol for media (e.g. \"media\", \"multipart\").",
       "type": "string"
     },
-    "callback": {
-      "location": "query",
-      "description": "JSONP",
-      "type": "string"
-    },
     "$.xgafv": {
-<<<<<<< HEAD
-=======
       "description": "V1 error format.",
->>>>>>> b412c745
       "type": "string",
       "enumDescriptions": [
         "v1 error format",
@@ -276,19 +224,19 @@
       "enum": [
         "1",
         "2"
-<<<<<<< HEAD
-      ],
-      "description": "V1 error format."
-=======
       ]
     },
     "callback": {
       "description": "JSONP",
       "type": "string",
       "location": "query"
->>>>>>> b412c745
     },
     "alt": {
+      "enum": [
+        "json",
+        "media",
+        "proto"
+      ],
       "type": "string",
       "enumDescriptions": [
         "Responses with Content-Type of application/json",
@@ -297,12 +245,7 @@
       ],
       "location": "query",
       "description": "Data format for response.",
-      "default": "json",
-      "enum": [
-        "json",
-        "media",
-        "proto"
-      ]
+      "default": "json"
     },
     "access_token": {
       "description": "OAuth access token.",
@@ -310,32 +253,11 @@
       "location": "query"
     },
     "key": {
-      "type": "string",
-      "location": "query",
-      "description": "API key. Your API key identifies your project and provides you with API access, quota, and reports. Required unless you provide an OAuth 2.0 token."
+      "description": "API key. Your API key identifies your project and provides you with API access, quota, and reports. Required unless you provide an OAuth 2.0 token.",
+      "type": "string",
+      "location": "query"
     },
     "quotaUser": {
-<<<<<<< HEAD
-      "type": "string",
-      "location": "query",
-      "description": "Available to use for quota purposes for server-side applications. Can be any arbitrary string assigned to a user, but should not exceed 40 characters."
-    },
-    "pp": {
-      "location": "query",
-      "description": "Pretty-print response.",
-      "default": "true",
-      "type": "boolean"
-    },
-    "oauth_token": {
-      "type": "string",
-      "location": "query",
-      "description": "OAuth 2.0 token for the current user."
-    },
-    "bearer_token": {
-      "location": "query",
-      "description": "OAuth bearer token.",
-      "type": "string"
-=======
       "description": "Available to use for quota purposes for server-side applications. Can be any arbitrary string assigned to a user, but should not exceed 40 characters.",
       "type": "string",
       "location": "query"
@@ -345,7 +267,6 @@
       "default": "true",
       "type": "boolean",
       "location": "query"
->>>>>>> b412c745
     }
   },
   "version": "v1",
@@ -354,161 +275,9 @@
   "description": "View Ad Experience Report data, and get a list of sites that have a significant number of annoying ads.",
   "servicePath": "",
   "basePath": "",
-<<<<<<< HEAD
-  "revision": "20170819",
-  "documentationLink": "https://developers.google.com/ad-experience-report/",
-  "id": "adexperiencereport:v1",
-  "discoveryVersion": "v1",
-  "version_module": true,
-  "schemas": {
-    "PlatformSummary": {
-      "type": "object",
-      "properties": {
-        "abusiveStatus": {
-          "type": "string",
-          "enumDescriptions": [
-            "Not reviewed.",
-            "Passing.",
-            "Failing."
-          ],
-          "enum": [
-            "UNKNOWN",
-            "PASSING",
-            "FAILING"
-          ],
-          "description": "The status of the site reviewed for abusive ads."
-        },
-        "enforcementTime": {
-          "format": "google-datetime",
-          "description": "The date on which ad filtering begins.",
-          "type": "string"
-        },
-        "region": {
-          "description": "The assigned regions for the site and platform.",
-          "items": {
-            "enum": [
-              "REGION_UNKNOWN",
-              "REGION_A",
-              "REGION_B"
-            ],
-            "type": "string"
-          },
-          "type": "array",
-          "enumDescriptions": [
-            "Ad standard not yet defined for your region.",
-            "Region A.",
-            "Region B."
-          ]
-        },
-        "filterStatus": {
-          "type": "string",
-          "enumDescriptions": [
-            "N/A.",
-            "Ad filtering is on.",
-            "Ad filtering is off.",
-            "Ad filtering is paused.",
-            "Ad filtering is pending."
-          ],
-          "enum": [
-            "UNKNOWN",
-            "ON",
-            "OFF",
-            "PAUSED",
-            "PENDING"
-          ],
-          "description": "The ad filtering status of the site."
-        },
-        "underReview": {
-          "type": "boolean",
-          "description": "Whether the site is currently under review."
-        },
-        "reportUrl": {
-          "type": "string",
-          "description": "A link that leads to a full ad experience report."
-        },
-        "lastChangeTime": {
-          "format": "google-datetime",
-          "description": "The last time that the site changed status.",
-          "type": "string"
-        },
-        "betterAdsStatus": {
-          "type": "string",
-          "enumDescriptions": [
-            "Not reviewed.",
-            "Passing.",
-            "Warning.",
-            "Failing."
-          ],
-          "enum": [
-            "UNKNOWN",
-            "PASSING",
-            "WARNING",
-            "FAILING"
-          ],
-          "description": "The status of the site reviewed for the Better Ads Standards."
-        }
-      },
-      "id": "PlatformSummary",
-      "description": "Summary of the ad experience rating of a site for a specific platform."
-    },
-    "ViolatingSitesResponse": {
-      "type": "object",
-      "properties": {
-        "violatingSites": {
-          "items": {
-            "$ref": "SiteSummaryResponse"
-          },
-          "type": "array",
-          "description": "A list of summaries of violating sites."
-        }
-      },
-      "id": "ViolatingSitesResponse",
-      "description": "Response message for ListViolatingSites."
-    },
-    "SiteSummaryResponse": {
-      "description": "Response message for GetSiteSummary.",
-      "type": "object",
-      "properties": {
-        "mobileSummary": {
-          "$ref": "PlatformSummary",
-          "description": "Summary for the mobile review of the site."
-        },
-        "reviewedSite": {
-          "description": "The name of the site reviewed.",
-          "type": "string"
-        },
-        "desktopSummary": {
-          "$ref": "PlatformSummary",
-          "description": "Summary for the desktop review of the site."
-        }
-      },
-      "id": "SiteSummaryResponse"
-    }
-  },
-  "icons": {
-    "x32": "http://www.google.com/images/icons/product/search-32.gif",
-    "x16": "http://www.google.com/images/icons/product/search-16.gif"
-  },
-  "protocol": "rest",
-  "canonicalName": "Ad Experience Report",
-  "auth": {
-    "oauth2": {
-      "scopes": {
-        "https://www.googleapis.com/auth/xapi.zoo": {
-          "description": "Test scope for access to the Zoo service"
-        }
-      }
-    }
-  },
-  "rootUrl": "https://adexperiencereport.googleapis.com/",
-  "ownerDomain": "google.com",
-  "name": "adexperiencereport",
-  "batchPath": "batch"
-=======
   "id": "adexperiencereport:v1",
   "documentationLink": "https://developers.google.com/ad-experience-report/",
   "revision": "20170918",
   "discoveryVersion": "v1",
   "version_module": true
->>>>>>> b412c745
 }