{
  "auth": {
    "oauth2": {
      "scopes": {
<<<<<<< HEAD
        "https://www.googleapis.com/auth/cloud-platform": {
          "description": "View and manage your data across Google Cloud Platform services"
        },
=======
>>>>>>> b412c745
        "https://www.googleapis.com/auth/genomics": {
          "description": "View and manage Genomics data"
        },
        "https://www.googleapis.com/auth/compute": {
          "description": "View and manage your Google Compute Engine resources"
<<<<<<< HEAD
=======
        },
        "https://www.googleapis.com/auth/cloud-platform": {
          "description": "View and manage your data across Google Cloud Platform services"
>>>>>>> b412c745
        }
      }
    }
  },
  "servicePath": "",
  "description": "Upload, process, query, and search Genomics data in the cloud.",
  "kind": "discovery#restDescription",
  "rootUrl": "https://genomics.googleapis.com/",
  "basePath": "",
  "ownerDomain": "google.com",
  "name": "genomics",
  "batchPath": "batch",
<<<<<<< HEAD
  "revision": "20170824",
  "documentationLink": "https://cloud.google.com/genomics",
  "id": "genomics:v1alpha2",
  "title": "Genomics API",
  "discoveryVersion": "v1",
  "ownerName": "Google",
=======
  "id": "genomics:v1alpha2",
  "documentationLink": "https://cloud.google.com/genomics",
  "revision": "20170928",
  "title": "Genomics API",
  "ownerName": "Google",
  "discoveryVersion": "v1",
>>>>>>> b412c745
  "resources": {
    "operations": {
      "methods": {
<<<<<<< HEAD
        "cancel": {
          "parameters": {
            "name": {
              "description": "The name of the operation resource to be cancelled.",
              "type": "string",
              "required": true,
              "pattern": "^operations/.+$",
              "location": "path"
            }
          },
          "scopes": [
            "https://www.googleapis.com/auth/cloud-platform",
            "https://www.googleapis.com/auth/genomics"
          ],
          "flatPath": "v1alpha2/operations/{operationsId}:cancel",
          "id": "genomics.operations.cancel",
          "path": "v1alpha2/{+name}:cancel",
          "description": "Starts asynchronous cancellation on a long-running operation. The server makes a best effort to cancel the operation, but success is not guaranteed. Clients may use Operations.GetOperation or Operations.ListOperations to check whether the cancellation succeeded or the operation completed despite cancellation.",
          "request": {
            "$ref": "CancelOperationRequest"
          },
          "response": {
            "$ref": "Empty"
          },
          "parameterOrder": [
            "name"
          ],
          "httpMethod": "POST"
        },
        "get": {
          "response": {
            "$ref": "Operation"
          },
          "parameterOrder": [
            "name"
          ],
          "httpMethod": "GET",
=======
        "get": {
          "scopes": [
            "https://www.googleapis.com/auth/cloud-platform",
            "https://www.googleapis.com/auth/genomics"
          ],
>>>>>>> b412c745
          "parameters": {
            "name": {
              "description": "The name of the operation resource.",
              "type": "string",
              "required": true,
              "pattern": "^operations/.+$",
              "location": "path"
            }
          },
<<<<<<< HEAD
          "scopes": [
            "https://www.googleapis.com/auth/cloud-platform",
            "https://www.googleapis.com/auth/genomics"
          ],
          "flatPath": "v1alpha2/operations/{operationsId}",
          "id": "genomics.operations.get",
          "path": "v1alpha2/{+name}",
          "description": "Gets the latest state of a long-running operation.  Clients can use this\nmethod to poll the operation result at intervals as recommended by the API\nservice."
=======
          "flatPath": "v1alpha2/pipelines/{pipelineId}",
          "id": "genomics.pipelines.get",
          "path": "v1alpha2/pipelines/{pipelineId}",
          "description": "Retrieves a pipeline based on ID.\n\nCaller must have READ permission to the project.",
          "response": {
            "$ref": "Pipeline"
          },
          "parameterOrder": [
            "pipelineId"
          ],
          "httpMethod": "GET"
>>>>>>> b412c745
        },
        "list": {
          "description": "Lists operations that match the specified filter in the request.",
          "response": {
            "$ref": "ListOperationsResponse"
          },
          "parameterOrder": [
            "name"
          ],
          "httpMethod": "GET",
          "scopes": [
            "https://www.googleapis.com/auth/cloud-platform",
            "https://www.googleapis.com/auth/genomics"
          ],
          "parameters": {
            "filter": {
              "location": "query",
              "description": "A string for filtering Operations.\nThe following filter fields are supported&#58;\n\n* projectId&#58; Required. Corresponds to\n  OperationMetadata.projectId.\n* createTime&#58; The time this job was created, in seconds from the\n  [epoch](http://en.wikipedia.org/wiki/Unix_time). Can use `\u003e=` and/or `\u003c=`\n  operators.\n* status&#58; Can be `RUNNING`, `SUCCESS`, `FAILURE`, or `CANCELED`. Only\n  one status may be specified.\n* labels.key where key is a label key.\n\nExamples&#58;\n\n* `projectId = my-project AND createTime \u003e= 1432140000`\n* `projectId = my-project AND createTime \u003e= 1432140000 AND createTime \u003c= 1432150000 AND status = RUNNING`\n* `projectId = my-project AND labels.color = *`\n* `projectId = my-project AND labels.color = red`",
              "type": "string"
            },
            "pageToken": {
              "location": "query",
              "description": "The standard list page token.",
              "type": "string"
            },
            "name": {
              "pattern": "^operations$",
              "location": "path",
              "description": "The name of the operation's parent resource.",
              "type": "string",
              "required": true
            },
            "pageSize": {
              "location": "query",
              "format": "int32",
              "description": "The maximum number of results to return. If unspecified, defaults to\n256. The maximum value is 2048.",
              "type": "integer"
            }
          },
          "flatPath": "v1alpha2/operations",
          "id": "genomics.operations.list",
          "path": "v1alpha2/{+name}"
        }
      }
    },
    "pipelines": {
      "methods": {
        "setOperationStatus": {
          "description": "Sets status of a given operation. Any new timestamps (as determined by\ndescription) are appended to TimestampEvents. Should only be called by VMs\ncreated by the Pipelines Service and not by end users.",
          "request": {
            "$ref": "SetOperationStatusRequest"
          },
<<<<<<< HEAD
          "response": {
            "$ref": "Empty"
          },
          "parameterOrder": [],
          "httpMethod": "PUT",
          "parameters": {},
=======
          "description": "Sets status of a given operation. Any new timestamps (as determined by\ndescription) are appended to TimestampEvents. Should only be called by VMs\ncreated by the Pipelines Service and not by end users."
        },
        "delete": {
          "flatPath": "v1alpha2/pipelines/{pipelineId}",
          "path": "v1alpha2/pipelines/{pipelineId}",
          "id": "genomics.pipelines.delete",
          "description": "Deletes a pipeline based on ID.\n\nCaller must have WRITE permission to the project.",
          "httpMethod": "DELETE",
          "parameterOrder": [
            "pipelineId"
          ],
          "response": {
            "$ref": "Empty"
          },
>>>>>>> b412c745
          "scopes": [
            "https://www.googleapis.com/auth/cloud-platform",
            "https://www.googleapis.com/auth/genomics"
          ],
<<<<<<< HEAD
          "flatPath": "v1alpha2/pipelines:setOperationStatus",
          "id": "genomics.pipelines.setOperationStatus",
          "path": "v1alpha2/pipelines:setOperationStatus"
        },
        "getControllerConfig": {
          "flatPath": "v1alpha2/pipelines:getControllerConfig",
          "id": "genomics.pipelines.getControllerConfig",
          "path": "v1alpha2/pipelines:getControllerConfig",
          "description": "Gets controller configuration information. Should only be called\nby VMs created by the Pipelines Service and not by end users.",
          "response": {
            "$ref": "ControllerConfig"
          },
          "parameterOrder": [],
          "httpMethod": "GET",
=======
>>>>>>> b412c745
          "parameters": {
            "validationToken": {
              "format": "uint64",
              "type": "string",
              "location": "query"
            },
            "operationId": {
              "description": "The operation to retrieve controller configuration for.",
              "type": "string",
              "location": "query"
            }
<<<<<<< HEAD
          },
          "scopes": [
            "https://www.googleapis.com/auth/cloud-platform",
            "https://www.googleapis.com/auth/genomics"
          ]
        },
        "delete": {
          "parameters": {
            "pipelineId": {
              "description": "Caller must have WRITE access to the project in which this pipeline\nis defined.",
              "type": "string",
              "required": true,
              "location": "path"
            }
=======
          }
        },
        "getControllerConfig": {
          "httpMethod": "GET",
          "parameterOrder": [],
          "response": {
            "$ref": "ControllerConfig"
>>>>>>> b412c745
          },
          "scopes": [
            "https://www.googleapis.com/auth/cloud-platform",
            "https://www.googleapis.com/auth/genomics"
          ],
<<<<<<< HEAD
          "flatPath": "v1alpha2/pipelines/{pipelineId}",
          "id": "genomics.pipelines.delete",
          "path": "v1alpha2/pipelines/{pipelineId}",
          "description": "Deletes a pipeline based on ID.\n\nCaller must have WRITE permission to the project.",
          "response": {
            "$ref": "Empty"
          },
          "parameterOrder": [
            "pipelineId"
          ],
          "httpMethod": "DELETE"
=======
          "parameters": {
            "operationId": {
              "location": "query",
              "description": "The operation to retrieve controller configuration for.",
              "type": "string"
            },
            "validationToken": {
              "location": "query",
              "format": "uint64",
              "type": "string"
            }
          },
          "flatPath": "v1alpha2/pipelines:getControllerConfig",
          "path": "v1alpha2/pipelines:getControllerConfig",
          "id": "genomics.pipelines.getControllerConfig",
          "description": "Gets controller configuration information. Should only be called\nby VMs created by the Pipelines Service and not by end users."
>>>>>>> b412c745
        },
        "list": {
          "description": "Lists pipelines.\n\nCaller must have READ permission to the project.",
          "httpMethod": "GET",
          "parameterOrder": [],
          "response": {
            "$ref": "ListPipelinesResponse"
          },
<<<<<<< HEAD
          "parameterOrder": [],
          "httpMethod": "GET",
          "scopes": [
            "https://www.googleapis.com/auth/cloud-platform",
            "https://www.googleapis.com/auth/genomics"
          ],
          "parameters": {
            "namePrefix": {
              "location": "query",
              "description": "Pipelines with names that match this prefix should be\nreturned.  If unspecified, all pipelines in the project, up to\n`pageSize`, will be returned.",
              "type": "string"
            },
            "pageToken": {
              "type": "string",
              "location": "query",
              "description": "Token to use to indicate where to start getting results.\nIf unspecified, returns the first page of results."
            },
=======
          "parameters": {
            "namePrefix": {
              "description": "Pipelines with names that match this prefix should be\nreturned.  If unspecified, all pipelines in the project, up to\n`pageSize`, will be returned.",
              "type": "string",
              "location": "query"
            },
            "pageToken": {
              "description": "Token to use to indicate where to start getting results.\nIf unspecified, returns the first page of results.",
              "type": "string",
              "location": "query"
            },
>>>>>>> b412c745
            "pageSize": {
              "format": "int32",
              "description": "Number of pipelines to return at once. Defaults to 256, and max\nis 2048.",
              "type": "integer",
              "location": "query"
            },
            "projectId": {
              "description": "Required. The name of the project to search for pipelines. Caller\nmust have READ access to this project.",
<<<<<<< HEAD
              "type": "string",
              "location": "query"
=======
              "type": "string"
>>>>>>> b412c745
            }
          },
          "flatPath": "v1alpha2/pipelines",
<<<<<<< HEAD
          "id": "genomics.pipelines.list",
          "path": "v1alpha2/pipelines"
        },
        "create": {
=======
          "path": "v1alpha2/pipelines",
          "id": "genomics.pipelines.list"
        },
        "create": {
          "flatPath": "v1alpha2/pipelines",
          "path": "v1alpha2/pipelines",
          "id": "genomics.pipelines.create",
          "description": "Creates a pipeline that can be run later. Create takes a Pipeline that\nhas all fields other than `pipelineId` populated, and then returns\nthe same pipeline with `pipelineId` populated. This id can be used\nto run the pipeline.\n\nCaller must have WRITE permission to the project.",
          "request": {
            "$ref": "Pipeline"
          },
>>>>>>> b412c745
          "httpMethod": "POST",
          "parameterOrder": [],
          "response": {
            "$ref": "Pipeline"
<<<<<<< HEAD
=======
          },
          "parameters": {},
          "scopes": [
            "https://www.googleapis.com/auth/cloud-platform",
            "https://www.googleapis.com/auth/genomics"
          ]
        },
        "run": {
          "httpMethod": "POST",
          "parameterOrder": [],
          "response": {
            "$ref": "Operation"
>>>>>>> b412c745
          },
          "scopes": [
            "https://www.googleapis.com/auth/cloud-platform",
            "https://www.googleapis.com/auth/compute",
            "https://www.googleapis.com/auth/genomics"
          ],
          "parameters": {},
<<<<<<< HEAD
          "flatPath": "v1alpha2/pipelines",
          "path": "v1alpha2/pipelines",
          "id": "genomics.pipelines.create",
          "request": {
            "$ref": "Pipeline"
          },
          "description": "Creates a pipeline that can be run later. Create takes a Pipeline that\nhas all fields other than `pipelineId` populated, and then returns\nthe same pipeline with `pipelineId` populated. This id can be used\nto run the pipeline.\n\nCaller must have WRITE permission to the project."
        },
        "run": {
          "httpMethod": "POST",
          "parameterOrder": [],
          "response": {
            "$ref": "Operation"
          },
          "scopes": [
            "https://www.googleapis.com/auth/cloud-platform",
            "https://www.googleapis.com/auth/compute",
            "https://www.googleapis.com/auth/genomics"
          ],
          "parameters": {},
          "flatPath": "v1alpha2/pipelines:run",
          "path": "v1alpha2/pipelines:run",
          "id": "genomics.pipelines.run",
          "request": {
            "$ref": "RunPipelineRequest"
          },
          "description": "Runs a pipeline. If `pipelineId` is specified in the request, then\nrun a saved pipeline. If `ephemeralPipeline` is specified, then run\nthat pipeline once without saving a copy.\n\nThe caller must have READ permission to the project where the pipeline\nis stored and WRITE permission to the project where the pipeline will be\nrun, as VMs will be created and storage will be used.\n\nIf a pipeline operation is still running after 6 days, it will be canceled."
        },
        "get": {
          "flatPath": "v1alpha2/pipelines/{pipelineId}",
          "id": "genomics.pipelines.get",
          "path": "v1alpha2/pipelines/{pipelineId}",
          "description": "Retrieves a pipeline based on ID.\n\nCaller must have READ permission to the project.",
=======
          "flatPath": "v1alpha2/pipelines:run",
          "path": "v1alpha2/pipelines:run",
          "id": "genomics.pipelines.run",
          "request": {
            "$ref": "RunPipelineRequest"
          },
          "description": "Runs a pipeline. If `pipelineId` is specified in the request, then\nrun a saved pipeline. If `ephemeralPipeline` is specified, then run\nthat pipeline once without saving a copy.\n\nThe caller must have READ permission to the project where the pipeline\nis stored and WRITE permission to the project where the pipeline will be\nrun, as VMs will be created and storage will be used.\n\nIf a pipeline operation is still running after 6 days, it will be canceled."
        }
      }
    },
    "operations": {
      "methods": {
        "get": {
>>>>>>> b412c745
          "response": {
            "$ref": "Pipeline"
          },
          "parameterOrder": [
            "pipelineId"
          ],
          "httpMethod": "GET",
          "parameters": {
<<<<<<< HEAD
            "pipelineId": {
              "type": "string",
              "required": true,
              "location": "path",
              "description": "Caller must have READ access to the project in which this pipeline\nis defined."
            }
=======
            "name": {
              "type": "string",
              "required": true,
              "pattern": "^operations/.+$",
              "location": "path",
              "description": "The name of the operation resource."
            }
          },
          "scopes": [
            "https://www.googleapis.com/auth/cloud-platform",
            "https://www.googleapis.com/auth/genomics"
          ],
          "flatPath": "v1alpha2/operations/{operationsId}",
          "id": "genomics.operations.get",
          "path": "v1alpha2/{+name}",
          "description": "Gets the latest state of a long-running operation.  Clients can use this\nmethod to poll the operation result at intervals as recommended by the API\nservice."
        },
        "list": {
          "response": {
            "$ref": "ListOperationsResponse"
          },
          "parameterOrder": [
            "name"
          ],
          "httpMethod": "GET",
          "scopes": [
            "https://www.googleapis.com/auth/cloud-platform",
            "https://www.googleapis.com/auth/genomics"
          ],
          "parameters": {
            "filter": {
              "location": "query",
              "description": "A string for filtering Operations.\nThe following filter fields are supported&#58;\n\n* projectId&#58; Required. Corresponds to\n  OperationMetadata.projectId.\n* createTime&#58; The time this job was created, in seconds from the\n  [epoch](http://en.wikipedia.org/wiki/Unix_time). Can use `\u003e=` and/or `\u003c=`\n  operators.\n* status&#58; Can be `RUNNING`, `SUCCESS`, `FAILURE`, or `CANCELED`. Only\n  one status may be specified.\n* labels.key where key is a label key.\n\nExamples&#58;\n\n* `projectId = my-project AND createTime \u003e= 1432140000`\n* `projectId = my-project AND createTime \u003e= 1432140000 AND createTime \u003c= 1432150000 AND status = RUNNING`\n* `projectId = my-project AND labels.color = *`\n* `projectId = my-project AND labels.color = red`",
              "type": "string"
            },
            "pageToken": {
              "location": "query",
              "description": "The standard list page token.",
              "type": "string"
            },
            "name": {
              "pattern": "^operations$",
              "location": "path",
              "description": "The name of the operation's parent resource.",
              "type": "string",
              "required": true
            },
            "pageSize": {
              "format": "int32",
              "description": "The maximum number of results to return. If unspecified, defaults to\n256. The maximum value is 2048.",
              "type": "integer",
              "location": "query"
            }
          },
          "flatPath": "v1alpha2/operations",
          "id": "genomics.operations.list",
          "path": "v1alpha2/{+name}",
          "description": "Lists operations that match the specified filter in the request."
        },
        "cancel": {
          "httpMethod": "POST",
          "parameterOrder": [
            "name"
          ],
          "response": {
            "$ref": "Empty"
          },
          "parameters": {
            "name": {
              "location": "path",
              "description": "The name of the operation resource to be cancelled.",
              "type": "string",
              "required": true,
              "pattern": "^operations/.+$"
            }
          },
          "scopes": [
            "https://www.googleapis.com/auth/cloud-platform",
            "https://www.googleapis.com/auth/genomics"
          ],
          "flatPath": "v1alpha2/operations/{operationsId}:cancel",
          "path": "v1alpha2/{+name}:cancel",
          "id": "genomics.operations.cancel",
          "description": "Starts asynchronous cancellation on a long-running operation. The server makes a best effort to cancel the operation, but success is not guaranteed. Clients may use Operations.GetOperation or Operations.ListOperations to check whether the cancellation succeeded or the operation completed despite cancellation.",
          "request": {
            "$ref": "CancelOperationRequest"
>>>>>>> b412c745
          }
        }
      }
    }
  },
  "parameters": {
<<<<<<< HEAD
    "$.xgafv": {
      "description": "V1 error format.",
      "type": "string",
      "enumDescriptions": [
        "v1 error format",
        "v2 error format"
      ],
      "location": "query",
      "enum": [
        "1",
        "2"
      ]
    },
    "callback": {
      "location": "query",
      "description": "JSONP",
      "type": "string"
    },
    "alt": {
      "enumDescriptions": [
        "Responses with Content-Type of application/json",
        "Media download with context-dependent Content-Type",
        "Responses with Content-Type of application/x-protobuf"
      ],
      "location": "query",
      "description": "Data format for response.",
      "default": "json",
      "enum": [
        "json",
        "media",
        "proto"
      ],
      "type": "string"
    },
    "key": {
      "description": "API key. Your API key identifies your project and provides you with API access, quota, and reports. Required unless you provide an OAuth 2.0 token.",
      "type": "string",
      "location": "query"
    },
    "access_token": {
      "type": "string",
      "location": "query",
      "description": "OAuth access token."
    },
    "quotaUser": {
      "description": "Available to use for quota purposes for server-side applications. Can be any arbitrary string assigned to a user, but should not exceed 40 characters.",
      "type": "string",
      "location": "query"
    },
    "pp": {
      "default": "true",
      "type": "boolean",
      "location": "query",
      "description": "Pretty-print response."
    },
    "bearer_token": {
      "description": "OAuth bearer token.",
      "type": "string",
      "location": "query"
    },
    "oauth_token": {
      "description": "OAuth 2.0 token for the current user.",
      "type": "string",
      "location": "query"
    },
=======
>>>>>>> b412c745
    "upload_protocol": {
      "location": "query",
      "description": "Upload protocol for media (e.g. \"raw\", \"multipart\").",
      "type": "string"
    },
    "prettyPrint": {
      "description": "Returns response with indentations and line breaks.",
      "default": "true",
<<<<<<< HEAD
      "type": "boolean"
    },
    "fields": {
      "location": "query",
      "description": "Selector specifying which fields to include in a partial response.",
      "type": "string"
    },
    "uploadType": {
      "type": "string",
      "location": "query",
      "description": "Legacy upload protocol for media (e.g. \"media\", \"multipart\")."
    }
  },
  "schemas": {
    "PipelineParameter": {
      "description": "Parameters facilitate setting and delivering data into the\npipeline's execution environment. They are defined at create time,\nwith optional defaults, and can be overridden at run time.\n\nIf `localCopy` is unset, then the parameter specifies a string that\nis passed as-is into the pipeline, as the value of the environment\nvariable with the given name.  A default value can be optionally\nspecified at create time. The default can be overridden at run time\nusing the inputs map. If no default is given, a value must be\nsupplied at runtime.\n\nIf `localCopy` is defined, then the parameter specifies a data\nsource or sink, both in Google Cloud Storage and on the Docker container\nwhere the pipeline computation is run. The service account associated with\nthe Pipeline (by\ndefault the project's Compute Engine service account) must have access to the\nGoogle Cloud Storage paths.\n\nAt run time, the Google Cloud Storage paths can be overridden if a default\nwas provided at create time, or must be set otherwise. The pipeline runner\nshould add a key/value pair to either the inputs or outputs map. The\nindicated data copies will be carried out before/after pipeline execution,\njust as if the corresponding arguments were provided to `gsutil cp`.\n\nFor example: Given the following `PipelineParameter`, specified\nin the `inputParameters` list:\n\n```\n{name: \"input_file\", localCopy: {path: \"file.txt\", disk: \"pd1\"}}\n```\n\nwhere `disk` is defined in the `PipelineResources` object as:\n\n```\n{name: \"pd1\", mountPoint: \"/mnt/disk/\"}\n```\n\nWe create a disk named `pd1`, mount it on the host VM, and map\n`/mnt/pd1` to `/mnt/disk` in the docker container.  At\nruntime, an entry for `input_file` would be required in the inputs\nmap, such as:\n\n```\n  inputs[\"input_file\"] = \"gs://my-bucket/bar.txt\"\n```\n\nThis would generate the following gsutil call:\n\n```\n  gsutil cp gs://my-bucket/bar.txt /mnt/pd1/file.txt\n```\n\nThe file `/mnt/pd1/file.txt` maps to `/mnt/disk/file.txt` in the\nDocker container. Acceptable paths are:\n\n\u003ctable\u003e\n  \u003cthead\u003e\n    \u003ctr\u003e\u003cth\u003eGoogle Cloud storage path\u003c/th\u003e\u003cth\u003eLocal path\u003c/th\u003e\u003c/tr\u003e\n  \u003c/thead\u003e\n  \u003ctbody\u003e\n    \u003ctr\u003e\u003ctd\u003efile\u003c/td\u003e\u003ctd\u003efile\u003c/td\u003e\u003c/tr\u003e\n    \u003ctr\u003e\u003ctd\u003eglob\u003c/td\u003e\u003ctd\u003edirectory\u003c/td\u003e\u003c/tr\u003e\n  \u003c/tbody\u003e\n\u003c/table\u003e\n\nFor outputs, the direction of the copy is reversed:\n\n```\n  gsutil cp /mnt/disk/file.txt gs://my-bucket/bar.txt\n```\n\nAcceptable paths are:\n\n\u003ctable\u003e\n  \u003cthead\u003e\n    \u003ctr\u003e\u003cth\u003eLocal path\u003c/th\u003e\u003cth\u003eGoogle Cloud Storage path\u003c/th\u003e\u003c/tr\u003e\n  \u003c/thead\u003e\n  \u003ctbody\u003e\n    \u003ctr\u003e\u003ctd\u003efile\u003c/td\u003e\u003ctd\u003efile\u003c/td\u003e\u003c/tr\u003e\n    \u003ctr\u003e\n      \u003ctd\u003efile\u003c/td\u003e\n      \u003ctd\u003edirectory - directory must already exist\u003c/td\u003e\n    \u003c/tr\u003e\n    \u003ctr\u003e\n      \u003ctd\u003eglob\u003c/td\u003e\n      \u003ctd\u003edirectory - directory will be created if it doesn't exist\u003c/td\u003e\u003c/tr\u003e\n  \u003c/tbody\u003e\n\u003c/table\u003e\n\nOne restriction due to docker limitations, is that for outputs that are found\non the boot disk, the local path cannot be a glob and must be a file.",
      "type": "object",
      "properties": {
        "localCopy": {
          "description": "If present, this parameter is marked for copying to and from the VM.\n`LocalCopy` indicates where on the VM the file should be. The value\ngiven to this parameter (either at runtime or using `defaultValue`)\nmust be the remote path where the file should be.",
          "$ref": "LocalCopy"
        },
        "defaultValue": {
          "description": "The default value for this parameter. Can be overridden at runtime.\nIf `localCopy` is present, then this must be a Google Cloud Storage path\nbeginning with `gs://`.",
          "type": "string"
        },
        "name": {
          "description": "Required. Name of the parameter - the pipeline runner uses this string\nas the key to the input and output maps in RunPipeline.",
          "type": "string"
        },
        "description": {
          "description": "Human-readable description.",
          "type": "string"
        }
      },
      "id": "PipelineParameter"
    },
    "LoggingOptions": {
      "description": "The logging options for the pipeline run.",
      "type": "object",
      "properties": {
        "gcsPath": {
          "type": "string",
          "description": "The location in Google Cloud Storage to which the pipeline logs\nwill be copied. Can be specified as a fully qualified directory\npath, in which case logs will be output with a unique identifier\nas the filename in that directory, or as a fully specified path,\nwhich must end in `.log`, in which case that path will be\nused, and the user must ensure that logs are not\noverwritten. Stdout and stderr logs from the run are also\ngenerated and output as `-stdout.log` and `-stderr.log`."
        }
      },
      "id": "LoggingOptions"
    },
    "RunPipelineRequest": {
      "description": "The request to run a pipeline. If `pipelineId` is specified, it\nrefers to a saved pipeline created with CreatePipeline and set as\nthe `pipelineId` of the returned Pipeline object. If\n`ephemeralPipeline` is specified, that pipeline is run once\nwith the given args and not saved. It is an error to specify both\n`pipelineId` and `ephemeralPipeline`. `pipelineArgs`\nmust be specified.",
      "type": "object",
      "properties": {
        "pipelineArgs": {
          "$ref": "RunPipelineArgs",
          "description": "The arguments to use when running this pipeline."
        },
        "pipelineId": {
          "description": "The already created pipeline to run.",
          "type": "string"
        },
        "ephemeralPipeline": {
          "$ref": "Pipeline",
          "description": "A new pipeline object to run once and then delete."
        }
      },
      "id": "RunPipelineRequest"
    },
    "CancelOperationRequest": {
      "id": "CancelOperationRequest",
      "description": "The request message for Operations.CancelOperation.",
      "type": "object",
      "properties": {}
    },
    "Operation": {
      "description": "This resource represents a long-running operation that is the result of a\nnetwork API call.",
      "type": "object",
      "properties": {
        "response": {
          "additionalProperties": {
            "description": "Properties of the object. Contains field @type with type URL.",
            "type": "any"
          },
          "description": "If importing ReadGroupSets, an ImportReadGroupSetsResponse is returned. If importing Variants, an ImportVariantsResponse is returned. For pipelines and exports, an empty response is returned.",
          "type": "object"
        },
        "name": {
          "description": "The server-assigned name, which is only unique within the same service that originally returns it. For example&#58; `operations/CJHU7Oi_ChDrveSpBRjfuL-qzoWAgEw`",
          "type": "string"
        },
        "error": {
          "description": "The error result of the operation in case of failure or cancellation.",
          "$ref": "Status"
        },
        "metadata": {
          "additionalProperties": {
            "description": "Properties of the object. Contains field @type with type URL.",
            "type": "any"
          },
          "description": "An OperationMetadata object. This will always be returned with the Operation.",
          "type": "object"
        },
        "done": {
          "description": "If the value is `false`, it means the operation is still in progress.\nIf `true`, the operation is completed, and either `error` or `response` is\navailable.",
          "type": "boolean"
        }
      },
      "id": "Operation"
    },
    "RuntimeMetadata": {
      "id": "RuntimeMetadata",
      "description": "Runtime metadata that will be populated in the\nruntimeMetadata\nfield of the Operation associated with a RunPipeline execution.",
      "type": "object",
      "properties": {
        "computeEngine": {
          "$ref": "ComputeEngine",
          "description": "Execution information specific to Google Compute Engine."
        }
      }
    },
    "ImportReadGroupSetsResponse": {
      "description": "The read group set import response.",
      "type": "object",
      "properties": {
        "readGroupSetIds": {
          "description": "IDs of the read group sets that were created.",
          "items": {
            "type": "string"
          },
          "type": "array"
        }
      },
      "id": "ImportReadGroupSetsResponse"
    },
    "Status": {
      "description": "The `Status` type defines a logical error model that is suitable for different\nprogramming environments, including REST APIs and RPC APIs. It is used by\n[gRPC](https://github.com/grpc). The error model is designed to be:\n\n- Simple to use and understand for most users\n- Flexible enough to meet unexpected needs\n\n# Overview\n\nThe `Status` message contains three pieces of data: error code, error message,\nand error details. The error code should be an enum value of\ngoogle.rpc.Code, but it may accept additional error codes if needed.  The\nerror message should be a developer-facing English message that helps\ndevelopers *understand* and *resolve* the error. If a localized user-facing\nerror message is needed, put the localized message in the error details or\nlocalize it in the client. The optional error details may contain arbitrary\ninformation about the error. There is a predefined set of error detail types\nin the package `google.rpc` that can be used for common error conditions.\n\n# Language mapping\n\nThe `Status` message is the logical representation of the error model, but it\nis not necessarily the actual wire format. When the `Status` message is\nexposed in different client libraries and different wire protocols, it can be\nmapped differently. For example, it will likely be mapped to some exceptions\nin Java, but more likely mapped to some error codes in C.\n\n# Other uses\n\nThe error model and the `Status` message can be used in a variety of\nenvironments, either with or without APIs, to provide a\nconsistent developer experience across different environments.\n\nExample uses of this error model include:\n\n- Partial errors. If a service needs to return partial errors to the client,\n    it may embed the `Status` in the normal response to indicate the partial\n    errors.\n\n- Workflow errors. A typical workflow has multiple steps. Each step may\n    have a `Status` message for error reporting.\n\n- Batch operations. If a client uses batch request and batch response, the\n    `Status` message should be used directly inside batch response, one for\n    each error sub-response.\n\n- Asynchronous operations. If an API call embeds asynchronous operation\n    results in its response, the status of those operations should be\n    represented directly using the `Status` message.\n\n- Logging. If some API errors are stored in logs, the message `Status` could\n    be used directly after any stripping needed for security/privacy reasons.",
      "type": "object",
      "properties": {
        "code": {
          "format": "int32",
          "description": "The status code, which should be an enum value of google.rpc.Code.",
          "type": "integer"
        },
        "message": {
          "description": "A developer-facing error message, which should be in English. Any\nuser-facing error message should be localized and sent in the\ngoogle.rpc.Status.details field, or localized by the client.",
          "type": "string"
        },
        "details": {
          "description": "A list of messages that carry the error details.  There is a common set of\nmessage types for APIs to use.",
          "items": {
            "type": "object",
            "additionalProperties": {
              "description": "Properties of the object. Contains field @type with type URL.",
              "type": "any"
            }
          },
          "type": "array"
        }
      },
      "id": "Status"
    },
    "ServiceAccount": {
      "description": "A Google Cloud Service Account.",
=======
      "type": "boolean",
      "location": "query"
    },
    "uploadType": {
      "location": "query",
      "description": "Legacy upload protocol for media (e.g. \"media\", \"multipart\").",
      "type": "string"
    },
    "fields": {
      "location": "query",
      "description": "Selector specifying which fields to include in a partial response.",
      "type": "string"
    },
    "callback": {
      "location": "query",
      "description": "JSONP",
      "type": "string"
    },
    "$.xgafv": {
      "location": "query",
      "enum": [
        "1",
        "2"
      ],
      "description": "V1 error format.",
      "type": "string",
      "enumDescriptions": [
        "v1 error format",
        "v2 error format"
      ]
    },
    "alt": {
      "enum": [
        "json",
        "media",
        "proto"
      ],
      "type": "string",
      "enumDescriptions": [
        "Responses with Content-Type of application/json",
        "Media download with context-dependent Content-Type",
        "Responses with Content-Type of application/x-protobuf"
      ],
      "location": "query",
      "description": "Data format for response.",
      "default": "json"
    },
    "access_token": {
      "description": "OAuth access token.",
      "type": "string",
      "location": "query"
    },
    "key": {
      "description": "API key. Your API key identifies your project and provides you with API access, quota, and reports. Required unless you provide an OAuth 2.0 token.",
      "type": "string",
      "location": "query"
    },
    "quotaUser": {
      "description": "Available to use for quota purposes for server-side applications. Can be any arbitrary string assigned to a user, but should not exceed 40 characters.",
      "type": "string",
      "location": "query"
    },
    "pp": {
      "description": "Pretty-print response.",
      "default": "true",
      "type": "boolean",
      "location": "query"
    },
    "oauth_token": {
      "location": "query",
      "description": "OAuth 2.0 token for the current user.",
      "type": "string"
    },
    "bearer_token": {
      "location": "query",
      "description": "OAuth bearer token.",
      "type": "string"
    }
  },
  "schemas": {
    "TimestampEvent": {
      "description": "Stores the list of events and times they occured for major events in job\nexecution.",
>>>>>>> b412c745
      "type": "object",
      "properties": {
        "timestamp": {
          "format": "google-datetime",
          "description": "The time this event occured.",
          "type": "string"
        },
        "description": {
          "description": "String indicating the type of event",
          "type": "string"
        }
      },
<<<<<<< HEAD
      "id": "ServiceAccount"
=======
      "id": "TimestampEvent"
>>>>>>> b412c745
    },
    "LocalCopy": {
      "properties": {
<<<<<<< HEAD
        "projectId": {
          "description": "Required. The project in which to create the pipeline. The caller must have\nWRITE access.",
=======
        "disk": {
          "description": "Required. The name of the disk where this parameter is\nlocated. Can be the name of one of the disks specified in the\nResources field, or \"boot\", which represents the Docker\ninstance's boot disk and has a mount point of `/`.",
>>>>>>> b412c745
          "type": "string"
        },
        "path": {
          "description": "Required. The path within the user's docker container where\nthis input should be localized to and from, relative to the specified\ndisk's mount point. For example: file.txt,",
          "type": "string"
<<<<<<< HEAD
        },
        "outputParameters": {
          "items": {
            "$ref": "PipelineParameter"
          },
          "type": "array",
          "description": "Output parameters of the pipeline."
        },
        "description": {
          "description": "User-specified description.",
          "type": "string"
        },
        "docker": {
          "description": "Specifies the docker run information.",
          "$ref": "DockerExecutor"
        },
        "inputParameters": {
          "description": "Input parameters of the pipeline.",
          "items": {
            "$ref": "PipelineParameter"
          },
          "type": "array"
        },
        "resources": {
          "$ref": "PipelineResources",
          "description": "Required. Specifies resource requirements for the pipeline run.\nRequired fields:\n\n*\nminimumCpuCores\n\n*\nminimumRamGb"
        },
        "name": {
          "description": "Required. A user specified pipeline name that does not have to be unique.\nThis name can be used for filtering Pipelines in ListPipelines.",
          "type": "string"
=======
        }
      },
      "id": "LocalCopy",
      "description": "LocalCopy defines how a remote file should be copied to and from the VM.",
      "type": "object"
    },
    "DockerExecutor": {
      "description": "The Docker execuctor specification.",
      "type": "object",
      "properties": {
        "cmd": {
          "description": "Required. The command or newline delimited script to run. The command\nstring will be executed within a bash shell.\n\nIf the command exits with a non-zero exit code, output parameter\nde-localization will be skipped and the pipeline operation's\n`error` field will be populated.\n\nMaximum command string length is 16384.",
          "type": "string"
        },
        "imageName": {
          "description": "Required. Image name from either Docker Hub or Google Container Registry.\nUsers that run pipelines must have READ access to the image.",
          "type": "string"
>>>>>>> b412c745
        }
      },
      "id": "DockerExecutor"
    },
<<<<<<< HEAD
    "PipelineResources": {
      "type": "object",
      "properties": {
        "zones": {
          "description": "List of Google Compute Engine availability zones to which resource\ncreation will restricted. If empty, any zone may be chosen.",
          "items": {
            "type": "string"
          },
          "type": "array"
        },
        "minimumCpuCores": {
=======
    "Disk": {
      "description": "A Google Compute Engine disk resource specification.",
      "type": "object",
      "properties": {
        "autoDelete": {
          "description": "Deprecated. Disks created by the Pipelines API will be deleted at the end\nof the pipeline run, regardless of what this field is set to.",
          "type": "boolean"
        },
        "sizeGb": {
>>>>>>> b412c745
          "format": "int32",
          "description": "The size of the disk. Defaults to 500 (GB).\nThis field is not applicable for local SSD.",
          "type": "integer"
        },
<<<<<<< HEAD
        "noAddress": {
          "type": "boolean",
          "description": "Whether to assign an external IP to the instance. This is an experimental\nfeature that may go away. Defaults to false.\nCorresponds to `--no_address` flag for [gcloud compute instances create]\n(https://cloud.google.com/sdk/gcloud/reference/compute/instances/create).\nIn order to use this, must be true for both create time and run time.\nCannot be true at run time if false at create time. If you need to ssh into\na private IP VM for debugging, you can ssh to a public VM and then ssh into\nthe private VM's Internal IP.  If noAddress is set, this pipeline run may\nonly load docker images from Google Container Registry and not Docker Hub.\nBefore using this, you must\n[configure access to Google services from internal IPs](https://cloud.google.com/compute/docs/configure-private-google-access#configuring_access_to_google_services_from_internal_ips)."
        },
        "disks": {
          "items": {
            "$ref": "Disk"
          },
          "type": "array",
          "description": "Disks to attach."
        },
        "bootDiskSizeGb": {
          "format": "int32",
          "description": "The size of the boot disk. Defaults to 10 (GB).",
          "type": "integer"
        },
        "minimumRamGb": {
          "format": "double",
          "description": "The minimum amount of RAM to use. Defaults to 3.75 (GB)",
          "type": "number"
        },
        "preemptible": {
          "type": "boolean",
          "description": "Whether to use preemptible VMs. Defaults to `false`. In order to use this,\nmust be true for both create time and run time. Cannot be true at run time\nif false at create time."
        }
      },
      "id": "PipelineResources",
      "description": "The system resources for the pipeline run."
=======
        "mountPoint": {
          "description": "Required at create time and cannot be overridden at run time.\nSpecifies the path in the docker container where files on\nthis disk should be located. For example, if `mountPoint`\nis `/mnt/disk`, and the parameter has `localPath`\n`inputs/file.txt`, the docker container can access the data at\n`/mnt/disk/inputs/file.txt`.",
          "type": "string"
        },
        "readOnly": {
          "description": "Specifies how a sourced-base persistent disk will be mounted. See\nhttps://cloud.google.com/compute/docs/disks/persistent-disks#use_multi_instances\nfor more details.\nCan only be set at create time.",
          "type": "boolean"
        },
        "source": {
          "description": "The full or partial URL of the persistent disk to attach. See\nhttps://cloud.google.com/compute/docs/reference/latest/instances#resource\nand\nhttps://cloud.google.com/compute/docs/disks/persistent-disks#snapshots\nfor more details.",
          "type": "string"
        },
        "name": {
          "description": "Required. The name of the disk that can be used in the pipeline\nparameters. Must be 1 - 63 characters.\nThe name \"boot\" is reserved for system use.",
          "type": "string"
        },
        "type": {
          "enumDescriptions": [
            "Default disk type. Use one of the other options below.",
            "Specifies a Google Compute Engine persistent hard disk. See\nhttps://cloud.google.com/compute/docs/disks/#pdspecs for details.",
            "Specifies a Google Compute Engine persistent solid-state disk. See\nhttps://cloud.google.com/compute/docs/disks/#pdspecs for details.",
            "Specifies a Google Compute Engine local SSD.\nSee https://cloud.google.com/compute/docs/disks/local-ssd for details."
          ],
          "enum": [
            "TYPE_UNSPECIFIED",
            "PERSISTENT_HDD",
            "PERSISTENT_SSD",
            "LOCAL_SSD"
          ],
          "description": "Required. The type of the disk to create.",
          "type": "string"
        }
      },
      "id": "Disk"
    },
    "Empty": {
      "type": "object",
      "properties": {},
      "id": "Empty",
      "description": "A generic empty message that you can re-use to avoid defining duplicated\nempty messages in your APIs. A typical example is to use it as the request\nor the response type of an API method. For instance:\n\n    service Foo {\n      rpc Bar(google.protobuf.Empty) returns (google.protobuf.Empty);\n    }\n\nThe JSON representation for `Empty` is empty JSON object `{}`."
    },
    "PipelineParameter": {
      "description": "Parameters facilitate setting and delivering data into the\npipeline's execution environment. They are defined at create time,\nwith optional defaults, and can be overridden at run time.\n\nIf `localCopy` is unset, then the parameter specifies a string that\nis passed as-is into the pipeline, as the value of the environment\nvariable with the given name.  A default value can be optionally\nspecified at create time. The default can be overridden at run time\nusing the inputs map. If no default is given, a value must be\nsupplied at runtime.\n\nIf `localCopy` is defined, then the parameter specifies a data\nsource or sink, both in Google Cloud Storage and on the Docker container\nwhere the pipeline computation is run. The service account associated with\nthe Pipeline (by\ndefault the project's Compute Engine service account) must have access to the\nGoogle Cloud Storage paths.\n\nAt run time, the Google Cloud Storage paths can be overridden if a default\nwas provided at create time, or must be set otherwise. The pipeline runner\nshould add a key/value pair to either the inputs or outputs map. The\nindicated data copies will be carried out before/after pipeline execution,\njust as if the corresponding arguments were provided to `gsutil cp`.\n\nFor example: Given the following `PipelineParameter`, specified\nin the `inputParameters` list:\n\n```\n{name: \"input_file\", localCopy: {path: \"file.txt\", disk: \"pd1\"}}\n```\n\nwhere `disk` is defined in the `PipelineResources` object as:\n\n```\n{name: \"pd1\", mountPoint: \"/mnt/disk/\"}\n```\n\nWe create a disk named `pd1`, mount it on the host VM, and map\n`/mnt/pd1` to `/mnt/disk` in the docker container.  At\nruntime, an entry for `input_file` would be required in the inputs\nmap, such as:\n\n```\n  inputs[\"input_file\"] = \"gs://my-bucket/bar.txt\"\n```\n\nThis would generate the following gsutil call:\n\n```\n  gsutil cp gs://my-bucket/bar.txt /mnt/pd1/file.txt\n```\n\nThe file `/mnt/pd1/file.txt` maps to `/mnt/disk/file.txt` in the\nDocker container. Acceptable paths are:\n\n\u003ctable\u003e\n  \u003cthead\u003e\n    \u003ctr\u003e\u003cth\u003eGoogle Cloud storage path\u003c/th\u003e\u003cth\u003eLocal path\u003c/th\u003e\u003c/tr\u003e\n  \u003c/thead\u003e\n  \u003ctbody\u003e\n    \u003ctr\u003e\u003ctd\u003efile\u003c/td\u003e\u003ctd\u003efile\u003c/td\u003e\u003c/tr\u003e\n    \u003ctr\u003e\u003ctd\u003eglob\u003c/td\u003e\u003ctd\u003edirectory\u003c/td\u003e\u003c/tr\u003e\n  \u003c/tbody\u003e\n\u003c/table\u003e\n\nFor outputs, the direction of the copy is reversed:\n\n```\n  gsutil cp /mnt/disk/file.txt gs://my-bucket/bar.txt\n```\n\nAcceptable paths are:\n\n\u003ctable\u003e\n  \u003cthead\u003e\n    \u003ctr\u003e\u003cth\u003eLocal path\u003c/th\u003e\u003cth\u003eGoogle Cloud Storage path\u003c/th\u003e\u003c/tr\u003e\n  \u003c/thead\u003e\n  \u003ctbody\u003e\n    \u003ctr\u003e\u003ctd\u003efile\u003c/td\u003e\u003ctd\u003efile\u003c/td\u003e\u003c/tr\u003e\n    \u003ctr\u003e\n      \u003ctd\u003efile\u003c/td\u003e\n      \u003ctd\u003edirectory - directory must already exist\u003c/td\u003e\n    \u003c/tr\u003e\n    \u003ctr\u003e\n      \u003ctd\u003eglob\u003c/td\u003e\n      \u003ctd\u003edirectory - directory will be created if it doesn't exist\u003c/td\u003e\u003c/tr\u003e\n  \u003c/tbody\u003e\n\u003c/table\u003e\n\nOne restriction due to docker limitations, is that for outputs that are found\non the boot disk, the local path cannot be a glob and must be a file.",
      "type": "object",
      "properties": {
        "defaultValue": {
          "description": "The default value for this parameter. Can be overridden at runtime.\nIf `localCopy` is present, then this must be a Google Cloud Storage path\nbeginning with `gs://`.",
          "type": "string"
        },
        "name": {
          "type": "string",
          "description": "Required. Name of the parameter - the pipeline runner uses this string\nas the key to the input and output maps in RunPipeline."
        },
        "description": {
          "description": "Human-readable description.",
          "type": "string"
        },
        "localCopy": {
          "$ref": "LocalCopy",
          "description": "If present, this parameter is marked for copying to and from the VM.\n`LocalCopy` indicates where on the VM the file should be. The value\ngiven to this parameter (either at runtime or using `defaultValue`)\nmust be the remote path where the file should be."
        }
      },
      "id": "PipelineParameter"
>>>>>>> b412c745
    },
    "LoggingOptions": {
      "description": "The logging options for the pipeline run.",
      "type": "object",
      "properties": {
        "gcsPath": {
          "description": "The location in Google Cloud Storage to which the pipeline logs\nwill be copied. Can be specified as a fully qualified directory\npath, in which case logs will be output with a unique identifier\nas the filename in that directory, or as a fully specified path,\nwhich must end in `.log`, in which case that path will be\nused, and the user must ensure that logs are not\noverwritten. Stdout and stderr logs from the run are also\ngenerated and output as `-stdout.log` and `-stderr.log`.",
          "type": "string"
        }
      },
      "id": "LoggingOptions"
    },
    "RunPipelineRequest": {
      "id": "RunPipelineRequest",
      "description": "The request to run a pipeline. If `pipelineId` is specified, it\nrefers to a saved pipeline created with CreatePipeline and set as\nthe `pipelineId` of the returned Pipeline object. If\n`ephemeralPipeline` is specified, that pipeline is run once\nwith the given args and not saved. It is an error to specify both\n`pipelineId` and `ephemeralPipeline`. `pipelineArgs`\nmust be specified.",
      "type": "object",
      "properties": {
        "pipelineArgs": {
          "$ref": "RunPipelineArgs",
          "description": "The arguments to use when running this pipeline."
        },
        "pipelineId": {
          "description": "The already created pipeline to run.",
          "type": "string"
        },
        "ephemeralPipeline": {
          "description": "A new pipeline object to run once and then delete.",
          "$ref": "Pipeline"
        }
      }
    },
    "CancelOperationRequest": {
      "description": "The request message for Operations.CancelOperation.",
      "type": "object",
      "properties": {},
      "id": "CancelOperationRequest"
    },
    "RuntimeMetadata": {
      "description": "Runtime metadata that will be populated in the\nruntimeMetadata\nfield of the Operation associated with a RunPipeline execution.",
      "type": "object",
      "properties": {
        "computeEngine": {
          "$ref": "ComputeEngine",
          "description": "Execution information specific to Google Compute Engine."
        }
      },
      "id": "RuntimeMetadata"
    },
    "Operation": {
      "properties": {
        "done": {
          "type": "boolean",
          "description": "If the value is `false`, it means the operation is still in progress.\nIf `true`, the operation is completed, and either `error` or `response` is\navailable."
        },
        "response": {
          "description": "If importing ReadGroupSets, an ImportReadGroupSetsResponse is returned. If importing Variants, an ImportVariantsResponse is returned. For pipelines and exports, an Empty response is returned.",
          "type": "object",
          "additionalProperties": {
            "description": "Properties of the object. Contains field @type with type URL.",
            "type": "any"
          }
        },
        "name": {
          "description": "The server-assigned name, which is only unique within the same service that originally returns it. For example&#58; `operations/CJHU7Oi_ChDrveSpBRjfuL-qzoWAgEw`",
          "type": "string"
        },
        "error": {
          "$ref": "Status",
          "description": "The error result of the operation in case of failure or cancellation."
        },
        "metadata": {
          "additionalProperties": {
            "description": "Properties of the object. Contains field @type with type URL.",
            "type": "any"
          },
          "description": "An OperationMetadata object. This will always be returned with the Operation.",
          "type": "object"
        }
      },
      "id": "Operation",
      "description": "This resource represents a long-running operation that is the result of a\nnetwork API call.",
      "type": "object"
    },
    "ImportReadGroupSetsResponse": {
      "description": "The read group set import response.",
      "type": "object",
      "properties": {
        "readGroupSetIds": {
          "description": "IDs of the read group sets that were created.",
          "items": {
            "type": "string"
          },
          "type": "array"
        }
      },
      "id": "ImportReadGroupSetsResponse"
    },
    "Status": {
      "description": "The `Status` type defines a logical error model that is suitable for different\nprogramming environments, including REST APIs and RPC APIs. It is used by\n[gRPC](https://github.com/grpc). The error model is designed to be:\n\n- Simple to use and understand for most users\n- Flexible enough to meet unexpected needs\n\n# Overview\n\nThe `Status` message contains three pieces of data: error code, error message,\nand error details. The error code should be an enum value of\ngoogle.rpc.Code, but it may accept additional error codes if needed.  The\nerror message should be a developer-facing English message that helps\ndevelopers *understand* and *resolve* the error. If a localized user-facing\nerror message is needed, put the localized message in the error details or\nlocalize it in the client. The optional error details may contain arbitrary\ninformation about the error. There is a predefined set of error detail types\nin the package `google.rpc` that can be used for common error conditions.\n\n# Language mapping\n\nThe `Status` message is the logical representation of the error model, but it\nis not necessarily the actual wire format. When the `Status` message is\nexposed in different client libraries and different wire protocols, it can be\nmapped differently. For example, it will likely be mapped to some exceptions\nin Java, but more likely mapped to some error codes in C.\n\n# Other uses\n\nThe error model and the `Status` message can be used in a variety of\nenvironments, either with or without APIs, to provide a\nconsistent developer experience across different environments.\n\nExample uses of this error model include:\n\n- Partial errors. If a service needs to return partial errors to the client,\n    it may embed the `Status` in the normal response to indicate the partial\n    errors.\n\n- Workflow errors. A typical workflow has multiple steps. Each step may\n    have a `Status` message for error reporting.\n\n- Batch operations. If a client uses batch request and batch response, the\n    `Status` message should be used directly inside batch response, one for\n    each error sub-response.\n\n- Asynchronous operations. If an API call embeds asynchronous operation\n    results in its response, the status of those operations should be\n    represented directly using the `Status` message.\n\n- Logging. If some API errors are stored in logs, the message `Status` could\n    be used directly after any stripping needed for security/privacy reasons.",
      "type": "object",
      "properties": {
        "code": {
          "format": "int32",
          "description": "The status code, which should be an enum value of google.rpc.Code.",
          "type": "integer"
        },
        "message": {
          "description": "A developer-facing error message, which should be in English. Any\nuser-facing error message should be localized and sent in the\ngoogle.rpc.Status.details field, or localized by the client.",
          "type": "string"
        },
        "details": {
          "description": "A list of messages that carry the error details.  There is a common set of\nmessage types for APIs to use.",
          "items": {
            "additionalProperties": {
              "description": "Properties of the object. Contains field @type with type URL.",
              "type": "any"
            },
            "type": "object"
          },
          "type": "array"
        }
      },
      "id": "Status"
    },
    "ServiceAccount": {
      "description": "A Google Cloud Service Account.",
      "type": "object",
      "properties": {
        "scopes": {
          "description": "List of scopes to be enabled for this service account on the VM.\nThe following scopes are automatically included:\n\n* https://www.googleapis.com/auth/compute\n* https://www.googleapis.com/auth/devstorage.full_control\n* https://www.googleapis.com/auth/genomics\n* https://www.googleapis.com/auth/logging.write\n* https://www.googleapis.com/auth/monitoring.write",
          "items": {
            "type": "string"
          },
          "type": "array"
        },
        "email": {
          "description": "Email address of the service account. Defaults to `default`,\nwhich uses the compute service account associated with the project.",
          "type": "string"
        }
      },
      "id": "ServiceAccount"
    },
    "Pipeline": {
      "type": "object",
      "properties": {
        "inputParameters": {
          "description": "Input parameters of the pipeline.",
          "items": {
            "$ref": "PipelineParameter"
          },
          "type": "array"
        },
        "resources": {
          "$ref": "PipelineResources",
          "description": "Required. Specifies resource requirements for the pipeline run.\nRequired fields:\n\n*\nminimumCpuCores\n\n*\nminimumRamGb"
        },
        "name": {
          "type": "string",
          "description": "Required. A user specified pipeline name that does not have to be unique.\nThis name can be used for filtering Pipelines in ListPipelines."
        },
        "pipelineId": {
          "description": "Unique pipeline id that is generated by the service when CreatePipeline\nis called. Cannot be specified in the Pipeline used in the\nCreatePipelineRequest, and will be populated in the response to\nCreatePipeline and all subsequent Get and List calls. Indicates that the\nservice has registered this pipeline.",
          "type": "string"
        },
        "projectId": {
          "description": "Required. The project in which to create the pipeline. The caller must have\nWRITE access.",
          "type": "string"
        },
        "outputParameters": {
          "description": "Output parameters of the pipeline.",
          "items": {
            "$ref": "PipelineParameter"
          },
          "type": "array"
        },
        "docker": {
          "$ref": "DockerExecutor",
          "description": "Specifies the docker run information."
        },
        "description": {
          "description": "User-specified description.",
          "type": "string"
        }
      },
      "id": "Pipeline",
      "description": "The pipeline object. Represents a transformation from a set of input\nparameters to a set of output parameters. The transformation is defined\nas a docker image and command to run within that image. Each pipeline\nis run on a Google Compute Engine VM. A pipeline can be created with the\n`create` method and then later run with the `run` method, or a pipeline can\nbe defined and run all at once with the `run` method."
    },
    "PipelineResources": {
      "description": "The system resources for the pipeline run.",
      "type": "object",
      "properties": {
        "minimumRamGb": {
          "format": "double",
          "description": "The minimum amount of RAM to use. Defaults to 3.75 (GB)",
          "type": "number"
        },
        "preemptible": {
          "description": "Whether to use preemptible VMs. Defaults to `false`. In order to use this,\nmust be true for both create time and run time. Cannot be true at run time\nif false at create time.",
          "type": "boolean"
        },
        "zones": {
          "items": {
            "type": "string"
          },
          "type": "array",
          "description": "List of Google Compute Engine availability zones to which resource\ncreation will restricted. If empty, any zone may be chosen."
        },
        "minimumCpuCores": {
          "format": "int32",
          "description": "The minimum number of cores to use. Defaults to 1.",
          "type": "integer"
        },
        "noAddress": {
          "description": "Whether to assign an external IP to the instance. This is an experimental\nfeature that may go away. Defaults to false.\nCorresponds to `--no_address` flag for [gcloud compute instances create]\n(https://cloud.google.com/sdk/gcloud/reference/compute/instances/create).\nIn order to use this, must be true for both create time and run time.\nCannot be true at run time if false at create time. If you need to ssh into\na private IP VM for debugging, you can ssh to a public VM and then ssh into\nthe private VM's Internal IP.  If noAddress is set, this pipeline run may\nonly load docker images from Google Container Registry and not Docker Hub.\nBefore using this, you must\n[configure access to Google services from internal IPs](https://cloud.google.com/compute/docs/configure-private-google-access#configuring_access_to_google_services_from_internal_ips).",
          "type": "boolean"
        },
        "disks": {
          "items": {
            "$ref": "Disk"
          },
          "type": "array",
          "description": "Disks to attach."
        },
        "bootDiskSizeGb": {
          "format": "int32",
          "description": "The size of the boot disk. Defaults to 10 (GB).",
          "type": "integer"
        }
      },
      "id": "PipelineResources"
    },
    "OperationEvent": {
      "description": "An event that occurred during an Operation.",
      "type": "object",
      "properties": {
        "endTime": {
          "format": "google-datetime",
          "description": "Optional time of when event finished. An event can have a start time and no\nfinish time. If an event has a finish time, there must be a start time.",
          "type": "string"
        },
        "startTime": {
          "format": "google-datetime",
          "description": "Optional time of when event started.",
          "type": "string"
        },
        "description": {
          "description": "Required description of event.",
          "type": "string"
        }
      },
      "id": "OperationEvent"
    },
    "ControllerConfig": {
      "description": "Stores the information that the controller will fetch from the\nserver in order to run. Should only be used by VMs created by the\nPipelines Service and not by end users.",
      "type": "object",
      "properties": {
        "gcsSources": {
          "additionalProperties": {
            "$ref": "RepeatedString"
          },
          "type": "object"
        },
        "gcsSinks": {
          "additionalProperties": {
            "$ref": "RepeatedString"
          },
          "type": "object"
        },
        "disks": {
          "type": "object",
          "additionalProperties": {
            "type": "string"
          }
        },
        "machineType": {
          "type": "string"
        },
        "cmd": {
          "type": "string"
        },
        "vars": {
          "type": "object",
          "additionalProperties": {
            "type": "string"
          }
        },
        "image": {
          "type": "string"
        },
        "gcsLogPath": {
          "type": "string"
        }
      },
      "id": "ControllerConfig"
    },
    "OperationEvent": {
      "description": "An event that occurred during an Operation.",
      "type": "object",
      "properties": {
        "endTime": {
          "format": "google-datetime",
          "description": "Optional time of when event finished. An event can have a start time and no\nfinish time. If an event has a finish time, there must be a start time.",
          "type": "string"
        },
        "startTime": {
          "format": "google-datetime",
          "description": "Optional time of when event started.",
          "type": "string"
        },
        "description": {
          "description": "Required description of event.",
          "type": "string"
        }
      },
      "id": "OperationEvent"
    },
    "ListOperationsResponse": {
<<<<<<< HEAD
      "description": "The response message for Operations.ListOperations.",
=======
>>>>>>> b412c745
      "type": "object",
      "properties": {
        "nextPageToken": {
          "type": "string",
          "description": "The standard List next-page token."
        },
        "operations": {
          "items": {
            "$ref": "Operation"
          },
          "type": "array",
          "description": "A list of operations that matches the specified filter in the request."
        }
      },
<<<<<<< HEAD
      "id": "ListOperationsResponse"
=======
      "id": "ListOperationsResponse",
      "description": "The response message for Operations.ListOperations."
>>>>>>> b412c745
    },
    "RepeatedString": {
      "type": "object",
      "properties": {
        "values": {
          "items": {
            "type": "string"
          },
          "type": "array"
        }
      },
      "id": "RepeatedString"
    },
    "OperationMetadata": {
<<<<<<< HEAD
=======
      "description": "Metadata describing an Operation.",
      "type": "object",
>>>>>>> b412c745
      "properties": {
        "events": {
          "description": "Optional event messages that were generated during the job's execution.\nThis also contains any warnings that were generated during import\nor export.",
          "items": {
            "$ref": "OperationEvent"
          },
          "type": "array"
        },
        "endTime": {
          "format": "google-datetime",
          "description": "The time at which the job stopped running.",
          "type": "string"
        },
        "startTime": {
          "type": "string",
          "format": "google-datetime",
          "description": "The time at which the job began to run."
        },
        "request": {
          "type": "object",
          "additionalProperties": {
            "description": "Properties of the object. Contains field @type with type URL.",
            "type": "any"
          },
          "description": "The original request that started the operation. Note that this will be in\ncurrent version of the API. If the operation was started with v1beta2 API\nand a GetOperation is performed on v1 API, a v1 request will be returned."
        },
        "runtimeMetadata": {
          "additionalProperties": {
            "description": "Properties of the object. Contains field @type with type URL.",
            "type": "any"
          },
          "description": "Runtime metadata on this Operation.",
          "type": "object"
<<<<<<< HEAD
=======
        },
        "createTime": {
          "format": "google-datetime",
          "description": "The time at which the job was submitted to the Genomics service.",
          "type": "string"
>>>>>>> b412c745
        },
        "labels": {
          "description": "Optionally provided by the caller when submitting the request that creates\nthe operation.",
          "type": "object",
          "additionalProperties": {
            "type": "string"
          }
        },
        "createTime": {
          "type": "string",
          "format": "google-datetime",
          "description": "The time at which the job was submitted to the Genomics service."
        },
        "projectId": {
          "type": "string",
          "description": "The Google Cloud Project in which the job is scoped."
        },
        "clientId": {
          "description": "This field is deprecated. Use `labels` instead. Optionally provided by the\ncaller when submitting the request that creates the operation.",
          "type": "string"
<<<<<<< HEAD
        }
      },
      "id": "OperationMetadata",
      "description": "Metadata describing an Operation.",
      "type": "object"
    },
    "RunPipelineArgs": {
      "description": "The pipeline run arguments.",
      "type": "object",
      "properties": {
=======
        },
        "endTime": {
          "type": "string",
          "format": "google-datetime",
          "description": "The time at which the job stopped running."
        },
        "events": {
          "description": "Optional event messages that were generated during the job's execution.\nThis also contains any warnings that were generated during import\nor export.",
          "items": {
            "$ref": "OperationEvent"
          },
          "type": "array"
        }
      },
      "id": "OperationMetadata"
    },
    "ListPipelinesResponse": {
      "description": "The response of ListPipelines. Contains at most `pageSize`\npipelines. If it contains `pageSize` pipelines, and more pipelines\nexist, then `nextPageToken` will be populated and should be\nused as the `pageToken` argument to a subsequent ListPipelines\nrequest.",
      "type": "object",
      "properties": {
        "nextPageToken": {
          "description": "The token to use to get the next page of results.",
          "type": "string"
        },
        "pipelines": {
          "description": "The matched pipelines.",
          "items": {
            "$ref": "Pipeline"
          },
          "type": "array"
        }
      },
      "id": "ListPipelinesResponse"
    },
    "RunPipelineArgs": {
      "properties": {
        "clientId": {
          "type": "string",
          "description": "This field is deprecated. Use `labels` instead. Client-specified pipeline\noperation identifier."
        },
>>>>>>> b412c745
        "inputs": {
          "additionalProperties": {
            "type": "string"
          },
          "description": "Pipeline input arguments; keys are defined in the pipeline documentation.\nAll input parameters that do not have default values  must be specified.\nIf parameters with defaults are specified here, the defaults will be\noverridden.",
          "type": "object"
        },
        "serviceAccount": {
          "$ref": "ServiceAccount",
          "description": "The Google Cloud Service Account that will be used to access data and\nservices. By default, the compute service account associated with\n`projectId` is used."
        },
        "logging": {
<<<<<<< HEAD
          "$ref": "LoggingOptions",
          "description": "Required. Logging options. Used by the service to communicate results\nto the user."
=======
          "description": "Required. Logging options. Used by the service to communicate results\nto the user.",
          "$ref": "LoggingOptions"
        },
        "labels": {
          "additionalProperties": {
            "type": "string"
          },
          "description": "Labels to apply to this pipeline run. Labels will also be applied to\ncompute resources (VM, disks) created by this pipeline run. When listing\noperations, operations can filtered by labels.\nLabel keys may not be empty; label values may be empty. Non-empty labels\nmust be 1-63 characters long, and comply with [RFC1035]\n(https://www.ietf.org/rfc/rfc1035.txt).\nSpecifically, the name must be 1-63 characters long and match the regular\nexpression `[a-z]([-a-z0-9]*[a-z0-9])?` which means the first\ncharacter must be a lowercase letter, and all following characters must be\na dash, lowercase letter, or digit, except the last character, which cannot\nbe a dash.",
          "type": "object"
>>>>>>> b412c745
        },
        "labels": {
          "additionalProperties": {
            "type": "string"
          },
          "description": "Labels to apply to this pipeline run. Labels will also be applied to\ncompute resources (VM, disks) created by this pipeline run. When listing\noperations, operations can filtered by labels.\nLabel keys may not be empty; label values may be empty. Non-empty labels\nmust be 1-63 characters long, and comply with [RFC1035]\n(https://www.ietf.org/rfc/rfc1035.txt).\nSpecifically, the name must be 1-63 characters long and match the regular\nexpression `[a-z]([-a-z0-9]*[a-z0-9])?` which means the first\ncharacter must be a lowercase letter, and all following characters must be\na dash, lowercase letter, or digit, except the last character, which cannot\nbe a dash.",
          "type": "object"
        },
        "keepVmAliveOnFailureDuration": {
          "format": "google-duration",
          "description": "How long to keep the VM up after a failure (for example docker command\nfailed, copying input or output files failed, etc). While the VM is up, one\ncan ssh into the VM to debug. Default is 0; maximum allowed value is 1 day.",
          "type": "string"
        },
        "resources": {
          "$ref": "PipelineResources",
          "description": "Specifies resource requirements/overrides for the pipeline run."
        },
        "outputs": {
<<<<<<< HEAD
          "type": "object",
          "additionalProperties": {
            "type": "string"
          },
          "description": "Pipeline output arguments; keys are defined in the pipeline\ndocumentation.  All output parameters of without default values\nmust be specified.  If parameters with defaults are specified\nhere, the defaults will be overridden."
        },
        "projectId": {
          "description": "Required. The project in which to run the pipeline. The caller must have\nWRITER access to all Google Cloud services and resources (e.g. Google\nCompute Engine) will be used.",
          "type": "string"
        },
        "clientId": {
          "description": "This field is deprecated. Use `labels` instead. Client-specified pipeline\noperation identifier.",
          "type": "string"
        }
      },
      "id": "RunPipelineArgs"
    },
    "ListPipelinesResponse": {
      "description": "The response of ListPipelines. Contains at most `pageSize`\npipelines. If it contains `pageSize` pipelines, and more pipelines\nexist, then `nextPageToken` will be populated and should be\nused as the `pageToken` argument to a subsequent ListPipelines\nrequest.",
      "type": "object",
      "properties": {
        "nextPageToken": {
          "description": "The token to use to get the next page of results.",
          "type": "string"
        },
        "pipelines": {
          "description": "The matched pipelines.",
          "items": {
            "$ref": "Pipeline"
=======
          "additionalProperties": {
            "type": "string"
>>>>>>> b412c745
          },
          "description": "Pipeline output arguments; keys are defined in the pipeline\ndocumentation.  All output parameters of without default values\nmust be specified.  If parameters with defaults are specified\nhere, the defaults will be overridden.",
          "type": "object"
        },
        "projectId": {
          "description": "Required. The project in which to run the pipeline. The caller must have\nWRITER access to all Google Cloud services and resources (e.g. Google\nCompute Engine) will be used.",
          "type": "string"
        }
      },
<<<<<<< HEAD
      "id": "ListPipelinesResponse"
=======
      "id": "RunPipelineArgs",
      "description": "The pipeline run arguments.",
      "type": "object"
>>>>>>> b412c745
    },
    "SetOperationStatusRequest": {
      "properties": {
        "timestampEvents": {
          "items": {
            "$ref": "TimestampEvent"
          },
          "type": "array"
        },
        "operationId": {
          "type": "string"
        },
        "validationToken": {
          "format": "uint64",
          "type": "string"
        },
        "errorMessage": {
          "type": "string"
        },
        "errorCode": {
          "enum": [
            "OK",
            "CANCELLED",
            "UNKNOWN",
            "INVALID_ARGUMENT",
            "DEADLINE_EXCEEDED",
            "NOT_FOUND",
            "ALREADY_EXISTS",
            "PERMISSION_DENIED",
            "UNAUTHENTICATED",
            "RESOURCE_EXHAUSTED",
            "FAILED_PRECONDITION",
            "ABORTED",
            "OUT_OF_RANGE",
            "UNIMPLEMENTED",
            "INTERNAL",
            "UNAVAILABLE",
            "DATA_LOSS"
          ],
          "type": "string",
          "enumDescriptions": [
            "Not an error; returned on success\n\nHTTP Mapping: 200 OK",
            "The operation was cancelled, typically by the caller.\n\nHTTP Mapping: 499 Client Closed Request",
            "Unknown error.  For example, this error may be returned when\na `Status` value received from another address space belongs to\nan error space that is not known in this address space.  Also\nerrors raised by APIs that do not return enough error information\nmay be converted to this error.\n\nHTTP Mapping: 500 Internal Server Error",
            "The client specified an invalid argument.  Note that this differs\nfrom `FAILED_PRECONDITION`.  `INVALID_ARGUMENT` indicates arguments\nthat are problematic regardless of the state of the system\n(e.g., a malformed file name).\n\nHTTP Mapping: 400 Bad Request",
            "The deadline expired before the operation could complete. For operations\nthat change the state of the system, this error may be returned\neven if the operation has completed successfully.  For example, a\nsuccessful response from a server could have been delayed long\nenough for the deadline to expire.\n\nHTTP Mapping: 504 Gateway Timeout",
            "Some requested entity (e.g., file or directory) was not found.\n\nNote to server developers: if a request is denied for an entire class\nof users, such as gradual feature rollout or undocumented whitelist,\n`NOT_FOUND` may be used. If a request is denied for some users within\na class of users, such as user-based access control, `PERMISSION_DENIED`\nmust be used.\n\nHTTP Mapping: 404 Not Found",
            "The entity that a client attempted to create (e.g., file or directory)\nalready exists.\n\nHTTP Mapping: 409 Conflict",
            "The caller does not have permission to execute the specified\noperation. `PERMISSION_DENIED` must not be used for rejections\ncaused by exhausting some resource (use `RESOURCE_EXHAUSTED`\ninstead for those errors). `PERMISSION_DENIED` must not be\nused if the caller can not be identified (use `UNAUTHENTICATED`\ninstead for those errors). This error code does not imply the\nrequest is valid or the requested entity exists or satisfies\nother pre-conditions.\n\nHTTP Mapping: 403 Forbidden",
            "The request does not have valid authentication credentials for the\noperation.\n\nHTTP Mapping: 401 Unauthorized",
            "Some resource has been exhausted, perhaps a per-user quota, or\nperhaps the entire file system is out of space.\n\nHTTP Mapping: 429 Too Many Requests",
            "The operation was rejected because the system is not in a state\nrequired for the operation's execution.  For example, the directory\nto be deleted is non-empty, an rmdir operation is applied to\na non-directory, etc.\n\nService implementors can use the following guidelines to decide\nbetween `FAILED_PRECONDITION`, `ABORTED`, and `UNAVAILABLE`:\n (a) Use `UNAVAILABLE` if the client can retry just the failing call.\n (b) Use `ABORTED` if the client should retry at a higher level\n     (e.g., when a client-specified test-and-set fails, indicating the\n     client should restart a read-modify-write sequence).\n (c) Use `FAILED_PRECONDITION` if the client should not retry until\n     the system state has been explicitly fixed.  E.g., if an \"rmdir\"\n     fails because the directory is non-empty, `FAILED_PRECONDITION`\n     should be returned since the client should not retry unless\n     the files are deleted from the directory.\n\nHTTP Mapping: 400 Bad Request",
            "The operation was aborted, typically due to a concurrency issue such as\na sequencer check failure or transaction abort.\n\nSee the guidelines above for deciding between `FAILED_PRECONDITION`,\n`ABORTED`, and `UNAVAILABLE`.\n\nHTTP Mapping: 409 Conflict",
            "The operation was attempted past the valid range.  E.g., seeking or\nreading past end-of-file.\n\nUnlike `INVALID_ARGUMENT`, this error indicates a problem that may\nbe fixed if the system state changes. For example, a 32-bit file\nsystem will generate `INVALID_ARGUMENT` if asked to read at an\noffset that is not in the range [0,2^32-1], but it will generate\n`OUT_OF_RANGE` if asked to read from an offset past the current\nfile size.\n\nThere is a fair bit of overlap between `FAILED_PRECONDITION` and\n`OUT_OF_RANGE`.  We recommend using `OUT_OF_RANGE` (the more specific\nerror) when it applies so that callers who are iterating through\na space can easily look for an `OUT_OF_RANGE` error to detect when\nthey are done.\n\nHTTP Mapping: 400 Bad Request",
            "The operation is not implemented or is not supported/enabled in this\nservice.\n\nHTTP Mapping: 501 Not Implemented",
            "Internal errors.  This means that some invariants expected by the\nunderlying system have been broken.  This error code is reserved\nfor serious errors.\n\nHTTP Mapping: 500 Internal Server Error",
            "The service is currently unavailable.  This is most likely a\ntransient condition, which can be corrected by retrying with\na backoff.\n\nSee the guidelines above for deciding between `FAILED_PRECONDITION`,\n`ABORTED`, and `UNAVAILABLE`.\n\nHTTP Mapping: 503 Service Unavailable",
            "Unrecoverable data loss or corruption.\n\nHTTP Mapping: 500 Internal Server Error"
          ]
        }
      },
<<<<<<< HEAD
      "id": "SetOperationStatusRequest"
    },
    "ImportVariantsResponse": {
      "type": "object",
      "properties": {
        "callSetIds": {
          "description": "IDs of the call sets created during the import.",
          "items": {
            "type": "string"
          },
          "type": "array"
        }
      },
      "id": "ImportVariantsResponse",
      "description": "The variant data import response."
=======
      "id": "SetOperationStatusRequest",
      "description": "Request to set operation status. Should only be used by VMs\ncreated by the Pipelines Service and not by end users.",
      "type": "object"
>>>>>>> b412c745
    },
    "ComputeEngine": {
      "description": "Describes a Compute Engine resource that is being managed by a running\npipeline.",
      "type": "object",
      "properties": {
        "zone": {
          "type": "string",
          "description": "The availability zone in which the instance resides."
        },
        "diskNames": {
          "description": "The names of the disks that were created for this pipeline.",
          "items": {
            "type": "string"
          },
          "type": "array"
        },
        "machineType": {
          "description": "The machine type of the instance.",
          "type": "string"
<<<<<<< HEAD
        }
      },
      "id": "ComputeEngine"
    },
    "TimestampEvent": {
      "id": "TimestampEvent",
      "description": "Stores the list of events and times they occured for major events in job\nexecution.",
      "type": "object",
      "properties": {
        "timestamp": {
          "type": "string",
          "format": "google-datetime",
          "description": "The time this event occured."
        },
        "description": {
          "description": "String indicating the type of event",
          "type": "string"
        }
      }
    },
    "LocalCopy": {
      "properties": {
        "path": {
          "description": "Required. The path within the user's docker container where\nthis input should be localized to and from, relative to the specified\ndisk's mount point. For example: file.txt,",
          "type": "string"
        },
        "disk": {
          "description": "Required. The name of the disk where this parameter is\nlocated. Can be the name of one of the disks specified in the\nResources field, or \"boot\", which represents the Docker\ninstance's boot disk and has a mount point of `/`.",
          "type": "string"
        }
      },
      "id": "LocalCopy",
      "description": "LocalCopy defines how a remote file should be copied to and from the VM.",
      "type": "object"
    },
    "DockerExecutor": {
      "type": "object",
      "properties": {
        "cmd": {
          "description": "Required. The command or newline delimited script to run. The command\nstring will be executed within a bash shell.\n\nIf the command exits with a non-zero exit code, output parameter\nde-localization will be skipped and the pipeline operation's\n`error` field will be populated.\n\nMaximum command string length is 16384.",
          "type": "string"
        },
        "imageName": {
          "description": "Required. Image name from either Docker Hub or Google Container Registry.\nUsers that run pipelines must have READ access to the image.",
          "type": "string"
        }
      },
      "id": "DockerExecutor",
      "description": "The Docker execuctor specification."
    },
    "Disk": {
      "description": "A Google Compute Engine disk resource specification.",
      "type": "object",
      "properties": {
        "sizeGb": {
          "type": "integer",
          "format": "int32",
          "description": "The size of the disk. Defaults to 500 (GB).\nThis field is not applicable for local SSD."
        },
        "mountPoint": {
          "description": "Required at create time and cannot be overridden at run time.\nSpecifies the path in the docker container where files on\nthis disk should be located. For example, if `mountPoint`\nis `/mnt/disk`, and the parameter has `localPath`\n`inputs/file.txt`, the docker container can access the data at\n`/mnt/disk/inputs/file.txt`.",
          "type": "string"
        },
        "readOnly": {
          "description": "Specifies how a sourced-base persistent disk will be mounted. See\nhttps://cloud.google.com/compute/docs/disks/persistent-disks#use_multi_instances\nfor more details.\nCan only be set at create time.",
          "type": "boolean"
        },
        "source": {
          "description": "The full or partial URL of the persistent disk to attach. See\nhttps://cloud.google.com/compute/docs/reference/latest/instances#resource\nand\nhttps://cloud.google.com/compute/docs/disks/persistent-disks#snapshots\nfor more details.",
          "type": "string"
        },
        "name": {
          "description": "Required. The name of the disk that can be used in the pipeline\nparameters. Must be 1 - 63 characters.\nThe name \"boot\" is reserved for system use.",
          "type": "string"
        },
        "type": {
          "description": "Required. The type of the disk to create.",
          "type": "string",
          "enumDescriptions": [
            "Default disk type. Use one of the other options below.",
            "Specifies a Google Compute Engine persistent hard disk. See\nhttps://cloud.google.com/compute/docs/disks/#pdspecs for details.",
            "Specifies a Google Compute Engine persistent solid-state disk. See\nhttps://cloud.google.com/compute/docs/disks/#pdspecs for details.",
            "Specifies a Google Compute Engine local SSD.\nSee https://cloud.google.com/compute/docs/disks/local-ssd for details."
          ],
          "enum": [
            "TYPE_UNSPECIFIED",
            "PERSISTENT_HDD",
            "PERSISTENT_SSD",
            "LOCAL_SSD"
          ]
        },
        "autoDelete": {
          "description": "Deprecated. Disks created by the Pipelines API will be deleted at the end\nof the pipeline run, regardless of what this field is set to.",
          "type": "boolean"
        }
      },
      "id": "Disk"
    },
    "Empty": {
      "description": "A generic empty message that you can re-use to avoid defining duplicated\nempty messages in your APIs. A typical example is to use it as the request\nor the response type of an API method. For instance:\n\n    service Foo {\n      rpc Bar(google.protobuf.Empty) returns (google.protobuf.Empty);\n    }\n\nThe JSON representation for `Empty` is empty JSON object `{}`.",
      "type": "object",
      "properties": {},
      "id": "Empty"
=======
        },
        "instanceName": {
          "type": "string",
          "description": "The instance on which the operation is running."
        }
      },
      "id": "ComputeEngine"
    },
    "ImportVariantsResponse": {
      "description": "The variant data import response.",
      "type": "object",
      "properties": {
        "callSetIds": {
          "description": "IDs of the call sets created during the import.",
          "items": {
            "type": "string"
          },
          "type": "array"
        }
      },
      "id": "ImportVariantsResponse"
>>>>>>> b412c745
    }
  },
  "icons": {
    "x16": "http://www.google.com/images/icons/product/search-16.gif",
    "x32": "http://www.google.com/images/icons/product/search-32.gif"
  },
  "protocol": "rest",
  "version": "v1alpha2",
  "baseUrl": "https://genomics.googleapis.com/"
}<|MERGE_RESOLUTION|>--- conflicted
+++ resolved
@@ -2,23 +2,14 @@
   "auth": {
     "oauth2": {
       "scopes": {
-<<<<<<< HEAD
+        "https://www.googleapis.com/auth/genomics": {
+          "description": "View and manage Genomics data"
+        },
+        "https://www.googleapis.com/auth/compute": {
+          "description": "View and manage your Google Compute Engine resources"
+        },
         "https://www.googleapis.com/auth/cloud-platform": {
           "description": "View and manage your data across Google Cloud Platform services"
-        },
-=======
->>>>>>> b412c745
-        "https://www.googleapis.com/auth/genomics": {
-          "description": "View and manage Genomics data"
-        },
-        "https://www.googleapis.com/auth/compute": {
-          "description": "View and manage your Google Compute Engine resources"
-<<<<<<< HEAD
-=======
-        },
-        "https://www.googleapis.com/auth/cloud-platform": {
-          "description": "View and manage your data across Google Cloud Platform services"
->>>>>>> b412c745
         }
       }
     }
@@ -31,88 +22,28 @@
   "ownerDomain": "google.com",
   "name": "genomics",
   "batchPath": "batch",
-<<<<<<< HEAD
-  "revision": "20170824",
-  "documentationLink": "https://cloud.google.com/genomics",
-  "id": "genomics:v1alpha2",
-  "title": "Genomics API",
-  "discoveryVersion": "v1",
-  "ownerName": "Google",
-=======
   "id": "genomics:v1alpha2",
   "documentationLink": "https://cloud.google.com/genomics",
   "revision": "20170928",
   "title": "Genomics API",
   "ownerName": "Google",
   "discoveryVersion": "v1",
->>>>>>> b412c745
   "resources": {
-    "operations": {
+    "pipelines": {
       "methods": {
-<<<<<<< HEAD
-        "cancel": {
-          "parameters": {
-            "name": {
-              "description": "The name of the operation resource to be cancelled.",
-              "type": "string",
-              "required": true,
-              "pattern": "^operations/.+$",
-              "location": "path"
-            }
-          },
-          "scopes": [
-            "https://www.googleapis.com/auth/cloud-platform",
-            "https://www.googleapis.com/auth/genomics"
-          ],
-          "flatPath": "v1alpha2/operations/{operationsId}:cancel",
-          "id": "genomics.operations.cancel",
-          "path": "v1alpha2/{+name}:cancel",
-          "description": "Starts asynchronous cancellation on a long-running operation. The server makes a best effort to cancel the operation, but success is not guaranteed. Clients may use Operations.GetOperation or Operations.ListOperations to check whether the cancellation succeeded or the operation completed despite cancellation.",
-          "request": {
-            "$ref": "CancelOperationRequest"
-          },
-          "response": {
-            "$ref": "Empty"
-          },
-          "parameterOrder": [
-            "name"
-          ],
-          "httpMethod": "POST"
-        },
-        "get": {
-          "response": {
-            "$ref": "Operation"
-          },
-          "parameterOrder": [
-            "name"
-          ],
-          "httpMethod": "GET",
-=======
         "get": {
           "scopes": [
             "https://www.googleapis.com/auth/cloud-platform",
             "https://www.googleapis.com/auth/genomics"
           ],
->>>>>>> b412c745
           "parameters": {
-            "name": {
-              "description": "The name of the operation resource.",
+            "pipelineId": {
+              "location": "path",
+              "description": "Caller must have READ access to the project in which this pipeline\nis defined.",
               "type": "string",
-              "required": true,
-              "pattern": "^operations/.+$",
-              "location": "path"
+              "required": true
             }
           },
-<<<<<<< HEAD
-          "scopes": [
-            "https://www.googleapis.com/auth/cloud-platform",
-            "https://www.googleapis.com/auth/genomics"
-          ],
-          "flatPath": "v1alpha2/operations/{operationsId}",
-          "id": "genomics.operations.get",
-          "path": "v1alpha2/{+name}",
-          "description": "Gets the latest state of a long-running operation.  Clients can use this\nmethod to poll the operation result at intervals as recommended by the API\nservice."
-=======
           "flatPath": "v1alpha2/pipelines/{pipelineId}",
           "id": "genomics.pipelines.get",
           "path": "v1alpha2/pipelines/{pipelineId}",
@@ -124,67 +55,24 @@
             "pipelineId"
           ],
           "httpMethod": "GET"
->>>>>>> b412c745
-        },
-        "list": {
-          "description": "Lists operations that match the specified filter in the request.",
+        },
+        "setOperationStatus": {
+          "httpMethod": "PUT",
+          "parameterOrder": [],
           "response": {
-            "$ref": "ListOperationsResponse"
-          },
-          "parameterOrder": [
-            "name"
-          ],
-          "httpMethod": "GET",
+            "$ref": "Empty"
+          },
           "scopes": [
             "https://www.googleapis.com/auth/cloud-platform",
             "https://www.googleapis.com/auth/genomics"
           ],
-          "parameters": {
-            "filter": {
-              "location": "query",
-              "description": "A string for filtering Operations.\nThe following filter fields are supported&#58;\n\n* projectId&#58; Required. Corresponds to\n  OperationMetadata.projectId.\n* createTime&#58; The time this job was created, in seconds from the\n  [epoch](http://en.wikipedia.org/wiki/Unix_time). Can use `\u003e=` and/or `\u003c=`\n  operators.\n* status&#58; Can be `RUNNING`, `SUCCESS`, `FAILURE`, or `CANCELED`. Only\n  one status may be specified.\n* labels.key where key is a label key.\n\nExamples&#58;\n\n* `projectId = my-project AND createTime \u003e= 1432140000`\n* `projectId = my-project AND createTime \u003e= 1432140000 AND createTime \u003c= 1432150000 AND status = RUNNING`\n* `projectId = my-project AND labels.color = *`\n* `projectId = my-project AND labels.color = red`",
-              "type": "string"
-            },
-            "pageToken": {
-              "location": "query",
-              "description": "The standard list page token.",
-              "type": "string"
-            },
-            "name": {
-              "pattern": "^operations$",
-              "location": "path",
-              "description": "The name of the operation's parent resource.",
-              "type": "string",
-              "required": true
-            },
-            "pageSize": {
-              "location": "query",
-              "format": "int32",
-              "description": "The maximum number of results to return. If unspecified, defaults to\n256. The maximum value is 2048.",
-              "type": "integer"
-            }
-          },
-          "flatPath": "v1alpha2/operations",
-          "id": "genomics.operations.list",
-          "path": "v1alpha2/{+name}"
-        }
-      }
-    },
-    "pipelines": {
-      "methods": {
-        "setOperationStatus": {
-          "description": "Sets status of a given operation. Any new timestamps (as determined by\ndescription) are appended to TimestampEvents. Should only be called by VMs\ncreated by the Pipelines Service and not by end users.",
+          "parameters": {},
+          "flatPath": "v1alpha2/pipelines:setOperationStatus",
+          "path": "v1alpha2/pipelines:setOperationStatus",
+          "id": "genomics.pipelines.setOperationStatus",
           "request": {
             "$ref": "SetOperationStatusRequest"
           },
-<<<<<<< HEAD
-          "response": {
-            "$ref": "Empty"
-          },
-          "parameterOrder": [],
-          "httpMethod": "PUT",
-          "parameters": {},
-=======
           "description": "Sets status of a given operation. Any new timestamps (as determined by\ndescription) are appended to TimestampEvents. Should only be called by VMs\ncreated by the Pipelines Service and not by end users."
         },
         "delete": {
@@ -199,55 +87,17 @@
           "response": {
             "$ref": "Empty"
           },
->>>>>>> b412c745
           "scopes": [
             "https://www.googleapis.com/auth/cloud-platform",
             "https://www.googleapis.com/auth/genomics"
           ],
-<<<<<<< HEAD
-          "flatPath": "v1alpha2/pipelines:setOperationStatus",
-          "id": "genomics.pipelines.setOperationStatus",
-          "path": "v1alpha2/pipelines:setOperationStatus"
-        },
-        "getControllerConfig": {
-          "flatPath": "v1alpha2/pipelines:getControllerConfig",
-          "id": "genomics.pipelines.getControllerConfig",
-          "path": "v1alpha2/pipelines:getControllerConfig",
-          "description": "Gets controller configuration information. Should only be called\nby VMs created by the Pipelines Service and not by end users.",
-          "response": {
-            "$ref": "ControllerConfig"
-          },
-          "parameterOrder": [],
-          "httpMethod": "GET",
-=======
->>>>>>> b412c745
-          "parameters": {
-            "validationToken": {
-              "format": "uint64",
-              "type": "string",
-              "location": "query"
-            },
-            "operationId": {
-              "description": "The operation to retrieve controller configuration for.",
-              "type": "string",
-              "location": "query"
-            }
-<<<<<<< HEAD
-          },
-          "scopes": [
-            "https://www.googleapis.com/auth/cloud-platform",
-            "https://www.googleapis.com/auth/genomics"
-          ]
-        },
-        "delete": {
           "parameters": {
             "pipelineId": {
+              "location": "path",
               "description": "Caller must have WRITE access to the project in which this pipeline\nis defined.",
               "type": "string",
-              "required": true,
-              "location": "path"
+              "required": true
             }
-=======
           }
         },
         "getControllerConfig": {
@@ -255,25 +105,11 @@
           "parameterOrder": [],
           "response": {
             "$ref": "ControllerConfig"
->>>>>>> b412c745
           },
           "scopes": [
             "https://www.googleapis.com/auth/cloud-platform",
             "https://www.googleapis.com/auth/genomics"
           ],
-<<<<<<< HEAD
-          "flatPath": "v1alpha2/pipelines/{pipelineId}",
-          "id": "genomics.pipelines.delete",
-          "path": "v1alpha2/pipelines/{pipelineId}",
-          "description": "Deletes a pipeline based on ID.\n\nCaller must have WRITE permission to the project.",
-          "response": {
-            "$ref": "Empty"
-          },
-          "parameterOrder": [
-            "pipelineId"
-          ],
-          "httpMethod": "DELETE"
-=======
           "parameters": {
             "operationId": {
               "location": "query",
@@ -290,7 +126,6 @@
           "path": "v1alpha2/pipelines:getControllerConfig",
           "id": "genomics.pipelines.getControllerConfig",
           "description": "Gets controller configuration information. Should only be called\nby VMs created by the Pipelines Service and not by end users."
->>>>>>> b412c745
         },
         "list": {
           "description": "Lists pipelines.\n\nCaller must have READ permission to the project.",
@@ -299,25 +134,6 @@
           "response": {
             "$ref": "ListPipelinesResponse"
           },
-<<<<<<< HEAD
-          "parameterOrder": [],
-          "httpMethod": "GET",
-          "scopes": [
-            "https://www.googleapis.com/auth/cloud-platform",
-            "https://www.googleapis.com/auth/genomics"
-          ],
-          "parameters": {
-            "namePrefix": {
-              "location": "query",
-              "description": "Pipelines with names that match this prefix should be\nreturned.  If unspecified, all pipelines in the project, up to\n`pageSize`, will be returned.",
-              "type": "string"
-            },
-            "pageToken": {
-              "type": "string",
-              "location": "query",
-              "description": "Token to use to indicate where to start getting results.\nIf unspecified, returns the first page of results."
-            },
-=======
           "parameters": {
             "namePrefix": {
               "description": "Pipelines with names that match this prefix should be\nreturned.  If unspecified, all pipelines in the project, up to\n`pageSize`, will be returned.",
@@ -329,7 +145,6 @@
               "type": "string",
               "location": "query"
             },
->>>>>>> b412c745
             "pageSize": {
               "format": "int32",
               "description": "Number of pipelines to return at once. Defaults to 256, and max\nis 2048.",
@@ -337,22 +152,16 @@
               "location": "query"
             },
             "projectId": {
+              "location": "query",
               "description": "Required. The name of the project to search for pipelines. Caller\nmust have READ access to this project.",
-<<<<<<< HEAD
-              "type": "string",
-              "location": "query"
-=======
               "type": "string"
->>>>>>> b412c745
             }
           },
+          "scopes": [
+            "https://www.googleapis.com/auth/cloud-platform",
+            "https://www.googleapis.com/auth/genomics"
+          ],
           "flatPath": "v1alpha2/pipelines",
-<<<<<<< HEAD
-          "id": "genomics.pipelines.list",
-          "path": "v1alpha2/pipelines"
-        },
-        "create": {
-=======
           "path": "v1alpha2/pipelines",
           "id": "genomics.pipelines.list"
         },
@@ -364,41 +173,16 @@
           "request": {
             "$ref": "Pipeline"
           },
->>>>>>> b412c745
           "httpMethod": "POST",
           "parameterOrder": [],
           "response": {
             "$ref": "Pipeline"
-<<<<<<< HEAD
-=======
           },
           "parameters": {},
           "scopes": [
             "https://www.googleapis.com/auth/cloud-platform",
             "https://www.googleapis.com/auth/genomics"
           ]
-        },
-        "run": {
-          "httpMethod": "POST",
-          "parameterOrder": [],
-          "response": {
-            "$ref": "Operation"
->>>>>>> b412c745
-          },
-          "scopes": [
-            "https://www.googleapis.com/auth/cloud-platform",
-            "https://www.googleapis.com/auth/compute",
-            "https://www.googleapis.com/auth/genomics"
-          ],
-          "parameters": {},
-<<<<<<< HEAD
-          "flatPath": "v1alpha2/pipelines",
-          "path": "v1alpha2/pipelines",
-          "id": "genomics.pipelines.create",
-          "request": {
-            "$ref": "Pipeline"
-          },
-          "description": "Creates a pipeline that can be run later. Create takes a Pipeline that\nhas all fields other than `pipelineId` populated, and then returns\nthe same pipeline with `pipelineId` populated. This id can be used\nto run the pipeline.\n\nCaller must have WRITE permission to the project."
         },
         "run": {
           "httpMethod": "POST",
@@ -419,43 +203,20 @@
             "$ref": "RunPipelineRequest"
           },
           "description": "Runs a pipeline. If `pipelineId` is specified in the request, then\nrun a saved pipeline. If `ephemeralPipeline` is specified, then run\nthat pipeline once without saving a copy.\n\nThe caller must have READ permission to the project where the pipeline\nis stored and WRITE permission to the project where the pipeline will be\nrun, as VMs will be created and storage will be used.\n\nIf a pipeline operation is still running after 6 days, it will be canceled."
-        },
-        "get": {
-          "flatPath": "v1alpha2/pipelines/{pipelineId}",
-          "id": "genomics.pipelines.get",
-          "path": "v1alpha2/pipelines/{pipelineId}",
-          "description": "Retrieves a pipeline based on ID.\n\nCaller must have READ permission to the project.",
-=======
-          "flatPath": "v1alpha2/pipelines:run",
-          "path": "v1alpha2/pipelines:run",
-          "id": "genomics.pipelines.run",
-          "request": {
-            "$ref": "RunPipelineRequest"
-          },
-          "description": "Runs a pipeline. If `pipelineId` is specified in the request, then\nrun a saved pipeline. If `ephemeralPipeline` is specified, then run\nthat pipeline once without saving a copy.\n\nThe caller must have READ permission to the project where the pipeline\nis stored and WRITE permission to the project where the pipeline will be\nrun, as VMs will be created and storage will be used.\n\nIf a pipeline operation is still running after 6 days, it will be canceled."
         }
       }
     },
     "operations": {
       "methods": {
         "get": {
->>>>>>> b412c745
           "response": {
-            "$ref": "Pipeline"
+            "$ref": "Operation"
           },
           "parameterOrder": [
-            "pipelineId"
+            "name"
           ],
           "httpMethod": "GET",
           "parameters": {
-<<<<<<< HEAD
-            "pipelineId": {
-              "type": "string",
-              "required": true,
-              "location": "path",
-              "description": "Caller must have READ access to the project in which this pipeline\nis defined."
-            }
-=======
             "name": {
               "type": "string",
               "required": true,
@@ -542,81 +303,12 @@
           "description": "Starts asynchronous cancellation on a long-running operation. The server makes a best effort to cancel the operation, but success is not guaranteed. Clients may use Operations.GetOperation or Operations.ListOperations to check whether the cancellation succeeded or the operation completed despite cancellation.",
           "request": {
             "$ref": "CancelOperationRequest"
->>>>>>> b412c745
           }
         }
       }
     }
   },
   "parameters": {
-<<<<<<< HEAD
-    "$.xgafv": {
-      "description": "V1 error format.",
-      "type": "string",
-      "enumDescriptions": [
-        "v1 error format",
-        "v2 error format"
-      ],
-      "location": "query",
-      "enum": [
-        "1",
-        "2"
-      ]
-    },
-    "callback": {
-      "location": "query",
-      "description": "JSONP",
-      "type": "string"
-    },
-    "alt": {
-      "enumDescriptions": [
-        "Responses with Content-Type of application/json",
-        "Media download with context-dependent Content-Type",
-        "Responses with Content-Type of application/x-protobuf"
-      ],
-      "location": "query",
-      "description": "Data format for response.",
-      "default": "json",
-      "enum": [
-        "json",
-        "media",
-        "proto"
-      ],
-      "type": "string"
-    },
-    "key": {
-      "description": "API key. Your API key identifies your project and provides you with API access, quota, and reports. Required unless you provide an OAuth 2.0 token.",
-      "type": "string",
-      "location": "query"
-    },
-    "access_token": {
-      "type": "string",
-      "location": "query",
-      "description": "OAuth access token."
-    },
-    "quotaUser": {
-      "description": "Available to use for quota purposes for server-side applications. Can be any arbitrary string assigned to a user, but should not exceed 40 characters.",
-      "type": "string",
-      "location": "query"
-    },
-    "pp": {
-      "default": "true",
-      "type": "boolean",
-      "location": "query",
-      "description": "Pretty-print response."
-    },
-    "bearer_token": {
-      "description": "OAuth bearer token.",
-      "type": "string",
-      "location": "query"
-    },
-    "oauth_token": {
-      "description": "OAuth 2.0 token for the current user.",
-      "type": "string",
-      "location": "query"
-    },
-=======
->>>>>>> b412c745
     "upload_protocol": {
       "location": "query",
       "description": "Upload protocol for media (e.g. \"raw\", \"multipart\").",
@@ -625,170 +317,6 @@
     "prettyPrint": {
       "description": "Returns response with indentations and line breaks.",
       "default": "true",
-<<<<<<< HEAD
-      "type": "boolean"
-    },
-    "fields": {
-      "location": "query",
-      "description": "Selector specifying which fields to include in a partial response.",
-      "type": "string"
-    },
-    "uploadType": {
-      "type": "string",
-      "location": "query",
-      "description": "Legacy upload protocol for media (e.g. \"media\", \"multipart\")."
-    }
-  },
-  "schemas": {
-    "PipelineParameter": {
-      "description": "Parameters facilitate setting and delivering data into the\npipeline's execution environment. They are defined at create time,\nwith optional defaults, and can be overridden at run time.\n\nIf `localCopy` is unset, then the parameter specifies a string that\nis passed as-is into the pipeline, as the value of the environment\nvariable with the given name.  A default value can be optionally\nspecified at create time. The default can be overridden at run time\nusing the inputs map. If no default is given, a value must be\nsupplied at runtime.\n\nIf `localCopy` is defined, then the parameter specifies a data\nsource or sink, both in Google Cloud Storage and on the Docker container\nwhere the pipeline computation is run. The service account associated with\nthe Pipeline (by\ndefault the project's Compute Engine service account) must have access to the\nGoogle Cloud Storage paths.\n\nAt run time, the Google Cloud Storage paths can be overridden if a default\nwas provided at create time, or must be set otherwise. The pipeline runner\nshould add a key/value pair to either the inputs or outputs map. The\nindicated data copies will be carried out before/after pipeline execution,\njust as if the corresponding arguments were provided to `gsutil cp`.\n\nFor example: Given the following `PipelineParameter`, specified\nin the `inputParameters` list:\n\n```\n{name: \"input_file\", localCopy: {path: \"file.txt\", disk: \"pd1\"}}\n```\n\nwhere `disk` is defined in the `PipelineResources` object as:\n\n```\n{name: \"pd1\", mountPoint: \"/mnt/disk/\"}\n```\n\nWe create a disk named `pd1`, mount it on the host VM, and map\n`/mnt/pd1` to `/mnt/disk` in the docker container.  At\nruntime, an entry for `input_file` would be required in the inputs\nmap, such as:\n\n```\n  inputs[\"input_file\"] = \"gs://my-bucket/bar.txt\"\n```\n\nThis would generate the following gsutil call:\n\n```\n  gsutil cp gs://my-bucket/bar.txt /mnt/pd1/file.txt\n```\n\nThe file `/mnt/pd1/file.txt` maps to `/mnt/disk/file.txt` in the\nDocker container. Acceptable paths are:\n\n\u003ctable\u003e\n  \u003cthead\u003e\n    \u003ctr\u003e\u003cth\u003eGoogle Cloud storage path\u003c/th\u003e\u003cth\u003eLocal path\u003c/th\u003e\u003c/tr\u003e\n  \u003c/thead\u003e\n  \u003ctbody\u003e\n    \u003ctr\u003e\u003ctd\u003efile\u003c/td\u003e\u003ctd\u003efile\u003c/td\u003e\u003c/tr\u003e\n    \u003ctr\u003e\u003ctd\u003eglob\u003c/td\u003e\u003ctd\u003edirectory\u003c/td\u003e\u003c/tr\u003e\n  \u003c/tbody\u003e\n\u003c/table\u003e\n\nFor outputs, the direction of the copy is reversed:\n\n```\n  gsutil cp /mnt/disk/file.txt gs://my-bucket/bar.txt\n```\n\nAcceptable paths are:\n\n\u003ctable\u003e\n  \u003cthead\u003e\n    \u003ctr\u003e\u003cth\u003eLocal path\u003c/th\u003e\u003cth\u003eGoogle Cloud Storage path\u003c/th\u003e\u003c/tr\u003e\n  \u003c/thead\u003e\n  \u003ctbody\u003e\n    \u003ctr\u003e\u003ctd\u003efile\u003c/td\u003e\u003ctd\u003efile\u003c/td\u003e\u003c/tr\u003e\n    \u003ctr\u003e\n      \u003ctd\u003efile\u003c/td\u003e\n      \u003ctd\u003edirectory - directory must already exist\u003c/td\u003e\n    \u003c/tr\u003e\n    \u003ctr\u003e\n      \u003ctd\u003eglob\u003c/td\u003e\n      \u003ctd\u003edirectory - directory will be created if it doesn't exist\u003c/td\u003e\u003c/tr\u003e\n  \u003c/tbody\u003e\n\u003c/table\u003e\n\nOne restriction due to docker limitations, is that for outputs that are found\non the boot disk, the local path cannot be a glob and must be a file.",
-      "type": "object",
-      "properties": {
-        "localCopy": {
-          "description": "If present, this parameter is marked for copying to and from the VM.\n`LocalCopy` indicates where on the VM the file should be. The value\ngiven to this parameter (either at runtime or using `defaultValue`)\nmust be the remote path where the file should be.",
-          "$ref": "LocalCopy"
-        },
-        "defaultValue": {
-          "description": "The default value for this parameter. Can be overridden at runtime.\nIf `localCopy` is present, then this must be a Google Cloud Storage path\nbeginning with `gs://`.",
-          "type": "string"
-        },
-        "name": {
-          "description": "Required. Name of the parameter - the pipeline runner uses this string\nas the key to the input and output maps in RunPipeline.",
-          "type": "string"
-        },
-        "description": {
-          "description": "Human-readable description.",
-          "type": "string"
-        }
-      },
-      "id": "PipelineParameter"
-    },
-    "LoggingOptions": {
-      "description": "The logging options for the pipeline run.",
-      "type": "object",
-      "properties": {
-        "gcsPath": {
-          "type": "string",
-          "description": "The location in Google Cloud Storage to which the pipeline logs\nwill be copied. Can be specified as a fully qualified directory\npath, in which case logs will be output with a unique identifier\nas the filename in that directory, or as a fully specified path,\nwhich must end in `.log`, in which case that path will be\nused, and the user must ensure that logs are not\noverwritten. Stdout and stderr logs from the run are also\ngenerated and output as `-stdout.log` and `-stderr.log`."
-        }
-      },
-      "id": "LoggingOptions"
-    },
-    "RunPipelineRequest": {
-      "description": "The request to run a pipeline. If `pipelineId` is specified, it\nrefers to a saved pipeline created with CreatePipeline and set as\nthe `pipelineId` of the returned Pipeline object. If\n`ephemeralPipeline` is specified, that pipeline is run once\nwith the given args and not saved. It is an error to specify both\n`pipelineId` and `ephemeralPipeline`. `pipelineArgs`\nmust be specified.",
-      "type": "object",
-      "properties": {
-        "pipelineArgs": {
-          "$ref": "RunPipelineArgs",
-          "description": "The arguments to use when running this pipeline."
-        },
-        "pipelineId": {
-          "description": "The already created pipeline to run.",
-          "type": "string"
-        },
-        "ephemeralPipeline": {
-          "$ref": "Pipeline",
-          "description": "A new pipeline object to run once and then delete."
-        }
-      },
-      "id": "RunPipelineRequest"
-    },
-    "CancelOperationRequest": {
-      "id": "CancelOperationRequest",
-      "description": "The request message for Operations.CancelOperation.",
-      "type": "object",
-      "properties": {}
-    },
-    "Operation": {
-      "description": "This resource represents a long-running operation that is the result of a\nnetwork API call.",
-      "type": "object",
-      "properties": {
-        "response": {
-          "additionalProperties": {
-            "description": "Properties of the object. Contains field @type with type URL.",
-            "type": "any"
-          },
-          "description": "If importing ReadGroupSets, an ImportReadGroupSetsResponse is returned. If importing Variants, an ImportVariantsResponse is returned. For pipelines and exports, an empty response is returned.",
-          "type": "object"
-        },
-        "name": {
-          "description": "The server-assigned name, which is only unique within the same service that originally returns it. For example&#58; `operations/CJHU7Oi_ChDrveSpBRjfuL-qzoWAgEw`",
-          "type": "string"
-        },
-        "error": {
-          "description": "The error result of the operation in case of failure or cancellation.",
-          "$ref": "Status"
-        },
-        "metadata": {
-          "additionalProperties": {
-            "description": "Properties of the object. Contains field @type with type URL.",
-            "type": "any"
-          },
-          "description": "An OperationMetadata object. This will always be returned with the Operation.",
-          "type": "object"
-        },
-        "done": {
-          "description": "If the value is `false`, it means the operation is still in progress.\nIf `true`, the operation is completed, and either `error` or `response` is\navailable.",
-          "type": "boolean"
-        }
-      },
-      "id": "Operation"
-    },
-    "RuntimeMetadata": {
-      "id": "RuntimeMetadata",
-      "description": "Runtime metadata that will be populated in the\nruntimeMetadata\nfield of the Operation associated with a RunPipeline execution.",
-      "type": "object",
-      "properties": {
-        "computeEngine": {
-          "$ref": "ComputeEngine",
-          "description": "Execution information specific to Google Compute Engine."
-        }
-      }
-    },
-    "ImportReadGroupSetsResponse": {
-      "description": "The read group set import response.",
-      "type": "object",
-      "properties": {
-        "readGroupSetIds": {
-          "description": "IDs of the read group sets that were created.",
-          "items": {
-            "type": "string"
-          },
-          "type": "array"
-        }
-      },
-      "id": "ImportReadGroupSetsResponse"
-    },
-    "Status": {
-      "description": "The `Status` type defines a logical error model that is suitable for different\nprogramming environments, including REST APIs and RPC APIs. It is used by\n[gRPC](https://github.com/grpc). The error model is designed to be:\n\n- Simple to use and understand for most users\n- Flexible enough to meet unexpected needs\n\n# Overview\n\nThe `Status` message contains three pieces of data: error code, error message,\nand error details. The error code should be an enum value of\ngoogle.rpc.Code, but it may accept additional error codes if needed.  The\nerror message should be a developer-facing English message that helps\ndevelopers *understand* and *resolve* the error. If a localized user-facing\nerror message is needed, put the localized message in the error details or\nlocalize it in the client. The optional error details may contain arbitrary\ninformation about the error. There is a predefined set of error detail types\nin the package `google.rpc` that can be used for common error conditions.\n\n# Language mapping\n\nThe `Status` message is the logical representation of the error model, but it\nis not necessarily the actual wire format. When the `Status` message is\nexposed in different client libraries and different wire protocols, it can be\nmapped differently. For example, it will likely be mapped to some exceptions\nin Java, but more likely mapped to some error codes in C.\n\n# Other uses\n\nThe error model and the `Status` message can be used in a variety of\nenvironments, either with or without APIs, to provide a\nconsistent developer experience across different environments.\n\nExample uses of this error model include:\n\n- Partial errors. If a service needs to return partial errors to the client,\n    it may embed the `Status` in the normal response to indicate the partial\n    errors.\n\n- Workflow errors. A typical workflow has multiple steps. Each step may\n    have a `Status` message for error reporting.\n\n- Batch operations. If a client uses batch request and batch response, the\n    `Status` message should be used directly inside batch response, one for\n    each error sub-response.\n\n- Asynchronous operations. If an API call embeds asynchronous operation\n    results in its response, the status of those operations should be\n    represented directly using the `Status` message.\n\n- Logging. If some API errors are stored in logs, the message `Status` could\n    be used directly after any stripping needed for security/privacy reasons.",
-      "type": "object",
-      "properties": {
-        "code": {
-          "format": "int32",
-          "description": "The status code, which should be an enum value of google.rpc.Code.",
-          "type": "integer"
-        },
-        "message": {
-          "description": "A developer-facing error message, which should be in English. Any\nuser-facing error message should be localized and sent in the\ngoogle.rpc.Status.details field, or localized by the client.",
-          "type": "string"
-        },
-        "details": {
-          "description": "A list of messages that carry the error details.  There is a common set of\nmessage types for APIs to use.",
-          "items": {
-            "type": "object",
-            "additionalProperties": {
-              "description": "Properties of the object. Contains field @type with type URL.",
-              "type": "any"
-            }
-          },
-          "type": "array"
-        }
-      },
-      "id": "Status"
-    },
-    "ServiceAccount": {
-      "description": "A Google Cloud Service Account.",
-=======
       "type": "boolean",
       "location": "query"
     },
@@ -871,7 +399,6 @@
   "schemas": {
     "TimestampEvent": {
       "description": "Stores the list of events and times they occured for major events in job\nexecution.",
->>>>>>> b412c745
       "type": "object",
       "properties": {
         "timestamp": {
@@ -884,58 +411,17 @@
           "type": "string"
         }
       },
-<<<<<<< HEAD
-      "id": "ServiceAccount"
-=======
       "id": "TimestampEvent"
->>>>>>> b412c745
     },
     "LocalCopy": {
       "properties": {
-<<<<<<< HEAD
-        "projectId": {
-          "description": "Required. The project in which to create the pipeline. The caller must have\nWRITE access.",
-=======
         "disk": {
           "description": "Required. The name of the disk where this parameter is\nlocated. Can be the name of one of the disks specified in the\nResources field, or \"boot\", which represents the Docker\ninstance's boot disk and has a mount point of `/`.",
->>>>>>> b412c745
           "type": "string"
         },
         "path": {
           "description": "Required. The path within the user's docker container where\nthis input should be localized to and from, relative to the specified\ndisk's mount point. For example: file.txt,",
           "type": "string"
-<<<<<<< HEAD
-        },
-        "outputParameters": {
-          "items": {
-            "$ref": "PipelineParameter"
-          },
-          "type": "array",
-          "description": "Output parameters of the pipeline."
-        },
-        "description": {
-          "description": "User-specified description.",
-          "type": "string"
-        },
-        "docker": {
-          "description": "Specifies the docker run information.",
-          "$ref": "DockerExecutor"
-        },
-        "inputParameters": {
-          "description": "Input parameters of the pipeline.",
-          "items": {
-            "$ref": "PipelineParameter"
-          },
-          "type": "array"
-        },
-        "resources": {
-          "$ref": "PipelineResources",
-          "description": "Required. Specifies resource requirements for the pipeline run.\nRequired fields:\n\n*\nminimumCpuCores\n\n*\nminimumRamGb"
-        },
-        "name": {
-          "description": "Required. A user specified pipeline name that does not have to be unique.\nThis name can be used for filtering Pipelines in ListPipelines.",
-          "type": "string"
-=======
         }
       },
       "id": "LocalCopy",
@@ -953,24 +439,10 @@
         "imageName": {
           "description": "Required. Image name from either Docker Hub or Google Container Registry.\nUsers that run pipelines must have READ access to the image.",
           "type": "string"
->>>>>>> b412c745
         }
       },
       "id": "DockerExecutor"
     },
-<<<<<<< HEAD
-    "PipelineResources": {
-      "type": "object",
-      "properties": {
-        "zones": {
-          "description": "List of Google Compute Engine availability zones to which resource\ncreation will restricted. If empty, any zone may be chosen.",
-          "items": {
-            "type": "string"
-          },
-          "type": "array"
-        },
-        "minimumCpuCores": {
-=======
     "Disk": {
       "description": "A Google Compute Engine disk resource specification.",
       "type": "object",
@@ -980,41 +452,10 @@
           "type": "boolean"
         },
         "sizeGb": {
->>>>>>> b412c745
           "format": "int32",
           "description": "The size of the disk. Defaults to 500 (GB).\nThis field is not applicable for local SSD.",
           "type": "integer"
         },
-<<<<<<< HEAD
-        "noAddress": {
-          "type": "boolean",
-          "description": "Whether to assign an external IP to the instance. This is an experimental\nfeature that may go away. Defaults to false.\nCorresponds to `--no_address` flag for [gcloud compute instances create]\n(https://cloud.google.com/sdk/gcloud/reference/compute/instances/create).\nIn order to use this, must be true for both create time and run time.\nCannot be true at run time if false at create time. If you need to ssh into\na private IP VM for debugging, you can ssh to a public VM and then ssh into\nthe private VM's Internal IP.  If noAddress is set, this pipeline run may\nonly load docker images from Google Container Registry and not Docker Hub.\nBefore using this, you must\n[configure access to Google services from internal IPs](https://cloud.google.com/compute/docs/configure-private-google-access#configuring_access_to_google_services_from_internal_ips)."
-        },
-        "disks": {
-          "items": {
-            "$ref": "Disk"
-          },
-          "type": "array",
-          "description": "Disks to attach."
-        },
-        "bootDiskSizeGb": {
-          "format": "int32",
-          "description": "The size of the boot disk. Defaults to 10 (GB).",
-          "type": "integer"
-        },
-        "minimumRamGb": {
-          "format": "double",
-          "description": "The minimum amount of RAM to use. Defaults to 3.75 (GB)",
-          "type": "number"
-        },
-        "preemptible": {
-          "type": "boolean",
-          "description": "Whether to use preemptible VMs. Defaults to `false`. In order to use this,\nmust be true for both create time and run time. Cannot be true at run time\nif false at create time."
-        }
-      },
-      "id": "PipelineResources",
-      "description": "The system resources for the pipeline run."
-=======
         "mountPoint": {
           "description": "Required at create time and cannot be overridden at run time.\nSpecifies the path in the docker container where files on\nthis disk should be located. For example, if `mountPoint`\nis `/mnt/disk`, and the parameter has `localPath`\n`inputs/file.txt`, the docker container can access the data at\n`/mnt/disk/inputs/file.txt`.",
           "type": "string"
@@ -1078,7 +519,6 @@
         }
       },
       "id": "PipelineParameter"
->>>>>>> b412c745
     },
     "LoggingOptions": {
       "description": "The logging options for the pipeline run.",
@@ -1335,6 +775,18 @@
       "description": "Stores the information that the controller will fetch from the\nserver in order to run. Should only be used by VMs created by the\nPipelines Service and not by end users.",
       "type": "object",
       "properties": {
+        "vars": {
+          "additionalProperties": {
+            "type": "string"
+          },
+          "type": "object"
+        },
+        "image": {
+          "type": "string"
+        },
+        "gcsLogPath": {
+          "type": "string"
+        },
         "gcsSources": {
           "additionalProperties": {
             "$ref": "RepeatedString"
@@ -1358,48 +810,11 @@
         },
         "cmd": {
           "type": "string"
-        },
-        "vars": {
-          "type": "object",
-          "additionalProperties": {
-            "type": "string"
-          }
-        },
-        "image": {
-          "type": "string"
-        },
-        "gcsLogPath": {
-          "type": "string"
         }
       },
       "id": "ControllerConfig"
     },
-    "OperationEvent": {
-      "description": "An event that occurred during an Operation.",
-      "type": "object",
-      "properties": {
-        "endTime": {
-          "format": "google-datetime",
-          "description": "Optional time of when event finished. An event can have a start time and no\nfinish time. If an event has a finish time, there must be a start time.",
-          "type": "string"
-        },
-        "startTime": {
-          "format": "google-datetime",
-          "description": "Optional time of when event started.",
-          "type": "string"
-        },
-        "description": {
-          "description": "Required description of event.",
-          "type": "string"
-        }
-      },
-      "id": "OperationEvent"
-    },
     "ListOperationsResponse": {
-<<<<<<< HEAD
-      "description": "The response message for Operations.ListOperations.",
-=======
->>>>>>> b412c745
       "type": "object",
       "properties": {
         "nextPageToken": {
@@ -1407,19 +822,15 @@
           "description": "The standard List next-page token."
         },
         "operations": {
+          "description": "A list of operations that matches the specified filter in the request.",
           "items": {
             "$ref": "Operation"
           },
-          "type": "array",
-          "description": "A list of operations that matches the specified filter in the request."
-        }
-      },
-<<<<<<< HEAD
-      "id": "ListOperationsResponse"
-=======
+          "type": "array"
+        }
+      },
       "id": "ListOperationsResponse",
       "description": "The response message for Operations.ListOperations."
->>>>>>> b412c745
     },
     "RepeatedString": {
       "type": "object",
@@ -1434,36 +845,21 @@
       "id": "RepeatedString"
     },
     "OperationMetadata": {
-<<<<<<< HEAD
-=======
       "description": "Metadata describing an Operation.",
       "type": "object",
->>>>>>> b412c745
-      "properties": {
-        "events": {
-          "description": "Optional event messages that were generated during the job's execution.\nThis also contains any warnings that were generated during import\nor export.",
-          "items": {
-            "$ref": "OperationEvent"
-          },
-          "type": "array"
-        },
-        "endTime": {
-          "format": "google-datetime",
-          "description": "The time at which the job stopped running.",
-          "type": "string"
-        },
+      "properties": {
         "startTime": {
           "type": "string",
           "format": "google-datetime",
           "description": "The time at which the job began to run."
         },
         "request": {
-          "type": "object",
           "additionalProperties": {
             "description": "Properties of the object. Contains field @type with type URL.",
             "type": "any"
           },
-          "description": "The original request that started the operation. Note that this will be in\ncurrent version of the API. If the operation was started with v1beta2 API\nand a GetOperation is performed on v1 API, a v1 request will be returned."
+          "description": "The original request that started the operation. Note that this will be in\ncurrent version of the API. If the operation was started with v1beta2 API\nand a GetOperation is performed on v1 API, a v1 request will be returned.",
+          "type": "object"
         },
         "runtimeMetadata": {
           "additionalProperties": {
@@ -1472,14 +868,11 @@
           },
           "description": "Runtime metadata on this Operation.",
           "type": "object"
-<<<<<<< HEAD
-=======
         },
         "createTime": {
           "format": "google-datetime",
           "description": "The time at which the job was submitted to the Genomics service.",
           "type": "string"
->>>>>>> b412c745
         },
         "labels": {
           "description": "Optionally provided by the caller when submitting the request that creates\nthe operation.",
@@ -1488,30 +881,13 @@
             "type": "string"
           }
         },
-        "createTime": {
-          "type": "string",
-          "format": "google-datetime",
-          "description": "The time at which the job was submitted to the Genomics service."
-        },
         "projectId": {
-          "type": "string",
-          "description": "The Google Cloud Project in which the job is scoped."
+          "description": "The Google Cloud Project in which the job is scoped.",
+          "type": "string"
         },
         "clientId": {
           "description": "This field is deprecated. Use `labels` instead. Optionally provided by the\ncaller when submitting the request that creates the operation.",
           "type": "string"
-<<<<<<< HEAD
-        }
-      },
-      "id": "OperationMetadata",
-      "description": "Metadata describing an Operation.",
-      "type": "object"
-    },
-    "RunPipelineArgs": {
-      "description": "The pipeline run arguments.",
-      "type": "object",
-      "properties": {
-=======
         },
         "endTime": {
           "type": "string",
@@ -1552,7 +928,6 @@
           "type": "string",
           "description": "This field is deprecated. Use `labels` instead. Client-specified pipeline\noperation identifier."
         },
->>>>>>> b412c745
         "inputs": {
           "additionalProperties": {
             "type": "string"
@@ -1565,20 +940,8 @@
           "description": "The Google Cloud Service Account that will be used to access data and\nservices. By default, the compute service account associated with\n`projectId` is used."
         },
         "logging": {
-<<<<<<< HEAD
-          "$ref": "LoggingOptions",
-          "description": "Required. Logging options. Used by the service to communicate results\nto the user."
-=======
           "description": "Required. Logging options. Used by the service to communicate results\nto the user.",
           "$ref": "LoggingOptions"
-        },
-        "labels": {
-          "additionalProperties": {
-            "type": "string"
-          },
-          "description": "Labels to apply to this pipeline run. Labels will also be applied to\ncompute resources (VM, disks) created by this pipeline run. When listing\noperations, operations can filtered by labels.\nLabel keys may not be empty; label values may be empty. Non-empty labels\nmust be 1-63 characters long, and comply with [RFC1035]\n(https://www.ietf.org/rfc/rfc1035.txt).\nSpecifically, the name must be 1-63 characters long and match the regular\nexpression `[a-z]([-a-z0-9]*[a-z0-9])?` which means the first\ncharacter must be a lowercase letter, and all following characters must be\na dash, lowercase letter, or digit, except the last character, which cannot\nbe a dash.",
-          "type": "object"
->>>>>>> b412c745
         },
         "labels": {
           "additionalProperties": {
@@ -1597,75 +960,23 @@
           "description": "Specifies resource requirements/overrides for the pipeline run."
         },
         "outputs": {
-<<<<<<< HEAD
-          "type": "object",
-          "additionalProperties": {
-            "type": "string"
-          },
-          "description": "Pipeline output arguments; keys are defined in the pipeline\ndocumentation.  All output parameters of without default values\nmust be specified.  If parameters with defaults are specified\nhere, the defaults will be overridden."
+          "additionalProperties": {
+            "type": "string"
+          },
+          "description": "Pipeline output arguments; keys are defined in the pipeline\ndocumentation.  All output parameters of without default values\nmust be specified.  If parameters with defaults are specified\nhere, the defaults will be overridden.",
+          "type": "object"
         },
         "projectId": {
           "description": "Required. The project in which to run the pipeline. The caller must have\nWRITER access to all Google Cloud services and resources (e.g. Google\nCompute Engine) will be used.",
           "type": "string"
-        },
-        "clientId": {
-          "description": "This field is deprecated. Use `labels` instead. Client-specified pipeline\noperation identifier.",
-          "type": "string"
-        }
-      },
-      "id": "RunPipelineArgs"
-    },
-    "ListPipelinesResponse": {
-      "description": "The response of ListPipelines. Contains at most `pageSize`\npipelines. If it contains `pageSize` pipelines, and more pipelines\nexist, then `nextPageToken` will be populated and should be\nused as the `pageToken` argument to a subsequent ListPipelines\nrequest.",
-      "type": "object",
-      "properties": {
-        "nextPageToken": {
-          "description": "The token to use to get the next page of results.",
-          "type": "string"
-        },
-        "pipelines": {
-          "description": "The matched pipelines.",
-          "items": {
-            "$ref": "Pipeline"
-=======
-          "additionalProperties": {
-            "type": "string"
->>>>>>> b412c745
-          },
-          "description": "Pipeline output arguments; keys are defined in the pipeline\ndocumentation.  All output parameters of without default values\nmust be specified.  If parameters with defaults are specified\nhere, the defaults will be overridden.",
-          "type": "object"
-        },
-        "projectId": {
-          "description": "Required. The project in which to run the pipeline. The caller must have\nWRITER access to all Google Cloud services and resources (e.g. Google\nCompute Engine) will be used.",
-          "type": "string"
-        }
-      },
-<<<<<<< HEAD
-      "id": "ListPipelinesResponse"
-=======
+        }
+      },
       "id": "RunPipelineArgs",
       "description": "The pipeline run arguments.",
       "type": "object"
->>>>>>> b412c745
     },
     "SetOperationStatusRequest": {
       "properties": {
-        "timestampEvents": {
-          "items": {
-            "$ref": "TimestampEvent"
-          },
-          "type": "array"
-        },
-        "operationId": {
-          "type": "string"
-        },
-        "validationToken": {
-          "format": "uint64",
-          "type": "string"
-        },
-        "errorMessage": {
-          "type": "string"
-        },
         "errorCode": {
           "enum": [
             "OK",
@@ -1706,29 +1017,27 @@
             "The service is currently unavailable.  This is most likely a\ntransient condition, which can be corrected by retrying with\na backoff.\n\nSee the guidelines above for deciding between `FAILED_PRECONDITION`,\n`ABORTED`, and `UNAVAILABLE`.\n\nHTTP Mapping: 503 Service Unavailable",
             "Unrecoverable data loss or corruption.\n\nHTTP Mapping: 500 Internal Server Error"
           ]
-        }
-      },
-<<<<<<< HEAD
-      "id": "SetOperationStatusRequest"
-    },
-    "ImportVariantsResponse": {
-      "type": "object",
-      "properties": {
-        "callSetIds": {
-          "description": "IDs of the call sets created during the import.",
-          "items": {
-            "type": "string"
-          },
-          "type": "array"
-        }
-      },
-      "id": "ImportVariantsResponse",
-      "description": "The variant data import response."
-=======
+        },
+        "timestampEvents": {
+          "items": {
+            "$ref": "TimestampEvent"
+          },
+          "type": "array"
+        },
+        "operationId": {
+          "type": "string"
+        },
+        "validationToken": {
+          "format": "uint64",
+          "type": "string"
+        },
+        "errorMessage": {
+          "type": "string"
+        }
+      },
       "id": "SetOperationStatusRequest",
       "description": "Request to set operation status. Should only be used by VMs\ncreated by the Pipelines Service and not by end users.",
       "type": "object"
->>>>>>> b412c745
     },
     "ComputeEngine": {
       "description": "Describes a Compute Engine resource that is being managed by a running\npipeline.",
@@ -1748,111 +1057,6 @@
         "machineType": {
           "description": "The machine type of the instance.",
           "type": "string"
-<<<<<<< HEAD
-        }
-      },
-      "id": "ComputeEngine"
-    },
-    "TimestampEvent": {
-      "id": "TimestampEvent",
-      "description": "Stores the list of events and times they occured for major events in job\nexecution.",
-      "type": "object",
-      "properties": {
-        "timestamp": {
-          "type": "string",
-          "format": "google-datetime",
-          "description": "The time this event occured."
-        },
-        "description": {
-          "description": "String indicating the type of event",
-          "type": "string"
-        }
-      }
-    },
-    "LocalCopy": {
-      "properties": {
-        "path": {
-          "description": "Required. The path within the user's docker container where\nthis input should be localized to and from, relative to the specified\ndisk's mount point. For example: file.txt,",
-          "type": "string"
-        },
-        "disk": {
-          "description": "Required. The name of the disk where this parameter is\nlocated. Can be the name of one of the disks specified in the\nResources field, or \"boot\", which represents the Docker\ninstance's boot disk and has a mount point of `/`.",
-          "type": "string"
-        }
-      },
-      "id": "LocalCopy",
-      "description": "LocalCopy defines how a remote file should be copied to and from the VM.",
-      "type": "object"
-    },
-    "DockerExecutor": {
-      "type": "object",
-      "properties": {
-        "cmd": {
-          "description": "Required. The command or newline delimited script to run. The command\nstring will be executed within a bash shell.\n\nIf the command exits with a non-zero exit code, output parameter\nde-localization will be skipped and the pipeline operation's\n`error` field will be populated.\n\nMaximum command string length is 16384.",
-          "type": "string"
-        },
-        "imageName": {
-          "description": "Required. Image name from either Docker Hub or Google Container Registry.\nUsers that run pipelines must have READ access to the image.",
-          "type": "string"
-        }
-      },
-      "id": "DockerExecutor",
-      "description": "The Docker execuctor specification."
-    },
-    "Disk": {
-      "description": "A Google Compute Engine disk resource specification.",
-      "type": "object",
-      "properties": {
-        "sizeGb": {
-          "type": "integer",
-          "format": "int32",
-          "description": "The size of the disk. Defaults to 500 (GB).\nThis field is not applicable for local SSD."
-        },
-        "mountPoint": {
-          "description": "Required at create time and cannot be overridden at run time.\nSpecifies the path in the docker container where files on\nthis disk should be located. For example, if `mountPoint`\nis `/mnt/disk`, and the parameter has `localPath`\n`inputs/file.txt`, the docker container can access the data at\n`/mnt/disk/inputs/file.txt`.",
-          "type": "string"
-        },
-        "readOnly": {
-          "description": "Specifies how a sourced-base persistent disk will be mounted. See\nhttps://cloud.google.com/compute/docs/disks/persistent-disks#use_multi_instances\nfor more details.\nCan only be set at create time.",
-          "type": "boolean"
-        },
-        "source": {
-          "description": "The full or partial URL of the persistent disk to attach. See\nhttps://cloud.google.com/compute/docs/reference/latest/instances#resource\nand\nhttps://cloud.google.com/compute/docs/disks/persistent-disks#snapshots\nfor more details.",
-          "type": "string"
-        },
-        "name": {
-          "description": "Required. The name of the disk that can be used in the pipeline\nparameters. Must be 1 - 63 characters.\nThe name \"boot\" is reserved for system use.",
-          "type": "string"
-        },
-        "type": {
-          "description": "Required. The type of the disk to create.",
-          "type": "string",
-          "enumDescriptions": [
-            "Default disk type. Use one of the other options below.",
-            "Specifies a Google Compute Engine persistent hard disk. See\nhttps://cloud.google.com/compute/docs/disks/#pdspecs for details.",
-            "Specifies a Google Compute Engine persistent solid-state disk. See\nhttps://cloud.google.com/compute/docs/disks/#pdspecs for details.",
-            "Specifies a Google Compute Engine local SSD.\nSee https://cloud.google.com/compute/docs/disks/local-ssd for details."
-          ],
-          "enum": [
-            "TYPE_UNSPECIFIED",
-            "PERSISTENT_HDD",
-            "PERSISTENT_SSD",
-            "LOCAL_SSD"
-          ]
-        },
-        "autoDelete": {
-          "description": "Deprecated. Disks created by the Pipelines API will be deleted at the end\nof the pipeline run, regardless of what this field is set to.",
-          "type": "boolean"
-        }
-      },
-      "id": "Disk"
-    },
-    "Empty": {
-      "description": "A generic empty message that you can re-use to avoid defining duplicated\nempty messages in your APIs. A typical example is to use it as the request\nor the response type of an API method. For instance:\n\n    service Foo {\n      rpc Bar(google.protobuf.Empty) returns (google.protobuf.Empty);\n    }\n\nThe JSON representation for `Empty` is empty JSON object `{}`.",
-      "type": "object",
-      "properties": {},
-      "id": "Empty"
-=======
         },
         "instanceName": {
           "type": "string",
@@ -1874,14 +1078,13 @@
         }
       },
       "id": "ImportVariantsResponse"
->>>>>>> b412c745
     }
   },
+  "protocol": "rest",
   "icons": {
     "x16": "http://www.google.com/images/icons/product/search-16.gif",
     "x32": "http://www.google.com/images/icons/product/search-32.gif"
   },
-  "protocol": "rest",
   "version": "v1alpha2",
   "baseUrl": "https://genomics.googleapis.com/"
 }