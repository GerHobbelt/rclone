--- conflicted
+++ resolved
@@ -1,6 +1,4 @@
 {
-<<<<<<< HEAD
-=======
   "baseUrl": "https://speech.googleapis.com/",
   "servicePath": "",
   "description": "Converts audio to text by applying powerful neural network models.",
@@ -302,7 +300,6 @@
     "x16": "http://www.google.com/images/icons/product/search-16.gif"
   },
   "protocol": "rest",
->>>>>>> b412c745
   "canonicalName": "Speech",
   "auth": {
     "oauth2": {
@@ -322,43 +319,6 @@
   "resources": {
     "operations": {
       "methods": {
-<<<<<<< HEAD
-        "cancel": {
-          "httpMethod": "POST",
-          "parameterOrder": [
-            "name"
-          ],
-          "response": {
-            "$ref": "Empty"
-          },
-          "scopes": [
-            "https://www.googleapis.com/auth/cloud-platform"
-          ],
-          "parameters": {
-            "name": {
-              "type": "string",
-              "required": true,
-              "pattern": "^[^/]+$",
-              "location": "path",
-              "description": "The name of the operation resource to be cancelled."
-            }
-          },
-          "flatPath": "v1/operations/{operationsId}:cancel",
-          "path": "v1/operations/{+name}:cancel",
-          "id": "speech.operations.cancel",
-          "request": {
-            "$ref": "CancelOperationRequest"
-          },
-          "description": "Starts asynchronous cancellation on a long-running operation.  The server\nmakes a best effort to cancel the operation, but success is not\nguaranteed.  If the server doesn't support this method, it returns\n`google.rpc.Code.UNIMPLEMENTED`.  Clients can use\nOperations.GetOperation or\nother methods to check whether the cancellation succeeded or whether the\noperation completed despite cancellation. On successful cancellation,\nthe operation is not deleted; instead, it becomes an operation with\nan Operation.error value with a google.rpc.Status.code of 1,\ncorresponding to `Code.CANCELLED`."
-        },
-        "delete": {
-          "description": "Deletes a long-running operation. This method indicates that the client is\nno longer interested in the operation result. It does not cancel the\noperation. If the server doesn't support this method, it returns\n`google.rpc.Code.UNIMPLEMENTED`.",
-          "response": {
-            "$ref": "Empty"
-          },
-          "parameterOrder": [
-            "name"
-=======
         "get": {
           "description": "Gets the latest state of a long-running operation.  Clients can use this\nmethod to poll the operation result at intervals as recommended by the API\nservice.",
           "response": {
@@ -370,72 +330,31 @@
           "httpMethod": "GET",
           "scopes": [
             "https://www.googleapis.com/auth/cloud-platform"
->>>>>>> b412c745
-          ],
-          "httpMethod": "DELETE",
+          ],
           "parameters": {
             "name": {
-<<<<<<< HEAD
-              "type": "string",
-              "required": true,
-              "pattern": "^[^/]+$",
-              "location": "path",
-              "description": "The name of the operation resource to be deleted."
-=======
               "description": "The name of the operation resource.",
               "type": "string",
               "required": true,
               "pattern": "^[^/]+$",
               "location": "path"
->>>>>>> b412c745
             }
           },
           "flatPath": "v1/operations/{operationsId}",
-<<<<<<< HEAD
-          "id": "speech.operations.delete",
-          "path": "v1/operations/{+name}"
-        },
-        "get": {
-=======
           "id": "speech.operations.get",
           "path": "v1/operations/{+name}"
         },
         "list": {
           "description": "Lists operations that match the specified filter in the request. If the\nserver doesn't support this method, it returns `UNIMPLEMENTED`.\n\nNOTE: the `name` binding allows API services to override the binding\nto use different resource name schemes, such as `users/*/operations`. To\noverride the binding, API services can add a binding such as\n`\"/v1/{name=users/*}/operations\"` to their service configuration.\nFor backwards compatibility, the default name includes the operations\ncollection id, however overriding users must ensure the name binding\nis the parent resource, without the operations collection id.",
->>>>>>> b412c745
           "httpMethod": "GET",
-          "parameterOrder": [
-            "name"
-          ],
+          "parameterOrder": [],
           "response": {
-            "$ref": "Operation"
+            "$ref": "ListOperationsResponse"
           },
           "scopes": [
             "https://www.googleapis.com/auth/cloud-platform"
           ],
           "parameters": {
-<<<<<<< HEAD
-            "name": {
-              "location": "path",
-              "description": "The name of the operation resource.",
-              "type": "string",
-              "required": true,
-              "pattern": "^[^/]+$"
-            }
-          },
-          "flatPath": "v1/operations/{operationsId}",
-          "path": "v1/operations/{+name}",
-          "id": "speech.operations.get",
-          "description": "Gets the latest state of a long-running operation.  Clients can use this\nmethod to poll the operation result at intervals as recommended by the API\nservice."
-        },
-        "list": {
-          "description": "Lists operations that match the specified filter in the request. If the\nserver doesn't support this method, it returns `UNIMPLEMENTED`.\n\nNOTE: the `name` binding allows API services to override the binding\nto use different resource name schemes, such as `users/*/operations`. To\noverride the binding, API services can add a binding such as\n`\"/v1/{name=users/*}/operations\"` to their service configuration.\nFor backwards compatibility, the default name includes the operations\ncollection id, however overriding users must ensure the name binding\nis the parent resource, without the operations collection id.",
-          "response": {
-            "$ref": "ListOperationsResponse"
-          },
-          "parameterOrder": [],
-          "httpMethod": "GET",
-=======
             "pageSize": {
               "location": "query",
               "format": "int32",
@@ -474,38 +393,11 @@
             "name"
           ],
           "httpMethod": "POST",
->>>>>>> b412c745
           "scopes": [
             "https://www.googleapis.com/auth/cloud-platform"
           ],
           "parameters": {
-            "filter": {
-              "location": "query",
-              "description": "The standard list filter.",
-              "type": "string"
-            },
-            "pageToken": {
-              "type": "string",
-              "location": "query",
-              "description": "The standard list page token."
-            },
             "name": {
-<<<<<<< HEAD
-              "location": "query",
-              "description": "The name of the operation's parent resource.",
-              "type": "string"
-            },
-            "pageSize": {
-              "type": "integer",
-              "location": "query",
-              "format": "int32",
-              "description": "The standard list page size."
-            }
-          },
-          "flatPath": "v1/operations",
-          "id": "speech.operations.list",
-          "path": "v1/operations"
-=======
               "description": "The name of the operation resource to be cancelled.",
               "type": "string",
               "required": true,
@@ -541,47 +433,20 @@
               "pattern": "^[^/]+$"
             }
           }
->>>>>>> b412c745
         }
       }
     },
     "speech": {
       "methods": {
         "longrunningrecognize": {
-<<<<<<< HEAD
-=======
-          "httpMethod": "POST",
-          "parameterOrder": [],
->>>>>>> b412c745
-          "response": {
-            "$ref": "Operation"
-          },
-          "parameterOrder": [],
-          "httpMethod": "POST",
-          "parameters": {},
-          "scopes": [
-            "https://www.googleapis.com/auth/cloud-platform"
-          ],
-<<<<<<< HEAD
-          "flatPath": "v1/speech:longrunningrecognize",
-          "id": "speech.speech.longrunningrecognize",
-          "path": "v1/speech:longrunningrecognize",
-          "description": "Performs asynchronous speech recognition: receive results via the\ngoogle.longrunning.Operations interface. Returns either an\n`Operation.error` or an `Operation.response` which contains\na `LongRunningRecognizeResponse` message.",
-          "request": {
-            "$ref": "LongRunningRecognizeRequest"
-          }
-        },
-        "recognize": {
-          "request": {
-            "$ref": "RecognizeRequest"
-          },
-          "description": "Performs synchronous speech recognition: receive results after all audio\nhas been sent and processed.",
           "httpMethod": "POST",
           "parameterOrder": [],
           "response": {
-            "$ref": "RecognizeResponse"
-          },
-=======
+            "$ref": "Operation"
+          },
+          "scopes": [
+            "https://www.googleapis.com/auth/cloud-platform"
+          ],
           "parameters": {},
           "flatPath": "v1/speech:longrunningrecognize",
           "path": "v1/speech:longrunningrecognize",
@@ -602,30 +467,17 @@
           "parameterOrder": [],
           "httpMethod": "POST",
           "parameters": {},
->>>>>>> b412c745
           "scopes": [
             "https://www.googleapis.com/auth/cloud-platform"
           ],
-          "parameters": {},
           "flatPath": "v1/speech:recognize",
-<<<<<<< HEAD
-          "path": "v1/speech:recognize",
-          "id": "speech.speech.recognize"
-=======
           "id": "speech.speech.recognize",
           "path": "v1/speech:recognize"
->>>>>>> b412c745
         }
       }
     }
   },
   "parameters": {
-<<<<<<< HEAD
-    "upload_protocol": {
-      "type": "string",
-      "location": "query",
-      "description": "Upload protocol for media (e.g. \"raw\", \"multipart\")."
-=======
     "pp": {
       "location": "query",
       "description": "Pretty-print response.",
@@ -646,40 +498,23 @@
       "description": "Upload protocol for media (e.g. \"raw\", \"multipart\").",
       "type": "string",
       "location": "query"
->>>>>>> b412c745
     },
     "prettyPrint": {
       "location": "query",
       "description": "Returns response with indentations and line breaks.",
       "default": "true",
       "type": "boolean"
-<<<<<<< HEAD
-=======
     },
     "uploadType": {
       "description": "Legacy upload protocol for media (e.g. \"media\", \"multipart\").",
       "type": "string",
       "location": "query"
->>>>>>> b412c745
     },
     "fields": {
       "description": "Selector specifying which fields to include in a partial response.",
       "type": "string",
       "location": "query"
     },
-<<<<<<< HEAD
-    "uploadType": {
-      "location": "query",
-      "description": "Legacy upload protocol for media (e.g. \"media\", \"multipart\").",
-      "type": "string"
-    },
-    "callback": {
-      "location": "query",
-      "description": "JSONP",
-      "type": "string"
-    },
-    "$.xgafv": {
-=======
     "callback": {
       "description": "JSONP",
       "type": "string",
@@ -687,7 +522,6 @@
     },
     "$.xgafv": {
       "description": "V1 error format.",
->>>>>>> b412c745
       "type": "string",
       "enumDescriptions": [
         "v1 error format",
@@ -697,12 +531,7 @@
       "enum": [
         "1",
         "2"
-<<<<<<< HEAD
-      ],
-      "description": "V1 error format."
-=======
       ]
->>>>>>> b412c745
     },
     "alt": {
       "description": "Data format for response.",
@@ -718,355 +547,15 @@
         "Media download with context-dependent Content-Type",
         "Responses with Content-Type of application/x-protobuf"
       ],
-<<<<<<< HEAD
-      "location": "query",
-      "description": "Data format for response.",
-      "default": "json"
-    },
-    "key": {
-      "type": "string",
-      "location": "query",
-      "description": "API key. Your API key identifies your project and provides you with API access, quota, and reports. Required unless you provide an OAuth 2.0 token."
-    },
-    "access_token": {
-      "type": "string",
-      "location": "query",
-      "description": "OAuth access token."
-    },
-    "quotaUser": {
-      "location": "query",
-      "description": "Available to use for quota purposes for server-side applications. Can be any arbitrary string assigned to a user, but should not exceed 40 characters.",
-      "type": "string"
-=======
       "location": "query"
     },
     "key": {
       "description": "API key. Your API key identifies your project and provides you with API access, quota, and reports. Required unless you provide an OAuth 2.0 token.",
       "type": "string",
       "location": "query"
->>>>>>> b412c745
     },
     "access_token": {
       "location": "query",
-<<<<<<< HEAD
-      "description": "Pretty-print response.",
-      "default": "true",
-      "type": "boolean"
-    },
-    "oauth_token": {
-      "type": "string",
-      "location": "query",
-      "description": "OAuth 2.0 token for the current user."
-    },
-    "bearer_token": {
-      "location": "query",
-      "description": "OAuth bearer token.",
-      "type": "string"
-    }
-  },
-  "version": "v1",
-  "baseUrl": "https://speech.googleapis.com/",
-  "kind": "discovery#restDescription",
-  "servicePath": "",
-  "description": "Converts audio to text by applying powerful neural network models.",
-  "basePath": "",
-  "revision": "20170829",
-  "documentationLink": "https://cloud.google.com/speech/",
-  "id": "speech:v1",
-  "discoveryVersion": "v1",
-  "version_module": true,
-  "schemas": {
-    "RecognitionAudio": {
-      "type": "object",
-      "properties": {
-        "content": {
-          "type": "string",
-          "format": "byte",
-          "description": "The audio data bytes encoded as specified in\n`RecognitionConfig`. Note: as with all bytes fields, protobuffers use a\npure binary representation, whereas JSON representations use base64."
-        },
-        "uri": {
-          "description": "URI that points to a file that contains audio data bytes as specified in\n`RecognitionConfig`. Currently, only Google Cloud Storage URIs are\nsupported, which must be specified in the following format:\n`gs://bucket_name/object_name` (other URI formats return\ngoogle.rpc.Code.INVALID_ARGUMENT). For more information, see\n[Request URIs](https://cloud.google.com/storage/docs/reference-uris).",
-          "type": "string"
-        }
-      },
-      "id": "RecognitionAudio",
-      "description": "Contains audio data in the encoding specified in the `RecognitionConfig`.\nEither `content` or `uri` must be supplied. Supplying both or neither\nreturns google.rpc.Code.INVALID_ARGUMENT. See\n[audio limits](https://cloud.google.com/speech/limits#content)."
-    },
-    "LongRunningRecognizeRequest": {
-      "type": "object",
-      "properties": {
-        "audio": {
-          "$ref": "RecognitionAudio",
-          "description": "*Required* The audio data to be recognized."
-        },
-        "config": {
-          "$ref": "RecognitionConfig",
-          "description": "*Required* Provides information to the recognizer that specifies how to\nprocess the request."
-        }
-      },
-      "id": "LongRunningRecognizeRequest",
-      "description": "The top-level message sent by the client for the `LongRunningRecognize`\nmethod."
-    },
-    "RecognizeResponse": {
-      "type": "object",
-      "properties": {
-        "results": {
-          "items": {
-            "$ref": "SpeechRecognitionResult"
-          },
-          "type": "array",
-          "description": "*Output-only* Sequential list of transcription results corresponding to\nsequential portions of audio."
-        }
-      },
-      "id": "RecognizeResponse",
-      "description": "The only message returned to the client by the `Recognize` method. It\ncontains the result as zero or more sequential `SpeechRecognitionResult`\nmessages."
-    },
-    "CancelOperationRequest": {
-      "description": "The request message for Operations.CancelOperation.",
-      "type": "object",
-      "properties": {},
-      "id": "CancelOperationRequest"
-    },
-    "Operation": {
-      "description": "This resource represents a long-running operation that is the result of a\nnetwork API call.",
-      "type": "object",
-      "properties": {
-        "metadata": {
-          "additionalProperties": {
-            "type": "any",
-            "description": "Properties of the object. Contains field @type with type URL."
-          },
-          "description": "Service-specific metadata associated with the operation.  It typically\ncontains progress information and common metadata such as create time.\nSome services might not provide such metadata.  Any method that returns a\nlong-running operation should document the metadata type, if any.",
-          "type": "object"
-        },
-        "done": {
-          "type": "boolean",
-          "description": "If the value is `false`, it means the operation is still in progress.\nIf `true`, the operation is completed, and either `error` or `response` is\navailable."
-        },
-        "response": {
-          "type": "object",
-          "additionalProperties": {
-            "type": "any",
-            "description": "Properties of the object. Contains field @type with type URL."
-          },
-          "description": "The normal response of the operation in case of success.  If the original\nmethod returns no data on success, such as `Delete`, the response is\n`google.protobuf.Empty`.  If the original method is standard\n`Get`/`Create`/`Update`, the response should be the resource.  For other\nmethods, the response should have the type `XxxResponse`, where `Xxx`\nis the original method name.  For example, if the original method name\nis `TakeSnapshot()`, the inferred response type is\n`TakeSnapshotResponse`."
-        },
-        "name": {
-          "type": "string",
-          "description": "The server-assigned name, which is only unique within the same service that\noriginally returns it. If you use the default HTTP mapping, the\n`name` should have the format of `operations/some/unique/name`."
-        },
-        "error": {
-          "$ref": "Status",
-          "description": "The error result of the operation in case of failure or cancellation."
-        }
-      },
-      "id": "Operation"
-    },
-    "RecognitionConfig": {
-      "type": "object",
-      "properties": {
-        "enableWordTimeOffsets": {
-          "type": "boolean",
-          "description": "*Optional* If `true`, the top result includes a list of words and\nthe start and end time offsets (timestamps) for those words. If\n`false`, no word-level time offset information is returned. The default is\n`false`."
-        },
-        "maxAlternatives": {
-          "format": "int32",
-          "description": "*Optional* Maximum number of recognition hypotheses to be returned.\nSpecifically, the maximum number of `SpeechRecognitionAlternative` messages\nwithin each `SpeechRecognitionResult`.\nThe server may return fewer than `max_alternatives`.\nValid values are `0`-`30`. A value of `0` or `1` will return a maximum of\none. If omitted, will return a maximum of one.",
-          "type": "integer"
-        },
-        "languageCode": {
-          "description": "*Required* The language of the supplied audio as a\n[BCP-47](https://www.rfc-editor.org/rfc/bcp/bcp47.txt) language tag.\nExample: \"en-US\".\nSee [Language Support](https://cloud.google.com/speech/docs/languages)\nfor a list of the currently supported language codes.",
-          "type": "string"
-        },
-        "profanityFilter": {
-          "description": "*Optional* If set to `true`, the server will attempt to filter out\nprofanities, replacing all but the initial character in each filtered word\nwith asterisks, e.g. \"f***\". If set to `false` or omitted, profanities\nwon't be filtered out.",
-          "type": "boolean"
-        },
-        "encoding": {
-          "enum": [
-            "ENCODING_UNSPECIFIED",
-            "LINEAR16",
-            "FLAC",
-            "MULAW",
-            "AMR",
-            "AMR_WB",
-            "OGG_OPUS",
-            "SPEEX_WITH_HEADER_BYTE"
-          ],
-          "description": "*Required* Encoding of audio data sent in all `RecognitionAudio` messages.",
-          "type": "string",
-          "enumDescriptions": [
-            "Not specified. Will return result google.rpc.Code.INVALID_ARGUMENT.",
-            "Uncompressed 16-bit signed little-endian samples (Linear PCM).",
-            "[`FLAC`](https://xiph.org/flac/documentation.html) (Free Lossless Audio\nCodec) is the recommended encoding because it is\nlossless--therefore recognition is not compromised--and\nrequires only about half the bandwidth of `LINEAR16`. `FLAC` stream\nencoding supports 16-bit and 24-bit samples, however, not all fields in\n`STREAMINFO` are supported.",
-            "8-bit samples that compand 14-bit audio samples using G.711 PCMU/mu-law.",
-            "Adaptive Multi-Rate Narrowband codec. `sample_rate_hertz` must be 8000.",
-            "Adaptive Multi-Rate Wideband codec. `sample_rate_hertz` must be 16000.",
-            "Opus encoded audio frames in Ogg container\n([OggOpus](https://wiki.xiph.org/OggOpus)).\n`sample_rate_hertz` must be 16000.",
-            "Although the use of lossy encodings is not recommended, if a very low\nbitrate encoding is required, `OGG_OPUS` is highly preferred over\nSpeex encoding. The [Speex](https://speex.org/)  encoding supported by\nCloud Speech API has a header byte in each block, as in MIME type\n`audio/x-speex-with-header-byte`.\nIt is a variant of the RTP Speex encoding defined in\n[RFC 5574](https://tools.ietf.org/html/rfc5574).\nThe stream is a sequence of blocks, one block per RTP packet. Each block\nstarts with a byte containing the length of the block, in bytes, followed\nby one or more frames of Speex data, padded to an integral number of\nbytes (octets) as specified in RFC 5574. In other words, each RTP header\nis replaced with a single byte containing the block length. Only Speex\nwideband is supported. `sample_rate_hertz` must be 16000."
-          ]
-        },
-        "speechContexts": {
-          "items": {
-            "$ref": "SpeechContext"
-          },
-          "type": "array",
-          "description": "*Optional* A means to provide context to assist the speech recognition."
-        },
-        "sampleRateHertz": {
-          "type": "integer",
-          "format": "int32",
-          "description": "*Required* Sample rate in Hertz of the audio data sent in all\n`RecognitionAudio` messages. Valid values are: 8000-48000.\n16000 is optimal. For best results, set the sampling rate of the audio\nsource to 16000 Hz. If that's not possible, use the native sample rate of\nthe audio source (instead of re-sampling)."
-        }
-      },
-      "id": "RecognitionConfig",
-      "description": "Provides information to the recognizer that specifies how to process the\nrequest."
-    },
-    "WordInfo": {
-      "description": "Word-specific information for recognized words. Word information is only\nincluded in the response when certain request parameters are set, such\nas `enable_word_time_offsets`.",
-      "type": "object",
-      "properties": {
-        "word": {
-          "type": "string",
-          "description": "*Output-only* The word corresponding to this set of information."
-        },
-        "endTime": {
-          "type": "string",
-          "format": "google-duration",
-          "description": "*Output-only* Time offset relative to the beginning of the audio,\nand corresponding to the end of the spoken word.\nThis field is only set if `enable_word_time_offsets=true` and only\nin the top hypothesis.\nThis is an experimental feature and the accuracy of the time offset can\nvary."
-        },
-        "startTime": {
-          "type": "string",
-          "format": "google-duration",
-          "description": "*Output-only* Time offset relative to the beginning of the audio,\nand corresponding to the start of the spoken word.\nThis field is only set if `enable_word_time_offsets=true` and only\nin the top hypothesis.\nThis is an experimental feature and the accuracy of the time offset can\nvary."
-        }
-      },
-      "id": "WordInfo"
-    },
-    "Status": {
-      "type": "object",
-      "properties": {
-        "code": {
-          "format": "int32",
-          "description": "The status code, which should be an enum value of google.rpc.Code.",
-          "type": "integer"
-        },
-        "message": {
-          "description": "A developer-facing error message, which should be in English. Any\nuser-facing error message should be localized and sent in the\ngoogle.rpc.Status.details field, or localized by the client.",
-          "type": "string"
-        },
-        "details": {
-          "description": "A list of messages that carry the error details.  There is a common set of\nmessage types for APIs to use.",
-          "items": {
-            "type": "object",
-            "additionalProperties": {
-              "description": "Properties of the object. Contains field @type with type URL.",
-              "type": "any"
-            }
-          },
-          "type": "array"
-        }
-      },
-      "id": "Status",
-      "description": "The `Status` type defines a logical error model that is suitable for different\nprogramming environments, including REST APIs and RPC APIs. It is used by\n[gRPC](https://github.com/grpc). The error model is designed to be:\n\n- Simple to use and understand for most users\n- Flexible enough to meet unexpected needs\n\n# Overview\n\nThe `Status` message contains three pieces of data: error code, error message,\nand error details. The error code should be an enum value of\ngoogle.rpc.Code, but it may accept additional error codes if needed.  The\nerror message should be a developer-facing English message that helps\ndevelopers *understand* and *resolve* the error. If a localized user-facing\nerror message is needed, put the localized message in the error details or\nlocalize it in the client. The optional error details may contain arbitrary\ninformation about the error. There is a predefined set of error detail types\nin the package `google.rpc` that can be used for common error conditions.\n\n# Language mapping\n\nThe `Status` message is the logical representation of the error model, but it\nis not necessarily the actual wire format. When the `Status` message is\nexposed in different client libraries and different wire protocols, it can be\nmapped differently. For example, it will likely be mapped to some exceptions\nin Java, but more likely mapped to some error codes in C.\n\n# Other uses\n\nThe error model and the `Status` message can be used in a variety of\nenvironments, either with or without APIs, to provide a\nconsistent developer experience across different environments.\n\nExample uses of this error model include:\n\n- Partial errors. If a service needs to return partial errors to the client,\n    it may embed the `Status` in the normal response to indicate the partial\n    errors.\n\n- Workflow errors. A typical workflow has multiple steps. Each step may\n    have a `Status` message for error reporting.\n\n- Batch operations. If a client uses batch request and batch response, the\n    `Status` message should be used directly inside batch response, one for\n    each error sub-response.\n\n- Asynchronous operations. If an API call embeds asynchronous operation\n    results in its response, the status of those operations should be\n    represented directly using the `Status` message.\n\n- Logging. If some API errors are stored in logs, the message `Status` could\n    be used directly after any stripping needed for security/privacy reasons."
-    },
-    "Empty": {
-      "type": "object",
-      "properties": {},
-      "id": "Empty",
-      "description": "A generic empty message that you can re-use to avoid defining duplicated\nempty messages in your APIs. A typical example is to use it as the request\nor the response type of an API method. For instance:\n\n    service Foo {\n      rpc Bar(google.protobuf.Empty) returns (google.protobuf.Empty);\n    }\n\nThe JSON representation for `Empty` is empty JSON object `{}`."
-    },
-    "RecognizeRequest": {
-      "type": "object",
-      "properties": {
-        "audio": {
-          "$ref": "RecognitionAudio",
-          "description": "*Required* The audio data to be recognized."
-        },
-        "config": {
-          "$ref": "RecognitionConfig",
-          "description": "*Required* Provides information to the recognizer that specifies how to\nprocess the request."
-        }
-      },
-      "id": "RecognizeRequest",
-      "description": "The top-level message sent by the client for the `Recognize` method."
-    },
-    "ListOperationsResponse": {
-      "type": "object",
-      "properties": {
-        "operations": {
-          "description": "A list of operations that matches the specified filter in the request.",
-          "items": {
-            "$ref": "Operation"
-          },
-          "type": "array"
-        },
-        "nextPageToken": {
-          "description": "The standard List next-page token.",
-          "type": "string"
-        }
-      },
-      "id": "ListOperationsResponse",
-      "description": "The response message for Operations.ListOperations."
-    },
-    "SpeechRecognitionAlternative": {
-      "description": "Alternative hypotheses (a.k.a. n-best list).",
-      "type": "object",
-      "properties": {
-        "confidence": {
-          "format": "float",
-          "description": "*Output-only* The confidence estimate between 0.0 and 1.0. A higher number\nindicates an estimated greater likelihood that the recognized words are\ncorrect. This field is typically provided only for the top hypothesis, and\nonly for `is_final=true` results. Clients should not rely on the\n`confidence` field as it is not guaranteed to be accurate or consistent.\nThe default of 0.0 is a sentinel value indicating `confidence` was not set.",
-          "type": "number"
-        },
-        "words": {
-          "description": "*Output-only* A list of word-specific information for each recognized word.",
-          "items": {
-            "$ref": "WordInfo"
-          },
-          "type": "array"
-        },
-        "transcript": {
-          "type": "string",
-          "description": "*Output-only* Transcript text representing the words that the user spoke."
-        }
-      },
-      "id": "SpeechRecognitionAlternative"
-    },
-    "SpeechContext": {
-      "type": "object",
-      "properties": {
-        "phrases": {
-          "description": "*Optional* A list of strings containing words and phrases \"hints\" so that\nthe speech recognition is more likely to recognize them. This can be used\nto improve the accuracy for specific words and phrases, for example, if\nspecific commands are typically spoken by the user. This can also be used\nto add additional words to the vocabulary of the recognizer. See\n[usage limits](https://cloud.google.com/speech/limits#content).",
-          "items": {
-            "type": "string"
-          },
-          "type": "array"
-        }
-      },
-      "id": "SpeechContext",
-      "description": "Provides \"hints\" to the speech recognizer to favor specific words and phrases\nin the results."
-    },
-    "SpeechRecognitionResult": {
-      "type": "object",
-      "properties": {
-        "alternatives": {
-          "description": "*Output-only* May contain one or more recognition hypotheses (up to the\nmaximum specified in `max_alternatives`).\nThese alternatives are ordered in terms of accuracy, with the top (first)\nalternative being the most probable, as ranked by the recognizer.",
-          "items": {
-            "$ref": "SpeechRecognitionAlternative"
-          },
-          "type": "array"
-        }
-      },
-      "id": "SpeechRecognitionResult",
-      "description": "A speech recognition result corresponding to a portion of the audio."
-    }
-  },
-  "protocol": "rest",
-  "icons": {
-    "x32": "http://www.google.com/images/icons/product/search-32.gif",
-    "x16": "http://www.google.com/images/icons/product/search-16.gif"
-  }
-=======
       "description": "OAuth access token.",
       "type": "string"
     },
@@ -1077,5 +566,4 @@
     }
   },
   "version": "v1"
->>>>>>> b412c745
 }