{
<<<<<<< HEAD
  "canonicalName": "Monitoring",
  "auth": {
    "oauth2": {
      "scopes": {
        "https://www.googleapis.com/auth/monitoring.read": {
          "description": "View monitoring data for all of your Google Cloud and third-party projects"
        },
        "https://www.googleapis.com/auth/cloud-platform": {
          "description": "View and manage your data across Google Cloud Platform services"
=======
  "servicePath": "",
  "description": "Manages your Stackdriver Monitoring data and configurations. Most projects must be associated with a Stackdriver account, with a few exceptions as noted on the individual method pages.",
  "kind": "discovery#restDescription",
  "basePath": "",
  "id": "monitoring:v3",
  "documentationLink": "https://cloud.google.com/monitoring/api/",
  "revision": "20170925",
  "discoveryVersion": "v1",
  "version_module": true,
  "schemas": {
    "ListTimeSeriesResponse": {
      "id": "ListTimeSeriesResponse",
      "description": "The ListTimeSeries response.",
      "type": "object",
      "properties": {
        "timeSeries": {
          "description": "One or more time series that match the filter included in the request.",
          "items": {
            "$ref": "TimeSeries"
          },
          "type": "array"
        },
        "nextPageToken": {
          "description": "If there are more results than have been returned, then this field is set to a non-empty value. To see the additional results, use that value as pageToken in the next call to this method.",
          "type": "string"
        }
      }
    },
    "LabelDescriptor": {
      "description": "A description of a label.",
      "type": "object",
      "properties": {
        "key": {
          "description": "The label key.",
          "type": "string"
        },
        "description": {
          "description": "A human-readable description for the label.",
          "type": "string"
        },
        "valueType": {
          "enumDescriptions": [
            "A variable-length string. This is the default.",
            "Boolean; true or false.",
            "A 64-bit signed integer."
          ],
          "enum": [
            "STRING",
            "BOOL",
            "INT64"
          ],
          "description": "The type of data that can be assigned to the label.",
          "type": "string"
        }
      },
      "id": "LabelDescriptor"
    },
    "Type": {
      "type": "object",
      "properties": {
        "sourceContext": {
          "description": "The source context.",
          "$ref": "SourceContext"
        },
        "syntax": {
          "enumDescriptions": [
            "Syntax proto2.",
            "Syntax proto3."
          ],
          "enum": [
            "SYNTAX_PROTO2",
            "SYNTAX_PROTO3"
          ],
          "description": "The source syntax.",
          "type": "string"
        },
        "options": {
          "description": "The protocol buffer options.",
          "items": {
            "$ref": "Option"
          },
          "type": "array"
        },
        "fields": {
          "items": {
            "$ref": "Field"
          },
          "type": "array",
          "description": "The list of fields."
        },
        "name": {
          "description": "The fully qualified message name.",
          "type": "string"
        },
        "oneofs": {
          "description": "The list of types appearing in oneof definitions in this type.",
          "items": {
            "type": "string"
          },
          "type": "array"
        }
      },
      "id": "Type",
      "description": "A protocol buffer message type."
    },
    "Group": {
      "properties": {
        "parentName": {
          "description": "The name of the group's parent, if it has one. The format is \"projects/{project_id_or_number}/groups/{group_id}\". For groups with no parent, parentName is the empty string, \"\".",
          "type": "string"
        },
        "name": {
          "type": "string",
          "description": "Output only. The name of this group. The format is \"projects/{project_id_or_number}/groups/{group_id}\". When creating a group, this field is ignored and a new name is created consisting of the project specified in the call to CreateGroup and a unique {group_id} that is generated automatically."
        },
        "displayName": {
          "type": "string",
          "description": "A user-assigned name for this group, used only for display purposes."
        },
        "isCluster": {
          "description": "If true, the members of this group are considered to be a cluster. The system can perform additional analysis on groups that are clusters.",
          "type": "boolean"
        },
        "filter": {
          "description": "The filter used to determine which monitored resources belong to this group.",
          "type": "string"
        }
      },
      "id": "Group",
      "description": "The description of a dynamic collection of monitored resources. Each group has a filter that is matched against monitored resources and their associated metadata. If a group's filter matches an available monitored resource, then that resource is a member of that group. Groups can contain any number of monitored resources, and each monitored resource can be a member of any number of groups.Groups can be nested in parent-child hierarchies. The parentName field identifies an optional parent for each group. If a group has a parent, then the only monitored resources available to be matched by the group's filter are the resources contained in the parent group. In other words, a group contains the monitored resources that match its filter and the filters of all the group's ancestors. A group without a parent can contain any monitored resource.For example, consider an infrastructure running a set of instances with two user-defined tags: \"environment\" and \"role\". A parent group has a filter, environment=\"production\". A child of that parent group has a filter, role=\"transcoder\". The parent group contains all instances in the production environment, regardless of their roles. The child group contains instances that have the transcoder role and are in the production environment.The monitored resources contained in a group can change at any moment, depending on what resources exist and what filters are associated with the group and its ancestors.",
      "type": "object"
    },
    "BucketOptions": {
      "description": "BucketOptions describes the bucket boundaries used to create a histogram for the distribution. The buckets can be in a linear sequence, an exponential sequence, or each bucket can be specified explicitly. BucketOptions does not include the number of values in each bucket.A bucket has an inclusive lower bound and exclusive upper bound for the values that are counted for that bucket. The upper bound of a bucket must be strictly greater than the lower bound. The sequence of N buckets for a distribution consists of an underflow bucket (number 0), zero or more finite buckets (number 1 through N - 2) and an overflow bucket (number N - 1). The buckets are contiguous: the lower bound of bucket i (i \u003e 0) is the same as the upper bound of bucket i - 1. The buckets span the whole range of finite values: lower bound of the underflow bucket is -infinity and the upper bound of the overflow bucket is +infinity. The finite buckets are so-called because both bounds are finite.",
      "type": "object",
      "properties": {
        "explicitBuckets": {
          "$ref": "Explicit",
          "description": "The explicit buckets."
        },
        "linearBuckets": {
          "$ref": "Linear",
          "description": "The linear bucket."
        },
        "exponentialBuckets": {
          "$ref": "Exponential",
          "description": "The exponential buckets."
        }
      },
      "id": "BucketOptions"
    },
    "Status": {
      "description": "The Status type defines a logical error model that is suitable for different programming environments, including REST APIs and RPC APIs. It is used by gRPC (https://github.com/grpc). The error model is designed to be:\nSimple to use and understand for most users\nFlexible enough to meet unexpected needsOverviewThe Status message contains three pieces of data: error code, error message, and error details. The error code should be an enum value of google.rpc.Code, but it may accept additional error codes if needed. The error message should be a developer-facing English message that helps developers understand and resolve the error. If a localized user-facing error message is needed, put the localized message in the error details or localize it in the client. The optional error details may contain arbitrary information about the error. There is a predefined set of error detail types in the package google.rpc that can be used for common error conditions.Language mappingThe Status message is the logical representation of the error model, but it is not necessarily the actual wire format. When the Status message is exposed in different client libraries and different wire protocols, it can be mapped differently. For example, it will likely be mapped to some exceptions in Java, but more likely mapped to some error codes in C.Other usesThe error model and the Status message can be used in a variety of environments, either with or without APIs, to provide a consistent developer experience across different environments.Example uses of this error model include:\nPartial errors. If a service needs to return partial errors to the client, it may embed the Status in the normal response to indicate the partial errors.\nWorkflow errors. A typical workflow has multiple steps. Each step may have a Status message for error reporting.\nBatch operations. If a client uses batch request and batch response, the Status message should be used directly inside batch response, one for each error sub-response.\nAsynchronous operations. If an API call embeds asynchronous operation results in its response, the status of those operations should be represented directly using the Status message.\nLogging. If some API errors are stored in logs, the message Status could be used directly after any stripping needed for security/privacy reasons.",
      "type": "object",
      "properties": {
        "message": {
          "description": "A developer-facing error message, which should be in English. Any user-facing error message should be localized and sent in the google.rpc.Status.details field, or localized by the client.",
          "type": "string"
        },
        "details": {
          "items": {
            "additionalProperties": {
              "description": "Properties of the object. Contains field @type with type URL.",
              "type": "any"
            },
            "type": "object"
          },
          "type": "array",
          "description": "A list of messages that carry the error details. There is a common set of message types for APIs to use."
        },
        "code": {
          "format": "int32",
          "description": "The status code, which should be an enum value of google.rpc.Code.",
          "type": "integer"
        }
      },
      "id": "Status"
    },
    "CollectdValue": {
      "description": "A single data point from a collectd-based plugin.",
      "type": "object",
      "properties": {
        "value": {
          "$ref": "TypedValue",
          "description": "The measurement value."
        },
        "dataSourceType": {
          "enumDescriptions": [
            "An unspecified data source type. This corresponds to google.api.MetricDescriptor.MetricKind.METRIC_KIND_UNSPECIFIED.",
            "An instantaneous measurement of a varying quantity. This corresponds to google.api.MetricDescriptor.MetricKind.GAUGE.",
            "A cumulative value over time. This corresponds to google.api.MetricDescriptor.MetricKind.CUMULATIVE.",
            "A rate of change of the measurement.",
            "An amount of change since the last measurement interval. This corresponds to google.api.MetricDescriptor.MetricKind.DELTA."
          ],
          "enum": [
            "UNSPECIFIED_DATA_SOURCE_TYPE",
            "GAUGE",
            "COUNTER",
            "DERIVE",
            "ABSOLUTE"
          ],
          "description": "The type of measurement.",
          "type": "string"
        },
        "dataSourceName": {
          "description": "The data source for the collectd value. For example there are two data sources for network measurements: \"rx\" and \"tx\".",
          "type": "string"
        }
      },
      "id": "CollectdValue"
    },
    "MetricDescriptor": {
      "properties": {
        "name": {
          "description": "The resource name of the metric descriptor. Depending on the implementation, the name typically includes: (1) the parent resource name that defines the scope of the metric type or of its data; and (2) the metric's URL-encoded type, which also appears in the type field of this descriptor. For example, following is the resource name of a custom metric within the GCP project my-project-id:\n\"projects/my-project-id/metricDescriptors/custom.googleapis.com%2Finvoice%2Fpaid%2Famount\"\n",
          "type": "string"
        },
        "type": {
          "description": "The metric type, including its DNS name prefix. The type is not URL-encoded. All user-defined custom metric types have the DNS name custom.googleapis.com. Metric types should use a natural hierarchical grouping. For example:\n\"custom.googleapis.com/invoice/paid/amount\"\n\"appengine.googleapis.com/http/server/response_latencies\"\n",
          "type": "string"
        },
        "valueType": {
          "type": "string",
          "enumDescriptions": [
            "Do not use this default value.",
            "The value is a boolean. This value type can be used only if the metric kind is GAUGE.",
            "The value is a signed 64-bit integer.",
            "The value is a double precision floating point number.",
            "The value is a text string. This value type can be used only if the metric kind is GAUGE.",
            "The value is a Distribution.",
            "The value is money."
          ],
          "enum": [
            "VALUE_TYPE_UNSPECIFIED",
            "BOOL",
            "INT64",
            "DOUBLE",
            "STRING",
            "DISTRIBUTION",
            "MONEY"
          ],
          "description": "Whether the measurement is an integer, a floating-point number, etc. Some combinations of metric_kind and value_type might not be supported."
        },
        "metricKind": {
          "enum": [
            "METRIC_KIND_UNSPECIFIED",
            "GAUGE",
            "DELTA",
            "CUMULATIVE"
          ],
          "description": "Whether the metric records instantaneous values, changes to a value, etc. Some combinations of metric_kind and value_type might not be supported.",
          "type": "string",
          "enumDescriptions": [
            "Do not use this default value.",
            "An instantaneous measurement of a value.",
            "The change in a value during a time interval.",
            "A value accumulated over a time interval. Cumulative measurements in a time series should have the same start time and increasing end times, until an event resets the cumulative value to zero and sets a new start time for the following points."
          ]
        },
        "displayName": {
          "description": "A concise name for the metric, which can be displayed in user interfaces. Use sentence case without an ending period, for example \"Request count\".",
          "type": "string"
        },
        "description": {
          "description": "A detailed description of the metric, which can be used in documentation.",
          "type": "string"
        },
        "unit": {
          "description": "The unit in which the metric value is reported. It is only applicable if the value_type is INT64, DOUBLE, or DISTRIBUTION. The supported units are a subset of The Unified Code for Units of Measure (http://unitsofmeasure.org/ucum.html) standard:Basic units (UNIT)\nbit bit\nBy byte\ns second\nmin minute\nh hour\nd dayPrefixes (PREFIX)\nk kilo (10**3)\nM mega (10**6)\nG giga (10**9)\nT tera (10**12)\nP peta (10**15)\nE exa (10**18)\nZ zetta (10**21)\nY yotta (10**24)\nm milli (10**-3)\nu micro (10**-6)\nn nano (10**-9)\np pico (10**-12)\nf femto (10**-15)\na atto (10**-18)\nz zepto (10**-21)\ny yocto (10**-24)\nKi kibi (2**10)\nMi mebi (2**20)\nGi gibi (2**30)\nTi tebi (2**40)GrammarThe grammar includes the dimensionless unit 1, such as 1/s.The grammar also includes these connectors:\n/ division (as an infix operator, e.g. 1/s).\n. multiplication (as an infix operator, e.g. GBy.d)The grammar for a unit is as follows:\nExpression = Component { \".\" Component } { \"/\" Component } ;\n\nComponent = [ PREFIX ] UNIT [ Annotation ]\n          | Annotation\n          | \"1\"\n          ;\n\nAnnotation = \"{\" NAME \"}\" ;\nNotes:\nAnnotation is just a comment if it follows a UNIT and is  equivalent to 1 if it is used alone. For examples,  {requests}/s == 1/s, By{transmitted}/s == By/s.\nNAME is a sequence of non-blank printable ASCII characters not  containing '{' or '}'.",
          "type": "string"
        },
        "labels": {
          "description": "The set of labels that can be used to describe a specific instance of this metric type. For example, the appengine.googleapis.com/http/server/response_latencies metric type has a label for the HTTP response code, response_code, so you can look at latencies for successful responses or just for responses that failed.",
          "items": {
            "$ref": "LabelDescriptor"
          },
          "type": "array"
        }
      },
      "id": "MetricDescriptor",
      "description": "Defines a metric type and its schema. Once a metric descriptor is created, deleting or altering it stops data collection and makes the metric type's existing data unusable.",
      "type": "object"
    },
    "SourceContext": {
      "description": "SourceContext represents information about the source of a protobuf element, like the file in which it is defined.",
      "type": "object",
      "properties": {
        "fileName": {
          "description": "The path-qualified name of the .proto file that contained the associated protobuf element. For example: \"google/protobuf/source_context.proto\".",
          "type": "string"
        }
      },
      "id": "SourceContext"
    },
    "Range": {
      "description": "The range of the population values.",
      "type": "object",
      "properties": {
        "min": {
          "type": "number",
          "format": "double",
          "description": "The minimum of the population values."
        },
        "max": {
          "format": "double",
          "description": "The maximum of the population values.",
          "type": "number"
        }
      },
      "id": "Range"
    },
    "ListGroupsResponse": {
      "description": "The ListGroups response.",
      "type": "object",
      "properties": {
        "nextPageToken": {
          "description": "If there are more results than have been returned, then this field is set to a non-empty value. To see the additional results, use that value as pageToken in the next call to this method.",
          "type": "string"
        },
        "group": {
          "description": "The groups that match the specified filters.",
          "items": {
            "$ref": "Group"
          },
          "type": "array"
        }
      },
      "id": "ListGroupsResponse"
    },
    "ListGroupMembersResponse": {
      "description": "The ListGroupMembers response.",
      "type": "object",
      "properties": {
        "members": {
          "description": "A set of monitored resources in the group.",
          "items": {
            "$ref": "MonitoredResource"
          },
          "type": "array"
>>>>>>> b412c745
        },
        "https://www.googleapis.com/auth/monitoring": {
          "description": "View and write monitoring data for all of your Google and third-party Cloud and API projects"
        },
        "https://www.googleapis.com/auth/monitoring.write": {
          "description": "Publish metric data to your Google Cloud projects"
        }
<<<<<<< HEAD
      }
    }
  },
  "rootUrl": "https://monitoring.googleapis.com/",
  "ownerDomain": "google.com",
  "name": "monitoring",
  "batchPath": "batch",
  "fullyEncodeReservedExpansion": true,
  "title": "Stackdriver Monitoring API",
  "ownerName": "Google",
  "resources": {
    "projects": {
      "resources": {
        "collectdTimeSeries": {
          "methods": {
            "create": {
              "response": {
                "$ref": "CreateCollectdTimeSeriesResponse"
              },
              "parameterOrder": [
                "name"
              ],
              "httpMethod": "POST",
              "scopes": [
                "https://www.googleapis.com/auth/cloud-platform",
                "https://www.googleapis.com/auth/monitoring",
                "https://www.googleapis.com/auth/monitoring.write"
              ],
              "parameters": {
                "name": {
                  "description": "The project in which to create the time series. The format is \"projects/PROJECT_ID_OR_NUMBER\".",
                  "type": "string",
                  "required": true,
                  "pattern": "^projects/[^/]+$",
                  "location": "path"
                }
              },
              "flatPath": "v3/projects/{projectsId}/collectdTimeSeries",
              "id": "monitoring.projects.collectdTimeSeries.create",
              "path": "v3/{+name}/collectdTimeSeries",
              "request": {
                "$ref": "CreateCollectdTimeSeriesRequest"
              },
              "description": "Stackdriver Monitoring Agent only: Creates a new time series.\u003caside class=\"caution\"\u003eThis method is only for use by the Stackdriver Monitoring Agent. Use projects.timeSeries.create instead.\u003c/aside\u003e"
            }
          }
        },
        "timeSeries": {
          "methods": {
            "list": {
              "flatPath": "v3/projects/{projectsId}/timeSeries",
              "id": "monitoring.projects.timeSeries.list",
              "path": "v3/{+name}/timeSeries",
              "description": "Lists time series that match a filter. This method does not require a Stackdriver account.",
              "response": {
                "$ref": "ListTimeSeriesResponse"
              },
              "parameterOrder": [
                "name"
              ],
              "httpMethod": "GET",
              "parameters": {
                "interval.endTime": {
                  "format": "google-datetime",
                  "description": "Required. The end of the time interval.",
                  "type": "string",
                  "location": "query"
                },
                "aggregation.alignmentPeriod": {
                  "format": "google-duration",
                  "description": "The alignment period for per-time series alignment. If present, alignmentPeriod must be at least 60 seconds. After per-time series alignment, each time series will contain data points only on the period boundaries. If perSeriesAligner is not specified or equals ALIGN_NONE, then this field is ignored. If perSeriesAligner is specified and does not equal ALIGN_NONE, then this field must be defined; otherwise an error is returned.",
                  "type": "string",
                  "location": "query"
                },
                "pageSize": {
                  "format": "int32",
                  "description": "A positive number that is the maximum number of results to return. When view field sets to FULL, it limits the number of Points server will return; if view field is HEADERS, it limits the number of TimeSeries server will return.",
                  "type": "integer",
                  "location": "query"
                },
                "orderBy": {
                  "location": "query",
                  "description": "Specifies the order in which the points of the time series should be returned. By default, results are not ordered. Currently, this field must be left blank.",
                  "type": "string"
                },
                "aggregation.crossSeriesReducer": {
                  "enum": [
                    "REDUCE_NONE",
                    "REDUCE_MEAN",
                    "REDUCE_MIN",
                    "REDUCE_MAX",
                    "REDUCE_SUM",
                    "REDUCE_STDDEV",
                    "REDUCE_COUNT",
                    "REDUCE_COUNT_TRUE",
                    "REDUCE_FRACTION_TRUE",
                    "REDUCE_PERCENTILE_99",
                    "REDUCE_PERCENTILE_95",
                    "REDUCE_PERCENTILE_50",
                    "REDUCE_PERCENTILE_05"
                  ],
                  "description": "The approach to be used to combine time series. Not all reducer functions may be applied to all time series, depending on the metric type and the value type of the original time series. Reduction may change the metric type of value type of the time series.Time series data must be aligned in order to perform cross-time series reduction. If crossSeriesReducer is specified, then perSeriesAligner must be specified and not equal ALIGN_NONE and alignmentPeriod must be specified; otherwise, an error is returned.",
                  "type": "string",
                  "location": "query"
                },
                "filter": {
                  "location": "query",
                  "description": "A monitoring filter that specifies which time series should be returned. The filter must specify a single metric type, and can additionally specify metric labels and other information. For example:\nmetric.type = \"compute.googleapis.com/instance/cpu/usage_time\" AND\n    metric.label.instance_name = \"my-instance-name\"\n",
                  "type": "string"
                },
                "pageToken": {
                  "location": "query",
                  "description": "If this field is not empty then it must contain the nextPageToken value returned by a previous call to this method. Using this field causes the method to return additional results from the previous method call.",
                  "type": "string"
                },
                "aggregation.perSeriesAligner": {
                  "location": "query",
                  "enum": [
                    "ALIGN_NONE",
                    "ALIGN_DELTA",
                    "ALIGN_RATE",
                    "ALIGN_INTERPOLATE",
                    "ALIGN_NEXT_OLDER",
                    "ALIGN_MIN",
                    "ALIGN_MAX",
                    "ALIGN_MEAN",
                    "ALIGN_COUNT",
                    "ALIGN_SUM",
                    "ALIGN_STDDEV",
                    "ALIGN_COUNT_TRUE",
                    "ALIGN_FRACTION_TRUE",
                    "ALIGN_PERCENTILE_99",
                    "ALIGN_PERCENTILE_95",
                    "ALIGN_PERCENTILE_50",
                    "ALIGN_PERCENTILE_05"
                  ],
                  "description": "The approach to be used to align individual time series. Not all alignment functions may be applied to all time series, depending on the metric type and value type of the original time series. Alignment may change the metric type or the value type of the time series.Time series data must be aligned in order to perform cross-time series reduction. If crossSeriesReducer is specified, then perSeriesAligner must be specified and not equal ALIGN_NONE and alignmentPeriod must be specified; otherwise, an error is returned.",
                  "type": "string"
                },
                "interval.startTime": {
                  "location": "query",
                  "format": "google-datetime",
                  "description": "Optional. The beginning of the time interval. The default value for the start time is the end time. The start time must not be later than the end time.",
                  "type": "string"
                },
                "view": {
                  "description": "Specifies which information is returned about the time series.",
                  "type": "string",
                  "location": "query",
                  "enum": [
                    "FULL",
                    "HEADERS"
                  ]
                },
                "aggregation.groupByFields": {
                  "description": "The set of fields to preserve when crossSeriesReducer is specified. The groupByFields determine how the time series are partitioned into subsets prior to applying the aggregation function. Each subset contains time series that have the same value for each of the grouping fields. Each individual time series is a member of exactly one subset. The crossSeriesReducer is applied to each subset of time series. It is not possible to reduce across different resource types, so this field implicitly contains resource.type. Fields not specified in groupByFields are aggregated away. If groupByFields is not specified and all the time series have the same resource type, then the time series are aggregated into a single output time series. If crossSeriesReducer is not defined, this field is ignored.",
                  "type": "string",
                  "repeated": true,
                  "location": "query"
                },
                "name": {
                  "location": "path",
                  "description": "The project on which to execute the request. The format is \"projects/{project_id_or_number}\".",
                  "type": "string",
                  "required": true,
                  "pattern": "^projects/[^/]+$"
                }
              },
              "scopes": [
                "https://www.googleapis.com/auth/cloud-platform",
                "https://www.googleapis.com/auth/monitoring",
                "https://www.googleapis.com/auth/monitoring.read"
              ]
            },
            "create": {
              "response": {
                "$ref": "Empty"
              },
              "parameterOrder": [
                "name"
              ],
              "httpMethod": "POST",
              "parameters": {
                "name": {
                  "description": "The project on which to execute the request. The format is \"projects/{project_id_or_number}\".",
                  "type": "string",
                  "required": true,
                  "pattern": "^projects/[^/]+$",
                  "location": "path"
                }
              },
              "scopes": [
                "https://www.googleapis.com/auth/cloud-platform",
                "https://www.googleapis.com/auth/monitoring",
                "https://www.googleapis.com/auth/monitoring.write"
              ],
              "flatPath": "v3/projects/{projectsId}/timeSeries",
              "id": "monitoring.projects.timeSeries.create",
              "path": "v3/{+name}/timeSeries",
              "description": "Creates or adds data to one or more time series. The response is empty if all time series in the request were written. If any time series could not be written, a corresponding failure message is included in the error response.",
              "request": {
                "$ref": "CreateTimeSeriesRequest"
              }
            }
          }
        },
        "metricDescriptors": {
          "methods": {
            "delete": {
              "httpMethod": "DELETE",
              "parameterOrder": [
                "name"
              ],
              "response": {
                "$ref": "Empty"
              },
              "parameters": {
                "name": {
                  "location": "path",
                  "description": "The metric descriptor on which to execute the request. The format is \"projects/{project_id_or_number}/metricDescriptors/{metric_id}\". An example of {metric_id} is: \"custom.googleapis.com/my_test_metric\".",
                  "type": "string",
                  "required": true,
                  "pattern": "^projects/[^/]+/metricDescriptors/.+$"
                }
              },
              "scopes": [
                "https://www.googleapis.com/auth/cloud-platform",
                "https://www.googleapis.com/auth/monitoring"
              ],
              "flatPath": "v3/projects/{projectsId}/metricDescriptors/{metricDescriptorsId}",
              "path": "v3/{+name}",
              "id": "monitoring.projects.metricDescriptors.delete",
              "description": "Deletes a metric descriptor. Only user-created custom metrics can be deleted."
            },
            "get": {
              "description": "Gets a single metric descriptor. This method does not require a Stackdriver account.",
              "httpMethod": "GET",
              "response": {
                "$ref": "MetricDescriptor"
              },
              "parameterOrder": [
                "name"
              ],
              "scopes": [
                "https://www.googleapis.com/auth/cloud-platform",
                "https://www.googleapis.com/auth/monitoring",
                "https://www.googleapis.com/auth/monitoring.read",
                "https://www.googleapis.com/auth/monitoring.write"
              ],
              "parameters": {
                "name": {
                  "description": "The metric descriptor on which to execute the request. The format is \"projects/{project_id_or_number}/metricDescriptors/{metric_id}\". An example value of {metric_id} is \"compute.googleapis.com/instance/disk/read_bytes_count\".",
                  "type": "string",
                  "required": true,
                  "pattern": "^projects/[^/]+/metricDescriptors/.+$",
                  "location": "path"
                }
              },
              "flatPath": "v3/projects/{projectsId}/metricDescriptors/{metricDescriptorsId}",
              "path": "v3/{+name}",
              "id": "monitoring.projects.metricDescriptors.get"
            },
            "list": {
              "flatPath": "v3/projects/{projectsId}/metricDescriptors",
              "id": "monitoring.projects.metricDescriptors.list",
              "path": "v3/{+name}/metricDescriptors",
              "description": "Lists metric descriptors that match a filter. This method does not require a Stackdriver account.",
              "response": {
                "$ref": "ListMetricDescriptorsResponse"
              },
              "parameterOrder": [
                "name"
              ],
              "httpMethod": "GET",
              "parameters": {
                "pageToken": {
                  "description": "If this field is not empty then it must contain the nextPageToken value returned by a previous call to this method. Using this field causes the method to return additional results from the previous method call.",
                  "type": "string",
                  "location": "query"
                },
                "name": {
                  "description": "The project on which to execute the request. The format is \"projects/{project_id_or_number}\".",
                  "type": "string",
                  "required": true,
                  "pattern": "^projects/[^/]+$",
                  "location": "path"
                },
                "pageSize": {
                  "format": "int32",
                  "description": "A positive number that is the maximum number of results to return.",
                  "type": "integer",
                  "location": "query"
                },
                "filter": {
                  "location": "query",
                  "description": "If this field is empty, all custom and system-defined metric descriptors are returned. Otherwise, the filter specifies which metric descriptors are to be returned. For example, the following filter matches all custom metrics:\nmetric.type = starts_with(\"custom.googleapis.com/\")\n",
                  "type": "string"
                }
              },
              "scopes": [
                "https://www.googleapis.com/auth/cloud-platform",
                "https://www.googleapis.com/auth/monitoring",
                "https://www.googleapis.com/auth/monitoring.read",
                "https://www.googleapis.com/auth/monitoring.write"
              ]
            },
            "create": {
              "flatPath": "v3/projects/{projectsId}/metricDescriptors",
              "id": "monitoring.projects.metricDescriptors.create",
              "path": "v3/{+name}/metricDescriptors",
              "request": {
                "$ref": "MetricDescriptor"
              },
              "description": "Creates a new metric descriptor. User-created metric descriptors define custom metrics.",
              "response": {
                "$ref": "MetricDescriptor"
              },
              "parameterOrder": [
                "name"
              ],
              "httpMethod": "POST",
              "scopes": [
                "https://www.googleapis.com/auth/cloud-platform",
                "https://www.googleapis.com/auth/monitoring",
                "https://www.googleapis.com/auth/monitoring.write"
              ],
              "parameters": {
                "name": {
                  "pattern": "^projects/[^/]+$",
                  "location": "path",
                  "description": "The project on which to execute the request. The format is \"projects/{project_id_or_number}\".",
                  "type": "string",
                  "required": true
                }
              }
            }
          }
        },
        "monitoredResourceDescriptors": {
          "methods": {
            "get": {
              "flatPath": "v3/projects/{projectsId}/monitoredResourceDescriptors/{monitoredResourceDescriptorsId}",
              "id": "monitoring.projects.monitoredResourceDescriptors.get",
              "path": "v3/{+name}",
              "description": "Gets a single monitored resource descriptor. This method does not require a Stackdriver account.",
              "response": {
                "$ref": "MonitoredResourceDescriptor"
              },
              "parameterOrder": [
                "name"
              ],
              "httpMethod": "GET",
              "parameters": {
                "name": {
                  "description": "The monitored resource descriptor to get. The format is \"projects/{project_id_or_number}/monitoredResourceDescriptors/{resource_type}\". The {resource_type} is a predefined type, such as cloudsql_database.",
                  "type": "string",
                  "required": true,
                  "pattern": "^projects/[^/]+/monitoredResourceDescriptors/[^/]+$",
                  "location": "path"
                }
              },
              "scopes": [
                "https://www.googleapis.com/auth/cloud-platform",
                "https://www.googleapis.com/auth/monitoring",
                "https://www.googleapis.com/auth/monitoring.read",
                "https://www.googleapis.com/auth/monitoring.write"
              ]
            },
            "list": {
              "description": "Lists monitored resource descriptors that match a filter. This method does not require a Stackdriver account.",
              "response": {
                "$ref": "ListMonitoredResourceDescriptorsResponse"
              },
              "parameterOrder": [
                "name"
              ],
              "httpMethod": "GET",
              "parameters": {
                "pageToken": {
                  "location": "query",
                  "description": "If this field is not empty then it must contain the nextPageToken value returned by a previous call to this method. Using this field causes the method to return additional results from the previous method call.",
                  "type": "string"
                },
                "name": {
                  "description": "The project on which to execute the request. The format is \"projects/{project_id_or_number}\".",
                  "type": "string",
                  "required": true,
                  "pattern": "^projects/[^/]+$",
                  "location": "path"
                },
                "pageSize": {
                  "location": "query",
                  "format": "int32",
                  "description": "A positive number that is the maximum number of results to return.",
                  "type": "integer"
                },
                "filter": {
                  "description": "An optional filter describing the descriptors to be returned. The filter can reference the descriptor's type and labels. For example, the following filter returns only Google Compute Engine descriptors that have an id label:\nresource.type = starts_with(\"gce_\") AND resource.label:id\n",
                  "type": "string",
                  "location": "query"
                }
              },
              "scopes": [
                "https://www.googleapis.com/auth/cloud-platform",
                "https://www.googleapis.com/auth/monitoring",
                "https://www.googleapis.com/auth/monitoring.read",
                "https://www.googleapis.com/auth/monitoring.write"
              ],
              "flatPath": "v3/projects/{projectsId}/monitoredResourceDescriptors",
              "id": "monitoring.projects.monitoredResourceDescriptors.list",
              "path": "v3/{+name}/monitoredResourceDescriptors"
            }
          }
        },
        "groups": {
          "resources": {
            "members": {
              "methods": {
                "list": {
                  "response": {
                    "$ref": "ListGroupMembersResponse"
                  },
                  "parameterOrder": [
                    "name"
                  ],
                  "httpMethod": "GET",
                  "parameters": {
                    "name": {
                      "location": "path",
                      "description": "The group whose members are listed. The format is \"projects/{project_id_or_number}/groups/{group_id}\".",
                      "type": "string",
                      "required": true,
                      "pattern": "^projects/[^/]+/groups/[^/]+$"
                    },
                    "interval.endTime": {
                      "format": "google-datetime",
                      "description": "Required. The end of the time interval.",
                      "type": "string",
                      "location": "query"
                    },
                    "filter": {
                      "location": "query",
                      "description": "An optional list filter describing the members to be returned. The filter may reference the type, labels, and metadata of monitored resources that comprise the group. For example, to return only resources representing Compute Engine VM instances, use this filter:\nresource.type = \"gce_instance\"\n",
                      "type": "string"
                    },
                    "pageToken": {
                      "location": "query",
                      "description": "If this field is not empty then it must contain the nextPageToken value returned by a previous call to this method. Using this field causes the method to return additional results from the previous method call.",
                      "type": "string"
                    },
                    "pageSize": {
                      "format": "int32",
                      "description": "A positive number that is the maximum number of results to return.",
                      "type": "integer",
                      "location": "query"
                    },
                    "interval.startTime": {
                      "format": "google-datetime",
                      "description": "Optional. The beginning of the time interval. The default value for the start time is the end time. The start time must not be later than the end time.",
                      "type": "string",
                      "location": "query"
                    }
                  },
                  "scopes": [
                    "https://www.googleapis.com/auth/cloud-platform",
                    "https://www.googleapis.com/auth/monitoring",
                    "https://www.googleapis.com/auth/monitoring.read"
                  ],
                  "flatPath": "v3/projects/{projectsId}/groups/{groupsId}/members",
                  "id": "monitoring.projects.groups.members.list",
                  "path": "v3/{+name}/members",
                  "description": "Lists the monitored resources that are members of a group."
                }
              }
            }
          },
          "methods": {
            "delete": {
              "response": {
                "$ref": "Empty"
              },
              "parameterOrder": [
                "name"
              ],
              "httpMethod": "DELETE",
              "scopes": [
                "https://www.googleapis.com/auth/cloud-platform",
                "https://www.googleapis.com/auth/monitoring"
              ],
              "parameters": {
                "name": {
                  "location": "path",
                  "description": "The group to delete. The format is \"projects/{project_id_or_number}/groups/{group_id}\".",
                  "type": "string",
                  "required": true,
                  "pattern": "^projects/[^/]+/groups/[^/]+$"
                }
              },
              "flatPath": "v3/projects/{projectsId}/groups/{groupsId}",
              "id": "monitoring.projects.groups.delete",
              "path": "v3/{+name}",
              "description": "Deletes an existing group."
            },
            "get": {
              "httpMethod": "GET",
              "response": {
                "$ref": "Group"
              },
              "parameterOrder": [
                "name"
              ],
              "parameters": {
                "name": {
                  "description": "The group to retrieve. The format is \"projects/{project_id_or_number}/groups/{group_id}\".",
                  "type": "string",
                  "required": true,
                  "pattern": "^projects/[^/]+/groups/[^/]+$",
                  "location": "path"
                }
              },
              "scopes": [
                "https://www.googleapis.com/auth/cloud-platform",
                "https://www.googleapis.com/auth/monitoring",
                "https://www.googleapis.com/auth/monitoring.read"
              ],
              "flatPath": "v3/projects/{projectsId}/groups/{groupsId}",
              "path": "v3/{+name}",
              "id": "monitoring.projects.groups.get",
              "description": "Gets a single group."
            },
            "list": {
              "id": "monitoring.projects.groups.list",
              "path": "v3/{+name}/groups",
              "description": "Lists the existing groups.",
              "response": {
                "$ref": "ListGroupsResponse"
              },
              "parameterOrder": [
                "name"
              ],
              "httpMethod": "GET",
              "parameters": {
                "pageSize": {
                  "format": "int32",
                  "description": "A positive number that is the maximum number of results to return.",
                  "type": "integer",
                  "location": "query"
                },
                "ancestorsOfGroup": {
                  "location": "query",
                  "description": "A group name: \"projects/{project_id_or_number}/groups/{group_id}\". Returns groups that are ancestors of the specified group. The groups are returned in order, starting with the immediate parent and ending with the most distant ancestor. If the specified group has no immediate parent, the results are empty.",
                  "type": "string"
                },
                "name": {
                  "description": "The project whose groups are to be listed. The format is \"projects/{project_id_or_number}\".",
                  "type": "string",
                  "required": true,
                  "pattern": "^projects/[^/]+$",
                  "location": "path"
                },
                "childrenOfGroup": {
                  "description": "A group name: \"projects/{project_id_or_number}/groups/{group_id}\". Returns groups whose parentName field contains the group name. If no groups have this parent, the results are empty.",
                  "type": "string",
                  "location": "query"
                },
                "descendantsOfGroup": {
                  "location": "query",
                  "description": "A group name: \"projects/{project_id_or_number}/groups/{group_id}\". Returns the descendants of the specified group. This is a superset of the results returned by the childrenOfGroup filter, and includes children-of-children, and so forth.",
                  "type": "string"
                },
                "pageToken": {
                  "location": "query",
                  "description": "If this field is not empty then it must contain the nextPageToken value returned by a previous call to this method. Using this field causes the method to return additional results from the previous method call.",
                  "type": "string"
                }
              },
              "scopes": [
                "https://www.googleapis.com/auth/cloud-platform",
                "https://www.googleapis.com/auth/monitoring",
                "https://www.googleapis.com/auth/monitoring.read"
              ],
              "flatPath": "v3/projects/{projectsId}/groups"
            },
            "update": {
              "response": {
                "$ref": "Group"
              },
              "parameterOrder": [
                "name"
              ],
              "httpMethod": "PUT",
              "parameters": {
                "validateOnly": {
                  "location": "query",
                  "description": "If true, validate this request but do not update the existing group.",
                  "type": "boolean"
                },
                "name": {
                  "description": "Output only. The name of this group. The format is \"projects/{project_id_or_number}/groups/{group_id}\". When creating a group, this field is ignored and a new name is created consisting of the project specified in the call to CreateGroup and a unique {group_id} that is generated automatically.",
                  "type": "string",
                  "required": true,
                  "pattern": "^projects/[^/]+/groups/[^/]+$",
                  "location": "path"
                }
              },
              "scopes": [
                "https://www.googleapis.com/auth/cloud-platform",
                "https://www.googleapis.com/auth/monitoring"
              ],
              "flatPath": "v3/projects/{projectsId}/groups/{groupsId}",
              "id": "monitoring.projects.groups.update",
              "path": "v3/{+name}",
              "description": "Updates an existing group. You can change any group attributes except name.",
              "request": {
                "$ref": "Group"
              }
            },
            "create": {
              "flatPath": "v3/projects/{projectsId}/groups",
              "id": "monitoring.projects.groups.create",
              "path": "v3/{+name}/groups",
              "description": "Creates a new group.",
              "request": {
                "$ref": "Group"
              },
              "response": {
                "$ref": "Group"
              },
              "parameterOrder": [
                "name"
              ],
              "httpMethod": "POST",
              "parameters": {
                "validateOnly": {
                  "location": "query",
                  "description": "If true, validate this request but do not create the group.",
                  "type": "boolean"
                },
                "name": {
                  "description": "The project in which to create the group. The format is \"projects/{project_id_or_number}\".",
                  "type": "string",
                  "required": true,
                  "pattern": "^projects/[^/]+$",
                  "location": "path"
                }
              },
              "scopes": [
                "https://www.googleapis.com/auth/cloud-platform",
                "https://www.googleapis.com/auth/monitoring"
              ]
            }
          }
        }
      }
    }
  },
  "parameters": {
    "upload_protocol": {
      "description": "Upload protocol for media (e.g. \"raw\", \"multipart\").",
      "type": "string",
      "location": "query"
    },
    "prettyPrint": {
      "location": "query",
      "description": "Returns response with indentations and line breaks.",
      "default": "true",
      "type": "boolean"
    },
    "uploadType": {
      "description": "Legacy upload protocol for media (e.g. \"media\", \"multipart\").",
      "type": "string",
      "location": "query"
    },
    "fields": {
      "location": "query",
      "description": "Selector specifying which fields to include in a partial response.",
      "type": "string"
    },
    "$.xgafv": {
      "enumDescriptions": [
        "v1 error format",
        "v2 error format"
      ],
      "location": "query",
      "enum": [
        "1",
        "2"
      ],
      "description": "V1 error format.",
      "type": "string"
    },
    "callback": {
      "location": "query",
      "description": "JSONP",
      "type": "string"
    },
    "alt": {
      "enumDescriptions": [
        "Responses with Content-Type of application/json",
        "Media download with context-dependent Content-Type",
        "Responses with Content-Type of application/x-protobuf"
      ],
      "location": "query",
      "description": "Data format for response.",
      "default": "json",
      "enum": [
        "json",
        "media",
        "proto"
      ],
      "type": "string"
    },
    "access_token": {
      "description": "OAuth access token.",
      "type": "string",
      "location": "query"
    },
    "key": {
      "location": "query",
      "description": "API key. Your API key identifies your project and provides you with API access, quota, and reports. Required unless you provide an OAuth 2.0 token.",
      "type": "string"
    },
    "quotaUser": {
      "description": "Available to use for quota purposes for server-side applications. Can be any arbitrary string assigned to a user, but should not exceed 40 characters.",
      "type": "string",
      "location": "query"
    },
    "pp": {
      "description": "Pretty-print response.",
      "default": "true",
      "type": "boolean",
      "location": "query"
    },
    "bearer_token": {
      "description": "OAuth bearer token.",
      "type": "string",
      "location": "query"
    },
    "oauth_token": {
      "description": "OAuth 2.0 token for the current user.",
      "type": "string",
      "location": "query"
    }
  },
  "version": "v3",
  "baseUrl": "https://monitoring.googleapis.com/",
  "kind": "discovery#restDescription",
  "description": "Manages your Stackdriver Monitoring data and configurations. Most projects must be associated with a Stackdriver account, with a few exceptions as noted on the individual method pages.",
  "servicePath": "",
  "basePath": "",
  "revision": "20170830",
  "documentationLink": "https://cloud.google.com/monitoring/api/",
  "id": "monitoring:v3",
  "discoveryVersion": "v1",
  "version_module": true,
  "schemas": {
    "Metric": {
      "description": "A specific metric, identified by specifying values for all of the labels of a MetricDescriptor.",
      "type": "object",
      "properties": {
=======
      },
      "id": "ListGroupMembersResponse"
    },
    "CreateCollectdTimeSeriesRequest": {
      "description": "The CreateCollectdTimeSeries request.",
      "type": "object",
      "properties": {
        "collectdPayloads": {
          "description": "The collectd payloads representing the time series data. You must not include more than a single point for each time series, so no two payloads can have the same values for all of the fields plugin, plugin_instance, type, and type_instance.",
          "items": {
            "$ref": "CollectdPayload"
          },
          "type": "array"
        },
        "resource": {
          "$ref": "MonitoredResource",
          "description": "The monitored resource associated with the time series."
        },
        "collectdVersion": {
          "description": "The version of collectd that collected the data. Example: \"5.3.0-192.el6\".",
          "type": "string"
        }
      },
      "id": "CreateCollectdTimeSeriesRequest"
    },
    "ListMonitoredResourceDescriptorsResponse": {
      "description": "The ListMonitoredResourceDescriptors response.",
      "type": "object",
      "properties": {
        "resourceDescriptors": {
          "description": "The monitored resource descriptors that are available to this project and that match filter, if present.",
          "items": {
            "$ref": "MonitoredResourceDescriptor"
          },
          "type": "array"
        },
        "nextPageToken": {
          "type": "string",
          "description": "If there are more results than have been returned, then this field is set to a non-empty value. To see the additional results, use that value as pageToken in the next call to this method."
        }
      },
      "id": "ListMonitoredResourceDescriptorsResponse"
    },
    "TimeSeries": {
      "description": "A collection of data points that describes the time-varying values of a metric. A time series is identified by a combination of a fully-specified monitored resource and a fully-specified metric. This type is used for both listing and creating time series.",
      "type": "object",
      "properties": {
        "valueType": {
          "enumDescriptions": [
            "Do not use this default value.",
            "The value is a boolean. This value type can be used only if the metric kind is GAUGE.",
            "The value is a signed 64-bit integer.",
            "The value is a double precision floating point number.",
            "The value is a text string. This value type can be used only if the metric kind is GAUGE.",
            "The value is a Distribution.",
            "The value is money."
          ],
          "enum": [
            "VALUE_TYPE_UNSPECIFIED",
            "BOOL",
            "INT64",
            "DOUBLE",
            "STRING",
            "DISTRIBUTION",
            "MONEY"
          ],
          "description": "The value type of the time series. When listing time series, this value type might be different from the value type of the associated metric if this time series is an alignment or reduction of other time series.When creating a time series, this field is optional. If present, it must be the same as the type of the data in the points field.",
          "type": "string"
        },
        "resource": {
          "$ref": "MonitoredResource",
          "description": "The associated monitored resource. Custom metrics can use only certain monitored resource types in their time series data."
        },
        "metricKind": {
          "enumDescriptions": [
            "Do not use this default value.",
            "An instantaneous measurement of a value.",
            "The change in a value during a time interval.",
            "A value accumulated over a time interval. Cumulative measurements in a time series should have the same start time and increasing end times, until an event resets the cumulative value to zero and sets a new start time for the following points."
          ],
          "enum": [
            "METRIC_KIND_UNSPECIFIED",
            "GAUGE",
            "DELTA",
            "CUMULATIVE"
          ],
          "description": "The metric kind of the time series. When listing time series, this metric kind might be different from the metric kind of the associated metric if this time series is an alignment or reduction of other time series.When creating a time series, this field is optional. If present, it must be the same as the metric kind of the associated metric. If the associated metric's descriptor must be auto-created, then this field specifies the metric kind of the new descriptor and must be either GAUGE (the default) or CUMULATIVE.",
          "type": "string"
        },
        "points": {
          "description": "The data points of this time series. When listing time series, the order of the points is specified by the list method.When creating a time series, this field must contain exactly one point and the point's type must be the same as the value type of the associated metric. If the associated metric's descriptor must be auto-created, then the value type of the descriptor is determined by the point's type, which must be BOOL, INT64, DOUBLE, or DISTRIBUTION.",
          "items": {
            "$ref": "Point"
          },
          "type": "array"
        },
        "metric": {
          "description": "The associated metric. A fully-specified metric used to identify the time series.",
          "$ref": "Metric"
        }
      },
      "id": "TimeSeries"
    },
    "CreateTimeSeriesRequest": {
      "id": "CreateTimeSeriesRequest",
      "description": "The CreateTimeSeries request.",
      "type": "object",
      "properties": {
        "timeSeries": {
          "description": "The new data to be added to a list of time series. Adds at most one data point to each of several time series. The new data point must be more recent than any other point in its time series. Each TimeSeries value must fully specify a unique time series by supplying all label values for the metric and the monitored resource.",
          "items": {
            "$ref": "TimeSeries"
          },
          "type": "array"
        }
      }
    },
    "Distribution": {
      "description": "Distribution contains summary statistics for a population of values. It optionally contains a histogram representing the distribution of those values across a set of buckets.The summary statistics are the count, mean, sum of the squared deviation from the mean, the minimum, and the maximum of the set of population of values. The histogram is based on a sequence of buckets and gives a count of values that fall into each bucket. The boundaries of the buckets are given either explicitly or by formulas for buckets of fixed or exponentially increasing widths.Although it is not forbidden, it is generally a bad idea to include non-finite values (infinities or NaNs) in the population of values, as this will render the mean and sum_of_squared_deviation fields meaningless.",
      "type": "object",
      "properties": {
        "sumOfSquaredDeviation": {
          "format": "double",
          "description": "The sum of squared deviations from the mean of the values in the population. For values x_i this is:\nSum[i=1..n]((x_i - mean)^2)\nKnuth, \"The Art of Computer Programming\", Vol. 2, page 323, 3rd edition describes Welford's method for accumulating this sum in one pass.If count is zero then this field must be zero.",
          "type": "number"
        },
        "range": {
          "$ref": "Range",
          "description": "If specified, contains the range of the population values. The field must not be present if the count is zero. This field is presently ignored by the Stackdriver Monitoring API v3."
        },
        "mean": {
          "type": "number",
          "format": "double",
          "description": "The arithmetic mean of the values in the population. If count is zero then this field must be zero."
        },
        "count": {
          "format": "int64",
          "description": "The number of values in the population. Must be non-negative. This value must equal the sum of the values in bucket_counts if a histogram is provided.",
          "type": "string"
        },
        "bucketCounts": {
          "description": "Required in the Stackdriver Monitoring API v3. The values for each bucket specified in bucket_options. The sum of the values in bucketCounts must equal the value in the count field of the Distribution object. The order of the bucket counts follows the numbering schemes described for the three bucket types. The underflow bucket has number 0; the finite buckets, if any, have numbers 1 through N-2; and the overflow bucket has number N-1. The size of bucket_counts must not be greater than N. If the size is less than N, then the remaining buckets are assigned values of zero.",
          "items": {
            "format": "int64",
            "type": "string"
          },
          "type": "array"
        },
        "bucketOptions": {
          "$ref": "BucketOptions",
          "description": "Required in the Stackdriver Monitoring API v3. Defines the histogram bucket boundaries."
        }
      },
      "id": "Distribution"
    },
    "MonitoredResource": {
      "description": "An object representing a resource that can be used for monitoring, logging, billing, or other purposes. Examples include virtual machine instances, databases, and storage devices such as disks. The type field identifies a MonitoredResourceDescriptor object that describes the resource's schema. Information in the labels field identifies the actual resource and its attributes according to the schema. For example, a particular Compute Engine VM instance could be represented by the following object, because the MonitoredResourceDescriptor for \"gce_instance\" has labels \"instance_id\" and \"zone\":\n{ \"type\": \"gce_instance\",\n  \"labels\": { \"instance_id\": \"12345678901234\",\n              \"zone\": \"us-central1-a\" }}\n",
      "type": "object",
      "properties": {
        "type": {
          "description": "Required. The monitored resource type. This field must match the type field of a MonitoredResourceDescriptor object. For example, the type of a Compute Engine VM instance is gce_instance.",
          "type": "string"
        },
        "labels": {
          "additionalProperties": {
            "type": "string"
          },
          "description": "Required. Values for all of the labels listed in the associated monitored resource descriptor. For example, Compute Engine VM instances use the labels \"project_id\", \"instance_id\", and \"zone\".",
          "type": "object"
        }
      },
      "id": "MonitoredResource"
    },
    "ListMetricDescriptorsResponse": {
      "properties": {
        "nextPageToken": {
          "description": "If there are more results than have been returned, then this field is set to a non-empty value. To see the additional results, use that value as pageToken in the next call to this method.",
          "type": "string"
        },
        "metricDescriptors": {
          "description": "The metric descriptors that are available to the project and that match the value of filter, if present.",
          "items": {
            "$ref": "MetricDescriptor"
          },
          "type": "array"
        }
      },
      "id": "ListMetricDescriptorsResponse",
      "description": "The ListMetricDescriptors response.",
      "type": "object"
    },
    "CollectdPayloadError": {
      "type": "object",
      "properties": {
        "index": {
          "format": "int32",
          "description": "The zero-based index in CreateCollectdTimeSeriesRequest.collectd_payloads.",
          "type": "integer"
        },
        "valueErrors": {
          "items": {
            "$ref": "CollectdValueError"
          },
          "type": "array",
          "description": "Records the error status for values that were not written due to an error.Failed payloads for which nothing is written will not include partial value errors."
        },
        "error": {
          "$ref": "Status",
          "description": "Records the error status for the payload. If this field is present, the partial errors for nested values won't be populated."
        }
      },
      "id": "CollectdPayloadError",
      "description": "Describes the error status for payloads that were not written."
    },
    "MonitoredResourceDescriptor": {
      "description": "An object that describes the schema of a MonitoredResource object using a type name and a set of labels. For example, the monitored resource descriptor for Google Compute Engine VM instances has a type of \"gce_instance\" and specifies the use of the labels \"instance_id\" and \"zone\" to identify particular VM instances.Different APIs can support different monitored resource types. APIs generally provide a list method that returns the monitored resource descriptors used by the API.",
      "type": "object",
      "properties": {
        "name": {
          "description": "Optional. The resource name of the monitored resource descriptor: \"projects/{project_id}/monitoredResourceDescriptors/{type}\" where {type} is the value of the type field in this object and {project_id} is a project ID that provides API-specific context for accessing the type. APIs that do not use project information can use the resource name format \"monitoredResourceDescriptors/{type}\".",
          "type": "string"
        },
        "description": {
          "description": "Optional. A detailed description of the monitored resource type that might be used in documentation.",
          "type": "string"
        },
        "displayName": {
          "type": "string",
          "description": "Optional. A concise name for the monitored resource type that might be displayed in user interfaces. It should be a Title Cased Noun Phrase, without any article or other determiners. For example, \"Google Cloud SQL Database\"."
        },
        "type": {
          "description": "Required. The monitored resource type. For example, the type \"cloudsql_database\" represents databases in Google Cloud SQL. The maximum length of this value is 256 characters.",
          "type": "string"
        },
>>>>>>> b412c745
        "labels": {
          "additionalProperties": {
            "type": "string"
          },
<<<<<<< HEAD
          "description": "The set of label values that uniquely identify this metric. All labels listed in the MetricDescriptor must be assigned values.",
          "type": "object"
        },
        "type": {
          "description": "An existing metric type, see google.api.MetricDescriptor. For example, custom.googleapis.com/invoice/paid/amount.",
          "type": "string"
        }
      },
      "id": "Metric"
    },
    "Field": {
      "properties": {
        "defaultValue": {
          "description": "The string value of the default value of this field. Proto2 syntax only.",
          "type": "string"
        },
        "name": {
          "description": "The field name.",
          "type": "string"
        },
        "typeUrl": {
          "description": "The field type URL, without the scheme, for message or enumeration types. Example: \"type.googleapis.com/google.protobuf.Timestamp\".",
          "type": "string"
        },
        "number": {
          "format": "int32",
          "description": "The field number.",
          "type": "integer"
=======
          "type": "array"
        }
      },
      "id": "MonitoredResourceDescriptor"
    },
    "TypedValue": {
      "properties": {
        "doubleValue": {
          "type": "number",
          "format": "double",
          "description": "A 64-bit double-precision floating-point number. Its magnitude is approximately &plusmn;10\u003csup\u003e&plusmn;300\u003c/sup\u003e and it has 16 significant digits of precision."
        },
        "int64Value": {
          "format": "int64",
          "description": "A 64-bit integer. Its range is approximately &plusmn;9.2x10\u003csup\u003e18\u003c/sup\u003e.",
          "type": "string"
        },
        "distributionValue": {
          "description": "A distribution value.",
          "$ref": "Distribution"
        },
        "stringValue": {
          "description": "A variable-length string value.",
          "type": "string"
        },
        "boolValue": {
          "description": "A Boolean value: true or false.",
          "type": "boolean"
        }
      },
      "id": "TypedValue",
      "description": "A single strongly-typed value.",
      "type": "object"
    },
    "CollectdValueError": {
      "description": "Describes the error status for values that were not written.",
      "type": "object",
      "properties": {
        "index": {
          "format": "int32",
          "description": "The zero-based index in CollectdPayload.values within the parent CreateCollectdTimeSeriesRequest.collectd_payloads.",
          "type": "integer"
        },
        "error": {
          "$ref": "Status",
          "description": "Records the error status for the value."
        }
      },
      "id": "CollectdValueError"
    },
    "CollectdPayload": {
      "description": "A collection of data points sent from a collectd-based plugin. See the collectd documentation for more information.",
      "type": "object",
      "properties": {
        "startTime": {
          "type": "string",
          "format": "google-datetime",
          "description": "The start time of the interval."
        },
        "values": {
          "description": "The measured values during this time interval. Each value must have a different dataSourceName.",
          "items": {
            "$ref": "CollectdValue"
          },
          "type": "array"
        },
        "typeInstance": {
          "description": "The measurement type instance. Example: \"used\".",
          "type": "string"
        },
        "metadata": {
          "additionalProperties": {
            "$ref": "TypedValue"
          },
          "description": "The measurement metadata. Example: \"process_id\" -\u003e 12345",
          "type": "object"
        },
        "type": {
          "description": "The measurement type. Example: \"memory\".",
          "type": "string"
>>>>>>> b412c745
        },
        "jsonName": {
          "description": "The field JSON name.",
          "type": "string"
        },
        "kind": {
          "description": "The field type.",
          "type": "string",
          "enumDescriptions": [
            "Field type unknown.",
            "Field type double.",
            "Field type float.",
            "Field type int64.",
            "Field type uint64.",
            "Field type int32.",
            "Field type fixed64.",
            "Field type fixed32.",
            "Field type bool.",
            "Field type string.",
            "Field type group. Proto2 syntax only, and deprecated.",
            "Field type message.",
            "Field type bytes.",
            "Field type uint32.",
            "Field type enum.",
            "Field type sfixed32.",
            "Field type sfixed64.",
            "Field type sint32.",
            "Field type sint64."
          ],
          "enum": [
            "TYPE_UNKNOWN",
            "TYPE_DOUBLE",
            "TYPE_FLOAT",
            "TYPE_INT64",
            "TYPE_UINT64",
            "TYPE_INT32",
            "TYPE_FIXED64",
            "TYPE_FIXED32",
            "TYPE_BOOL",
            "TYPE_STRING",
            "TYPE_GROUP",
            "TYPE_MESSAGE",
            "TYPE_BYTES",
            "TYPE_UINT32",
            "TYPE_ENUM",
            "TYPE_SFIXED32",
            "TYPE_SFIXED64",
            "TYPE_SINT32",
            "TYPE_SINT64"
          ]
        },
<<<<<<< HEAD
        "options": {
          "description": "The protocol buffer options.",
          "items": {
            "$ref": "Option"
          },
          "type": "array"
        },
        "oneofIndex": {
=======
        "endTime": {
          "type": "string",
          "format": "google-datetime",
          "description": "The end time of the interval."
        }
      },
      "id": "CollectdPayload"
    },
    "CreateCollectdTimeSeriesResponse": {
      "properties": {
        "payloadErrors": {
          "description": "Records the error status for points that were not written due to an error.Failed requests for which nothing is written will return an error response instead.",
          "items": {
            "$ref": "CollectdPayloadError"
          },
          "type": "array"
        }
      },
      "id": "CreateCollectdTimeSeriesResponse",
      "description": "The CreateCollectdTimeSeries response.",
      "type": "object"
    },
    "Linear": {
      "description": "Specifies a linear sequence of buckets that all have the same width (except overflow and underflow). Each bucket represents a constant absolute uncertainty on the specific value in the bucket.There are num_finite_buckets + 2 (= N) buckets. Bucket i has the following boundaries:Upper bound (0 \u003c= i \u003c N-1): offset + (width * i).  Lower bound (1 \u003c= i \u003c N): offset + (width * (i - 1)).",
      "type": "object",
      "properties": {
        "offset": {
          "format": "double",
          "description": "Lower bound of the first bucket.",
          "type": "number"
        },
        "numFiniteBuckets": {
>>>>>>> b412c745
          "format": "int32",
          "description": "The index of the field type in Type.oneofs, for message or enumeration types. The first type has index 1; zero means the type is not in the list.",
          "type": "integer"
        },
<<<<<<< HEAD
        "cardinality": {
          "enumDescriptions": [
            "For fields with unknown cardinality.",
            "For optional fields.",
            "For required fields. Proto2 syntax only.",
            "For repeated fields."
          ],
          "enum": [
            "CARDINALITY_UNKNOWN",
            "CARDINALITY_OPTIONAL",
            "CARDINALITY_REQUIRED",
            "CARDINALITY_REPEATED"
          ],
          "description": "The field cardinality.",
          "type": "string"
        },
        "packed": {
          "description": "Whether to use alternative packed wire representation.",
          "type": "boolean"
=======
        "width": {
          "format": "double",
          "description": "Must be greater than 0.",
          "type": "number"
>>>>>>> b412c745
        }
      },
      "id": "Field",
      "description": "A single field of a message type.",
      "type": "object"
    },
<<<<<<< HEAD
    "LabelDescriptor": {
      "description": "A description of a label.",
      "type": "object",
      "properties": {
        "key": {
          "description": "The label key.",
          "type": "string"
        },
        "description": {
          "description": "A human-readable description for the label.",
          "type": "string"
        },
        "valueType": {
          "enumDescriptions": [
            "A variable-length string. This is the default.",
            "Boolean; true or false.",
            "A 64-bit signed integer."
          ],
          "enum": [
            "STRING",
            "BOOL",
            "INT64"
          ],
          "description": "The type of data that can be assigned to the label.",
          "type": "string"
=======
    "Empty": {
      "description": "A generic empty message that you can re-use to avoid defining duplicated empty messages in your APIs. A typical example is to use it as the request or the response type of an API method. For instance:\nservice Foo {\n  rpc Bar(google.protobuf.Empty) returns (google.protobuf.Empty);\n}\nThe JSON representation for Empty is empty JSON object {}.",
      "type": "object",
      "properties": {},
      "id": "Empty"
    },
    "Option": {
      "description": "A protocol buffer option, which can be attached to a message, field, enumeration, etc.",
      "type": "object",
      "properties": {
        "value": {
          "description": "The option's value packed in an Any message. If the value is a primitive, the corresponding wrapper type defined in google/protobuf/wrappers.proto should be used. If the value is an enum, it should be stored as an int32 value using the google.protobuf.Int32Value type.",
          "type": "object",
          "additionalProperties": {
            "type": "any",
            "description": "Properties of the object. Contains field @type with type URL."
          }
        },
        "name": {
          "description": "The option's name. For protobuf built-in options (options defined in descriptor.proto), this is the short name. For example, \"map_entry\". For custom options, it should be the fully-qualified name. For example, \"google.api.http\".",
          "type": "string"
>>>>>>> b412c745
        }
      },
      "id": "LabelDescriptor"
    },
<<<<<<< HEAD
    "ListTimeSeriesResponse": {
      "description": "The ListTimeSeries response.",
      "type": "object",
      "properties": {
        "timeSeries": {
          "description": "One or more time series that match the filter included in the request.",
          "items": {
            "$ref": "TimeSeries"
          },
          "type": "array"
        },
        "nextPageToken": {
          "description": "If there are more results than have been returned, then this field is set to a non-empty value. To see the additional results, use that value as pageToken in the next call to this method.",
          "type": "string"
        }
      },
      "id": "ListTimeSeriesResponse"
    },
    "Group": {
      "description": "The description of a dynamic collection of monitored resources. Each group has a filter that is matched against monitored resources and their associated metadata. If a group's filter matches an available monitored resource, then that resource is a member of that group. Groups can contain any number of monitored resources, and each monitored resource can be a member of any number of groups.Groups can be nested in parent-child hierarchies. The parentName field identifies an optional parent for each group. If a group has a parent, then the only monitored resources available to be matched by the group's filter are the resources contained in the parent group. In other words, a group contains the monitored resources that match its filter and the filters of all the group's ancestors. A group without a parent can contain any monitored resource.For example, consider an infrastructure running a set of instances with two user-defined tags: \"environment\" and \"role\". A parent group has a filter, environment=\"production\". A child of that parent group has a filter, role=\"transcoder\". The parent group contains all instances in the production environment, regardless of their roles. The child group contains instances that have the transcoder role and are in the production environment.The monitored resources contained in a group can change at any moment, depending on what resources exist and what filters are associated with the group and its ancestors.",
=======
    "Explicit": {
      "description": "Specifies a set of buckets with arbitrary widths.There are size(bounds) + 1 (= N) buckets. Bucket i has the following boundaries:Upper bound (0 \u003c= i \u003c N-1): boundsi  Lower bound (1 \u003c= i \u003c N); boundsi - 1The bounds field must contain at least one element. If bounds has only one element, then there are no finite buckets, and that single element is the common boundary of the overflow and underflow buckets.",
      "type": "object",
      "properties": {
        "bounds": {
          "description": "The values must be monotonically increasing.",
          "items": {
            "format": "double",
            "type": "number"
          },
          "type": "array"
        }
      },
      "id": "Explicit"
    },
    "TimeInterval": {
>>>>>>> b412c745
      "type": "object",
      "properties": {
        "filter": {
          "description": "The filter used to determine which monitored resources belong to this group.",
          "type": "string"
        },
        "parentName": {
          "description": "The name of the group's parent, if it has one. The format is \"projects/{project_id_or_number}/groups/{group_id}\". For groups with no parent, parentName is the empty string, \"\".",
          "type": "string"
        },
        "name": {
          "description": "Output only. The name of this group. The format is \"projects/{project_id_or_number}/groups/{group_id}\". When creating a group, this field is ignored and a new name is created consisting of the project specified in the call to CreateGroup and a unique {group_id} that is generated automatically.",
          "type": "string"
        },
        "displayName": {
          "description": "A user-assigned name for this group, used only for display purposes.",
          "type": "string"
        },
        "isCluster": {
          "description": "If true, the members of this group are considered to be a cluster. The system can perform additional analysis on groups that are clusters.",
          "type": "boolean"
        }
      },
<<<<<<< HEAD
      "id": "Group"
=======
      "id": "TimeInterval",
      "description": "A time interval extending just after a start time through an end time. If the start time is the same as the end time, then the interval represents a single point in time."
>>>>>>> b412c745
    },
    "Type": {
      "description": "A protocol buffer message type.",
      "type": "object",
      "properties": {
<<<<<<< HEAD
        "options": {
          "description": "The protocol buffer options.",
          "items": {
            "$ref": "Option"
          },
          "type": "array"
        },
        "fields": {
          "description": "The list of fields.",
          "items": {
            "$ref": "Field"
          },
          "type": "array"
        },
        "name": {
          "description": "The fully qualified message name.",
          "type": "string"
        },
        "oneofs": {
          "description": "The list of types appearing in oneof definitions in this type.",
          "items": {
            "type": "string"
          },
          "type": "array"
        },
        "sourceContext": {
          "$ref": "SourceContext",
          "description": "The source context."
        },
        "syntax": {
          "description": "The source syntax.",
          "type": "string",
          "enumDescriptions": [
            "Syntax proto2.",
            "Syntax proto3."
          ],
          "enum": [
            "SYNTAX_PROTO2",
            "SYNTAX_PROTO3"
          ]
=======
        "growthFactor": {
          "format": "double",
          "description": "Must be greater than 1.",
          "type": "number"
        },
        "scale": {
          "format": "double",
          "description": "Must be greater than 0.",
          "type": "number"
        },
        "numFiniteBuckets": {
          "type": "integer",
          "format": "int32",
          "description": "Must be greater than 0."
>>>>>>> b412c745
        }
      },
      "id": "Type"
    },
<<<<<<< HEAD
    "BucketOptions": {
      "description": "BucketOptions describes the bucket boundaries used to create a histogram for the distribution. The buckets can be in a linear sequence, an exponential sequence, or each bucket can be specified explicitly. BucketOptions does not include the number of values in each bucket.A bucket has an inclusive lower bound and exclusive upper bound for the values that are counted for that bucket. The upper bound of a bucket must be strictly greater than the lower bound. The sequence of N buckets for a distribution consists of an underflow bucket (number 0), zero or more finite buckets (number 1 through N - 2) and an overflow bucket (number N - 1). The buckets are contiguous: the lower bound of bucket i (i \u003e 0) is the same as the upper bound of bucket i - 1. The buckets span the whole range of finite values: lower bound of the underflow bucket is -infinity and the upper bound of the overflow bucket is +infinity. The finite buckets are so-called because both bounds are finite.",
=======
    "Point": {
>>>>>>> b412c745
      "type": "object",
      "properties": {
        "exponentialBuckets": {
          "$ref": "Exponential",
          "description": "The exponential buckets."
        },
        "explicitBuckets": {
          "$ref": "Explicit",
          "description": "The explicit buckets."
        },
        "linearBuckets": {
          "description": "The linear bucket.",
          "$ref": "Linear"
        }
      },
<<<<<<< HEAD
      "id": "BucketOptions"
    },
    "CollectdValue": {
      "description": "A single data point from a collectd-based plugin.",
      "type": "object",
      "properties": {
        "dataSourceType": {
          "enumDescriptions": [
            "An unspecified data source type. This corresponds to google.api.MetricDescriptor.MetricKind.METRIC_KIND_UNSPECIFIED.",
            "An instantaneous measurement of a varying quantity. This corresponds to google.api.MetricDescriptor.MetricKind.GAUGE.",
            "A cumulative value over time. This corresponds to google.api.MetricDescriptor.MetricKind.CUMULATIVE.",
            "A rate of change of the measurement.",
            "An amount of change since the last measurement interval. This corresponds to google.api.MetricDescriptor.MetricKind.DELTA."
=======
      "id": "Point",
      "description": "A single data point in a time series."
    },
    "Field": {
      "description": "A single field of a message type.",
      "type": "object",
      "properties": {
        "packed": {
          "description": "Whether to use alternative packed wire representation.",
          "type": "boolean"
        },
        "cardinality": {
          "description": "The field cardinality.",
          "type": "string",
          "enumDescriptions": [
            "For fields with unknown cardinality.",
            "For optional fields.",
            "For required fields. Proto2 syntax only.",
            "For repeated fields."
          ],
          "enum": [
            "CARDINALITY_UNKNOWN",
            "CARDINALITY_OPTIONAL",
            "CARDINALITY_REQUIRED",
            "CARDINALITY_REPEATED"
          ]
        },
        "defaultValue": {
          "description": "The string value of the default value of this field. Proto2 syntax only.",
          "type": "string"
        },
        "name": {
          "description": "The field name.",
          "type": "string"
        },
        "typeUrl": {
          "description": "The field type URL, without the scheme, for message or enumeration types. Example: \"type.googleapis.com/google.protobuf.Timestamp\".",
          "type": "string"
        },
        "number": {
          "format": "int32",
          "description": "The field number.",
          "type": "integer"
        },
        "jsonName": {
          "description": "The field JSON name.",
          "type": "string"
        },
        "kind": {
          "enumDescriptions": [
            "Field type unknown.",
            "Field type double.",
            "Field type float.",
            "Field type int64.",
            "Field type uint64.",
            "Field type int32.",
            "Field type fixed64.",
            "Field type fixed32.",
            "Field type bool.",
            "Field type string.",
            "Field type group. Proto2 syntax only, and deprecated.",
            "Field type message.",
            "Field type bytes.",
            "Field type uint32.",
            "Field type enum.",
            "Field type sfixed32.",
            "Field type sfixed64.",
            "Field type sint32.",
            "Field type sint64."
>>>>>>> b412c745
          ],
          "enum": [
            "UNSPECIFIED_DATA_SOURCE_TYPE",
            "GAUGE",
            "COUNTER",
            "DERIVE",
            "ABSOLUTE"
          ],
<<<<<<< HEAD
          "description": "The type of measurement.",
          "type": "string"
        },
        "dataSourceName": {
          "description": "The data source for the collectd value. For example there are two data sources for network measurements: \"rx\" and \"tx\".",
=======
          "description": "The field type.",
>>>>>>> b412c745
          "type": "string"
        },
        "value": {
          "$ref": "TypedValue",
          "description": "The measurement value."
        }
      },
      "id": "CollectdValue"
    },
    "Status": {
      "description": "The Status type defines a logical error model that is suitable for different programming environments, including REST APIs and RPC APIs. It is used by gRPC (https://github.com/grpc). The error model is designed to be:\nSimple to use and understand for most users\nFlexible enough to meet unexpected needsOverviewThe Status message contains three pieces of data: error code, error message, and error details. The error code should be an enum value of google.rpc.Code, but it may accept additional error codes if needed. The error message should be a developer-facing English message that helps developers understand and resolve the error. If a localized user-facing error message is needed, put the localized message in the error details or localize it in the client. The optional error details may contain arbitrary information about the error. There is a predefined set of error detail types in the package google.rpc that can be used for common error conditions.Language mappingThe Status message is the logical representation of the error model, but it is not necessarily the actual wire format. When the Status message is exposed in different client libraries and different wire protocols, it can be mapped differently. For example, it will likely be mapped to some exceptions in Java, but more likely mapped to some error codes in C.Other usesThe error model and the Status message can be used in a variety of environments, either with or without APIs, to provide a consistent developer experience across different environments.Example uses of this error model include:\nPartial errors. If a service needs to return partial errors to the client, it may embed the Status in the normal response to indicate the partial errors.\nWorkflow errors. A typical workflow has multiple steps. Each step may have a Status message for error reporting.\nBatch operations. If a client uses batch request and batch response, the Status message should be used directly inside batch response, one for each error sub-response.\nAsynchronous operations. If an API call embeds asynchronous operation results in its response, the status of those operations should be represented directly using the Status message.\nLogging. If some API errors are stored in logs, the message Status could be used directly after any stripping needed for security/privacy reasons.",
      "type": "object",
      "properties": {
        "details": {
          "description": "A list of messages that carry the error details. There is a common set of message types for APIs to use.",
          "items": {
            "additionalProperties": {
              "description": "Properties of the object. Contains field @type with type URL.",
              "type": "any"
            },
            "type": "object"
          },
          "type": "array"
        },
        "code": {
          "format": "int32",
          "description": "The status code, which should be an enum value of google.rpc.Code.",
          "type": "integer"
<<<<<<< HEAD
        },
        "message": {
          "description": "A developer-facing error message, which should be in English. Any user-facing error message should be localized and sent in the google.rpc.Status.details field, or localized by the client.",
          "type": "string"
        }
      },
      "id": "Status"
    },
    "MetricDescriptor": {
      "description": "Defines a metric type and its schema. Once a metric descriptor is created, deleting or altering it stops data collection and makes the metric type's existing data unusable.",
      "type": "object",
      "properties": {
        "valueType": {
          "description": "Whether the measurement is an integer, a floating-point number, etc. Some combinations of metric_kind and value_type might not be supported.",
          "type": "string",
          "enumDescriptions": [
            "Do not use this default value.",
            "The value is a boolean. This value type can be used only if the metric kind is GAUGE.",
            "The value is a signed 64-bit integer.",
            "The value is a double precision floating point number.",
            "The value is a text string. This value type can be used only if the metric kind is GAUGE.",
            "The value is a Distribution.",
            "The value is money."
          ],
          "enum": [
            "VALUE_TYPE_UNSPECIFIED",
            "BOOL",
            "INT64",
            "DOUBLE",
            "STRING",
            "DISTRIBUTION",
            "MONEY"
          ]
        },
        "metricKind": {
          "enumDescriptions": [
            "Do not use this default value.",
            "An instantaneous measurement of a value.",
            "The change in a value during a time interval.",
            "A value accumulated over a time interval. Cumulative measurements in a time series should have the same start time and increasing end times, until an event resets the cumulative value to zero and sets a new start time for the following points."
          ],
          "enum": [
            "METRIC_KIND_UNSPECIFIED",
            "GAUGE",
            "DELTA",
            "CUMULATIVE"
          ],
          "description": "Whether the metric records instantaneous values, changes to a value, etc. Some combinations of metric_kind and value_type might not be supported.",
          "type": "string"
        },
        "displayName": {
          "description": "A concise name for the metric, which can be displayed in user interfaces. Use sentence case without an ending period, for example \"Request count\".",
          "type": "string"
        },
        "description": {
          "description": "A detailed description of the metric, which can be used in documentation.",
          "type": "string"
        },
        "unit": {
          "description": "The unit in which the metric value is reported. It is only applicable if the value_type is INT64, DOUBLE, or DISTRIBUTION. The supported units are a subset of The Unified Code for Units of Measure (http://unitsofmeasure.org/ucum.html) standard:Basic units (UNIT)\nbit bit\nBy byte\ns second\nmin minute\nh hour\nd dayPrefixes (PREFIX)\nk kilo (10**3)\nM mega (10**6)\nG giga (10**9)\nT tera (10**12)\nP peta (10**15)\nE exa (10**18)\nZ zetta (10**21)\nY yotta (10**24)\nm milli (10**-3)\nu micro (10**-6)\nn nano (10**-9)\np pico (10**-12)\nf femto (10**-15)\na atto (10**-18)\nz zepto (10**-21)\ny yocto (10**-24)\nKi kibi (2**10)\nMi mebi (2**20)\nGi gibi (2**30)\nTi tebi (2**40)GrammarThe grammar includes the dimensionless unit 1, such as 1/s.The grammar also includes these connectors:\n/ division (as an infix operator, e.g. 1/s).\n. multiplication (as an infix operator, e.g. GBy.d)The grammar for a unit is as follows:\nExpression = Component { \".\" Component } { \"/\" Component } ;\n\nComponent = [ PREFIX ] UNIT [ Annotation ]\n          | Annotation\n          | \"1\"\n          ;\n\nAnnotation = \"{\" NAME \"}\" ;\nNotes:\nAnnotation is just a comment if it follows a UNIT and is  equivalent to 1 if it is used alone. For examples,  {requests}/s == 1/s, By{transmitted}/s == By/s.\nNAME is a sequence of non-blank printable ASCII characters not  containing '{' or '}'.",
          "type": "string"
        },
        "labels": {
          "description": "The set of labels that can be used to describe a specific instance of this metric type. For example, the appengine.googleapis.com/http/server/response_latencies metric type has a label for the HTTP response code, response_code, so you can look at latencies for successful responses or just for responses that failed.",
          "items": {
            "$ref": "LabelDescriptor"
          },
          "type": "array"
        },
        "name": {
          "description": "The resource name of the metric descriptor. Depending on the implementation, the name typically includes: (1) the parent resource name that defines the scope of the metric type or of its data; and (2) the metric's URL-encoded type, which also appears in the type field of this descriptor. For example, following is the resource name of a custom metric within the GCP project my-project-id:\n\"projects/my-project-id/metricDescriptors/custom.googleapis.com%2Finvoice%2Fpaid%2Famount\"\n",
          "type": "string"
        },
        "type": {
          "description": "The metric type, including its DNS name prefix. The type is not URL-encoded. All user-defined custom metric types have the DNS name custom.googleapis.com. Metric types should use a natural hierarchical grouping. For example:\n\"custom.googleapis.com/invoice/paid/amount\"\n\"appengine.googleapis.com/http/server/response_latencies\"\n",
          "type": "string"
        }
      },
      "id": "MetricDescriptor"
    },
    "SourceContext": {
      "description": "SourceContext represents information about the source of a protobuf element, like the file in which it is defined.",
      "type": "object",
      "properties": {
        "fileName": {
          "description": "The path-qualified name of the .proto file that contained the associated protobuf element. For example: \"google/protobuf/source_context.proto\".",
          "type": "string"
        }
      },
      "id": "SourceContext"
    },
    "Range": {
      "description": "The range of the population values.",
      "type": "object",
      "properties": {
        "max": {
          "format": "double",
          "description": "The maximum of the population values.",
          "type": "number"
        },
        "min": {
          "format": "double",
          "description": "The minimum of the population values.",
          "type": "number"
        }
      },
      "id": "Range"
    },
    "ListGroupsResponse": {
      "description": "The ListGroups response.",
      "type": "object",
      "properties": {
        "group": {
          "description": "The groups that match the specified filters.",
          "items": {
            "$ref": "Group"
          },
          "type": "array"
        },
        "nextPageToken": {
          "description": "If there are more results than have been returned, then this field is set to a non-empty value. To see the additional results, use that value as pageToken in the next call to this method.",
          "type": "string"
        }
      },
      "id": "ListGroupsResponse"
    },
    "CreateCollectdTimeSeriesRequest": {
      "description": "The CreateCollectdTimeSeries request.",
      "type": "object",
      "properties": {
        "collectdPayloads": {
          "description": "The collectd payloads representing the time series data. You must not include more than a single point for each time series, so no two payloads can have the same values for all of the fields plugin, plugin_instance, type, and type_instance.",
          "items": {
            "$ref": "CollectdPayload"
          },
          "type": "array"
        },
        "resource": {
          "$ref": "MonitoredResource",
          "description": "The monitored resource associated with the time series."
        },
        "collectdVersion": {
          "description": "The version of collectd that collected the data. Example: \"5.3.0-192.el6\".",
          "type": "string"
        }
      },
      "id": "CreateCollectdTimeSeriesRequest"
    },
    "ListGroupMembersResponse": {
      "description": "The ListGroupMembers response.",
      "type": "object",
      "properties": {
        "nextPageToken": {
          "description": "If there are more results than have been returned, then this field is set to a non-empty value. To see the additional results, use that value as pageToken in the next call to this method.",
          "type": "string"
        },
        "totalSize": {
          "format": "int32",
          "description": "The total number of elements matching this request.",
          "type": "integer"
        },
        "members": {
          "description": "A set of monitored resources in the group.",
          "items": {
            "$ref": "MonitoredResource"
          },
          "type": "array"
        }
      },
      "id": "ListGroupMembersResponse"
    },
    "ListMonitoredResourceDescriptorsResponse": {
      "description": "The ListMonitoredResourceDescriptors response.",
      "type": "object",
      "properties": {
        "nextPageToken": {
          "description": "If there are more results than have been returned, then this field is set to a non-empty value. To see the additional results, use that value as pageToken in the next call to this method.",
          "type": "string"
        },
        "resourceDescriptors": {
          "description": "The monitored resource descriptors that are available to this project and that match filter, if present.",
          "items": {
            "$ref": "MonitoredResourceDescriptor"
          },
          "type": "array"
        }
      },
      "id": "ListMonitoredResourceDescriptorsResponse"
    },
    "TimeSeries": {
      "description": "A collection of data points that describes the time-varying values of a metric. A time series is identified by a combination of a fully-specified monitored resource and a fully-specified metric. This type is used for both listing and creating time series.",
      "type": "object",
      "properties": {
        "metricKind": {
          "enum": [
            "METRIC_KIND_UNSPECIFIED",
            "GAUGE",
            "DELTA",
            "CUMULATIVE"
          ],
          "description": "The metric kind of the time series. When listing time series, this metric kind might be different from the metric kind of the associated metric if this time series is an alignment or reduction of other time series.When creating a time series, this field is optional. If present, it must be the same as the metric kind of the associated metric. If the associated metric's descriptor must be auto-created, then this field specifies the metric kind of the new descriptor and must be either GAUGE (the default) or CUMULATIVE.",
          "type": "string",
          "enumDescriptions": [
            "Do not use this default value.",
            "An instantaneous measurement of a value.",
            "The change in a value during a time interval.",
            "A value accumulated over a time interval. Cumulative measurements in a time series should have the same start time and increasing end times, until an event resets the cumulative value to zero and sets a new start time for the following points."
          ]
        },
        "points": {
          "description": "The data points of this time series. When listing time series, the order of the points is specified by the list method.When creating a time series, this field must contain exactly one point and the point's type must be the same as the value type of the associated metric. If the associated metric's descriptor must be auto-created, then the value type of the descriptor is determined by the point's type, which must be BOOL, INT64, DOUBLE, or DISTRIBUTION.",
          "items": {
            "$ref": "Point"
          },
          "type": "array"
        },
        "metric": {
          "description": "The associated metric. A fully-specified metric used to identify the time series.",
          "$ref": "Metric"
        },
        "valueType": {
          "enum": [
            "VALUE_TYPE_UNSPECIFIED",
            "BOOL",
            "INT64",
            "DOUBLE",
            "STRING",
            "DISTRIBUTION",
            "MONEY"
          ],
          "description": "The value type of the time series. When listing time series, this value type might be different from the value type of the associated metric if this time series is an alignment or reduction of other time series.When creating a time series, this field is optional. If present, it must be the same as the type of the data in the points field.",
          "type": "string",
          "enumDescriptions": [
            "Do not use this default value.",
            "The value is a boolean. This value type can be used only if the metric kind is GAUGE.",
            "The value is a signed 64-bit integer.",
            "The value is a double precision floating point number.",
            "The value is a text string. This value type can be used only if the metric kind is GAUGE.",
            "The value is a Distribution.",
            "The value is money."
          ]
        },
        "resource": {
          "description": "The associated monitored resource. Custom metrics can use only certain monitored resource types in their time series data.",
          "$ref": "MonitoredResource"
        }
      },
      "id": "TimeSeries"
    },
    "CreateTimeSeriesRequest": {
      "description": "The CreateTimeSeries request.",
      "type": "object",
      "properties": {
        "timeSeries": {
          "description": "The new data to be added to a list of time series. Adds at most one data point to each of several time series. The new data point must be more recent than any other point in its time series. Each TimeSeries value must fully specify a unique time series by supplying all label values for the metric and the monitored resource.",
          "items": {
            "$ref": "TimeSeries"
          },
          "type": "array"
        }
      },
      "id": "CreateTimeSeriesRequest"
    },
    "Distribution": {
      "properties": {
        "sumOfSquaredDeviation": {
          "format": "double",
          "description": "The sum of squared deviations from the mean of the values in the population. For values x_i this is:\nSum[i=1..n]((x_i - mean)^2)\nKnuth, \"The Art of Computer Programming\", Vol. 2, page 323, 3rd edition describes Welford's method for accumulating this sum in one pass.If count is zero then this field must be zero.",
          "type": "number"
        },
        "range": {
          "$ref": "Range",
          "description": "If specified, contains the range of the population values. The field must not be present if the count is zero. This field is presently ignored by the Stackdriver Monitoring API v3."
        },
        "count": {
          "format": "int64",
          "description": "The number of values in the population. Must be non-negative. This value must equal the sum of the values in bucket_counts if a histogram is provided.",
          "type": "string"
        },
        "mean": {
          "format": "double",
          "description": "The arithmetic mean of the values in the population. If count is zero then this field must be zero.",
          "type": "number"
        },
        "bucketCounts": {
          "description": "Required in the Stackdriver Monitoring API v3. The values for each bucket specified in bucket_options. The sum of the values in bucketCounts must equal the value in the count field of the Distribution object. The order of the bucket counts follows the numbering schemes described for the three bucket types. The underflow bucket has number 0; the finite buckets, if any, have numbers 1 through N-2; and the overflow bucket has number N-1. The size of bucket_counts must not be greater than N. If the size is less than N, then the remaining buckets are assigned values of zero.",
          "items": {
            "format": "int64",
            "type": "string"
          },
          "type": "array"
        },
        "bucketOptions": {
          "description": "Required in the Stackdriver Monitoring API v3. Defines the histogram bucket boundaries.",
          "$ref": "BucketOptions"
        }
      },
      "id": "Distribution",
      "description": "Distribution contains summary statistics for a population of values. It optionally contains a histogram representing the distribution of those values across a set of buckets.The summary statistics are the count, mean, sum of the squared deviation from the mean, the minimum, and the maximum of the set of population of values. The histogram is based on a sequence of buckets and gives a count of values that fall into each bucket. The boundaries of the buckets are given either explicitly or by formulas for buckets of fixed or exponentially increasing widths.Although it is not forbidden, it is generally a bad idea to include non-finite values (infinities or NaNs) in the population of values, as this will render the mean and sum_of_squared_deviation fields meaningless.",
      "type": "object"
    },
    "MonitoredResource": {
      "description": "An object representing a resource that can be used for monitoring, logging, billing, or other purposes. Examples include virtual machine instances, databases, and storage devices such as disks. The type field identifies a MonitoredResourceDescriptor object that describes the resource's schema. Information in the labels field identifies the actual resource and its attributes according to the schema. For example, a particular Compute Engine VM instance could be represented by the following object, because the MonitoredResourceDescriptor for \"gce_instance\" has labels \"instance_id\" and \"zone\":\n{ \"type\": \"gce_instance\",\n  \"labels\": { \"instance_id\": \"12345678901234\",\n              \"zone\": \"us-central1-a\" }}\n",
      "type": "object",
      "properties": {
        "labels": {
          "description": "Required. Values for all of the labels listed in the associated monitored resource descriptor. For example, Compute Engine VM instances use the labels \"project_id\", \"instance_id\", and \"zone\".",
          "type": "object",
          "additionalProperties": {
            "type": "string"
          }
        },
        "type": {
          "description": "Required. The monitored resource type. This field must match the type field of a MonitoredResourceDescriptor object. For example, the type of a Compute Engine VM instance is gce_instance.",
          "type": "string"
        }
      },
      "id": "MonitoredResource"
    },
    "ListMetricDescriptorsResponse": {
      "description": "The ListMetricDescriptors response.",
      "type": "object",
      "properties": {
        "nextPageToken": {
          "description": "If there are more results than have been returned, then this field is set to a non-empty value. To see the additional results, use that value as pageToken in the next call to this method.",
          "type": "string"
        },
        "metricDescriptors": {
          "description": "The metric descriptors that are available to the project and that match the value of filter, if present.",
          "items": {
            "$ref": "MetricDescriptor"
          },
          "type": "array"
        }
      },
      "id": "ListMetricDescriptorsResponse"
    },
    "CollectdPayloadError": {
      "properties": {
        "index": {
          "format": "int32",
          "description": "The zero-based index in CreateCollectdTimeSeriesRequest.collectd_payloads.",
          "type": "integer"
        },
        "valueErrors": {
          "description": "Records the error status for values that were not written due to an error.Failed payloads for which nothing is written will not include partial value errors.",
          "items": {
            "$ref": "CollectdValueError"
          },
          "type": "array"
        },
        "error": {
          "$ref": "Status",
          "description": "Records the error status for the payload. If this field is present, the partial errors for nested values won't be populated."
        }
      },
      "id": "CollectdPayloadError",
      "description": "Describes the error status for payloads that were not written.",
      "type": "object"
    },
    "MonitoredResourceDescriptor": {
      "description": "An object that describes the schema of a MonitoredResource object using a type name and a set of labels. For example, the monitored resource descriptor for Google Compute Engine VM instances has a type of \"gce_instance\" and specifies the use of the labels \"instance_id\" and \"zone\" to identify particular VM instances.Different APIs can support different monitored resource types. APIs generally provide a list method that returns the monitored resource descriptors used by the API.",
      "type": "object",
      "properties": {
        "labels": {
          "description": "Required. A set of labels used to describe instances of this monitored resource type. For example, an individual Google Cloud SQL database is identified by values for the labels \"database_id\" and \"zone\".",
          "items": {
            "$ref": "LabelDescriptor"
          },
          "type": "array"
        },
        "name": {
          "description": "Optional. The resource name of the monitored resource descriptor: \"projects/{project_id}/monitoredResourceDescriptors/{type}\" where {type} is the value of the type field in this object and {project_id} is a project ID that provides API-specific context for accessing the type. APIs that do not use project information can use the resource name format \"monitoredResourceDescriptors/{type}\".",
          "type": "string"
        },
        "description": {
          "description": "Optional. A detailed description of the monitored resource type that might be used in documentation.",
          "type": "string"
        },
        "displayName": {
          "description": "Optional. A concise name for the monitored resource type that might be displayed in user interfaces. It should be a Title Cased Noun Phrase, without any article or other determiners. For example, \"Google Cloud SQL Database\".",
          "type": "string"
        },
        "type": {
          "description": "Required. The monitored resource type. For example, the type \"cloudsql_database\" represents databases in Google Cloud SQL. The maximum length of this value is 256 characters.",
          "type": "string"
        }
      },
      "id": "MonitoredResourceDescriptor"
    },
    "TypedValue": {
      "description": "A single strongly-typed value.",
      "type": "object",
      "properties": {
        "stringValue": {
          "description": "A variable-length string value.",
          "type": "string"
        },
        "boolValue": {
          "description": "A Boolean value: true or false.",
          "type": "boolean"
        },
        "doubleValue": {
          "format": "double",
          "description": "A 64-bit double-precision floating-point number. Its magnitude is approximately &plusmn;10\u003csup\u003e&plusmn;300\u003c/sup\u003e and it has 16 significant digits of precision.",
          "type": "number"
        },
        "int64Value": {
          "format": "int64",
          "description": "A 64-bit integer. Its range is approximately &plusmn;9.2x10\u003csup\u003e18\u003c/sup\u003e.",
          "type": "string"
        },
        "distributionValue": {
          "description": "A distribution value.",
          "$ref": "Distribution"
        }
      },
      "id": "TypedValue"
    },
    "CollectdValueError": {
      "description": "Describes the error status for values that were not written.",
      "type": "object",
      "properties": {
        "index": {
          "format": "int32",
          "description": "The zero-based index in CollectdPayload.values within the parent CreateCollectdTimeSeriesRequest.collectd_payloads.",
          "type": "integer"
        },
        "error": {
          "description": "Records the error status for the value.",
          "$ref": "Status"
        }
      },
      "id": "CollectdValueError"
    },
    "CollectdPayload": {
      "description": "A collection of data points sent from a collectd-based plugin. See the collectd documentation for more information.",
      "type": "object",
      "properties": {
        "metadata": {
          "description": "The measurement metadata. Example: \"process_id\" -\u003e 12345",
          "type": "object",
          "additionalProperties": {
            "$ref": "TypedValue"
          }
        },
        "type": {
          "description": "The measurement type. Example: \"memory\".",
          "type": "string"
        },
        "plugin": {
          "description": "The name of the plugin. Example: \"disk\".",
          "type": "string"
        },
        "pluginInstance": {
          "description": "The instance name of the plugin Example: \"hdcl\".",
          "type": "string"
        },
        "endTime": {
          "format": "google-datetime",
          "description": "The end time of the interval.",
          "type": "string"
        },
        "startTime": {
          "format": "google-datetime",
          "description": "The start time of the interval.",
          "type": "string"
        },
        "values": {
          "description": "The measured values during this time interval. Each value must have a different dataSourceName.",
          "items": {
            "$ref": "CollectdValue"
          },
          "type": "array"
        },
        "typeInstance": {
          "description": "The measurement type instance. Example: \"used\".",
          "type": "string"
        }
      },
      "id": "CollectdPayload"
    },
    "CreateCollectdTimeSeriesResponse": {
      "description": "The CreateCollectdTimeSeries response.",
      "type": "object",
      "properties": {
        "payloadErrors": {
          "description": "Records the error status for points that were not written due to an error.Failed requests for which nothing is written will return an error response instead.",
          "items": {
            "$ref": "CollectdPayloadError"
          },
          "type": "array"
        }
      },
      "id": "CreateCollectdTimeSeriesResponse"
    },
    "Linear": {
      "properties": {
        "numFiniteBuckets": {
          "format": "int32",
          "description": "Must be greater than 0.",
          "type": "integer"
        },
        "width": {
          "format": "double",
          "description": "Must be greater than 0.",
          "type": "number"
        },
        "offset": {
          "format": "double",
          "description": "Lower bound of the first bucket.",
          "type": "number"
        }
      },
      "id": "Linear",
      "description": "Specifies a linear sequence of buckets that all have the same width (except overflow and underflow). Each bucket represents a constant absolute uncertainty on the specific value in the bucket.There are num_finite_buckets + 2 (= N) buckets. Bucket i has the following boundaries:Upper bound (0 \u003c= i \u003c N-1): offset + (width * i).  Lower bound (1 \u003c= i \u003c N): offset + (width * (i - 1)).",
      "type": "object"
=======
        }
      },
      "id": "Field"
    },
    "Metric": {
      "description": "A specific metric, identified by specifying values for all of the labels of a MetricDescriptor.",
      "type": "object",
      "properties": {
        "labels": {
          "additionalProperties": {
            "type": "string"
          },
          "description": "The set of label values that uniquely identify this metric. All labels listed in the MetricDescriptor must be assigned values.",
          "type": "object"
        },
        "type": {
          "description": "An existing metric type, see google.api.MetricDescriptor. For example, custom.googleapis.com/invoice/paid/amount.",
          "type": "string"
        }
      },
      "id": "Metric"
    }
  },
  "protocol": "rest",
  "icons": {
    "x32": "http://www.google.com/images/icons/product/search-32.gif",
    "x16": "http://www.google.com/images/icons/product/search-16.gif"
  },
  "canonicalName": "Monitoring",
  "auth": {
    "oauth2": {
      "scopes": {
        "https://www.googleapis.com/auth/monitoring": {
          "description": "View and write monitoring data for all of your Google and third-party Cloud and API projects"
        },
        "https://www.googleapis.com/auth/monitoring.write": {
          "description": "Publish metric data to your Google Cloud projects"
        },
        "https://www.googleapis.com/auth/monitoring.read": {
          "description": "View monitoring data for all of your Google Cloud and third-party projects"
        },
        "https://www.googleapis.com/auth/cloud-platform": {
          "description": "View and manage your data across Google Cloud Platform services"
        }
      }
    }
  },
  "rootUrl": "https://monitoring.googleapis.com/",
  "ownerDomain": "google.com",
  "name": "monitoring",
  "batchPath": "batch",
  "fullyEncodeReservedExpansion": true,
  "title": "Stackdriver Monitoring API",
  "ownerName": "Google",
  "resources": {
    "projects": {
      "resources": {
        "timeSeries": {
          "methods": {
            "create": {
              "request": {
                "$ref": "CreateTimeSeriesRequest"
              },
              "description": "Creates or adds data to one or more time series. The response is empty if all time series in the request were written. If any time series could not be written, a corresponding failure message is included in the error response.",
              "response": {
                "$ref": "Empty"
              },
              "parameterOrder": [
                "name"
              ],
              "httpMethod": "POST",
              "scopes": [
                "https://www.googleapis.com/auth/cloud-platform",
                "https://www.googleapis.com/auth/monitoring",
                "https://www.googleapis.com/auth/monitoring.write"
              ],
              "parameters": {
                "name": {
                  "description": "The project on which to execute the request. The format is \"projects/{project_id_or_number}\".",
                  "type": "string",
                  "required": true,
                  "pattern": "^projects/[^/]+$",
                  "location": "path"
                }
              },
              "flatPath": "v3/projects/{projectsId}/timeSeries",
              "id": "monitoring.projects.timeSeries.create",
              "path": "v3/{+name}/timeSeries"
            },
            "list": {
              "flatPath": "v3/projects/{projectsId}/timeSeries",
              "id": "monitoring.projects.timeSeries.list",
              "path": "v3/{+name}/timeSeries",
              "description": "Lists time series that match a filter. This method does not require a Stackdriver account.",
              "response": {
                "$ref": "ListTimeSeriesResponse"
              },
              "parameterOrder": [
                "name"
              ],
              "httpMethod": "GET",
              "parameters": {
                "interval.endTime": {
                  "format": "google-datetime",
                  "description": "Required. The end of the time interval.",
                  "type": "string",
                  "location": "query"
                },
                "aggregation.alignmentPeriod": {
                  "location": "query",
                  "format": "google-duration",
                  "description": "The alignment period for per-time series alignment. If present, alignmentPeriod must be at least 60 seconds. After per-time series alignment, each time series will contain data points only on the period boundaries. If perSeriesAligner is not specified or equals ALIGN_NONE, then this field is ignored. If perSeriesAligner is specified and does not equal ALIGN_NONE, then this field must be defined; otherwise an error is returned.",
                  "type": "string"
                },
                "pageSize": {
                  "format": "int32",
                  "description": "A positive number that is the maximum number of results to return. When view field sets to FULL, it limits the number of Points server will return; if view field is HEADERS, it limits the number of TimeSeries server will return.",
                  "type": "integer",
                  "location": "query"
                },
                "orderBy": {
                  "location": "query",
                  "description": "Specifies the order in which the points of the time series should be returned. By default, results are not ordered. Currently, this field must be left blank.",
                  "type": "string"
                },
                "aggregation.crossSeriesReducer": {
                  "location": "query",
                  "enum": [
                    "REDUCE_NONE",
                    "REDUCE_MEAN",
                    "REDUCE_MIN",
                    "REDUCE_MAX",
                    "REDUCE_SUM",
                    "REDUCE_STDDEV",
                    "REDUCE_COUNT",
                    "REDUCE_COUNT_TRUE",
                    "REDUCE_FRACTION_TRUE",
                    "REDUCE_PERCENTILE_99",
                    "REDUCE_PERCENTILE_95",
                    "REDUCE_PERCENTILE_50",
                    "REDUCE_PERCENTILE_05"
                  ],
                  "description": "The approach to be used to combine time series. Not all reducer functions may be applied to all time series, depending on the metric type and the value type of the original time series. Reduction may change the metric type of value type of the time series.Time series data must be aligned in order to perform cross-time series reduction. If crossSeriesReducer is specified, then perSeriesAligner must be specified and not equal ALIGN_NONE and alignmentPeriod must be specified; otherwise, an error is returned.",
                  "type": "string"
                },
                "filter": {
                  "location": "query",
                  "description": "A monitoring filter that specifies which time series should be returned. The filter must specify a single metric type, and can additionally specify metric labels and other information. For example:\nmetric.type = \"compute.googleapis.com/instance/cpu/usage_time\" AND\n    metric.label.instance_name = \"my-instance-name\"\n",
                  "type": "string"
                },
                "aggregation.perSeriesAligner": {
                  "location": "query",
                  "enum": [
                    "ALIGN_NONE",
                    "ALIGN_DELTA",
                    "ALIGN_RATE",
                    "ALIGN_INTERPOLATE",
                    "ALIGN_NEXT_OLDER",
                    "ALIGN_MIN",
                    "ALIGN_MAX",
                    "ALIGN_MEAN",
                    "ALIGN_COUNT",
                    "ALIGN_SUM",
                    "ALIGN_STDDEV",
                    "ALIGN_COUNT_TRUE",
                    "ALIGN_FRACTION_TRUE",
                    "ALIGN_PERCENTILE_99",
                    "ALIGN_PERCENTILE_95",
                    "ALIGN_PERCENTILE_50",
                    "ALIGN_PERCENTILE_05"
                  ],
                  "description": "The approach to be used to align individual time series. Not all alignment functions may be applied to all time series, depending on the metric type and value type of the original time series. Alignment may change the metric type or the value type of the time series.Time series data must be aligned in order to perform cross-time series reduction. If crossSeriesReducer is specified, then perSeriesAligner must be specified and not equal ALIGN_NONE and alignmentPeriod must be specified; otherwise, an error is returned.",
                  "type": "string"
                },
                "pageToken": {
                  "description": "If this field is not empty then it must contain the nextPageToken value returned by a previous call to this method. Using this field causes the method to return additional results from the previous method call.",
                  "type": "string",
                  "location": "query"
                },
                "interval.startTime": {
                  "location": "query",
                  "format": "google-datetime",
                  "description": "Optional. The beginning of the time interval. The default value for the start time is the end time. The start time must not be later than the end time.",
                  "type": "string"
                },
                "view": {
                  "description": "Specifies which information is returned about the time series.",
                  "type": "string",
                  "location": "query",
                  "enum": [
                    "FULL",
                    "HEADERS"
                  ]
                },
                "aggregation.groupByFields": {
                  "location": "query",
                  "description": "The set of fields to preserve when crossSeriesReducer is specified. The groupByFields determine how the time series are partitioned into subsets prior to applying the aggregation function. Each subset contains time series that have the same value for each of the grouping fields. Each individual time series is a member of exactly one subset. The crossSeriesReducer is applied to each subset of time series. It is not possible to reduce across different resource types, so this field implicitly contains resource.type. Fields not specified in groupByFields are aggregated away. If groupByFields is not specified and all the time series have the same resource type, then the time series are aggregated into a single output time series. If crossSeriesReducer is not defined, this field is ignored.",
                  "type": "string",
                  "repeated": true
                },
                "name": {
                  "description": "The project on which to execute the request. The format is \"projects/{project_id_or_number}\".",
                  "type": "string",
                  "required": true,
                  "pattern": "^projects/[^/]+$",
                  "location": "path"
                }
              },
              "scopes": [
                "https://www.googleapis.com/auth/cloud-platform",
                "https://www.googleapis.com/auth/monitoring",
                "https://www.googleapis.com/auth/monitoring.read"
              ]
            }
          }
        },
        "metricDescriptors": {
          "methods": {
            "delete": {
              "flatPath": "v3/projects/{projectsId}/metricDescriptors/{metricDescriptorsId}",
              "id": "monitoring.projects.metricDescriptors.delete",
              "path": "v3/{+name}",
              "description": "Deletes a metric descriptor. Only user-created custom metrics can be deleted.",
              "response": {
                "$ref": "Empty"
              },
              "parameterOrder": [
                "name"
              ],
              "httpMethod": "DELETE",
              "scopes": [
                "https://www.googleapis.com/auth/cloud-platform",
                "https://www.googleapis.com/auth/monitoring"
              ],
              "parameters": {
                "name": {
                  "pattern": "^projects/[^/]+/metricDescriptors/.+$",
                  "location": "path",
                  "description": "The metric descriptor on which to execute the request. The format is \"projects/{project_id_or_number}/metricDescriptors/{metric_id}\". An example of {metric_id} is: \"custom.googleapis.com/my_test_metric\".",
                  "type": "string",
                  "required": true
                }
              }
            },
            "get": {
              "flatPath": "v3/projects/{projectsId}/metricDescriptors/{metricDescriptorsId}",
              "id": "monitoring.projects.metricDescriptors.get",
              "path": "v3/{+name}",
              "description": "Gets a single metric descriptor. This method does not require a Stackdriver account.",
              "response": {
                "$ref": "MetricDescriptor"
              },
              "parameterOrder": [
                "name"
              ],
              "httpMethod": "GET",
              "parameters": {
                "name": {
                  "description": "The metric descriptor on which to execute the request. The format is \"projects/{project_id_or_number}/metricDescriptors/{metric_id}\". An example value of {metric_id} is \"compute.googleapis.com/instance/disk/read_bytes_count\".",
                  "type": "string",
                  "required": true,
                  "pattern": "^projects/[^/]+/metricDescriptors/.+$",
                  "location": "path"
                }
              },
              "scopes": [
                "https://www.googleapis.com/auth/cloud-platform",
                "https://www.googleapis.com/auth/monitoring",
                "https://www.googleapis.com/auth/monitoring.read",
                "https://www.googleapis.com/auth/monitoring.write"
              ]
            },
            "list": {
              "description": "Lists metric descriptors that match a filter. This method does not require a Stackdriver account.",
              "httpMethod": "GET",
              "parameterOrder": [
                "name"
              ],
              "response": {
                "$ref": "ListMetricDescriptorsResponse"
              },
              "scopes": [
                "https://www.googleapis.com/auth/cloud-platform",
                "https://www.googleapis.com/auth/monitoring",
                "https://www.googleapis.com/auth/monitoring.read",
                "https://www.googleapis.com/auth/monitoring.write"
              ],
              "parameters": {
                "filter": {
                  "description": "If this field is empty, all custom and system-defined metric descriptors are returned. Otherwise, the filter specifies which metric descriptors are to be returned. For example, the following filter matches all custom metrics:\nmetric.type = starts_with(\"custom.googleapis.com/\")\n",
                  "type": "string",
                  "location": "query"
                },
                "pageToken": {
                  "location": "query",
                  "description": "If this field is not empty then it must contain the nextPageToken value returned by a previous call to this method. Using this field causes the method to return additional results from the previous method call.",
                  "type": "string"
                },
                "name": {
                  "location": "path",
                  "description": "The project on which to execute the request. The format is \"projects/{project_id_or_number}\".",
                  "type": "string",
                  "required": true,
                  "pattern": "^projects/[^/]+$"
                },
                "pageSize": {
                  "type": "integer",
                  "location": "query",
                  "format": "int32",
                  "description": "A positive number that is the maximum number of results to return."
                }
              },
              "flatPath": "v3/projects/{projectsId}/metricDescriptors",
              "path": "v3/{+name}/metricDescriptors",
              "id": "monitoring.projects.metricDescriptors.list"
            },
            "create": {
              "httpMethod": "POST",
              "parameterOrder": [
                "name"
              ],
              "response": {
                "$ref": "MetricDescriptor"
              },
              "parameters": {
                "name": {
                  "location": "path",
                  "description": "The project on which to execute the request. The format is \"projects/{project_id_or_number}\".",
                  "type": "string",
                  "required": true,
                  "pattern": "^projects/[^/]+$"
                }
              },
              "scopes": [
                "https://www.googleapis.com/auth/cloud-platform",
                "https://www.googleapis.com/auth/monitoring",
                "https://www.googleapis.com/auth/monitoring.write"
              ],
              "flatPath": "v3/projects/{projectsId}/metricDescriptors",
              "path": "v3/{+name}/metricDescriptors",
              "id": "monitoring.projects.metricDescriptors.create",
              "description": "Creates a new metric descriptor. User-created metric descriptors define custom metrics.",
              "request": {
                "$ref": "MetricDescriptor"
              }
            }
          }
        },
        "monitoredResourceDescriptors": {
          "methods": {
            "get": {
              "description": "Gets a single monitored resource descriptor. This method does not require a Stackdriver account.",
              "httpMethod": "GET",
              "response": {
                "$ref": "MonitoredResourceDescriptor"
              },
              "parameterOrder": [
                "name"
              ],
              "scopes": [
                "https://www.googleapis.com/auth/cloud-platform",
                "https://www.googleapis.com/auth/monitoring",
                "https://www.googleapis.com/auth/monitoring.read",
                "https://www.googleapis.com/auth/monitoring.write"
              ],
              "parameters": {
                "name": {
                  "pattern": "^projects/[^/]+/monitoredResourceDescriptors/[^/]+$",
                  "location": "path",
                  "description": "The monitored resource descriptor to get. The format is \"projects/{project_id_or_number}/monitoredResourceDescriptors/{resource_type}\". The {resource_type} is a predefined type, such as cloudsql_database.",
                  "type": "string",
                  "required": true
                }
              },
              "flatPath": "v3/projects/{projectsId}/monitoredResourceDescriptors/{monitoredResourceDescriptorsId}",
              "path": "v3/{+name}",
              "id": "monitoring.projects.monitoredResourceDescriptors.get"
            },
            "list": {
              "response": {
                "$ref": "ListMonitoredResourceDescriptorsResponse"
              },
              "parameterOrder": [
                "name"
              ],
              "httpMethod": "GET",
              "parameters": {
                "pageToken": {
                  "description": "If this field is not empty then it must contain the nextPageToken value returned by a previous call to this method. Using this field causes the method to return additional results from the previous method call.",
                  "type": "string",
                  "location": "query"
                },
                "name": {
                  "pattern": "^projects/[^/]+$",
                  "location": "path",
                  "description": "The project on which to execute the request. The format is \"projects/{project_id_or_number}\".",
                  "type": "string",
                  "required": true
                },
                "pageSize": {
                  "location": "query",
                  "format": "int32",
                  "description": "A positive number that is the maximum number of results to return.",
                  "type": "integer"
                },
                "filter": {
                  "location": "query",
                  "description": "An optional filter describing the descriptors to be returned. The filter can reference the descriptor's type and labels. For example, the following filter returns only Google Compute Engine descriptors that have an id label:\nresource.type = starts_with(\"gce_\") AND resource.label:id\n",
                  "type": "string"
                }
              },
              "scopes": [
                "https://www.googleapis.com/auth/cloud-platform",
                "https://www.googleapis.com/auth/monitoring",
                "https://www.googleapis.com/auth/monitoring.read",
                "https://www.googleapis.com/auth/monitoring.write"
              ],
              "flatPath": "v3/projects/{projectsId}/monitoredResourceDescriptors",
              "id": "monitoring.projects.monitoredResourceDescriptors.list",
              "path": "v3/{+name}/monitoredResourceDescriptors",
              "description": "Lists monitored resource descriptors that match a filter. This method does not require a Stackdriver account."
            }
          }
        },
        "groups": {
          "methods": {
            "delete": {
              "description": "Deletes an existing group.",
              "response": {
                "$ref": "Empty"
              },
              "parameterOrder": [
                "name"
              ],
              "httpMethod": "DELETE",
              "parameters": {
                "name": {
                  "description": "The group to delete. The format is \"projects/{project_id_or_number}/groups/{group_id}\".",
                  "type": "string",
                  "required": true,
                  "pattern": "^projects/[^/]+/groups/[^/]+$",
                  "location": "path"
                }
              },
              "scopes": [
                "https://www.googleapis.com/auth/cloud-platform",
                "https://www.googleapis.com/auth/monitoring"
              ],
              "flatPath": "v3/projects/{projectsId}/groups/{groupsId}",
              "id": "monitoring.projects.groups.delete",
              "path": "v3/{+name}"
            },
            "get": {
              "description": "Gets a single group.",
              "response": {
                "$ref": "Group"
              },
              "parameterOrder": [
                "name"
              ],
              "httpMethod": "GET",
              "scopes": [
                "https://www.googleapis.com/auth/cloud-platform",
                "https://www.googleapis.com/auth/monitoring",
                "https://www.googleapis.com/auth/monitoring.read"
              ],
              "parameters": {
                "name": {
                  "pattern": "^projects/[^/]+/groups/[^/]+$",
                  "location": "path",
                  "description": "The group to retrieve. The format is \"projects/{project_id_or_number}/groups/{group_id}\".",
                  "type": "string",
                  "required": true
                }
              },
              "flatPath": "v3/projects/{projectsId}/groups/{groupsId}",
              "id": "monitoring.projects.groups.get",
              "path": "v3/{+name}"
            },
            "list": {
              "description": "Lists the existing groups.",
              "response": {
                "$ref": "ListGroupsResponse"
              },
              "parameterOrder": [
                "name"
              ],
              "httpMethod": "GET",
              "parameters": {
                "childrenOfGroup": {
                  "location": "query",
                  "description": "A group name: \"projects/{project_id_or_number}/groups/{group_id}\". Returns groups whose parentName field contains the group name. If no groups have this parent, the results are empty.",
                  "type": "string"
                },
                "descendantsOfGroup": {
                  "type": "string",
                  "location": "query",
                  "description": "A group name: \"projects/{project_id_or_number}/groups/{group_id}\". Returns the descendants of the specified group. This is a superset of the results returned by the childrenOfGroup filter, and includes children-of-children, and so forth."
                },
                "pageToken": {
                  "description": "If this field is not empty then it must contain the nextPageToken value returned by a previous call to this method. Using this field causes the method to return additional results from the previous method call.",
                  "type": "string",
                  "location": "query"
                },
                "pageSize": {
                  "format": "int32",
                  "description": "A positive number that is the maximum number of results to return.",
                  "type": "integer",
                  "location": "query"
                },
                "ancestorsOfGroup": {
                  "type": "string",
                  "location": "query",
                  "description": "A group name: \"projects/{project_id_or_number}/groups/{group_id}\". Returns groups that are ancestors of the specified group. The groups are returned in order, starting with the immediate parent and ending with the most distant ancestor. If the specified group has no immediate parent, the results are empty."
                },
                "name": {
                  "description": "The project whose groups are to be listed. The format is \"projects/{project_id_or_number}\".",
                  "type": "string",
                  "required": true,
                  "pattern": "^projects/[^/]+$",
                  "location": "path"
                }
              },
              "scopes": [
                "https://www.googleapis.com/auth/cloud-platform",
                "https://www.googleapis.com/auth/monitoring",
                "https://www.googleapis.com/auth/monitoring.read"
              ],
              "flatPath": "v3/projects/{projectsId}/groups",
              "id": "monitoring.projects.groups.list",
              "path": "v3/{+name}/groups"
            },
            "update": {
              "description": "Updates an existing group. You can change any group attributes except name.",
              "request": {
                "$ref": "Group"
              },
              "response": {
                "$ref": "Group"
              },
              "parameterOrder": [
                "name"
              ],
              "httpMethod": "PUT",
              "parameters": {
                "validateOnly": {
                  "location": "query",
                  "description": "If true, validate this request but do not update the existing group.",
                  "type": "boolean"
                },
                "name": {
                  "location": "path",
                  "description": "Output only. The name of this group. The format is \"projects/{project_id_or_number}/groups/{group_id}\". When creating a group, this field is ignored and a new name is created consisting of the project specified in the call to CreateGroup and a unique {group_id} that is generated automatically.",
                  "type": "string",
                  "required": true,
                  "pattern": "^projects/[^/]+/groups/[^/]+$"
                }
              },
              "scopes": [
                "https://www.googleapis.com/auth/cloud-platform",
                "https://www.googleapis.com/auth/monitoring"
              ],
              "flatPath": "v3/projects/{projectsId}/groups/{groupsId}",
              "id": "monitoring.projects.groups.update",
              "path": "v3/{+name}"
            },
            "create": {
              "request": {
                "$ref": "Group"
              },
              "description": "Creates a new group.",
              "response": {
                "$ref": "Group"
              },
              "parameterOrder": [
                "name"
              ],
              "httpMethod": "POST",
              "scopes": [
                "https://www.googleapis.com/auth/cloud-platform",
                "https://www.googleapis.com/auth/monitoring"
              ],
              "parameters": {
                "validateOnly": {
                  "location": "query",
                  "description": "If true, validate this request but do not create the group.",
                  "type": "boolean"
                },
                "name": {
                  "description": "The project in which to create the group. The format is \"projects/{project_id_or_number}\".",
                  "type": "string",
                  "required": true,
                  "pattern": "^projects/[^/]+$",
                  "location": "path"
                }
              },
              "flatPath": "v3/projects/{projectsId}/groups",
              "id": "monitoring.projects.groups.create",
              "path": "v3/{+name}/groups"
            }
          },
          "resources": {
            "members": {
              "methods": {
                "list": {
                  "httpMethod": "GET",
                  "parameterOrder": [
                    "name"
                  ],
                  "response": {
                    "$ref": "ListGroupMembersResponse"
                  },
                  "scopes": [
                    "https://www.googleapis.com/auth/cloud-platform",
                    "https://www.googleapis.com/auth/monitoring",
                    "https://www.googleapis.com/auth/monitoring.read"
                  ],
                  "parameters": {
                    "name": {
                      "description": "The group whose members are listed. The format is \"projects/{project_id_or_number}/groups/{group_id}\".",
                      "type": "string",
                      "required": true,
                      "pattern": "^projects/[^/]+/groups/[^/]+$",
                      "location": "path"
                    },
                    "interval.endTime": {
                      "format": "google-datetime",
                      "description": "Required. The end of the time interval.",
                      "type": "string",
                      "location": "query"
                    },
                    "filter": {
                      "description": "An optional list filter describing the members to be returned. The filter may reference the type, labels, and metadata of monitored resources that comprise the group. For example, to return only resources representing Compute Engine VM instances, use this filter:\nresource.type = \"gce_instance\"\n",
                      "type": "string",
                      "location": "query"
                    },
                    "pageToken": {
                      "description": "If this field is not empty then it must contain the nextPageToken value returned by a previous call to this method. Using this field causes the method to return additional results from the previous method call.",
                      "type": "string",
                      "location": "query"
                    },
                    "interval.startTime": {
                      "format": "google-datetime",
                      "description": "Optional. The beginning of the time interval. The default value for the start time is the end time. The start time must not be later than the end time.",
                      "type": "string",
                      "location": "query"
                    },
                    "pageSize": {
                      "location": "query",
                      "format": "int32",
                      "description": "A positive number that is the maximum number of results to return.",
                      "type": "integer"
                    }
                  },
                  "flatPath": "v3/projects/{projectsId}/groups/{groupsId}/members",
                  "path": "v3/{+name}/members",
                  "id": "monitoring.projects.groups.members.list",
                  "description": "Lists the monitored resources that are members of a group."
                }
              }
            }
          }
        },
        "collectdTimeSeries": {
          "methods": {
            "create": {
              "response": {
                "$ref": "CreateCollectdTimeSeriesResponse"
              },
              "parameterOrder": [
                "name"
              ],
              "httpMethod": "POST",
              "scopes": [
                "https://www.googleapis.com/auth/cloud-platform",
                "https://www.googleapis.com/auth/monitoring",
                "https://www.googleapis.com/auth/monitoring.write"
              ],
              "parameters": {
                "name": {
                  "pattern": "^projects/[^/]+$",
                  "location": "path",
                  "description": "The project in which to create the time series. The format is \"projects/PROJECT_ID_OR_NUMBER\".",
                  "type": "string",
                  "required": true
                }
              },
              "flatPath": "v3/projects/{projectsId}/collectdTimeSeries",
              "id": "monitoring.projects.collectdTimeSeries.create",
              "path": "v3/{+name}/collectdTimeSeries",
              "request": {
                "$ref": "CreateCollectdTimeSeriesRequest"
              },
              "description": "Stackdriver Monitoring Agent only: Creates a new time series.\u003caside class=\"caution\"\u003eThis method is only for use by the Stackdriver Monitoring Agent. Use projects.timeSeries.create instead.\u003c/aside\u003e"
            }
          }
        }
      }
    }
  },
  "parameters": {
    "upload_protocol": {
      "description": "Upload protocol for media (e.g. \"raw\", \"multipart\").",
      "type": "string",
      "location": "query"
>>>>>>> b412c745
    },
    "Option": {
      "description": "A protocol buffer option, which can be attached to a message, field, enumeration, etc.",
      "type": "object",
      "properties": {
        "value": {
          "additionalProperties": {
            "description": "Properties of the object. Contains field @type with type URL.",
            "type": "any"
          },
          "description": "The option's value packed in an Any message. If the value is a primitive, the corresponding wrapper type defined in google/protobuf/wrappers.proto should be used. If the value is an enum, it should be stored as an int32 value using the google.protobuf.Int32Value type.",
          "type": "object"
        },
        "name": {
          "description": "The option's name. For protobuf built-in options (options defined in descriptor.proto), this is the short name. For example, \"map_entry\". For custom options, it should be the fully-qualified name. For example, \"google.api.http\".",
          "type": "string"
        }
      },
      "id": "Option"
    },
<<<<<<< HEAD
    "Empty": {
      "description": "A generic empty message that you can re-use to avoid defining duplicated empty messages in your APIs. A typical example is to use it as the request or the response type of an API method. For instance:\nservice Foo {\n  rpc Bar(google.protobuf.Empty) returns (google.protobuf.Empty);\n}\nThe JSON representation for Empty is empty JSON object {}.",
      "type": "object",
      "properties": {},
      "id": "Empty"
    },
    "TimeInterval": {
      "description": "A time interval extending just after a start time through an end time. If the start time is the same as the end time, then the interval represents a single point in time.",
      "type": "object",
      "properties": {
        "endTime": {
          "format": "google-datetime",
          "description": "Required. The end of the time interval.",
          "type": "string"
        },
        "startTime": {
          "format": "google-datetime",
          "description": "Optional. The beginning of the time interval. The default value for the start time is the end time. The start time must not be later than the end time.",
          "type": "string"
        }
      },
      "id": "TimeInterval"
    },
    "Explicit": {
      "description": "Specifies a set of buckets with arbitrary widths.There are size(bounds) + 1 (= N) buckets. Bucket i has the following boundaries:Upper bound (0 \u003c= i \u003c N-1): boundsi  Lower bound (1 \u003c= i \u003c N); boundsi - 1The bounds field must contain at least one element. If bounds has only one element, then there are no finite buckets, and that single element is the common boundary of the overflow and underflow buckets.",
      "type": "object",
      "properties": {
        "bounds": {
          "description": "The values must be monotonically increasing.",
          "items": {
            "format": "double",
            "type": "number"
          },
          "type": "array"
        }
      },
      "id": "Explicit"
    },
    "Exponential": {
      "properties": {
        "growthFactor": {
          "format": "double",
          "description": "Must be greater than 1.",
          "type": "number"
        },
        "scale": {
          "format": "double",
          "description": "Must be greater than 0.",
          "type": "number"
        },
        "numFiniteBuckets": {
          "format": "int32",
          "description": "Must be greater than 0.",
          "type": "integer"
        }
      },
      "id": "Exponential",
      "description": "Specifies an exponential sequence of buckets that have a width that is proportional to the value of the lower bound. Each bucket represents a constant relative uncertainty on a specific value in the bucket.There are num_finite_buckets + 2 (= N) buckets. Bucket i has the following boundaries:Upper bound (0 \u003c= i \u003c N-1): scale * (growth_factor ^ i).  Lower bound (1 \u003c= i \u003c N): scale * (growth_factor ^ (i - 1)).",
      "type": "object"
    },
    "Point": {
      "description": "A single data point in a time series.",
      "type": "object",
      "properties": {
        "value": {
          "$ref": "TypedValue",
          "description": "The value of the data point."
        },
        "interval": {
          "description": "The time interval to which the data point applies. For GAUGE metrics, only the end time of the interval is used. For DELTA metrics, the start and end time should specify a non-zero interval, with subsequent points specifying contiguous and non-overlapping intervals. For CUMULATIVE metrics, the start and end time should specify a non-zero interval, with subsequent points specifying the same start time and increasing end times, until an event resets the cumulative value to zero and sets a new start time for the following points.",
          "$ref": "TimeInterval"
        }
      },
      "id": "Point"
    }
  },
  "icons": {
    "x32": "http://www.google.com/images/icons/product/search-32.gif",
    "x16": "http://www.google.com/images/icons/product/search-16.gif"
  },
  "protocol": "rest"
=======
    "fields": {
      "location": "query",
      "description": "Selector specifying which fields to include in a partial response.",
      "type": "string"
    },
    "uploadType": {
      "type": "string",
      "location": "query",
      "description": "Legacy upload protocol for media (e.g. \"media\", \"multipart\")."
    },
    "$.xgafv": {
      "type": "string",
      "enumDescriptions": [
        "v1 error format",
        "v2 error format"
      ],
      "location": "query",
      "enum": [
        "1",
        "2"
      ],
      "description": "V1 error format."
    },
    "callback": {
      "description": "JSONP",
      "type": "string",
      "location": "query"
    },
    "alt": {
      "description": "Data format for response.",
      "default": "json",
      "enum": [
        "json",
        "media",
        "proto"
      ],
      "type": "string",
      "enumDescriptions": [
        "Responses with Content-Type of application/json",
        "Media download with context-dependent Content-Type",
        "Responses with Content-Type of application/x-protobuf"
      ],
      "location": "query"
    },
    "key": {
      "location": "query",
      "description": "API key. Your API key identifies your project and provides you with API access, quota, and reports. Required unless you provide an OAuth 2.0 token.",
      "type": "string"
    },
    "access_token": {
      "description": "OAuth access token.",
      "type": "string",
      "location": "query"
    },
    "quotaUser": {
      "location": "query",
      "description": "Available to use for quota purposes for server-side applications. Can be any arbitrary string assigned to a user, but should not exceed 40 characters.",
      "type": "string"
    },
    "pp": {
      "location": "query",
      "description": "Pretty-print response.",
      "default": "true",
      "type": "boolean"
    },
    "bearer_token": {
      "description": "OAuth bearer token.",
      "type": "string",
      "location": "query"
    },
    "oauth_token": {
      "location": "query",
      "description": "OAuth 2.0 token for the current user.",
      "type": "string"
    }
  },
  "version": "v3",
  "baseUrl": "https://monitoring.googleapis.com/"
>>>>>>> b412c745
}<|MERGE_RESOLUTION|>--- conflicted
+++ resolved
@@ -1,15 +1,4 @@
 {
-<<<<<<< HEAD
-  "canonicalName": "Monitoring",
-  "auth": {
-    "oauth2": {
-      "scopes": {
-        "https://www.googleapis.com/auth/monitoring.read": {
-          "description": "View monitoring data for all of your Google Cloud and third-party projects"
-        },
-        "https://www.googleapis.com/auth/cloud-platform": {
-          "description": "View and manage your data across Google Cloud Platform services"
-=======
   "servicePath": "",
   "description": "Manages your Stackdriver Monitoring data and configurations. Most projects must be associated with a Stackdriver account, with a few exceptions as noted on the individual method pages.",
   "kind": "discovery#restDescription",
@@ -349,776 +338,16 @@
             "$ref": "MonitoredResource"
           },
           "type": "array"
->>>>>>> b412c745
-        },
-        "https://www.googleapis.com/auth/monitoring": {
-          "description": "View and write monitoring data for all of your Google and third-party Cloud and API projects"
-        },
-        "https://www.googleapis.com/auth/monitoring.write": {
-          "description": "Publish metric data to your Google Cloud projects"
-        }
-<<<<<<< HEAD
-      }
-    }
-  },
-  "rootUrl": "https://monitoring.googleapis.com/",
-  "ownerDomain": "google.com",
-  "name": "monitoring",
-  "batchPath": "batch",
-  "fullyEncodeReservedExpansion": true,
-  "title": "Stackdriver Monitoring API",
-  "ownerName": "Google",
-  "resources": {
-    "projects": {
-      "resources": {
-        "collectdTimeSeries": {
-          "methods": {
-            "create": {
-              "response": {
-                "$ref": "CreateCollectdTimeSeriesResponse"
-              },
-              "parameterOrder": [
-                "name"
-              ],
-              "httpMethod": "POST",
-              "scopes": [
-                "https://www.googleapis.com/auth/cloud-platform",
-                "https://www.googleapis.com/auth/monitoring",
-                "https://www.googleapis.com/auth/monitoring.write"
-              ],
-              "parameters": {
-                "name": {
-                  "description": "The project in which to create the time series. The format is \"projects/PROJECT_ID_OR_NUMBER\".",
-                  "type": "string",
-                  "required": true,
-                  "pattern": "^projects/[^/]+$",
-                  "location": "path"
-                }
-              },
-              "flatPath": "v3/projects/{projectsId}/collectdTimeSeries",
-              "id": "monitoring.projects.collectdTimeSeries.create",
-              "path": "v3/{+name}/collectdTimeSeries",
-              "request": {
-                "$ref": "CreateCollectdTimeSeriesRequest"
-              },
-              "description": "Stackdriver Monitoring Agent only: Creates a new time series.\u003caside class=\"caution\"\u003eThis method is only for use by the Stackdriver Monitoring Agent. Use projects.timeSeries.create instead.\u003c/aside\u003e"
-            }
-          }
-        },
-        "timeSeries": {
-          "methods": {
-            "list": {
-              "flatPath": "v3/projects/{projectsId}/timeSeries",
-              "id": "monitoring.projects.timeSeries.list",
-              "path": "v3/{+name}/timeSeries",
-              "description": "Lists time series that match a filter. This method does not require a Stackdriver account.",
-              "response": {
-                "$ref": "ListTimeSeriesResponse"
-              },
-              "parameterOrder": [
-                "name"
-              ],
-              "httpMethod": "GET",
-              "parameters": {
-                "interval.endTime": {
-                  "format": "google-datetime",
-                  "description": "Required. The end of the time interval.",
-                  "type": "string",
-                  "location": "query"
-                },
-                "aggregation.alignmentPeriod": {
-                  "format": "google-duration",
-                  "description": "The alignment period for per-time series alignment. If present, alignmentPeriod must be at least 60 seconds. After per-time series alignment, each time series will contain data points only on the period boundaries. If perSeriesAligner is not specified or equals ALIGN_NONE, then this field is ignored. If perSeriesAligner is specified and does not equal ALIGN_NONE, then this field must be defined; otherwise an error is returned.",
-                  "type": "string",
-                  "location": "query"
-                },
-                "pageSize": {
-                  "format": "int32",
-                  "description": "A positive number that is the maximum number of results to return. When view field sets to FULL, it limits the number of Points server will return; if view field is HEADERS, it limits the number of TimeSeries server will return.",
-                  "type": "integer",
-                  "location": "query"
-                },
-                "orderBy": {
-                  "location": "query",
-                  "description": "Specifies the order in which the points of the time series should be returned. By default, results are not ordered. Currently, this field must be left blank.",
-                  "type": "string"
-                },
-                "aggregation.crossSeriesReducer": {
-                  "enum": [
-                    "REDUCE_NONE",
-                    "REDUCE_MEAN",
-                    "REDUCE_MIN",
-                    "REDUCE_MAX",
-                    "REDUCE_SUM",
-                    "REDUCE_STDDEV",
-                    "REDUCE_COUNT",
-                    "REDUCE_COUNT_TRUE",
-                    "REDUCE_FRACTION_TRUE",
-                    "REDUCE_PERCENTILE_99",
-                    "REDUCE_PERCENTILE_95",
-                    "REDUCE_PERCENTILE_50",
-                    "REDUCE_PERCENTILE_05"
-                  ],
-                  "description": "The approach to be used to combine time series. Not all reducer functions may be applied to all time series, depending on the metric type and the value type of the original time series. Reduction may change the metric type of value type of the time series.Time series data must be aligned in order to perform cross-time series reduction. If crossSeriesReducer is specified, then perSeriesAligner must be specified and not equal ALIGN_NONE and alignmentPeriod must be specified; otherwise, an error is returned.",
-                  "type": "string",
-                  "location": "query"
-                },
-                "filter": {
-                  "location": "query",
-                  "description": "A monitoring filter that specifies which time series should be returned. The filter must specify a single metric type, and can additionally specify metric labels and other information. For example:\nmetric.type = \"compute.googleapis.com/instance/cpu/usage_time\" AND\n    metric.label.instance_name = \"my-instance-name\"\n",
-                  "type": "string"
-                },
-                "pageToken": {
-                  "location": "query",
-                  "description": "If this field is not empty then it must contain the nextPageToken value returned by a previous call to this method. Using this field causes the method to return additional results from the previous method call.",
-                  "type": "string"
-                },
-                "aggregation.perSeriesAligner": {
-                  "location": "query",
-                  "enum": [
-                    "ALIGN_NONE",
-                    "ALIGN_DELTA",
-                    "ALIGN_RATE",
-                    "ALIGN_INTERPOLATE",
-                    "ALIGN_NEXT_OLDER",
-                    "ALIGN_MIN",
-                    "ALIGN_MAX",
-                    "ALIGN_MEAN",
-                    "ALIGN_COUNT",
-                    "ALIGN_SUM",
-                    "ALIGN_STDDEV",
-                    "ALIGN_COUNT_TRUE",
-                    "ALIGN_FRACTION_TRUE",
-                    "ALIGN_PERCENTILE_99",
-                    "ALIGN_PERCENTILE_95",
-                    "ALIGN_PERCENTILE_50",
-                    "ALIGN_PERCENTILE_05"
-                  ],
-                  "description": "The approach to be used to align individual time series. Not all alignment functions may be applied to all time series, depending on the metric type and value type of the original time series. Alignment may change the metric type or the value type of the time series.Time series data must be aligned in order to perform cross-time series reduction. If crossSeriesReducer is specified, then perSeriesAligner must be specified and not equal ALIGN_NONE and alignmentPeriod must be specified; otherwise, an error is returned.",
-                  "type": "string"
-                },
-                "interval.startTime": {
-                  "location": "query",
-                  "format": "google-datetime",
-                  "description": "Optional. The beginning of the time interval. The default value for the start time is the end time. The start time must not be later than the end time.",
-                  "type": "string"
-                },
-                "view": {
-                  "description": "Specifies which information is returned about the time series.",
-                  "type": "string",
-                  "location": "query",
-                  "enum": [
-                    "FULL",
-                    "HEADERS"
-                  ]
-                },
-                "aggregation.groupByFields": {
-                  "description": "The set of fields to preserve when crossSeriesReducer is specified. The groupByFields determine how the time series are partitioned into subsets prior to applying the aggregation function. Each subset contains time series that have the same value for each of the grouping fields. Each individual time series is a member of exactly one subset. The crossSeriesReducer is applied to each subset of time series. It is not possible to reduce across different resource types, so this field implicitly contains resource.type. Fields not specified in groupByFields are aggregated away. If groupByFields is not specified and all the time series have the same resource type, then the time series are aggregated into a single output time series. If crossSeriesReducer is not defined, this field is ignored.",
-                  "type": "string",
-                  "repeated": true,
-                  "location": "query"
-                },
-                "name": {
-                  "location": "path",
-                  "description": "The project on which to execute the request. The format is \"projects/{project_id_or_number}\".",
-                  "type": "string",
-                  "required": true,
-                  "pattern": "^projects/[^/]+$"
-                }
-              },
-              "scopes": [
-                "https://www.googleapis.com/auth/cloud-platform",
-                "https://www.googleapis.com/auth/monitoring",
-                "https://www.googleapis.com/auth/monitoring.read"
-              ]
-            },
-            "create": {
-              "response": {
-                "$ref": "Empty"
-              },
-              "parameterOrder": [
-                "name"
-              ],
-              "httpMethod": "POST",
-              "parameters": {
-                "name": {
-                  "description": "The project on which to execute the request. The format is \"projects/{project_id_or_number}\".",
-                  "type": "string",
-                  "required": true,
-                  "pattern": "^projects/[^/]+$",
-                  "location": "path"
-                }
-              },
-              "scopes": [
-                "https://www.googleapis.com/auth/cloud-platform",
-                "https://www.googleapis.com/auth/monitoring",
-                "https://www.googleapis.com/auth/monitoring.write"
-              ],
-              "flatPath": "v3/projects/{projectsId}/timeSeries",
-              "id": "monitoring.projects.timeSeries.create",
-              "path": "v3/{+name}/timeSeries",
-              "description": "Creates or adds data to one or more time series. The response is empty if all time series in the request were written. If any time series could not be written, a corresponding failure message is included in the error response.",
-              "request": {
-                "$ref": "CreateTimeSeriesRequest"
-              }
-            }
-          }
-        },
-        "metricDescriptors": {
-          "methods": {
-            "delete": {
-              "httpMethod": "DELETE",
-              "parameterOrder": [
-                "name"
-              ],
-              "response": {
-                "$ref": "Empty"
-              },
-              "parameters": {
-                "name": {
-                  "location": "path",
-                  "description": "The metric descriptor on which to execute the request. The format is \"projects/{project_id_or_number}/metricDescriptors/{metric_id}\". An example of {metric_id} is: \"custom.googleapis.com/my_test_metric\".",
-                  "type": "string",
-                  "required": true,
-                  "pattern": "^projects/[^/]+/metricDescriptors/.+$"
-                }
-              },
-              "scopes": [
-                "https://www.googleapis.com/auth/cloud-platform",
-                "https://www.googleapis.com/auth/monitoring"
-              ],
-              "flatPath": "v3/projects/{projectsId}/metricDescriptors/{metricDescriptorsId}",
-              "path": "v3/{+name}",
-              "id": "monitoring.projects.metricDescriptors.delete",
-              "description": "Deletes a metric descriptor. Only user-created custom metrics can be deleted."
-            },
-            "get": {
-              "description": "Gets a single metric descriptor. This method does not require a Stackdriver account.",
-              "httpMethod": "GET",
-              "response": {
-                "$ref": "MetricDescriptor"
-              },
-              "parameterOrder": [
-                "name"
-              ],
-              "scopes": [
-                "https://www.googleapis.com/auth/cloud-platform",
-                "https://www.googleapis.com/auth/monitoring",
-                "https://www.googleapis.com/auth/monitoring.read",
-                "https://www.googleapis.com/auth/monitoring.write"
-              ],
-              "parameters": {
-                "name": {
-                  "description": "The metric descriptor on which to execute the request. The format is \"projects/{project_id_or_number}/metricDescriptors/{metric_id}\". An example value of {metric_id} is \"compute.googleapis.com/instance/disk/read_bytes_count\".",
-                  "type": "string",
-                  "required": true,
-                  "pattern": "^projects/[^/]+/metricDescriptors/.+$",
-                  "location": "path"
-                }
-              },
-              "flatPath": "v3/projects/{projectsId}/metricDescriptors/{metricDescriptorsId}",
-              "path": "v3/{+name}",
-              "id": "monitoring.projects.metricDescriptors.get"
-            },
-            "list": {
-              "flatPath": "v3/projects/{projectsId}/metricDescriptors",
-              "id": "monitoring.projects.metricDescriptors.list",
-              "path": "v3/{+name}/metricDescriptors",
-              "description": "Lists metric descriptors that match a filter. This method does not require a Stackdriver account.",
-              "response": {
-                "$ref": "ListMetricDescriptorsResponse"
-              },
-              "parameterOrder": [
-                "name"
-              ],
-              "httpMethod": "GET",
-              "parameters": {
-                "pageToken": {
-                  "description": "If this field is not empty then it must contain the nextPageToken value returned by a previous call to this method. Using this field causes the method to return additional results from the previous method call.",
-                  "type": "string",
-                  "location": "query"
-                },
-                "name": {
-                  "description": "The project on which to execute the request. The format is \"projects/{project_id_or_number}\".",
-                  "type": "string",
-                  "required": true,
-                  "pattern": "^projects/[^/]+$",
-                  "location": "path"
-                },
-                "pageSize": {
-                  "format": "int32",
-                  "description": "A positive number that is the maximum number of results to return.",
-                  "type": "integer",
-                  "location": "query"
-                },
-                "filter": {
-                  "location": "query",
-                  "description": "If this field is empty, all custom and system-defined metric descriptors are returned. Otherwise, the filter specifies which metric descriptors are to be returned. For example, the following filter matches all custom metrics:\nmetric.type = starts_with(\"custom.googleapis.com/\")\n",
-                  "type": "string"
-                }
-              },
-              "scopes": [
-                "https://www.googleapis.com/auth/cloud-platform",
-                "https://www.googleapis.com/auth/monitoring",
-                "https://www.googleapis.com/auth/monitoring.read",
-                "https://www.googleapis.com/auth/monitoring.write"
-              ]
-            },
-            "create": {
-              "flatPath": "v3/projects/{projectsId}/metricDescriptors",
-              "id": "monitoring.projects.metricDescriptors.create",
-              "path": "v3/{+name}/metricDescriptors",
-              "request": {
-                "$ref": "MetricDescriptor"
-              },
-              "description": "Creates a new metric descriptor. User-created metric descriptors define custom metrics.",
-              "response": {
-                "$ref": "MetricDescriptor"
-              },
-              "parameterOrder": [
-                "name"
-              ],
-              "httpMethod": "POST",
-              "scopes": [
-                "https://www.googleapis.com/auth/cloud-platform",
-                "https://www.googleapis.com/auth/monitoring",
-                "https://www.googleapis.com/auth/monitoring.write"
-              ],
-              "parameters": {
-                "name": {
-                  "pattern": "^projects/[^/]+$",
-                  "location": "path",
-                  "description": "The project on which to execute the request. The format is \"projects/{project_id_or_number}\".",
-                  "type": "string",
-                  "required": true
-                }
-              }
-            }
-          }
-        },
-        "monitoredResourceDescriptors": {
-          "methods": {
-            "get": {
-              "flatPath": "v3/projects/{projectsId}/monitoredResourceDescriptors/{monitoredResourceDescriptorsId}",
-              "id": "monitoring.projects.monitoredResourceDescriptors.get",
-              "path": "v3/{+name}",
-              "description": "Gets a single monitored resource descriptor. This method does not require a Stackdriver account.",
-              "response": {
-                "$ref": "MonitoredResourceDescriptor"
-              },
-              "parameterOrder": [
-                "name"
-              ],
-              "httpMethod": "GET",
-              "parameters": {
-                "name": {
-                  "description": "The monitored resource descriptor to get. The format is \"projects/{project_id_or_number}/monitoredResourceDescriptors/{resource_type}\". The {resource_type} is a predefined type, such as cloudsql_database.",
-                  "type": "string",
-                  "required": true,
-                  "pattern": "^projects/[^/]+/monitoredResourceDescriptors/[^/]+$",
-                  "location": "path"
-                }
-              },
-              "scopes": [
-                "https://www.googleapis.com/auth/cloud-platform",
-                "https://www.googleapis.com/auth/monitoring",
-                "https://www.googleapis.com/auth/monitoring.read",
-                "https://www.googleapis.com/auth/monitoring.write"
-              ]
-            },
-            "list": {
-              "description": "Lists monitored resource descriptors that match a filter. This method does not require a Stackdriver account.",
-              "response": {
-                "$ref": "ListMonitoredResourceDescriptorsResponse"
-              },
-              "parameterOrder": [
-                "name"
-              ],
-              "httpMethod": "GET",
-              "parameters": {
-                "pageToken": {
-                  "location": "query",
-                  "description": "If this field is not empty then it must contain the nextPageToken value returned by a previous call to this method. Using this field causes the method to return additional results from the previous method call.",
-                  "type": "string"
-                },
-                "name": {
-                  "description": "The project on which to execute the request. The format is \"projects/{project_id_or_number}\".",
-                  "type": "string",
-                  "required": true,
-                  "pattern": "^projects/[^/]+$",
-                  "location": "path"
-                },
-                "pageSize": {
-                  "location": "query",
-                  "format": "int32",
-                  "description": "A positive number that is the maximum number of results to return.",
-                  "type": "integer"
-                },
-                "filter": {
-                  "description": "An optional filter describing the descriptors to be returned. The filter can reference the descriptor's type and labels. For example, the following filter returns only Google Compute Engine descriptors that have an id label:\nresource.type = starts_with(\"gce_\") AND resource.label:id\n",
-                  "type": "string",
-                  "location": "query"
-                }
-              },
-              "scopes": [
-                "https://www.googleapis.com/auth/cloud-platform",
-                "https://www.googleapis.com/auth/monitoring",
-                "https://www.googleapis.com/auth/monitoring.read",
-                "https://www.googleapis.com/auth/monitoring.write"
-              ],
-              "flatPath": "v3/projects/{projectsId}/monitoredResourceDescriptors",
-              "id": "monitoring.projects.monitoredResourceDescriptors.list",
-              "path": "v3/{+name}/monitoredResourceDescriptors"
-            }
-          }
-        },
-        "groups": {
-          "resources": {
-            "members": {
-              "methods": {
-                "list": {
-                  "response": {
-                    "$ref": "ListGroupMembersResponse"
-                  },
-                  "parameterOrder": [
-                    "name"
-                  ],
-                  "httpMethod": "GET",
-                  "parameters": {
-                    "name": {
-                      "location": "path",
-                      "description": "The group whose members are listed. The format is \"projects/{project_id_or_number}/groups/{group_id}\".",
-                      "type": "string",
-                      "required": true,
-                      "pattern": "^projects/[^/]+/groups/[^/]+$"
-                    },
-                    "interval.endTime": {
-                      "format": "google-datetime",
-                      "description": "Required. The end of the time interval.",
-                      "type": "string",
-                      "location": "query"
-                    },
-                    "filter": {
-                      "location": "query",
-                      "description": "An optional list filter describing the members to be returned. The filter may reference the type, labels, and metadata of monitored resources that comprise the group. For example, to return only resources representing Compute Engine VM instances, use this filter:\nresource.type = \"gce_instance\"\n",
-                      "type": "string"
-                    },
-                    "pageToken": {
-                      "location": "query",
-                      "description": "If this field is not empty then it must contain the nextPageToken value returned by a previous call to this method. Using this field causes the method to return additional results from the previous method call.",
-                      "type": "string"
-                    },
-                    "pageSize": {
-                      "format": "int32",
-                      "description": "A positive number that is the maximum number of results to return.",
-                      "type": "integer",
-                      "location": "query"
-                    },
-                    "interval.startTime": {
-                      "format": "google-datetime",
-                      "description": "Optional. The beginning of the time interval. The default value for the start time is the end time. The start time must not be later than the end time.",
-                      "type": "string",
-                      "location": "query"
-                    }
-                  },
-                  "scopes": [
-                    "https://www.googleapis.com/auth/cloud-platform",
-                    "https://www.googleapis.com/auth/monitoring",
-                    "https://www.googleapis.com/auth/monitoring.read"
-                  ],
-                  "flatPath": "v3/projects/{projectsId}/groups/{groupsId}/members",
-                  "id": "monitoring.projects.groups.members.list",
-                  "path": "v3/{+name}/members",
-                  "description": "Lists the monitored resources that are members of a group."
-                }
-              }
-            }
-          },
-          "methods": {
-            "delete": {
-              "response": {
-                "$ref": "Empty"
-              },
-              "parameterOrder": [
-                "name"
-              ],
-              "httpMethod": "DELETE",
-              "scopes": [
-                "https://www.googleapis.com/auth/cloud-platform",
-                "https://www.googleapis.com/auth/monitoring"
-              ],
-              "parameters": {
-                "name": {
-                  "location": "path",
-                  "description": "The group to delete. The format is \"projects/{project_id_or_number}/groups/{group_id}\".",
-                  "type": "string",
-                  "required": true,
-                  "pattern": "^projects/[^/]+/groups/[^/]+$"
-                }
-              },
-              "flatPath": "v3/projects/{projectsId}/groups/{groupsId}",
-              "id": "monitoring.projects.groups.delete",
-              "path": "v3/{+name}",
-              "description": "Deletes an existing group."
-            },
-            "get": {
-              "httpMethod": "GET",
-              "response": {
-                "$ref": "Group"
-              },
-              "parameterOrder": [
-                "name"
-              ],
-              "parameters": {
-                "name": {
-                  "description": "The group to retrieve. The format is \"projects/{project_id_or_number}/groups/{group_id}\".",
-                  "type": "string",
-                  "required": true,
-                  "pattern": "^projects/[^/]+/groups/[^/]+$",
-                  "location": "path"
-                }
-              },
-              "scopes": [
-                "https://www.googleapis.com/auth/cloud-platform",
-                "https://www.googleapis.com/auth/monitoring",
-                "https://www.googleapis.com/auth/monitoring.read"
-              ],
-              "flatPath": "v3/projects/{projectsId}/groups/{groupsId}",
-              "path": "v3/{+name}",
-              "id": "monitoring.projects.groups.get",
-              "description": "Gets a single group."
-            },
-            "list": {
-              "id": "monitoring.projects.groups.list",
-              "path": "v3/{+name}/groups",
-              "description": "Lists the existing groups.",
-              "response": {
-                "$ref": "ListGroupsResponse"
-              },
-              "parameterOrder": [
-                "name"
-              ],
-              "httpMethod": "GET",
-              "parameters": {
-                "pageSize": {
-                  "format": "int32",
-                  "description": "A positive number that is the maximum number of results to return.",
-                  "type": "integer",
-                  "location": "query"
-                },
-                "ancestorsOfGroup": {
-                  "location": "query",
-                  "description": "A group name: \"projects/{project_id_or_number}/groups/{group_id}\". Returns groups that are ancestors of the specified group. The groups are returned in order, starting with the immediate parent and ending with the most distant ancestor. If the specified group has no immediate parent, the results are empty.",
-                  "type": "string"
-                },
-                "name": {
-                  "description": "The project whose groups are to be listed. The format is \"projects/{project_id_or_number}\".",
-                  "type": "string",
-                  "required": true,
-                  "pattern": "^projects/[^/]+$",
-                  "location": "path"
-                },
-                "childrenOfGroup": {
-                  "description": "A group name: \"projects/{project_id_or_number}/groups/{group_id}\". Returns groups whose parentName field contains the group name. If no groups have this parent, the results are empty.",
-                  "type": "string",
-                  "location": "query"
-                },
-                "descendantsOfGroup": {
-                  "location": "query",
-                  "description": "A group name: \"projects/{project_id_or_number}/groups/{group_id}\". Returns the descendants of the specified group. This is a superset of the results returned by the childrenOfGroup filter, and includes children-of-children, and so forth.",
-                  "type": "string"
-                },
-                "pageToken": {
-                  "location": "query",
-                  "description": "If this field is not empty then it must contain the nextPageToken value returned by a previous call to this method. Using this field causes the method to return additional results from the previous method call.",
-                  "type": "string"
-                }
-              },
-              "scopes": [
-                "https://www.googleapis.com/auth/cloud-platform",
-                "https://www.googleapis.com/auth/monitoring",
-                "https://www.googleapis.com/auth/monitoring.read"
-              ],
-              "flatPath": "v3/projects/{projectsId}/groups"
-            },
-            "update": {
-              "response": {
-                "$ref": "Group"
-              },
-              "parameterOrder": [
-                "name"
-              ],
-              "httpMethod": "PUT",
-              "parameters": {
-                "validateOnly": {
-                  "location": "query",
-                  "description": "If true, validate this request but do not update the existing group.",
-                  "type": "boolean"
-                },
-                "name": {
-                  "description": "Output only. The name of this group. The format is \"projects/{project_id_or_number}/groups/{group_id}\". When creating a group, this field is ignored and a new name is created consisting of the project specified in the call to CreateGroup and a unique {group_id} that is generated automatically.",
-                  "type": "string",
-                  "required": true,
-                  "pattern": "^projects/[^/]+/groups/[^/]+$",
-                  "location": "path"
-                }
-              },
-              "scopes": [
-                "https://www.googleapis.com/auth/cloud-platform",
-                "https://www.googleapis.com/auth/monitoring"
-              ],
-              "flatPath": "v3/projects/{projectsId}/groups/{groupsId}",
-              "id": "monitoring.projects.groups.update",
-              "path": "v3/{+name}",
-              "description": "Updates an existing group. You can change any group attributes except name.",
-              "request": {
-                "$ref": "Group"
-              }
-            },
-            "create": {
-              "flatPath": "v3/projects/{projectsId}/groups",
-              "id": "monitoring.projects.groups.create",
-              "path": "v3/{+name}/groups",
-              "description": "Creates a new group.",
-              "request": {
-                "$ref": "Group"
-              },
-              "response": {
-                "$ref": "Group"
-              },
-              "parameterOrder": [
-                "name"
-              ],
-              "httpMethod": "POST",
-              "parameters": {
-                "validateOnly": {
-                  "location": "query",
-                  "description": "If true, validate this request but do not create the group.",
-                  "type": "boolean"
-                },
-                "name": {
-                  "description": "The project in which to create the group. The format is \"projects/{project_id_or_number}\".",
-                  "type": "string",
-                  "required": true,
-                  "pattern": "^projects/[^/]+$",
-                  "location": "path"
-                }
-              },
-              "scopes": [
-                "https://www.googleapis.com/auth/cloud-platform",
-                "https://www.googleapis.com/auth/monitoring"
-              ]
-            }
-          }
-        }
-      }
-    }
-  },
-  "parameters": {
-    "upload_protocol": {
-      "description": "Upload protocol for media (e.g. \"raw\", \"multipart\").",
-      "type": "string",
-      "location": "query"
-    },
-    "prettyPrint": {
-      "location": "query",
-      "description": "Returns response with indentations and line breaks.",
-      "default": "true",
-      "type": "boolean"
-    },
-    "uploadType": {
-      "description": "Legacy upload protocol for media (e.g. \"media\", \"multipart\").",
-      "type": "string",
-      "location": "query"
-    },
-    "fields": {
-      "location": "query",
-      "description": "Selector specifying which fields to include in a partial response.",
-      "type": "string"
-    },
-    "$.xgafv": {
-      "enumDescriptions": [
-        "v1 error format",
-        "v2 error format"
-      ],
-      "location": "query",
-      "enum": [
-        "1",
-        "2"
-      ],
-      "description": "V1 error format.",
-      "type": "string"
-    },
-    "callback": {
-      "location": "query",
-      "description": "JSONP",
-      "type": "string"
-    },
-    "alt": {
-      "enumDescriptions": [
-        "Responses with Content-Type of application/json",
-        "Media download with context-dependent Content-Type",
-        "Responses with Content-Type of application/x-protobuf"
-      ],
-      "location": "query",
-      "description": "Data format for response.",
-      "default": "json",
-      "enum": [
-        "json",
-        "media",
-        "proto"
-      ],
-      "type": "string"
-    },
-    "access_token": {
-      "description": "OAuth access token.",
-      "type": "string",
-      "location": "query"
-    },
-    "key": {
-      "location": "query",
-      "description": "API key. Your API key identifies your project and provides you with API access, quota, and reports. Required unless you provide an OAuth 2.0 token.",
-      "type": "string"
-    },
-    "quotaUser": {
-      "description": "Available to use for quota purposes for server-side applications. Can be any arbitrary string assigned to a user, but should not exceed 40 characters.",
-      "type": "string",
-      "location": "query"
-    },
-    "pp": {
-      "description": "Pretty-print response.",
-      "default": "true",
-      "type": "boolean",
-      "location": "query"
-    },
-    "bearer_token": {
-      "description": "OAuth bearer token.",
-      "type": "string",
-      "location": "query"
-    },
-    "oauth_token": {
-      "description": "OAuth 2.0 token for the current user.",
-      "type": "string",
-      "location": "query"
-    }
-  },
-  "version": "v3",
-  "baseUrl": "https://monitoring.googleapis.com/",
-  "kind": "discovery#restDescription",
-  "description": "Manages your Stackdriver Monitoring data and configurations. Most projects must be associated with a Stackdriver account, with a few exceptions as noted on the individual method pages.",
-  "servicePath": "",
-  "basePath": "",
-  "revision": "20170830",
-  "documentationLink": "https://cloud.google.com/monitoring/api/",
-  "id": "monitoring:v3",
-  "discoveryVersion": "v1",
-  "version_module": true,
-  "schemas": {
-    "Metric": {
-      "description": "A specific metric, identified by specifying values for all of the labels of a MetricDescriptor.",
-      "type": "object",
-      "properties": {
-=======
+        },
+        "nextPageToken": {
+          "description": "If there are more results than have been returned, then this field is set to a non-empty value. To see the additional results, use that value as pageToken in the next call to this method.",
+          "type": "string"
+        },
+        "totalSize": {
+          "format": "int32",
+          "description": "The total number of elements matching this request.",
+          "type": "integer"
+        }
       },
       "id": "ListGroupMembersResponse"
     },
@@ -1353,24 +582,262 @@
           "description": "Required. The monitored resource type. For example, the type \"cloudsql_database\" represents databases in Google Cloud SQL. The maximum length of this value is 256 characters.",
           "type": "string"
         },
->>>>>>> b412c745
         "labels": {
+          "description": "Required. A set of labels used to describe instances of this monitored resource type. For example, an individual Google Cloud SQL database is identified by values for the labels \"database_id\" and \"zone\".",
+          "items": {
+            "$ref": "LabelDescriptor"
+          },
+          "type": "array"
+        }
+      },
+      "id": "MonitoredResourceDescriptor"
+    },
+    "TypedValue": {
+      "properties": {
+        "doubleValue": {
+          "type": "number",
+          "format": "double",
+          "description": "A 64-bit double-precision floating-point number. Its magnitude is approximately &plusmn;10\u003csup\u003e&plusmn;300\u003c/sup\u003e and it has 16 significant digits of precision."
+        },
+        "int64Value": {
+          "format": "int64",
+          "description": "A 64-bit integer. Its range is approximately &plusmn;9.2x10\u003csup\u003e18\u003c/sup\u003e.",
+          "type": "string"
+        },
+        "distributionValue": {
+          "description": "A distribution value.",
+          "$ref": "Distribution"
+        },
+        "stringValue": {
+          "description": "A variable-length string value.",
+          "type": "string"
+        },
+        "boolValue": {
+          "description": "A Boolean value: true or false.",
+          "type": "boolean"
+        }
+      },
+      "id": "TypedValue",
+      "description": "A single strongly-typed value.",
+      "type": "object"
+    },
+    "CollectdValueError": {
+      "description": "Describes the error status for values that were not written.",
+      "type": "object",
+      "properties": {
+        "index": {
+          "format": "int32",
+          "description": "The zero-based index in CollectdPayload.values within the parent CreateCollectdTimeSeriesRequest.collectd_payloads.",
+          "type": "integer"
+        },
+        "error": {
+          "$ref": "Status",
+          "description": "Records the error status for the value."
+        }
+      },
+      "id": "CollectdValueError"
+    },
+    "CollectdPayload": {
+      "description": "A collection of data points sent from a collectd-based plugin. See the collectd documentation for more information.",
+      "type": "object",
+      "properties": {
+        "startTime": {
+          "type": "string",
+          "format": "google-datetime",
+          "description": "The start time of the interval."
+        },
+        "values": {
+          "description": "The measured values during this time interval. Each value must have a different dataSourceName.",
+          "items": {
+            "$ref": "CollectdValue"
+          },
+          "type": "array"
+        },
+        "typeInstance": {
+          "description": "The measurement type instance. Example: \"used\".",
+          "type": "string"
+        },
+        "metadata": {
           "additionalProperties": {
-            "type": "string"
-          },
-<<<<<<< HEAD
-          "description": "The set of label values that uniquely identify this metric. All labels listed in the MetricDescriptor must be assigned values.",
+            "$ref": "TypedValue"
+          },
+          "description": "The measurement metadata. Example: \"process_id\" -\u003e 12345",
           "type": "object"
         },
         "type": {
-          "description": "An existing metric type, see google.api.MetricDescriptor. For example, custom.googleapis.com/invoice/paid/amount.",
-          "type": "string"
-        }
-      },
-      "id": "Metric"
+          "description": "The measurement type. Example: \"memory\".",
+          "type": "string"
+        },
+        "plugin": {
+          "description": "The name of the plugin. Example: \"disk\".",
+          "type": "string"
+        },
+        "pluginInstance": {
+          "description": "The instance name of the plugin Example: \"hdcl\".",
+          "type": "string"
+        },
+        "endTime": {
+          "type": "string",
+          "format": "google-datetime",
+          "description": "The end time of the interval."
+        }
+      },
+      "id": "CollectdPayload"
+    },
+    "CreateCollectdTimeSeriesResponse": {
+      "properties": {
+        "payloadErrors": {
+          "description": "Records the error status for points that were not written due to an error.Failed requests for which nothing is written will return an error response instead.",
+          "items": {
+            "$ref": "CollectdPayloadError"
+          },
+          "type": "array"
+        }
+      },
+      "id": "CreateCollectdTimeSeriesResponse",
+      "description": "The CreateCollectdTimeSeries response.",
+      "type": "object"
+    },
+    "Linear": {
+      "description": "Specifies a linear sequence of buckets that all have the same width (except overflow and underflow). Each bucket represents a constant absolute uncertainty on the specific value in the bucket.There are num_finite_buckets + 2 (= N) buckets. Bucket i has the following boundaries:Upper bound (0 \u003c= i \u003c N-1): offset + (width * i).  Lower bound (1 \u003c= i \u003c N): offset + (width * (i - 1)).",
+      "type": "object",
+      "properties": {
+        "offset": {
+          "format": "double",
+          "description": "Lower bound of the first bucket.",
+          "type": "number"
+        },
+        "numFiniteBuckets": {
+          "format": "int32",
+          "description": "Must be greater than 0.",
+          "type": "integer"
+        },
+        "width": {
+          "format": "double",
+          "description": "Must be greater than 0.",
+          "type": "number"
+        }
+      },
+      "id": "Linear"
+    },
+    "Empty": {
+      "description": "A generic empty message that you can re-use to avoid defining duplicated empty messages in your APIs. A typical example is to use it as the request or the response type of an API method. For instance:\nservice Foo {\n  rpc Bar(google.protobuf.Empty) returns (google.protobuf.Empty);\n}\nThe JSON representation for Empty is empty JSON object {}.",
+      "type": "object",
+      "properties": {},
+      "id": "Empty"
+    },
+    "Option": {
+      "description": "A protocol buffer option, which can be attached to a message, field, enumeration, etc.",
+      "type": "object",
+      "properties": {
+        "value": {
+          "description": "The option's value packed in an Any message. If the value is a primitive, the corresponding wrapper type defined in google/protobuf/wrappers.proto should be used. If the value is an enum, it should be stored as an int32 value using the google.protobuf.Int32Value type.",
+          "type": "object",
+          "additionalProperties": {
+            "type": "any",
+            "description": "Properties of the object. Contains field @type with type URL."
+          }
+        },
+        "name": {
+          "description": "The option's name. For protobuf built-in options (options defined in descriptor.proto), this is the short name. For example, \"map_entry\". For custom options, it should be the fully-qualified name. For example, \"google.api.http\".",
+          "type": "string"
+        }
+      },
+      "id": "Option"
+    },
+    "Explicit": {
+      "description": "Specifies a set of buckets with arbitrary widths.There are size(bounds) + 1 (= N) buckets. Bucket i has the following boundaries:Upper bound (0 \u003c= i \u003c N-1): boundsi  Lower bound (1 \u003c= i \u003c N); boundsi - 1The bounds field must contain at least one element. If bounds has only one element, then there are no finite buckets, and that single element is the common boundary of the overflow and underflow buckets.",
+      "type": "object",
+      "properties": {
+        "bounds": {
+          "description": "The values must be monotonically increasing.",
+          "items": {
+            "format": "double",
+            "type": "number"
+          },
+          "type": "array"
+        }
+      },
+      "id": "Explicit"
+    },
+    "TimeInterval": {
+      "type": "object",
+      "properties": {
+        "endTime": {
+          "format": "google-datetime",
+          "description": "Required. The end of the time interval.",
+          "type": "string"
+        },
+        "startTime": {
+          "format": "google-datetime",
+          "description": "Optional. The beginning of the time interval. The default value for the start time is the end time. The start time must not be later than the end time.",
+          "type": "string"
+        }
+      },
+      "id": "TimeInterval",
+      "description": "A time interval extending just after a start time through an end time. If the start time is the same as the end time, then the interval represents a single point in time."
+    },
+    "Exponential": {
+      "description": "Specifies an exponential sequence of buckets that have a width that is proportional to the value of the lower bound. Each bucket represents a constant relative uncertainty on a specific value in the bucket.There are num_finite_buckets + 2 (= N) buckets. Bucket i has the following boundaries:Upper bound (0 \u003c= i \u003c N-1): scale * (growth_factor ^ i).  Lower bound (1 \u003c= i \u003c N): scale * (growth_factor ^ (i - 1)).",
+      "type": "object",
+      "properties": {
+        "growthFactor": {
+          "format": "double",
+          "description": "Must be greater than 1.",
+          "type": "number"
+        },
+        "scale": {
+          "format": "double",
+          "description": "Must be greater than 0.",
+          "type": "number"
+        },
+        "numFiniteBuckets": {
+          "type": "integer",
+          "format": "int32",
+          "description": "Must be greater than 0."
+        }
+      },
+      "id": "Exponential"
+    },
+    "Point": {
+      "type": "object",
+      "properties": {
+        "value": {
+          "$ref": "TypedValue",
+          "description": "The value of the data point."
+        },
+        "interval": {
+          "$ref": "TimeInterval",
+          "description": "The time interval to which the data point applies. For GAUGE metrics, only the end time of the interval is used. For DELTA metrics, the start and end time should specify a non-zero interval, with subsequent points specifying contiguous and non-overlapping intervals. For CUMULATIVE metrics, the start and end time should specify a non-zero interval, with subsequent points specifying the same start time and increasing end times, until an event resets the cumulative value to zero and sets a new start time for the following points."
+        }
+      },
+      "id": "Point",
+      "description": "A single data point in a time series."
     },
     "Field": {
-      "properties": {
+      "description": "A single field of a message type.",
+      "type": "object",
+      "properties": {
+        "packed": {
+          "description": "Whether to use alternative packed wire representation.",
+          "type": "boolean"
+        },
+        "cardinality": {
+          "description": "The field cardinality.",
+          "type": "string",
+          "enumDescriptions": [
+            "For fields with unknown cardinality.",
+            "For optional fields.",
+            "For required fields. Proto2 syntax only.",
+            "For repeated fields."
+          ],
+          "enum": [
+            "CARDINALITY_UNKNOWN",
+            "CARDINALITY_OPTIONAL",
+            "CARDINALITY_REQUIRED",
+            "CARDINALITY_REPEATED"
+          ]
+        },
         "defaultValue": {
           "description": "The string value of the default value of this field. Proto2 syntax only.",
           "type": "string"
@@ -1387,96 +854,12 @@
           "format": "int32",
           "description": "The field number.",
           "type": "integer"
-=======
-          "type": "array"
-        }
-      },
-      "id": "MonitoredResourceDescriptor"
-    },
-    "TypedValue": {
-      "properties": {
-        "doubleValue": {
-          "type": "number",
-          "format": "double",
-          "description": "A 64-bit double-precision floating-point number. Its magnitude is approximately &plusmn;10\u003csup\u003e&plusmn;300\u003c/sup\u003e and it has 16 significant digits of precision."
-        },
-        "int64Value": {
-          "format": "int64",
-          "description": "A 64-bit integer. Its range is approximately &plusmn;9.2x10\u003csup\u003e18\u003c/sup\u003e.",
-          "type": "string"
-        },
-        "distributionValue": {
-          "description": "A distribution value.",
-          "$ref": "Distribution"
-        },
-        "stringValue": {
-          "description": "A variable-length string value.",
-          "type": "string"
-        },
-        "boolValue": {
-          "description": "A Boolean value: true or false.",
-          "type": "boolean"
-        }
-      },
-      "id": "TypedValue",
-      "description": "A single strongly-typed value.",
-      "type": "object"
-    },
-    "CollectdValueError": {
-      "description": "Describes the error status for values that were not written.",
-      "type": "object",
-      "properties": {
-        "index": {
-          "format": "int32",
-          "description": "The zero-based index in CollectdPayload.values within the parent CreateCollectdTimeSeriesRequest.collectd_payloads.",
-          "type": "integer"
-        },
-        "error": {
-          "$ref": "Status",
-          "description": "Records the error status for the value."
-        }
-      },
-      "id": "CollectdValueError"
-    },
-    "CollectdPayload": {
-      "description": "A collection of data points sent from a collectd-based plugin. See the collectd documentation for more information.",
-      "type": "object",
-      "properties": {
-        "startTime": {
-          "type": "string",
-          "format": "google-datetime",
-          "description": "The start time of the interval."
-        },
-        "values": {
-          "description": "The measured values during this time interval. Each value must have a different dataSourceName.",
-          "items": {
-            "$ref": "CollectdValue"
-          },
-          "type": "array"
-        },
-        "typeInstance": {
-          "description": "The measurement type instance. Example: \"used\".",
-          "type": "string"
-        },
-        "metadata": {
-          "additionalProperties": {
-            "$ref": "TypedValue"
-          },
-          "description": "The measurement metadata. Example: \"process_id\" -\u003e 12345",
-          "type": "object"
-        },
-        "type": {
-          "description": "The measurement type. Example: \"memory\".",
-          "type": "string"
->>>>>>> b412c745
         },
         "jsonName": {
           "description": "The field JSON name.",
           "type": "string"
         },
         "kind": {
-          "description": "The field type.",
-          "type": "string",
           "enumDescriptions": [
             "Field type unknown.",
             "Field type double.",
@@ -1518,9 +901,10 @@
             "TYPE_SFIXED64",
             "TYPE_SINT32",
             "TYPE_SINT64"
-          ]
-        },
-<<<<<<< HEAD
+          ],
+          "description": "The field type.",
+          "type": "string"
+        },
         "options": {
           "description": "The protocol buffer options.",
           "items": {
@@ -1529,933 +913,9 @@
           "type": "array"
         },
         "oneofIndex": {
-=======
-        "endTime": {
-          "type": "string",
-          "format": "google-datetime",
-          "description": "The end time of the interval."
-        }
-      },
-      "id": "CollectdPayload"
-    },
-    "CreateCollectdTimeSeriesResponse": {
-      "properties": {
-        "payloadErrors": {
-          "description": "Records the error status for points that were not written due to an error.Failed requests for which nothing is written will return an error response instead.",
-          "items": {
-            "$ref": "CollectdPayloadError"
-          },
-          "type": "array"
-        }
-      },
-      "id": "CreateCollectdTimeSeriesResponse",
-      "description": "The CreateCollectdTimeSeries response.",
-      "type": "object"
-    },
-    "Linear": {
-      "description": "Specifies a linear sequence of buckets that all have the same width (except overflow and underflow). Each bucket represents a constant absolute uncertainty on the specific value in the bucket.There are num_finite_buckets + 2 (= N) buckets. Bucket i has the following boundaries:Upper bound (0 \u003c= i \u003c N-1): offset + (width * i).  Lower bound (1 \u003c= i \u003c N): offset + (width * (i - 1)).",
-      "type": "object",
-      "properties": {
-        "offset": {
-          "format": "double",
-          "description": "Lower bound of the first bucket.",
-          "type": "number"
-        },
-        "numFiniteBuckets": {
->>>>>>> b412c745
           "format": "int32",
           "description": "The index of the field type in Type.oneofs, for message or enumeration types. The first type has index 1; zero means the type is not in the list.",
           "type": "integer"
-        },
-<<<<<<< HEAD
-        "cardinality": {
-          "enumDescriptions": [
-            "For fields with unknown cardinality.",
-            "For optional fields.",
-            "For required fields. Proto2 syntax only.",
-            "For repeated fields."
-          ],
-          "enum": [
-            "CARDINALITY_UNKNOWN",
-            "CARDINALITY_OPTIONAL",
-            "CARDINALITY_REQUIRED",
-            "CARDINALITY_REPEATED"
-          ],
-          "description": "The field cardinality.",
-          "type": "string"
-        },
-        "packed": {
-          "description": "Whether to use alternative packed wire representation.",
-          "type": "boolean"
-=======
-        "width": {
-          "format": "double",
-          "description": "Must be greater than 0.",
-          "type": "number"
->>>>>>> b412c745
-        }
-      },
-      "id": "Field",
-      "description": "A single field of a message type.",
-      "type": "object"
-    },
-<<<<<<< HEAD
-    "LabelDescriptor": {
-      "description": "A description of a label.",
-      "type": "object",
-      "properties": {
-        "key": {
-          "description": "The label key.",
-          "type": "string"
-        },
-        "description": {
-          "description": "A human-readable description for the label.",
-          "type": "string"
-        },
-        "valueType": {
-          "enumDescriptions": [
-            "A variable-length string. This is the default.",
-            "Boolean; true or false.",
-            "A 64-bit signed integer."
-          ],
-          "enum": [
-            "STRING",
-            "BOOL",
-            "INT64"
-          ],
-          "description": "The type of data that can be assigned to the label.",
-          "type": "string"
-=======
-    "Empty": {
-      "description": "A generic empty message that you can re-use to avoid defining duplicated empty messages in your APIs. A typical example is to use it as the request or the response type of an API method. For instance:\nservice Foo {\n  rpc Bar(google.protobuf.Empty) returns (google.protobuf.Empty);\n}\nThe JSON representation for Empty is empty JSON object {}.",
-      "type": "object",
-      "properties": {},
-      "id": "Empty"
-    },
-    "Option": {
-      "description": "A protocol buffer option, which can be attached to a message, field, enumeration, etc.",
-      "type": "object",
-      "properties": {
-        "value": {
-          "description": "The option's value packed in an Any message. If the value is a primitive, the corresponding wrapper type defined in google/protobuf/wrappers.proto should be used. If the value is an enum, it should be stored as an int32 value using the google.protobuf.Int32Value type.",
-          "type": "object",
-          "additionalProperties": {
-            "type": "any",
-            "description": "Properties of the object. Contains field @type with type URL."
-          }
-        },
-        "name": {
-          "description": "The option's name. For protobuf built-in options (options defined in descriptor.proto), this is the short name. For example, \"map_entry\". For custom options, it should be the fully-qualified name. For example, \"google.api.http\".",
-          "type": "string"
->>>>>>> b412c745
-        }
-      },
-      "id": "LabelDescriptor"
-    },
-<<<<<<< HEAD
-    "ListTimeSeriesResponse": {
-      "description": "The ListTimeSeries response.",
-      "type": "object",
-      "properties": {
-        "timeSeries": {
-          "description": "One or more time series that match the filter included in the request.",
-          "items": {
-            "$ref": "TimeSeries"
-          },
-          "type": "array"
-        },
-        "nextPageToken": {
-          "description": "If there are more results than have been returned, then this field is set to a non-empty value. To see the additional results, use that value as pageToken in the next call to this method.",
-          "type": "string"
-        }
-      },
-      "id": "ListTimeSeriesResponse"
-    },
-    "Group": {
-      "description": "The description of a dynamic collection of monitored resources. Each group has a filter that is matched against monitored resources and their associated metadata. If a group's filter matches an available monitored resource, then that resource is a member of that group. Groups can contain any number of monitored resources, and each monitored resource can be a member of any number of groups.Groups can be nested in parent-child hierarchies. The parentName field identifies an optional parent for each group. If a group has a parent, then the only monitored resources available to be matched by the group's filter are the resources contained in the parent group. In other words, a group contains the monitored resources that match its filter and the filters of all the group's ancestors. A group without a parent can contain any monitored resource.For example, consider an infrastructure running a set of instances with two user-defined tags: \"environment\" and \"role\". A parent group has a filter, environment=\"production\". A child of that parent group has a filter, role=\"transcoder\". The parent group contains all instances in the production environment, regardless of their roles. The child group contains instances that have the transcoder role and are in the production environment.The monitored resources contained in a group can change at any moment, depending on what resources exist and what filters are associated with the group and its ancestors.",
-=======
-    "Explicit": {
-      "description": "Specifies a set of buckets with arbitrary widths.There are size(bounds) + 1 (= N) buckets. Bucket i has the following boundaries:Upper bound (0 \u003c= i \u003c N-1): boundsi  Lower bound (1 \u003c= i \u003c N); boundsi - 1The bounds field must contain at least one element. If bounds has only one element, then there are no finite buckets, and that single element is the common boundary of the overflow and underflow buckets.",
-      "type": "object",
-      "properties": {
-        "bounds": {
-          "description": "The values must be monotonically increasing.",
-          "items": {
-            "format": "double",
-            "type": "number"
-          },
-          "type": "array"
-        }
-      },
-      "id": "Explicit"
-    },
-    "TimeInterval": {
->>>>>>> b412c745
-      "type": "object",
-      "properties": {
-        "filter": {
-          "description": "The filter used to determine which monitored resources belong to this group.",
-          "type": "string"
-        },
-        "parentName": {
-          "description": "The name of the group's parent, if it has one. The format is \"projects/{project_id_or_number}/groups/{group_id}\". For groups with no parent, parentName is the empty string, \"\".",
-          "type": "string"
-        },
-        "name": {
-          "description": "Output only. The name of this group. The format is \"projects/{project_id_or_number}/groups/{group_id}\". When creating a group, this field is ignored and a new name is created consisting of the project specified in the call to CreateGroup and a unique {group_id} that is generated automatically.",
-          "type": "string"
-        },
-        "displayName": {
-          "description": "A user-assigned name for this group, used only for display purposes.",
-          "type": "string"
-        },
-        "isCluster": {
-          "description": "If true, the members of this group are considered to be a cluster. The system can perform additional analysis on groups that are clusters.",
-          "type": "boolean"
-        }
-      },
-<<<<<<< HEAD
-      "id": "Group"
-=======
-      "id": "TimeInterval",
-      "description": "A time interval extending just after a start time through an end time. If the start time is the same as the end time, then the interval represents a single point in time."
->>>>>>> b412c745
-    },
-    "Type": {
-      "description": "A protocol buffer message type.",
-      "type": "object",
-      "properties": {
-<<<<<<< HEAD
-        "options": {
-          "description": "The protocol buffer options.",
-          "items": {
-            "$ref": "Option"
-          },
-          "type": "array"
-        },
-        "fields": {
-          "description": "The list of fields.",
-          "items": {
-            "$ref": "Field"
-          },
-          "type": "array"
-        },
-        "name": {
-          "description": "The fully qualified message name.",
-          "type": "string"
-        },
-        "oneofs": {
-          "description": "The list of types appearing in oneof definitions in this type.",
-          "items": {
-            "type": "string"
-          },
-          "type": "array"
-        },
-        "sourceContext": {
-          "$ref": "SourceContext",
-          "description": "The source context."
-        },
-        "syntax": {
-          "description": "The source syntax.",
-          "type": "string",
-          "enumDescriptions": [
-            "Syntax proto2.",
-            "Syntax proto3."
-          ],
-          "enum": [
-            "SYNTAX_PROTO2",
-            "SYNTAX_PROTO3"
-          ]
-=======
-        "growthFactor": {
-          "format": "double",
-          "description": "Must be greater than 1.",
-          "type": "number"
-        },
-        "scale": {
-          "format": "double",
-          "description": "Must be greater than 0.",
-          "type": "number"
-        },
-        "numFiniteBuckets": {
-          "type": "integer",
-          "format": "int32",
-          "description": "Must be greater than 0."
->>>>>>> b412c745
-        }
-      },
-      "id": "Type"
-    },
-<<<<<<< HEAD
-    "BucketOptions": {
-      "description": "BucketOptions describes the bucket boundaries used to create a histogram for the distribution. The buckets can be in a linear sequence, an exponential sequence, or each bucket can be specified explicitly. BucketOptions does not include the number of values in each bucket.A bucket has an inclusive lower bound and exclusive upper bound for the values that are counted for that bucket. The upper bound of a bucket must be strictly greater than the lower bound. The sequence of N buckets for a distribution consists of an underflow bucket (number 0), zero or more finite buckets (number 1 through N - 2) and an overflow bucket (number N - 1). The buckets are contiguous: the lower bound of bucket i (i \u003e 0) is the same as the upper bound of bucket i - 1. The buckets span the whole range of finite values: lower bound of the underflow bucket is -infinity and the upper bound of the overflow bucket is +infinity. The finite buckets are so-called because both bounds are finite.",
-=======
-    "Point": {
->>>>>>> b412c745
-      "type": "object",
-      "properties": {
-        "exponentialBuckets": {
-          "$ref": "Exponential",
-          "description": "The exponential buckets."
-        },
-        "explicitBuckets": {
-          "$ref": "Explicit",
-          "description": "The explicit buckets."
-        },
-        "linearBuckets": {
-          "description": "The linear bucket.",
-          "$ref": "Linear"
-        }
-      },
-<<<<<<< HEAD
-      "id": "BucketOptions"
-    },
-    "CollectdValue": {
-      "description": "A single data point from a collectd-based plugin.",
-      "type": "object",
-      "properties": {
-        "dataSourceType": {
-          "enumDescriptions": [
-            "An unspecified data source type. This corresponds to google.api.MetricDescriptor.MetricKind.METRIC_KIND_UNSPECIFIED.",
-            "An instantaneous measurement of a varying quantity. This corresponds to google.api.MetricDescriptor.MetricKind.GAUGE.",
-            "A cumulative value over time. This corresponds to google.api.MetricDescriptor.MetricKind.CUMULATIVE.",
-            "A rate of change of the measurement.",
-            "An amount of change since the last measurement interval. This corresponds to google.api.MetricDescriptor.MetricKind.DELTA."
-=======
-      "id": "Point",
-      "description": "A single data point in a time series."
-    },
-    "Field": {
-      "description": "A single field of a message type.",
-      "type": "object",
-      "properties": {
-        "packed": {
-          "description": "Whether to use alternative packed wire representation.",
-          "type": "boolean"
-        },
-        "cardinality": {
-          "description": "The field cardinality.",
-          "type": "string",
-          "enumDescriptions": [
-            "For fields with unknown cardinality.",
-            "For optional fields.",
-            "For required fields. Proto2 syntax only.",
-            "For repeated fields."
-          ],
-          "enum": [
-            "CARDINALITY_UNKNOWN",
-            "CARDINALITY_OPTIONAL",
-            "CARDINALITY_REQUIRED",
-            "CARDINALITY_REPEATED"
-          ]
-        },
-        "defaultValue": {
-          "description": "The string value of the default value of this field. Proto2 syntax only.",
-          "type": "string"
-        },
-        "name": {
-          "description": "The field name.",
-          "type": "string"
-        },
-        "typeUrl": {
-          "description": "The field type URL, without the scheme, for message or enumeration types. Example: \"type.googleapis.com/google.protobuf.Timestamp\".",
-          "type": "string"
-        },
-        "number": {
-          "format": "int32",
-          "description": "The field number.",
-          "type": "integer"
-        },
-        "jsonName": {
-          "description": "The field JSON name.",
-          "type": "string"
-        },
-        "kind": {
-          "enumDescriptions": [
-            "Field type unknown.",
-            "Field type double.",
-            "Field type float.",
-            "Field type int64.",
-            "Field type uint64.",
-            "Field type int32.",
-            "Field type fixed64.",
-            "Field type fixed32.",
-            "Field type bool.",
-            "Field type string.",
-            "Field type group. Proto2 syntax only, and deprecated.",
-            "Field type message.",
-            "Field type bytes.",
-            "Field type uint32.",
-            "Field type enum.",
-            "Field type sfixed32.",
-            "Field type sfixed64.",
-            "Field type sint32.",
-            "Field type sint64."
->>>>>>> b412c745
-          ],
-          "enum": [
-            "UNSPECIFIED_DATA_SOURCE_TYPE",
-            "GAUGE",
-            "COUNTER",
-            "DERIVE",
-            "ABSOLUTE"
-          ],
-<<<<<<< HEAD
-          "description": "The type of measurement.",
-          "type": "string"
-        },
-        "dataSourceName": {
-          "description": "The data source for the collectd value. For example there are two data sources for network measurements: \"rx\" and \"tx\".",
-=======
-          "description": "The field type.",
->>>>>>> b412c745
-          "type": "string"
-        },
-        "value": {
-          "$ref": "TypedValue",
-          "description": "The measurement value."
-        }
-      },
-      "id": "CollectdValue"
-    },
-    "Status": {
-      "description": "The Status type defines a logical error model that is suitable for different programming environments, including REST APIs and RPC APIs. It is used by gRPC (https://github.com/grpc). The error model is designed to be:\nSimple to use and understand for most users\nFlexible enough to meet unexpected needsOverviewThe Status message contains three pieces of data: error code, error message, and error details. The error code should be an enum value of google.rpc.Code, but it may accept additional error codes if needed. The error message should be a developer-facing English message that helps developers understand and resolve the error. If a localized user-facing error message is needed, put the localized message in the error details or localize it in the client. The optional error details may contain arbitrary information about the error. There is a predefined set of error detail types in the package google.rpc that can be used for common error conditions.Language mappingThe Status message is the logical representation of the error model, but it is not necessarily the actual wire format. When the Status message is exposed in different client libraries and different wire protocols, it can be mapped differently. For example, it will likely be mapped to some exceptions in Java, but more likely mapped to some error codes in C.Other usesThe error model and the Status message can be used in a variety of environments, either with or without APIs, to provide a consistent developer experience across different environments.Example uses of this error model include:\nPartial errors. If a service needs to return partial errors to the client, it may embed the Status in the normal response to indicate the partial errors.\nWorkflow errors. A typical workflow has multiple steps. Each step may have a Status message for error reporting.\nBatch operations. If a client uses batch request and batch response, the Status message should be used directly inside batch response, one for each error sub-response.\nAsynchronous operations. If an API call embeds asynchronous operation results in its response, the status of those operations should be represented directly using the Status message.\nLogging. If some API errors are stored in logs, the message Status could be used directly after any stripping needed for security/privacy reasons.",
-      "type": "object",
-      "properties": {
-        "details": {
-          "description": "A list of messages that carry the error details. There is a common set of message types for APIs to use.",
-          "items": {
-            "additionalProperties": {
-              "description": "Properties of the object. Contains field @type with type URL.",
-              "type": "any"
-            },
-            "type": "object"
-          },
-          "type": "array"
-        },
-        "code": {
-          "format": "int32",
-          "description": "The status code, which should be an enum value of google.rpc.Code.",
-          "type": "integer"
-<<<<<<< HEAD
-        },
-        "message": {
-          "description": "A developer-facing error message, which should be in English. Any user-facing error message should be localized and sent in the google.rpc.Status.details field, or localized by the client.",
-          "type": "string"
-        }
-      },
-      "id": "Status"
-    },
-    "MetricDescriptor": {
-      "description": "Defines a metric type and its schema. Once a metric descriptor is created, deleting or altering it stops data collection and makes the metric type's existing data unusable.",
-      "type": "object",
-      "properties": {
-        "valueType": {
-          "description": "Whether the measurement is an integer, a floating-point number, etc. Some combinations of metric_kind and value_type might not be supported.",
-          "type": "string",
-          "enumDescriptions": [
-            "Do not use this default value.",
-            "The value is a boolean. This value type can be used only if the metric kind is GAUGE.",
-            "The value is a signed 64-bit integer.",
-            "The value is a double precision floating point number.",
-            "The value is a text string. This value type can be used only if the metric kind is GAUGE.",
-            "The value is a Distribution.",
-            "The value is money."
-          ],
-          "enum": [
-            "VALUE_TYPE_UNSPECIFIED",
-            "BOOL",
-            "INT64",
-            "DOUBLE",
-            "STRING",
-            "DISTRIBUTION",
-            "MONEY"
-          ]
-        },
-        "metricKind": {
-          "enumDescriptions": [
-            "Do not use this default value.",
-            "An instantaneous measurement of a value.",
-            "The change in a value during a time interval.",
-            "A value accumulated over a time interval. Cumulative measurements in a time series should have the same start time and increasing end times, until an event resets the cumulative value to zero and sets a new start time for the following points."
-          ],
-          "enum": [
-            "METRIC_KIND_UNSPECIFIED",
-            "GAUGE",
-            "DELTA",
-            "CUMULATIVE"
-          ],
-          "description": "Whether the metric records instantaneous values, changes to a value, etc. Some combinations of metric_kind and value_type might not be supported.",
-          "type": "string"
-        },
-        "displayName": {
-          "description": "A concise name for the metric, which can be displayed in user interfaces. Use sentence case without an ending period, for example \"Request count\".",
-          "type": "string"
-        },
-        "description": {
-          "description": "A detailed description of the metric, which can be used in documentation.",
-          "type": "string"
-        },
-        "unit": {
-          "description": "The unit in which the metric value is reported. It is only applicable if the value_type is INT64, DOUBLE, or DISTRIBUTION. The supported units are a subset of The Unified Code for Units of Measure (http://unitsofmeasure.org/ucum.html) standard:Basic units (UNIT)\nbit bit\nBy byte\ns second\nmin minute\nh hour\nd dayPrefixes (PREFIX)\nk kilo (10**3)\nM mega (10**6)\nG giga (10**9)\nT tera (10**12)\nP peta (10**15)\nE exa (10**18)\nZ zetta (10**21)\nY yotta (10**24)\nm milli (10**-3)\nu micro (10**-6)\nn nano (10**-9)\np pico (10**-12)\nf femto (10**-15)\na atto (10**-18)\nz zepto (10**-21)\ny yocto (10**-24)\nKi kibi (2**10)\nMi mebi (2**20)\nGi gibi (2**30)\nTi tebi (2**40)GrammarThe grammar includes the dimensionless unit 1, such as 1/s.The grammar also includes these connectors:\n/ division (as an infix operator, e.g. 1/s).\n. multiplication (as an infix operator, e.g. GBy.d)The grammar for a unit is as follows:\nExpression = Component { \".\" Component } { \"/\" Component } ;\n\nComponent = [ PREFIX ] UNIT [ Annotation ]\n          | Annotation\n          | \"1\"\n          ;\n\nAnnotation = \"{\" NAME \"}\" ;\nNotes:\nAnnotation is just a comment if it follows a UNIT and is  equivalent to 1 if it is used alone. For examples,  {requests}/s == 1/s, By{transmitted}/s == By/s.\nNAME is a sequence of non-blank printable ASCII characters not  containing '{' or '}'.",
-          "type": "string"
-        },
-        "labels": {
-          "description": "The set of labels that can be used to describe a specific instance of this metric type. For example, the appengine.googleapis.com/http/server/response_latencies metric type has a label for the HTTP response code, response_code, so you can look at latencies for successful responses or just for responses that failed.",
-          "items": {
-            "$ref": "LabelDescriptor"
-          },
-          "type": "array"
-        },
-        "name": {
-          "description": "The resource name of the metric descriptor. Depending on the implementation, the name typically includes: (1) the parent resource name that defines the scope of the metric type or of its data; and (2) the metric's URL-encoded type, which also appears in the type field of this descriptor. For example, following is the resource name of a custom metric within the GCP project my-project-id:\n\"projects/my-project-id/metricDescriptors/custom.googleapis.com%2Finvoice%2Fpaid%2Famount\"\n",
-          "type": "string"
-        },
-        "type": {
-          "description": "The metric type, including its DNS name prefix. The type is not URL-encoded. All user-defined custom metric types have the DNS name custom.googleapis.com. Metric types should use a natural hierarchical grouping. For example:\n\"custom.googleapis.com/invoice/paid/amount\"\n\"appengine.googleapis.com/http/server/response_latencies\"\n",
-          "type": "string"
-        }
-      },
-      "id": "MetricDescriptor"
-    },
-    "SourceContext": {
-      "description": "SourceContext represents information about the source of a protobuf element, like the file in which it is defined.",
-      "type": "object",
-      "properties": {
-        "fileName": {
-          "description": "The path-qualified name of the .proto file that contained the associated protobuf element. For example: \"google/protobuf/source_context.proto\".",
-          "type": "string"
-        }
-      },
-      "id": "SourceContext"
-    },
-    "Range": {
-      "description": "The range of the population values.",
-      "type": "object",
-      "properties": {
-        "max": {
-          "format": "double",
-          "description": "The maximum of the population values.",
-          "type": "number"
-        },
-        "min": {
-          "format": "double",
-          "description": "The minimum of the population values.",
-          "type": "number"
-        }
-      },
-      "id": "Range"
-    },
-    "ListGroupsResponse": {
-      "description": "The ListGroups response.",
-      "type": "object",
-      "properties": {
-        "group": {
-          "description": "The groups that match the specified filters.",
-          "items": {
-            "$ref": "Group"
-          },
-          "type": "array"
-        },
-        "nextPageToken": {
-          "description": "If there are more results than have been returned, then this field is set to a non-empty value. To see the additional results, use that value as pageToken in the next call to this method.",
-          "type": "string"
-        }
-      },
-      "id": "ListGroupsResponse"
-    },
-    "CreateCollectdTimeSeriesRequest": {
-      "description": "The CreateCollectdTimeSeries request.",
-      "type": "object",
-      "properties": {
-        "collectdPayloads": {
-          "description": "The collectd payloads representing the time series data. You must not include more than a single point for each time series, so no two payloads can have the same values for all of the fields plugin, plugin_instance, type, and type_instance.",
-          "items": {
-            "$ref": "CollectdPayload"
-          },
-          "type": "array"
-        },
-        "resource": {
-          "$ref": "MonitoredResource",
-          "description": "The monitored resource associated with the time series."
-        },
-        "collectdVersion": {
-          "description": "The version of collectd that collected the data. Example: \"5.3.0-192.el6\".",
-          "type": "string"
-        }
-      },
-      "id": "CreateCollectdTimeSeriesRequest"
-    },
-    "ListGroupMembersResponse": {
-      "description": "The ListGroupMembers response.",
-      "type": "object",
-      "properties": {
-        "nextPageToken": {
-          "description": "If there are more results than have been returned, then this field is set to a non-empty value. To see the additional results, use that value as pageToken in the next call to this method.",
-          "type": "string"
-        },
-        "totalSize": {
-          "format": "int32",
-          "description": "The total number of elements matching this request.",
-          "type": "integer"
-        },
-        "members": {
-          "description": "A set of monitored resources in the group.",
-          "items": {
-            "$ref": "MonitoredResource"
-          },
-          "type": "array"
-        }
-      },
-      "id": "ListGroupMembersResponse"
-    },
-    "ListMonitoredResourceDescriptorsResponse": {
-      "description": "The ListMonitoredResourceDescriptors response.",
-      "type": "object",
-      "properties": {
-        "nextPageToken": {
-          "description": "If there are more results than have been returned, then this field is set to a non-empty value. To see the additional results, use that value as pageToken in the next call to this method.",
-          "type": "string"
-        },
-        "resourceDescriptors": {
-          "description": "The monitored resource descriptors that are available to this project and that match filter, if present.",
-          "items": {
-            "$ref": "MonitoredResourceDescriptor"
-          },
-          "type": "array"
-        }
-      },
-      "id": "ListMonitoredResourceDescriptorsResponse"
-    },
-    "TimeSeries": {
-      "description": "A collection of data points that describes the time-varying values of a metric. A time series is identified by a combination of a fully-specified monitored resource and a fully-specified metric. This type is used for both listing and creating time series.",
-      "type": "object",
-      "properties": {
-        "metricKind": {
-          "enum": [
-            "METRIC_KIND_UNSPECIFIED",
-            "GAUGE",
-            "DELTA",
-            "CUMULATIVE"
-          ],
-          "description": "The metric kind of the time series. When listing time series, this metric kind might be different from the metric kind of the associated metric if this time series is an alignment or reduction of other time series.When creating a time series, this field is optional. If present, it must be the same as the metric kind of the associated metric. If the associated metric's descriptor must be auto-created, then this field specifies the metric kind of the new descriptor and must be either GAUGE (the default) or CUMULATIVE.",
-          "type": "string",
-          "enumDescriptions": [
-            "Do not use this default value.",
-            "An instantaneous measurement of a value.",
-            "The change in a value during a time interval.",
-            "A value accumulated over a time interval. Cumulative measurements in a time series should have the same start time and increasing end times, until an event resets the cumulative value to zero and sets a new start time for the following points."
-          ]
-        },
-        "points": {
-          "description": "The data points of this time series. When listing time series, the order of the points is specified by the list method.When creating a time series, this field must contain exactly one point and the point's type must be the same as the value type of the associated metric. If the associated metric's descriptor must be auto-created, then the value type of the descriptor is determined by the point's type, which must be BOOL, INT64, DOUBLE, or DISTRIBUTION.",
-          "items": {
-            "$ref": "Point"
-          },
-          "type": "array"
-        },
-        "metric": {
-          "description": "The associated metric. A fully-specified metric used to identify the time series.",
-          "$ref": "Metric"
-        },
-        "valueType": {
-          "enum": [
-            "VALUE_TYPE_UNSPECIFIED",
-            "BOOL",
-            "INT64",
-            "DOUBLE",
-            "STRING",
-            "DISTRIBUTION",
-            "MONEY"
-          ],
-          "description": "The value type of the time series. When listing time series, this value type might be different from the value type of the associated metric if this time series is an alignment or reduction of other time series.When creating a time series, this field is optional. If present, it must be the same as the type of the data in the points field.",
-          "type": "string",
-          "enumDescriptions": [
-            "Do not use this default value.",
-            "The value is a boolean. This value type can be used only if the metric kind is GAUGE.",
-            "The value is a signed 64-bit integer.",
-            "The value is a double precision floating point number.",
-            "The value is a text string. This value type can be used only if the metric kind is GAUGE.",
-            "The value is a Distribution.",
-            "The value is money."
-          ]
-        },
-        "resource": {
-          "description": "The associated monitored resource. Custom metrics can use only certain monitored resource types in their time series data.",
-          "$ref": "MonitoredResource"
-        }
-      },
-      "id": "TimeSeries"
-    },
-    "CreateTimeSeriesRequest": {
-      "description": "The CreateTimeSeries request.",
-      "type": "object",
-      "properties": {
-        "timeSeries": {
-          "description": "The new data to be added to a list of time series. Adds at most one data point to each of several time series. The new data point must be more recent than any other point in its time series. Each TimeSeries value must fully specify a unique time series by supplying all label values for the metric and the monitored resource.",
-          "items": {
-            "$ref": "TimeSeries"
-          },
-          "type": "array"
-        }
-      },
-      "id": "CreateTimeSeriesRequest"
-    },
-    "Distribution": {
-      "properties": {
-        "sumOfSquaredDeviation": {
-          "format": "double",
-          "description": "The sum of squared deviations from the mean of the values in the population. For values x_i this is:\nSum[i=1..n]((x_i - mean)^2)\nKnuth, \"The Art of Computer Programming\", Vol. 2, page 323, 3rd edition describes Welford's method for accumulating this sum in one pass.If count is zero then this field must be zero.",
-          "type": "number"
-        },
-        "range": {
-          "$ref": "Range",
-          "description": "If specified, contains the range of the population values. The field must not be present if the count is zero. This field is presently ignored by the Stackdriver Monitoring API v3."
-        },
-        "count": {
-          "format": "int64",
-          "description": "The number of values in the population. Must be non-negative. This value must equal the sum of the values in bucket_counts if a histogram is provided.",
-          "type": "string"
-        },
-        "mean": {
-          "format": "double",
-          "description": "The arithmetic mean of the values in the population. If count is zero then this field must be zero.",
-          "type": "number"
-        },
-        "bucketCounts": {
-          "description": "Required in the Stackdriver Monitoring API v3. The values for each bucket specified in bucket_options. The sum of the values in bucketCounts must equal the value in the count field of the Distribution object. The order of the bucket counts follows the numbering schemes described for the three bucket types. The underflow bucket has number 0; the finite buckets, if any, have numbers 1 through N-2; and the overflow bucket has number N-1. The size of bucket_counts must not be greater than N. If the size is less than N, then the remaining buckets are assigned values of zero.",
-          "items": {
-            "format": "int64",
-            "type": "string"
-          },
-          "type": "array"
-        },
-        "bucketOptions": {
-          "description": "Required in the Stackdriver Monitoring API v3. Defines the histogram bucket boundaries.",
-          "$ref": "BucketOptions"
-        }
-      },
-      "id": "Distribution",
-      "description": "Distribution contains summary statistics for a population of values. It optionally contains a histogram representing the distribution of those values across a set of buckets.The summary statistics are the count, mean, sum of the squared deviation from the mean, the minimum, and the maximum of the set of population of values. The histogram is based on a sequence of buckets and gives a count of values that fall into each bucket. The boundaries of the buckets are given either explicitly or by formulas for buckets of fixed or exponentially increasing widths.Although it is not forbidden, it is generally a bad idea to include non-finite values (infinities or NaNs) in the population of values, as this will render the mean and sum_of_squared_deviation fields meaningless.",
-      "type": "object"
-    },
-    "MonitoredResource": {
-      "description": "An object representing a resource that can be used for monitoring, logging, billing, or other purposes. Examples include virtual machine instances, databases, and storage devices such as disks. The type field identifies a MonitoredResourceDescriptor object that describes the resource's schema. Information in the labels field identifies the actual resource and its attributes according to the schema. For example, a particular Compute Engine VM instance could be represented by the following object, because the MonitoredResourceDescriptor for \"gce_instance\" has labels \"instance_id\" and \"zone\":\n{ \"type\": \"gce_instance\",\n  \"labels\": { \"instance_id\": \"12345678901234\",\n              \"zone\": \"us-central1-a\" }}\n",
-      "type": "object",
-      "properties": {
-        "labels": {
-          "description": "Required. Values for all of the labels listed in the associated monitored resource descriptor. For example, Compute Engine VM instances use the labels \"project_id\", \"instance_id\", and \"zone\".",
-          "type": "object",
-          "additionalProperties": {
-            "type": "string"
-          }
-        },
-        "type": {
-          "description": "Required. The monitored resource type. This field must match the type field of a MonitoredResourceDescriptor object. For example, the type of a Compute Engine VM instance is gce_instance.",
-          "type": "string"
-        }
-      },
-      "id": "MonitoredResource"
-    },
-    "ListMetricDescriptorsResponse": {
-      "description": "The ListMetricDescriptors response.",
-      "type": "object",
-      "properties": {
-        "nextPageToken": {
-          "description": "If there are more results than have been returned, then this field is set to a non-empty value. To see the additional results, use that value as pageToken in the next call to this method.",
-          "type": "string"
-        },
-        "metricDescriptors": {
-          "description": "The metric descriptors that are available to the project and that match the value of filter, if present.",
-          "items": {
-            "$ref": "MetricDescriptor"
-          },
-          "type": "array"
-        }
-      },
-      "id": "ListMetricDescriptorsResponse"
-    },
-    "CollectdPayloadError": {
-      "properties": {
-        "index": {
-          "format": "int32",
-          "description": "The zero-based index in CreateCollectdTimeSeriesRequest.collectd_payloads.",
-          "type": "integer"
-        },
-        "valueErrors": {
-          "description": "Records the error status for values that were not written due to an error.Failed payloads for which nothing is written will not include partial value errors.",
-          "items": {
-            "$ref": "CollectdValueError"
-          },
-          "type": "array"
-        },
-        "error": {
-          "$ref": "Status",
-          "description": "Records the error status for the payload. If this field is present, the partial errors for nested values won't be populated."
-        }
-      },
-      "id": "CollectdPayloadError",
-      "description": "Describes the error status for payloads that were not written.",
-      "type": "object"
-    },
-    "MonitoredResourceDescriptor": {
-      "description": "An object that describes the schema of a MonitoredResource object using a type name and a set of labels. For example, the monitored resource descriptor for Google Compute Engine VM instances has a type of \"gce_instance\" and specifies the use of the labels \"instance_id\" and \"zone\" to identify particular VM instances.Different APIs can support different monitored resource types. APIs generally provide a list method that returns the monitored resource descriptors used by the API.",
-      "type": "object",
-      "properties": {
-        "labels": {
-          "description": "Required. A set of labels used to describe instances of this monitored resource type. For example, an individual Google Cloud SQL database is identified by values for the labels \"database_id\" and \"zone\".",
-          "items": {
-            "$ref": "LabelDescriptor"
-          },
-          "type": "array"
-        },
-        "name": {
-          "description": "Optional. The resource name of the monitored resource descriptor: \"projects/{project_id}/monitoredResourceDescriptors/{type}\" where {type} is the value of the type field in this object and {project_id} is a project ID that provides API-specific context for accessing the type. APIs that do not use project information can use the resource name format \"monitoredResourceDescriptors/{type}\".",
-          "type": "string"
-        },
-        "description": {
-          "description": "Optional. A detailed description of the monitored resource type that might be used in documentation.",
-          "type": "string"
-        },
-        "displayName": {
-          "description": "Optional. A concise name for the monitored resource type that might be displayed in user interfaces. It should be a Title Cased Noun Phrase, without any article or other determiners. For example, \"Google Cloud SQL Database\".",
-          "type": "string"
-        },
-        "type": {
-          "description": "Required. The monitored resource type. For example, the type \"cloudsql_database\" represents databases in Google Cloud SQL. The maximum length of this value is 256 characters.",
-          "type": "string"
-        }
-      },
-      "id": "MonitoredResourceDescriptor"
-    },
-    "TypedValue": {
-      "description": "A single strongly-typed value.",
-      "type": "object",
-      "properties": {
-        "stringValue": {
-          "description": "A variable-length string value.",
-          "type": "string"
-        },
-        "boolValue": {
-          "description": "A Boolean value: true or false.",
-          "type": "boolean"
-        },
-        "doubleValue": {
-          "format": "double",
-          "description": "A 64-bit double-precision floating-point number. Its magnitude is approximately &plusmn;10\u003csup\u003e&plusmn;300\u003c/sup\u003e and it has 16 significant digits of precision.",
-          "type": "number"
-        },
-        "int64Value": {
-          "format": "int64",
-          "description": "A 64-bit integer. Its range is approximately &plusmn;9.2x10\u003csup\u003e18\u003c/sup\u003e.",
-          "type": "string"
-        },
-        "distributionValue": {
-          "description": "A distribution value.",
-          "$ref": "Distribution"
-        }
-      },
-      "id": "TypedValue"
-    },
-    "CollectdValueError": {
-      "description": "Describes the error status for values that were not written.",
-      "type": "object",
-      "properties": {
-        "index": {
-          "format": "int32",
-          "description": "The zero-based index in CollectdPayload.values within the parent CreateCollectdTimeSeriesRequest.collectd_payloads.",
-          "type": "integer"
-        },
-        "error": {
-          "description": "Records the error status for the value.",
-          "$ref": "Status"
-        }
-      },
-      "id": "CollectdValueError"
-    },
-    "CollectdPayload": {
-      "description": "A collection of data points sent from a collectd-based plugin. See the collectd documentation for more information.",
-      "type": "object",
-      "properties": {
-        "metadata": {
-          "description": "The measurement metadata. Example: \"process_id\" -\u003e 12345",
-          "type": "object",
-          "additionalProperties": {
-            "$ref": "TypedValue"
-          }
-        },
-        "type": {
-          "description": "The measurement type. Example: \"memory\".",
-          "type": "string"
-        },
-        "plugin": {
-          "description": "The name of the plugin. Example: \"disk\".",
-          "type": "string"
-        },
-        "pluginInstance": {
-          "description": "The instance name of the plugin Example: \"hdcl\".",
-          "type": "string"
-        },
-        "endTime": {
-          "format": "google-datetime",
-          "description": "The end time of the interval.",
-          "type": "string"
-        },
-        "startTime": {
-          "format": "google-datetime",
-          "description": "The start time of the interval.",
-          "type": "string"
-        },
-        "values": {
-          "description": "The measured values during this time interval. Each value must have a different dataSourceName.",
-          "items": {
-            "$ref": "CollectdValue"
-          },
-          "type": "array"
-        },
-        "typeInstance": {
-          "description": "The measurement type instance. Example: \"used\".",
-          "type": "string"
-        }
-      },
-      "id": "CollectdPayload"
-    },
-    "CreateCollectdTimeSeriesResponse": {
-      "description": "The CreateCollectdTimeSeries response.",
-      "type": "object",
-      "properties": {
-        "payloadErrors": {
-          "description": "Records the error status for points that were not written due to an error.Failed requests for which nothing is written will return an error response instead.",
-          "items": {
-            "$ref": "CollectdPayloadError"
-          },
-          "type": "array"
-        }
-      },
-      "id": "CreateCollectdTimeSeriesResponse"
-    },
-    "Linear": {
-      "properties": {
-        "numFiniteBuckets": {
-          "format": "int32",
-          "description": "Must be greater than 0.",
-          "type": "integer"
-        },
-        "width": {
-          "format": "double",
-          "description": "Must be greater than 0.",
-          "type": "number"
-        },
-        "offset": {
-          "format": "double",
-          "description": "Lower bound of the first bucket.",
-          "type": "number"
-        }
-      },
-      "id": "Linear",
-      "description": "Specifies a linear sequence of buckets that all have the same width (except overflow and underflow). Each bucket represents a constant absolute uncertainty on the specific value in the bucket.There are num_finite_buckets + 2 (= N) buckets. Bucket i has the following boundaries:Upper bound (0 \u003c= i \u003c N-1): offset + (width * i).  Lower bound (1 \u003c= i \u003c N): offset + (width * (i - 1)).",
-      "type": "object"
-=======
         }
       },
       "id": "Field"
@@ -3161,110 +1621,13 @@
       "description": "Upload protocol for media (e.g. \"raw\", \"multipart\").",
       "type": "string",
       "location": "query"
->>>>>>> b412c745
-    },
-    "Option": {
-      "description": "A protocol buffer option, which can be attached to a message, field, enumeration, etc.",
-      "type": "object",
-      "properties": {
-        "value": {
-          "additionalProperties": {
-            "description": "Properties of the object. Contains field @type with type URL.",
-            "type": "any"
-          },
-          "description": "The option's value packed in an Any message. If the value is a primitive, the corresponding wrapper type defined in google/protobuf/wrappers.proto should be used. If the value is an enum, it should be stored as an int32 value using the google.protobuf.Int32Value type.",
-          "type": "object"
-        },
-        "name": {
-          "description": "The option's name. For protobuf built-in options (options defined in descriptor.proto), this is the short name. For example, \"map_entry\". For custom options, it should be the fully-qualified name. For example, \"google.api.http\".",
-          "type": "string"
-        }
-      },
-      "id": "Option"
-    },
-<<<<<<< HEAD
-    "Empty": {
-      "description": "A generic empty message that you can re-use to avoid defining duplicated empty messages in your APIs. A typical example is to use it as the request or the response type of an API method. For instance:\nservice Foo {\n  rpc Bar(google.protobuf.Empty) returns (google.protobuf.Empty);\n}\nThe JSON representation for Empty is empty JSON object {}.",
-      "type": "object",
-      "properties": {},
-      "id": "Empty"
-    },
-    "TimeInterval": {
-      "description": "A time interval extending just after a start time through an end time. If the start time is the same as the end time, then the interval represents a single point in time.",
-      "type": "object",
-      "properties": {
-        "endTime": {
-          "format": "google-datetime",
-          "description": "Required. The end of the time interval.",
-          "type": "string"
-        },
-        "startTime": {
-          "format": "google-datetime",
-          "description": "Optional. The beginning of the time interval. The default value for the start time is the end time. The start time must not be later than the end time.",
-          "type": "string"
-        }
-      },
-      "id": "TimeInterval"
-    },
-    "Explicit": {
-      "description": "Specifies a set of buckets with arbitrary widths.There are size(bounds) + 1 (= N) buckets. Bucket i has the following boundaries:Upper bound (0 \u003c= i \u003c N-1): boundsi  Lower bound (1 \u003c= i \u003c N); boundsi - 1The bounds field must contain at least one element. If bounds has only one element, then there are no finite buckets, and that single element is the common boundary of the overflow and underflow buckets.",
-      "type": "object",
-      "properties": {
-        "bounds": {
-          "description": "The values must be monotonically increasing.",
-          "items": {
-            "format": "double",
-            "type": "number"
-          },
-          "type": "array"
-        }
-      },
-      "id": "Explicit"
-    },
-    "Exponential": {
-      "properties": {
-        "growthFactor": {
-          "format": "double",
-          "description": "Must be greater than 1.",
-          "type": "number"
-        },
-        "scale": {
-          "format": "double",
-          "description": "Must be greater than 0.",
-          "type": "number"
-        },
-        "numFiniteBuckets": {
-          "format": "int32",
-          "description": "Must be greater than 0.",
-          "type": "integer"
-        }
-      },
-      "id": "Exponential",
-      "description": "Specifies an exponential sequence of buckets that have a width that is proportional to the value of the lower bound. Each bucket represents a constant relative uncertainty on a specific value in the bucket.There are num_finite_buckets + 2 (= N) buckets. Bucket i has the following boundaries:Upper bound (0 \u003c= i \u003c N-1): scale * (growth_factor ^ i).  Lower bound (1 \u003c= i \u003c N): scale * (growth_factor ^ (i - 1)).",
-      "type": "object"
-    },
-    "Point": {
-      "description": "A single data point in a time series.",
-      "type": "object",
-      "properties": {
-        "value": {
-          "$ref": "TypedValue",
-          "description": "The value of the data point."
-        },
-        "interval": {
-          "description": "The time interval to which the data point applies. For GAUGE metrics, only the end time of the interval is used. For DELTA metrics, the start and end time should specify a non-zero interval, with subsequent points specifying contiguous and non-overlapping intervals. For CUMULATIVE metrics, the start and end time should specify a non-zero interval, with subsequent points specifying the same start time and increasing end times, until an event resets the cumulative value to zero and sets a new start time for the following points.",
-          "$ref": "TimeInterval"
-        }
-      },
-      "id": "Point"
-    }
-  },
-  "icons": {
-    "x32": "http://www.google.com/images/icons/product/search-32.gif",
-    "x16": "http://www.google.com/images/icons/product/search-16.gif"
-  },
-  "protocol": "rest"
-=======
+    },
+    "prettyPrint": {
+      "location": "query",
+      "description": "Returns response with indentations and line breaks.",
+      "default": "true",
+      "type": "boolean"
+    },
     "fields": {
       "location": "query",
       "description": "Selector specifying which fields to include in a partial response.",
@@ -3343,5 +1706,4 @@
   },
   "version": "v3",
   "baseUrl": "https://monitoring.googleapis.com/"
->>>>>>> b412c745
 }