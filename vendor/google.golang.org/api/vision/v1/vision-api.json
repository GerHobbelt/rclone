--- conflicted
+++ resolved
@@ -1,24 +1,4 @@
 {
-<<<<<<< HEAD
-  "version": "v1",
-  "baseUrl": "https://vision.googleapis.com/",
-  "servicePath": "",
-  "description": "Integrates Google Vision features, including image labeling, face, logo, and landmark detection, optical character recognition (OCR), and detection of explicit content, into applications.",
-  "kind": "discovery#restDescription",
-  "basePath": "",
-  "id": "vision:v1",
-  "revision": "20170821",
-  "documentationLink": "https://cloud.google.com/vision/",
-  "discoveryVersion": "v1",
-  "version_module": true,
-  "schemas": {
-    "AnnotateImageResponse": {
-      "type": "object",
-      "properties": {
-        "landmarkAnnotations": {
-          "items": {
-            "$ref": "EntityAnnotation"
-=======
   "ownerDomain": "google.com",
   "name": "vision",
   "batchPath": "batch",
@@ -31,286 +11,10 @@
           "description": "Run image detection and annotation for a batch of images.",
           "request": {
             "$ref": "BatchAnnotateImagesRequest"
->>>>>>> b412c745
-          },
-          "type": "array",
-          "description": "If present, landmark detection has completed successfully."
-        },
-        "textAnnotations": {
-          "description": "If present, text (OCR) detection has completed successfully.",
-          "items": {
-            "$ref": "EntityAnnotation"
-          },
-<<<<<<< HEAD
-          "type": "array"
-        },
-        "faceAnnotations": {
-          "description": "If present, face detection has completed successfully.",
-          "items": {
-            "$ref": "FaceAnnotation"
-          },
-          "type": "array"
-        },
-        "imagePropertiesAnnotation": {
-          "$ref": "ImageProperties",
-          "description": "If present, image properties were extracted successfully."
-        },
-        "logoAnnotations": {
-          "items": {
-            "$ref": "EntityAnnotation"
-          },
-          "type": "array",
-          "description": "If present, logo detection has completed successfully."
-        },
-        "webDetection": {
-          "$ref": "WebDetection",
-          "description": "If present, web detection has completed successfully."
-        },
-        "cropHintsAnnotation": {
-          "$ref": "CropHintsAnnotation",
-          "description": "If present, crop hints have completed successfully."
-        },
-        "labelAnnotations": {
-          "description": "If present, label detection has completed successfully.",
-          "items": {
-            "$ref": "EntityAnnotation"
-          },
-          "type": "array"
-        },
-        "safeSearchAnnotation": {
-          "$ref": "SafeSearchAnnotation",
-          "description": "If present, safe-search annotation has completed successfully."
-        },
-        "error": {
-          "$ref": "Status",
-          "description": "If set, represents the error message for the operation.\nNote that filled-in image annotations are guaranteed to be\ncorrect, even when `error` is set."
-        },
-        "fullTextAnnotation": {
-          "$ref": "TextAnnotation",
-          "description": "If present, text (OCR) detection or document (OCR) text detection has\ncompleted successfully.\nThis annotation provides the structural hierarchy for the OCR detected\ntext."
-        }
-      },
-      "id": "AnnotateImageResponse",
-      "description": "Response to an image annotation request."
-    },
-    "CropHintsParams": {
-      "type": "object",
-      "properties": {
-        "aspectRatios": {
-          "description": "Aspect ratios in floats, representing the ratio of the width to the height\nof the image. For example, if the desired aspect ratio is 4/3, the\ncorresponding float value should be 1.33333.  If not specified, the\nbest possible crop is returned. The number of provided aspect ratios is\nlimited to a maximum of 16; any aspect ratios provided after the 16th are\nignored.",
-          "items": {
-            "format": "float",
-            "type": "number"
-          },
-          "type": "array"
-        }
-      },
-      "id": "CropHintsParams",
-      "description": "Parameters for crop hints annotation request."
-    },
-    "Block": {
-      "type": "object",
-      "properties": {
-        "blockType": {
-          "type": "string",
-          "enumDescriptions": [
-            "Unknown block type.",
-            "Regular text block.",
-            "Table block.",
-            "Image block.",
-            "Horizontal/vertical line box.",
-            "Barcode block."
-          ],
-          "enum": [
-            "UNKNOWN",
-            "TEXT",
-            "TABLE",
-            "PICTURE",
-            "RULER",
-            "BARCODE"
-          ],
-          "description": "Detected block type (text, image etc) for this block."
-        },
-        "boundingBox": {
-          "$ref": "BoundingPoly",
-          "description": "The bounding box for the block.\nThe vertices are in the order of top-left, top-right, bottom-right,\nbottom-left. When a rotation of the bounding box is detected the rotation\nis represented as around the top-left corner as defined when the text is\nread in the 'natural' orientation.\nFor example:\n  * when the text is horizontal it might look like:\n     0----1\n     |    |\n     3----2\n  * when it's rotated 180 degrees around the top-left corner it becomes:\n     2----3\n     |    |\n     1----0\n  and the vertice order will still be (0, 1, 2, 3)."
-        },
-        "paragraphs": {
-          "items": {
-            "$ref": "Paragraph"
-          },
-          "type": "array",
-          "description": "List of paragraphs in this block (if this blocks is of type text)."
-        },
-        "property": {
-          "$ref": "TextProperty",
-          "description": "Additional information detected for the block."
-        }
-      },
-      "id": "Block",
-      "description": "Logical element on the page."
-    },
-    "Property": {
-      "description": "A `Property` consists of a user-supplied name/value pair.",
-      "type": "object",
-      "properties": {
-        "uint64Value": {
-          "type": "string",
-          "format": "uint64",
-          "description": "Value of numeric properties."
-        },
-        "name": {
-          "type": "string",
-          "description": "Name of the property."
-        },
-        "value": {
-          "type": "string",
-          "description": "Value of the property."
-        }
-      },
-      "id": "Property"
-    },
-    "LocationInfo": {
-      "description": "Detected entity location information.",
-      "type": "object",
-      "properties": {
-        "latLng": {
-          "$ref": "LatLng",
-          "description": "lat/long location coordinates."
-        }
-      },
-      "id": "LocationInfo"
-    },
-    "ImageSource": {
-      "type": "object",
-      "properties": {
-        "gcsImageUri": {
-          "description": "NOTE: For new code `image_uri` below is preferred.\nGoogle Cloud Storage image URI, which must be in the following form:\n`gs://bucket_name/object_name` (for details, see\n[Google Cloud Storage Request\nURIs](https://cloud.google.com/storage/docs/reference-uris)).\nNOTE: Cloud Storage object versioning is not supported.",
-          "type": "string"
-        },
-        "imageUri": {
-          "type": "string",
-          "description": "Image URI which supports:\n1) Google Cloud Storage image URI, which must be in the following form:\n`gs://bucket_name/object_name` (for details, see\n[Google Cloud Storage Request\nURIs](https://cloud.google.com/storage/docs/reference-uris)).\nNOTE: Cloud Storage object versioning is not supported.\n2) Publicly accessible image HTTP/HTTPS URL.\nThis is preferred over the legacy `gcs_image_uri` above. When both\n`gcs_image_uri` and `image_uri` are specified, `image_uri` takes\nprecedence."
-        }
-      },
-      "id": "ImageSource",
-      "description": "External image source (Google Cloud Storage image location)."
-    },
-    "BatchAnnotateImagesResponse": {
-      "type": "object",
-      "properties": {
-        "responses": {
-          "items": {
-            "$ref": "AnnotateImageResponse"
-          },
-          "type": "array",
-          "description": "Individual responses to image annotation requests within the batch."
-        }
-      },
-      "id": "BatchAnnotateImagesResponse",
-      "description": "Response to a batch image annotation request."
-    },
-    "WebDetection": {
-      "description": "Relevant information for the image from the Internet.",
-      "type": "object",
-      "properties": {
-        "visuallySimilarImages": {
-          "description": "The visually similar image results.",
-          "items": {
-            "$ref": "WebImage"
-          },
-          "type": "array"
-        },
-        "partialMatchingImages": {
-          "description": "Partial matching images from the Internet.\nThose images are similar enough to share some key-point features. For\nexample an original image will likely have partial matching for its crops.",
-          "items": {
-            "$ref": "WebImage"
-          },
-          "type": "array"
-        },
-        "fullMatchingImages": {
-          "items": {
-            "$ref": "WebImage"
-          },
-          "type": "array",
-          "description": "Fully matching images from the Internet.\nCan include resized copies of the query image."
-        },
-        "webEntities": {
-          "items": {
-            "$ref": "WebEntity"
-          },
-          "type": "array",
-          "description": "Deduced entities from similar images on the Internet."
-        },
-        "pagesWithMatchingImages": {
-          "items": {
-            "$ref": "WebPage"
-          },
-          "type": "array",
-          "description": "Web pages containing the matching images from the Internet."
-        }
-      },
-      "id": "WebDetection"
-    },
-    "Position": {
-      "type": "object",
-      "properties": {
-        "y": {
-          "format": "float",
-          "description": "Y coordinate.",
-          "type": "number"
-        },
-        "z": {
-          "type": "number",
-          "format": "float",
-          "description": "Z coordinate (or depth)."
-        },
-        "x": {
-          "type": "number",
-          "format": "float",
-          "description": "X coordinate."
-        }
-      },
-      "id": "Position",
-      "description": "A 3D position in the image, used primarily for Face detection landmarks.\nA valid Position must have both x and y coordinates.\nThe position coordinates are in the same scale as the original image."
-    },
-    "ColorInfo": {
-      "type": "object",
-      "properties": {
-        "score": {
-          "format": "float",
-          "description": "Image-specific score for this color. Value in range [0, 1].",
-          "type": "number"
-        },
-        "pixelFraction": {
-          "format": "float",
-          "description": "The fraction of pixels the color occupies in the image.\nValue in range [0, 1].",
-          "type": "number"
-        },
-        "color": {
-          "$ref": "Color",
-          "description": "RGB components of the color."
-        }
-      },
-      "id": "ColorInfo",
-      "description": "Color information consists of RGB channels, score, and the fraction of\nthe image that the color occupies in the image."
-    },
-    "WebPage": {
-      "type": "object",
-      "properties": {
-        "score": {
-          "format": "float",
-          "description": "(Deprecated) Overall relevancy score for the web page.",
-          "type": "number"
-        },
-        "url": {
-          "type": "string",
-          "description": "The result web page URL."
-        }
-      },
-      "id": "WebPage",
-      "description": "Metadata for web pages."
-=======
+          },
+          "response": {
+            "$ref": "BatchAnnotateImagesResponse"
+          },
           "parameterOrder": [],
           "httpMethod": "POST",
           "parameters": {},
@@ -466,56 +170,9 @@
         }
       },
       "id": "LatLongRect"
->>>>>>> b412c745
     },
     "Symbol": {
       "properties": {
-<<<<<<< HEAD
-        "mid": {
-          "description": "Opaque entity ID. Some IDs may be available in\n[Google Knowledge Graph Search API](https://developers.google.com/knowledge-graph/).",
-          "type": "string"
-        },
-        "confidence": {
-          "type": "number",
-          "format": "float",
-          "description": "The accuracy of the entity detection in an image.\nFor example, for an image in which the \"Eiffel Tower\" entity is detected,\nthis field represents the confidence that there is a tower in the query\nimage. Range [0, 1]."
-        },
-        "boundingPoly": {
-          "$ref": "BoundingPoly",
-          "description": "Image region to which this entity belongs. Not produced\nfor `LABEL_DETECTION` features."
-        },
-        "locale": {
-          "description": "The language code for the locale in which the entity textual\n`description` is expressed.",
-          "type": "string"
-        },
-        "topicality": {
-          "type": "number",
-          "format": "float",
-          "description": "The relevancy of the ICA (Image Content Annotation) label to the\nimage. For example, the relevancy of \"tower\" is likely higher to an image\ncontaining the detected \"Eiffel Tower\" than to an image containing a\ndetected distant towering building, even though the confidence that\nthere is a tower in each image may be the same. Range [0, 1]."
-        },
-        "description": {
-          "type": "string",
-          "description": "Entity textual description, expressed in its `locale` language."
-        },
-        "properties": {
-          "description": "Some entities may have optional user-supplied `Property` (name/value)\nfields, such a score or string that qualifies the entity.",
-          "items": {
-            "$ref": "Property"
-          },
-          "type": "array"
-        },
-        "score": {
-          "type": "number",
-          "format": "float",
-          "description": "Overall score of the result. Range [0, 1]."
-        },
-        "locations": {
-          "description": "The location information for the detected entity. Multiple\n`LocationInfo` elements can be present because one location may\nindicate the location of the scene in the image, and another location\nmay indicate the location of the place where the image was taken.\nLocation information is usually present for landmarks.",
-          "items": {
-            "$ref": "LocationInfo"
-          },
-          "type": "array"
-=======
         "boundingBox": {
           "description": "The bounding box for the symbol.\nThe vertices are in the order of top-left, top-right, bottom-right,\nbottom-left. When a rotation of the bounding box is detected the rotation\nis represented as around the top-left corner as defined when the text is\nread in the 'natural' orientation.\nFor example:\n  * when the text is horizontal it might look like:\n     0----1\n     |    |\n     3----2\n  * when it's rotated 180 degrees around the top-left corner it becomes:\n     2----3\n     |    |\n     1----0\n  and the vertice order will still be (0, 1, 2, 3).",
           "$ref": "BoundingPoly"
@@ -560,7 +217,6 @@
           "format": "double",
           "description": "The longitude in degrees. It must be in the range [-180.0, +180.0].",
           "type": "number"
->>>>>>> b412c745
         }
       },
       "id": "LatLng"
@@ -569,21 +225,6 @@
       "description": "Represents a color in the RGBA color space. This representation is designed\nfor simplicity of conversion to/from color representations in various\nlanguages over compactness; for example, the fields of this representation\ncan be trivially provided to the constructor of \"java.awt.Color\" in Java; it\ncan also be trivially provided to UIColor's \"+colorWithRed:green:blue:alpha\"\nmethod in iOS; and, with just a little work, it can be easily formatted into\na CSS \"rgba()\" string in JavaScript, as well. Here are some examples:\n\nExample (Java):\n\n     import com.google.type.Color;\n\n     // ...\n     public static java.awt.Color fromProto(Color protocolor) {\n       float alpha = protocolor.hasAlpha()\n           ? protocolor.getAlpha().getValue()\n           : 1.0;\n\n       return new java.awt.Color(\n           protocolor.getRed(),\n           protocolor.getGreen(),\n           protocolor.getBlue(),\n           alpha);\n     }\n\n     public static Color toProto(java.awt.Color color) {\n       float red = (float) color.getRed();\n       float green = (float) color.getGreen();\n       float blue = (float) color.getBlue();\n       float denominator = 255.0;\n       Color.Builder resultBuilder =\n           Color\n               .newBuilder()\n               .setRed(red / denominator)\n               .setGreen(green / denominator)\n               .setBlue(blue / denominator);\n       int alpha = color.getAlpha();\n       if (alpha != 255) {\n         result.setAlpha(\n             FloatValue\n                 .newBuilder()\n                 .setValue(((float) alpha) / denominator)\n                 .build());\n       }\n       return resultBuilder.build();\n     }\n     // ...\n\nExample (iOS / Obj-C):\n\n     // ...\n     static UIColor* fromProto(Color* protocolor) {\n        float red = [protocolor red];\n        float green = [protocolor green];\n        float blue = [protocolor blue];\n        FloatValue* alpha_wrapper = [protocolor alpha];\n        float alpha = 1.0;\n        if (alpha_wrapper != nil) {\n          alpha = [alpha_wrapper value];\n        }\n        return [UIColor colorWithRed:red green:green blue:blue alpha:alpha];\n     }\n\n     static Color* toProto(UIColor* color) {\n         CGFloat red, green, blue, alpha;\n         if (![color getRed:&red green:&green blue:&blue alpha:&alpha]) {\n           return nil;\n         }\n         Color* result = [Color alloc] init];\n         [result setRed:red];\n         [result setGreen:green];\n         [result setBlue:blue];\n         if (alpha \u003c= 0.9999) {\n           [result setAlpha:floatWrapperWithValue(alpha)];\n         }\n         [result autorelease];\n         return result;\n    }\n    // ...\n\n Example (JavaScript):\n\n    // ...\n\n    var protoToCssColor = function(rgb_color) {\n       var redFrac = rgb_color.red || 0.0;\n       var greenFrac = rgb_color.green || 0.0;\n       var blueFrac = rgb_color.blue || 0.0;\n       var red = Math.floor(redFrac * 255);\n       var green = Math.floor(greenFrac * 255);\n       var blue = Math.floor(blueFrac * 255);\n\n       if (!('alpha' in rgb_color)) {\n          return rgbToCssColor_(red, green, blue);\n       }\n\n       var alphaFrac = rgb_color.alpha.value || 0.0;\n       var rgbParams = [red, green, blue].join(',');\n       return ['rgba(', rgbParams, ',', alphaFrac, ')'].join('');\n    };\n\n    var rgbToCssColor_ = function(red, green, blue) {\n      var rgbNumber = new Number((red \u003c\u003c 16) | (green \u003c\u003c 8) | blue);\n      var hexString = rgbNumber.toString(16);\n      var missingZeros = 6 - hexString.length;\n      var resultBuilder = ['#'];\n      for (var i = 0; i \u003c missingZeros; i++) {\n         resultBuilder.push('0');\n      }\n      resultBuilder.push(hexString);\n      return resultBuilder.join('');\n    };\n\n    // ...",
       "type": "object",
       "properties": {
-<<<<<<< HEAD
-        "importanceFraction": {
-          "format": "float",
-          "description": "Fraction of importance of this salient region with respect to the original\nimage.",
-          "type": "number"
-        },
-        "confidence": {
-          "type": "number",
-          "format": "float",
-          "description": "Confidence of this being a salient region.  Range [0, 1]."
-        },
-        "boundingPoly": {
-          "$ref": "BoundingPoly",
-          "description": "The bounding polygon for the crop region. The coordinates of the bounding\nbox are in the original image's scale, as returned in `ImageParams`."
-=======
         "alpha": {
           "format": "float",
           "description": "The fraction of this color that should be applied to the pixel. That is,\nthe final pixel color is defined by the equation:\n\n  pixel color = alpha * (this color) + (1.0 - alpha) * (background color)\n\nThis means that a value of 1.0 corresponds to a solid color, whereas\na value of 0.0 corresponds to a completely transparent color. This\nuses a wrapper message rather than a simple float scalar so that it is\npossible to distinguish between a default value and the value being unset.\nIf omitted, this color object is to be rendered as a solid color\n(as if the alpha value had been explicitly given with a value of 1.0).",
@@ -603,18 +244,13 @@
           "type": "number",
           "format": "float",
           "description": "The amount of red in the color as a value in the interval [0, 1]."
->>>>>>> b412c745
         }
       },
       "id": "Color"
     },
-<<<<<<< HEAD
-    "Landmark": {
-=======
     "ImageProperties": {
       "id": "ImageProperties",
       "description": "Stores image properties, such as dominant colors.",
->>>>>>> b412c745
       "type": "object",
       "properties": {
         "dominantColors": {
@@ -660,95 +296,6 @@
             "CROP_HINTS",
             "WEB_DETECTION"
           ],
-<<<<<<< HEAD
-          "description": "Face landmark type."
-        }
-      },
-      "id": "Landmark",
-      "description": "A face-specific landmark (for example, a face feature).\nLandmark positions may fall outside the bounds of the image\nif the face is near one or more edges of the image.\nTherefore it is NOT guaranteed that `0 \u003c= x \u003c width` or\n`0 \u003c= y \u003c height`."
-    },
-    "WebImage": {
-      "type": "object",
-      "properties": {
-        "score": {
-          "type": "number",
-          "format": "float",
-          "description": "(Deprecated) Overall relevancy score for the image."
-        },
-        "url": {
-          "description": "The result image URL.",
-          "type": "string"
-        }
-      },
-      "id": "WebImage",
-      "description": "Metadata for online images."
-    },
-    "Word": {
-      "type": "object",
-      "properties": {
-        "boundingBox": {
-          "$ref": "BoundingPoly",
-          "description": "The bounding box for the word.\nThe vertices are in the order of top-left, top-right, bottom-right,\nbottom-left. When a rotation of the bounding box is detected the rotation\nis represented as around the top-left corner as defined when the text is\nread in the 'natural' orientation.\nFor example:\n  * when the text is horizontal it might look like:\n     0----1\n     |    |\n     3----2\n  * when it's rotated 180 degrees around the top-left corner it becomes:\n     2----3\n     |    |\n     1----0\n  and the vertice order will still be (0, 1, 2, 3)."
-        },
-        "symbols": {
-          "items": {
-            "$ref": "Symbol"
-          },
-          "type": "array",
-          "description": "List of symbols in the word.\nThe order of the symbols follows the natural reading order."
-        },
-        "property": {
-          "$ref": "TextProperty",
-          "description": "Additional information detected for the word."
-        }
-      },
-      "id": "Word",
-      "description": "A word representation."
-    },
-    "Paragraph": {
-      "description": "Structural unit of text representing a number of words in certain order.",
-      "type": "object",
-      "properties": {
-        "property": {
-          "$ref": "TextProperty",
-          "description": "Additional information detected for the paragraph."
-        },
-        "boundingBox": {
-          "$ref": "BoundingPoly",
-          "description": "The bounding box for the paragraph.\nThe vertices are in the order of top-left, top-right, bottom-right,\nbottom-left. When a rotation of the bounding box is detected the rotation\nis represented as around the top-left corner as defined when the text is\nread in the 'natural' orientation.\nFor example:\n  * when the text is horizontal it might look like:\n     0----1\n     |    |\n     3----2\n  * when it's rotated 180 degrees around the top-left corner it becomes:\n     2----3\n     |    |\n     1----0\n  and the vertice order will still be (0, 1, 2, 3)."
-        },
-        "words": {
-          "items": {
-            "$ref": "Word"
-          },
-          "type": "array",
-          "description": "List of words in this paragraph."
-        }
-      },
-      "id": "Paragraph"
-    },
-    "Image": {
-      "description": "Client image to perform Google Cloud Vision API tasks over.",
-      "type": "object",
-      "properties": {
-        "source": {
-          "$ref": "ImageSource",
-          "description": "Google Cloud Storage image location. If both `content` and `source`\nare provided for an image, `content` takes precedence and is\nused to perform the image annotation request."
-        },
-        "content": {
-          "format": "byte",
-          "description": "Image content, represented as a stream of bytes.\nNote: as with all `bytes` fields, protobuffers use a pure binary\nrepresentation, whereas JSON representations use base64.",
-          "type": "string"
-        }
-      },
-      "id": "Image"
-    },
-    "FaceAnnotation": {
-      "description": "A face annotation object contains the results of face detection.",
-      "type": "object",
-      "properties": {
-        "surpriseLikelihood": {
-=======
           "description": "The feature type."
         }
       },
@@ -768,7 +315,6 @@
             "It is likely that the image belongs to the specified vertical.",
             "It is very likely that the image belongs to the specified vertical."
           ],
->>>>>>> b412c745
           "enum": [
             "UNKNOWN",
             "VERY_UNLIKELY",
@@ -776,15 +322,9 @@
             "POSSIBLE",
             "LIKELY",
             "VERY_LIKELY"
-<<<<<<< HEAD
-          ],
-          "description": "Surprise likelihood.",
-          "type": "string",
-=======
           ]
         },
         "spoof": {
->>>>>>> b412c745
           "enumDescriptions": [
             "Unknown likelihood.",
             "It is very unlikely that the image belongs to the specified vertical.",
@@ -792,17 +332,19 @@
             "It is possible that the image belongs to the specified vertical.",
             "It is likely that the image belongs to the specified vertical.",
             "It is very likely that the image belongs to the specified vertical."
-<<<<<<< HEAD
-          ]
-        },
-        "landmarks": {
-          "description": "Detected face landmarks.",
-          "items": {
-            "$ref": "Landmark"
-          },
-          "type": "array"
-        },
-        "angerLikelihood": {
+          ],
+          "enum": [
+            "UNKNOWN",
+            "VERY_UNLIKELY",
+            "UNLIKELY",
+            "POSSIBLE",
+            "LIKELY",
+            "VERY_LIKELY"
+          ],
+          "description": "Spoof likelihood. The likelihood that an modification\nwas made to the image's canonical version to make it appear\nfunny or offensive.",
+          "type": "string"
+        },
+        "medical": {
           "type": "string",
           "enumDescriptions": [
             "Unknown likelihood.",
@@ -820,17 +362,18 @@
             "LIKELY",
             "VERY_LIKELY"
           ],
-          "description": "Anger likelihood."
-        },
-        "landmarkingConfidence": {
-          "type": "number",
-          "format": "float",
-          "description": "Face landmarking confidence. Range [0, 1]."
-        },
-        "joyLikelihood": {
-=======
-          ],
->>>>>>> b412c745
+          "description": "Likelihood that this is a medical image."
+        },
+        "violence": {
+          "type": "string",
+          "enumDescriptions": [
+            "Unknown likelihood.",
+            "It is very unlikely that the image belongs to the specified vertical.",
+            "It is unlikely that the image belongs to the specified vertical.",
+            "It is possible that the image belongs to the specified vertical.",
+            "It is likely that the image belongs to the specified vertical.",
+            "It is very likely that the image belongs to the specified vertical."
+          ],
           "enum": [
             "UNKNOWN",
             "VERY_UNLIKELY",
@@ -839,194 +382,6 @@
             "LIKELY",
             "VERY_LIKELY"
           ],
-          "description": "Spoof likelihood. The likelihood that an modification\nwas made to the image's canonical version to make it appear\nfunny or offensive.",
-          "type": "string"
-        },
-<<<<<<< HEAD
-        "underExposedLikelihood": {
-=======
-        "medical": {
-          "type": "string",
-          "enumDescriptions": [
-            "Unknown likelihood.",
-            "It is very unlikely that the image belongs to the specified vertical.",
-            "It is unlikely that the image belongs to the specified vertical.",
-            "It is possible that the image belongs to the specified vertical.",
-            "It is likely that the image belongs to the specified vertical.",
-            "It is very likely that the image belongs to the specified vertical."
-          ],
->>>>>>> b412c745
-          "enum": [
-            "UNKNOWN",
-            "VERY_UNLIKELY",
-            "UNLIKELY",
-            "POSSIBLE",
-            "LIKELY",
-            "VERY_LIKELY"
-          ],
-<<<<<<< HEAD
-          "description": "Under-exposed likelihood.",
-          "type": "string",
-          "enumDescriptions": [
-            "Unknown likelihood.",
-            "It is very unlikely that the image belongs to the specified vertical.",
-            "It is unlikely that the image belongs to the specified vertical.",
-            "It is possible that the image belongs to the specified vertical.",
-            "It is likely that the image belongs to the specified vertical.",
-            "It is very likely that the image belongs to the specified vertical."
-          ]
-        },
-        "panAngle": {
-          "format": "float",
-          "description": "Yaw angle, which indicates the leftward/rightward angle that the face is\npointing relative to the vertical plane perpendicular to the image. Range\n[-180,180].",
-          "type": "number"
-        },
-        "detectionConfidence": {
-          "type": "number",
-          "format": "float",
-          "description": "Detection confidence. Range [0, 1]."
-        },
-        "blurredLikelihood": {
-=======
-          "description": "Likelihood that this is a medical image."
-        },
-        "violence": {
-          "type": "string",
-          "enumDescriptions": [
-            "Unknown likelihood.",
-            "It is very unlikely that the image belongs to the specified vertical.",
-            "It is unlikely that the image belongs to the specified vertical.",
-            "It is possible that the image belongs to the specified vertical.",
-            "It is likely that the image belongs to the specified vertical.",
-            "It is very likely that the image belongs to the specified vertical."
-          ],
->>>>>>> b412c745
-          "enum": [
-            "UNKNOWN",
-            "VERY_UNLIKELY",
-            "UNLIKELY",
-            "POSSIBLE",
-            "LIKELY",
-            "VERY_LIKELY"
-          ],
-<<<<<<< HEAD
-          "description": "Blurred likelihood.",
-          "type": "string",
-          "enumDescriptions": [
-            "Unknown likelihood.",
-            "It is very unlikely that the image belongs to the specified vertical.",
-            "It is unlikely that the image belongs to the specified vertical.",
-            "It is possible that the image belongs to the specified vertical.",
-            "It is likely that the image belongs to the specified vertical.",
-            "It is very likely that the image belongs to the specified vertical."
-          ]
-        },
-        "headwearLikelihood": {
-          "enum": [
-            "UNKNOWN",
-            "VERY_UNLIKELY",
-            "UNLIKELY",
-            "POSSIBLE",
-            "LIKELY",
-            "VERY_LIKELY"
-          ],
-          "description": "Headwear likelihood.",
-          "type": "string",
-          "enumDescriptions": [
-            "Unknown likelihood.",
-            "It is very unlikely that the image belongs to the specified vertical.",
-            "It is unlikely that the image belongs to the specified vertical.",
-            "It is possible that the image belongs to the specified vertical.",
-            "It is likely that the image belongs to the specified vertical.",
-            "It is very likely that the image belongs to the specified vertical."
-          ]
-        },
-        "boundingPoly": {
-          "$ref": "BoundingPoly",
-          "description": "The bounding polygon around the face. The coordinates of the bounding box\nare in the original image's scale, as returned in `ImageParams`.\nThe bounding box is computed to \"frame\" the face in accordance with human\nexpectations. It is based on the landmarker results.\nNote that one or more x and/or y coordinates may not be generated in the\n`BoundingPoly` (the polygon will be unbounded) if only a partial face\nappears in the image to be annotated."
-        },
-        "rollAngle": {
-          "format": "float",
-          "description": "Roll angle, which indicates the amount of clockwise/anti-clockwise rotation\nof the face relative to the image vertical about the axis perpendicular to\nthe face. Range [-180,180].",
-          "type": "number"
-        },
-        "sorrowLikelihood": {
-          "enum": [
-            "UNKNOWN",
-            "VERY_UNLIKELY",
-            "UNLIKELY",
-            "POSSIBLE",
-            "LIKELY",
-            "VERY_LIKELY"
-          ],
-          "description": "Sorrow likelihood.",
-          "type": "string",
-          "enumDescriptions": [
-            "Unknown likelihood.",
-            "It is very unlikely that the image belongs to the specified vertical.",
-            "It is unlikely that the image belongs to the specified vertical.",
-            "It is possible that the image belongs to the specified vertical.",
-            "It is likely that the image belongs to the specified vertical.",
-            "It is very likely that the image belongs to the specified vertical."
-          ]
-        },
-        "tiltAngle": {
-          "type": "number",
-          "format": "float",
-          "description": "Pitch angle, which indicates the upwards/downwards angle that the face is\npointing relative to the image's horizontal plane. Range [-180,180]."
-        },
-        "fdBoundingPoly": {
-          "$ref": "BoundingPoly",
-          "description": "The `fd_bounding_poly` bounding polygon is tighter than the\n`boundingPoly`, and encloses only the skin part of the face. Typically, it\nis used to eliminate the face from any image analysis that detects the\n\"amount of skin\" visible in an image. It is not based on the\nlandmarker results, only on the initial face detection, hence\nthe \u003ccode\u003efd\u003c/code\u003e (face detection) prefix."
-        }
-      },
-      "id": "FaceAnnotation"
-    },
-    "BatchAnnotateImagesRequest": {
-      "description": "Multiple image annotation requests are batched into a single service call.",
-      "type": "object",
-      "properties": {
-        "requests": {
-          "description": "Individual image annotation requests for this batch.",
-          "items": {
-            "$ref": "AnnotateImageRequest"
-          },
-          "type": "array"
-        }
-      },
-      "id": "BatchAnnotateImagesRequest"
-    },
-    "DetectedBreak": {
-      "description": "Detected start or end of a structural component.",
-      "type": "object",
-      "properties": {
-        "type": {
-          "enum": [
-            "UNKNOWN",
-            "SPACE",
-            "SURE_SPACE",
-            "EOL_SURE_SPACE",
-            "HYPHEN",
-            "LINE_BREAK"
-          ],
-          "description": "Detected break type.",
-          "type": "string",
-          "enumDescriptions": [
-            "Unknown break label type.",
-            "Regular space.",
-            "Sure space (very wide).",
-            "Line-wrapping break.",
-            "End-line hyphen that is not present in text; does not co-occur with\n`SPACE`, `LEADER_SPACE`, or `LINE_BREAK`.",
-            "Line break that ends a paragraph."
-          ]
-        },
-        "isPrefix": {
-          "type": "boolean",
-          "description": "True if break prepends the element."
-        }
-      },
-      "id": "DetectedBreak"
-=======
           "description": "Violence likelihood."
         }
       },
@@ -1046,28 +401,11 @@
         }
       },
       "id": "DominantColorsAnnotation"
->>>>>>> b412c745
     },
     "TextAnnotation": {
       "description": "TextAnnotation contains a structured representation of OCR extracted text.\nThe hierarchy of an OCR extracted text structure is like this:\n    TextAnnotation -\u003e Page -\u003e Block -\u003e Paragraph -\u003e Word -\u003e Symbol\nEach structural component, starting from Page, may further have their own\nproperties. Properties describe detected languages, breaks etc.. Please\nrefer to the google.cloud.vision.v1.TextAnnotation.TextProperty message\ndefinition below for more detail.",
       "type": "object",
       "properties": {
-<<<<<<< HEAD
-        "cropHintsParams": {
-          "$ref": "CropHintsParams",
-          "description": "Parameters for crop hints annotation request."
-        },
-        "languageHints": {
-          "items": {
-            "type": "string"
-          },
-          "type": "array",
-          "description": "List of languages to use for TEXT_DETECTION. In most cases, an empty value\nyields the best results since it enables automatic language detection. For\nlanguages based on the Latin alphabet, setting `language_hints` is not\nneeded. In rare cases, when the language of the text in the image is known,\nsetting a hint will help get better results (although it will be a\nsignificant hindrance if the hint is wrong). Text detection returns an\nerror if one or more of the specified languages is not one of the\n[supported languages](/vision/docs/languages)."
-        },
-        "latLongRect": {
-          "$ref": "LatLongRect",
-          "description": "lat/long rectangle that specifies the location of the image."
-=======
         "pages": {
           "description": "List of pages detected by OCR.",
           "items": {
@@ -1078,137 +416,10 @@
         "text": {
           "description": "UTF-8 text detected on the pages.",
           "type": "string"
->>>>>>> b412c745
         }
       },
       "id": "TextAnnotation"
     },
-<<<<<<< HEAD
-    "Page": {
-      "type": "object",
-      "properties": {
-        "width": {
-          "format": "int32",
-          "description": "Page width in pixels.",
-          "type": "integer"
-        },
-        "blocks": {
-          "items": {
-            "$ref": "Block"
-          },
-          "type": "array",
-          "description": "List of blocks of text, images etc on this page."
-        },
-        "property": {
-          "$ref": "TextProperty",
-          "description": "Additional information detected on the page."
-        },
-        "height": {
-          "type": "integer",
-          "format": "int32",
-          "description": "Page height in pixels."
-        }
-      },
-      "id": "Page",
-      "description": "Detected page from OCR."
-    },
-    "AnnotateImageRequest": {
-      "description": "Request for performing Google Cloud Vision API tasks over a user-provided\nimage, with user-requested features.",
-      "type": "object",
-      "properties": {
-        "features": {
-          "items": {
-            "$ref": "Feature"
-          },
-          "type": "array",
-          "description": "Requested features."
-        },
-        "image": {
-          "$ref": "Image",
-          "description": "The image to be processed."
-        },
-        "imageContext": {
-          "$ref": "ImageContext",
-          "description": "Additional context that may accompany the image."
-        }
-      },
-      "id": "AnnotateImageRequest"
-    },
-    "Status": {
-      "description": "The `Status` type defines a logical error model that is suitable for different\nprogramming environments, including REST APIs and RPC APIs. It is used by\n[gRPC](https://github.com/grpc). The error model is designed to be:\n\n- Simple to use and understand for most users\n- Flexible enough to meet unexpected needs\n\n# Overview\n\nThe `Status` message contains three pieces of data: error code, error message,\nand error details. The error code should be an enum value of\ngoogle.rpc.Code, but it may accept additional error codes if needed.  The\nerror message should be a developer-facing English message that helps\ndevelopers *understand* and *resolve* the error. If a localized user-facing\nerror message is needed, put the localized message in the error details or\nlocalize it in the client. The optional error details may contain arbitrary\ninformation about the error. There is a predefined set of error detail types\nin the package `google.rpc` that can be used for common error conditions.\n\n# Language mapping\n\nThe `Status` message is the logical representation of the error model, but it\nis not necessarily the actual wire format. When the `Status` message is\nexposed in different client libraries and different wire protocols, it can be\nmapped differently. For example, it will likely be mapped to some exceptions\nin Java, but more likely mapped to some error codes in C.\n\n# Other uses\n\nThe error model and the `Status` message can be used in a variety of\nenvironments, either with or without APIs, to provide a\nconsistent developer experience across different environments.\n\nExample uses of this error model include:\n\n- Partial errors. If a service needs to return partial errors to the client,\n    it may embed the `Status` in the normal response to indicate the partial\n    errors.\n\n- Workflow errors. A typical workflow has multiple steps. Each step may\n    have a `Status` message for error reporting.\n\n- Batch operations. If a client uses batch request and batch response, the\n    `Status` message should be used directly inside batch response, one for\n    each error sub-response.\n\n- Asynchronous operations. If an API call embeds asynchronous operation\n    results in its response, the status of those operations should be\n    represented directly using the `Status` message.\n\n- Logging. If some API errors are stored in logs, the message `Status` could\n    be used directly after any stripping needed for security/privacy reasons.",
-      "type": "object",
-      "properties": {
-        "code": {
-          "type": "integer",
-          "format": "int32",
-          "description": "The status code, which should be an enum value of google.rpc.Code."
-        },
-        "message": {
-          "description": "A developer-facing error message, which should be in English. Any\nuser-facing error message should be localized and sent in the\ngoogle.rpc.Status.details field, or localized by the client.",
-          "type": "string"
-        },
-        "details": {
-          "items": {
-            "additionalProperties": {
-              "description": "Properties of the object. Contains field @type with type URL.",
-              "type": "any"
-            },
-            "type": "object"
-          },
-          "type": "array",
-          "description": "A list of messages that carry the error details.  There is a common set of\nmessage types for APIs to use."
-        }
-      },
-      "id": "Status"
-    },
-    "Symbol": {
-      "description": "A single symbol representation.",
-      "type": "object",
-      "properties": {
-        "text": {
-          "description": "The actual UTF-8 representation of the symbol.",
-          "type": "string"
-        },
-        "property": {
-          "$ref": "TextProperty",
-          "description": "Additional information detected for the symbol."
-        },
-        "boundingBox": {
-          "$ref": "BoundingPoly",
-          "description": "The bounding box for the symbol.\nThe vertices are in the order of top-left, top-right, bottom-right,\nbottom-left. When a rotation of the bounding box is detected the rotation\nis represented as around the top-left corner as defined when the text is\nread in the 'natural' orientation.\nFor example:\n  * when the text is horizontal it might look like:\n     0----1\n     |    |\n     3----2\n  * when it's rotated 180 degrees around the top-left corner it becomes:\n     2----3\n     |    |\n     1----0\n  and the vertice order will still be (0, 1, 2, 3)."
-        }
-      },
-      "id": "Symbol"
-    },
-    "LatLongRect": {
-      "type": "object",
-      "properties": {
-        "minLatLng": {
-          "$ref": "LatLng",
-          "description": "Min lat/long pair."
-        },
-        "maxLatLng": {
-          "$ref": "LatLng",
-          "description": "Max lat/long pair."
-        }
-      },
-      "id": "LatLongRect",
-      "description": "Rectangle determined by min and max `LatLng` pairs."
-    },
-    "CropHintsAnnotation": {
-      "description": "Set of crop hints that are used to generate new crops when serving images.",
-      "type": "object",
-      "properties": {
-        "cropHints": {
-          "items": {
-            "$ref": "CropHint"
-          },
-          "type": "array",
-          "description": "Crop hint results."
-        }
-      },
-      "id": "CropHintsAnnotation"
-=======
     "Vertex": {
       "description": "A vertex represents a 2D point in the image.\nNOTE: the vertex coordinates are in the same scale as the original image.",
       "type": "object",
@@ -1275,23 +486,11 @@
       "id": "BoundingPoly",
       "description": "A bounding polygon for the detected image annotation.",
       "type": "object"
->>>>>>> b412c745
     },
     "TextProperty": {
       "description": "Additional information detected on the structural component.",
       "type": "object",
       "properties": {
-<<<<<<< HEAD
-        "latitude": {
-          "format": "double",
-          "description": "The latitude in degrees. It must be in the range [-90.0, +90.0].",
-          "type": "number"
-        },
-        "longitude": {
-          "format": "double",
-          "description": "The longitude in degrees. It must be in the range [-180.0, +180.0].",
-          "type": "number"
-=======
         "detectedLanguages": {
           "description": "A list of detected languages together with confidence.",
           "items": {
@@ -1302,92 +501,10 @@
         "detectedBreak": {
           "description": "Detected start or end of a text segment.",
           "$ref": "DetectedBreak"
->>>>>>> b412c745
         }
       },
       "id": "TextProperty"
     },
-<<<<<<< HEAD
-    "Color": {
-      "type": "object",
-      "properties": {
-        "alpha": {
-          "type": "number",
-          "format": "float",
-          "description": "The fraction of this color that should be applied to the pixel. That is,\nthe final pixel color is defined by the equation:\n\n  pixel color = alpha * (this color) + (1.0 - alpha) * (background color)\n\nThis means that a value of 1.0 corresponds to a solid color, whereas\na value of 0.0 corresponds to a completely transparent color. This\nuses a wrapper message rather than a simple float scalar so that it is\npossible to distinguish between a default value and the value being unset.\nIf omitted, this color object is to be rendered as a solid color\n(as if the alpha value had been explicitly given with a value of 1.0)."
-        },
-        "blue": {
-          "type": "number",
-          "format": "float",
-          "description": "The amount of blue in the color as a value in the interval [0, 1]."
-        },
-        "green": {
-          "type": "number",
-          "format": "float",
-          "description": "The amount of green in the color as a value in the interval [0, 1]."
-        },
-        "red": {
-          "type": "number",
-          "format": "float",
-          "description": "The amount of red in the color as a value in the interval [0, 1]."
-        }
-      },
-      "id": "Color",
-      "description": "Represents a color in the RGBA color space. This representation is designed\nfor simplicity of conversion to/from color representations in various\nlanguages over compactness; for example, the fields of this representation\ncan be trivially provided to the constructor of \"java.awt.Color\" in Java; it\ncan also be trivially provided to UIColor's \"+colorWithRed:green:blue:alpha\"\nmethod in iOS; and, with just a little work, it can be easily formatted into\na CSS \"rgba()\" string in JavaScript, as well. Here are some examples:\n\nExample (Java):\n\n     import com.google.type.Color;\n\n     // ...\n     public static java.awt.Color fromProto(Color protocolor) {\n       float alpha = protocolor.hasAlpha()\n           ? protocolor.getAlpha().getValue()\n           : 1.0;\n\n       return new java.awt.Color(\n           protocolor.getRed(),\n           protocolor.getGreen(),\n           protocolor.getBlue(),\n           alpha);\n     }\n\n     public static Color toProto(java.awt.Color color) {\n       float red = (float) color.getRed();\n       float green = (float) color.getGreen();\n       float blue = (float) color.getBlue();\n       float denominator = 255.0;\n       Color.Builder resultBuilder =\n           Color\n               .newBuilder()\n               .setRed(red / denominator)\n               .setGreen(green / denominator)\n               .setBlue(blue / denominator);\n       int alpha = color.getAlpha();\n       if (alpha != 255) {\n         result.setAlpha(\n             FloatValue\n                 .newBuilder()\n                 .setValue(((float) alpha) / denominator)\n                 .build());\n       }\n       return resultBuilder.build();\n     }\n     // ...\n\nExample (iOS / Obj-C):\n\n     // ...\n     static UIColor* fromProto(Color* protocolor) {\n        float red = [protocolor red];\n        float green = [protocolor green];\n        float blue = [protocolor blue];\n        FloatValue* alpha_wrapper = [protocolor alpha];\n        float alpha = 1.0;\n        if (alpha_wrapper != nil) {\n          alpha = [alpha_wrapper value];\n        }\n        return [UIColor colorWithRed:red green:green blue:blue alpha:alpha];\n     }\n\n     static Color* toProto(UIColor* color) {\n         CGFloat red, green, blue, alpha;\n         if (![color getRed:&red green:&green blue:&blue alpha:&alpha]) {\n           return nil;\n         }\n         Color* result = [Color alloc] init];\n         [result setRed:red];\n         [result setGreen:green];\n         [result setBlue:blue];\n         if (alpha \u003c= 0.9999) {\n           [result setAlpha:floatWrapperWithValue(alpha)];\n         }\n         [result autorelease];\n         return result;\n    }\n    // ...\n\n Example (JavaScript):\n\n    // ...\n\n    var protoToCssColor = function(rgb_color) {\n       var redFrac = rgb_color.red || 0.0;\n       var greenFrac = rgb_color.green || 0.0;\n       var blueFrac = rgb_color.blue || 0.0;\n       var red = Math.floor(redFrac * 255);\n       var green = Math.floor(greenFrac * 255);\n       var blue = Math.floor(blueFrac * 255);\n\n       if (!('alpha' in rgb_color)) {\n          return rgbToCssColor_(red, green, blue);\n       }\n\n       var alphaFrac = rgb_color.alpha.value || 0.0;\n       var rgbParams = [red, green, blue].join(',');\n       return ['rgba(', rgbParams, ',', alphaFrac, ')'].join('');\n    };\n\n    var rgbToCssColor_ = function(red, green, blue) {\n      var rgbNumber = new Number((red \u003c\u003c 16) | (green \u003c\u003c 8) | blue);\n      var hexString = rgbNumber.toString(16);\n      var missingZeros = 6 - hexString.length;\n      var resultBuilder = ['#'];\n      for (var i = 0; i \u003c missingZeros; i++) {\n         resultBuilder.push('0');\n      }\n      resultBuilder.push(hexString);\n      return resultBuilder.join('');\n    };\n\n    // ..."
-    },
-    "ImageProperties": {
-      "type": "object",
-      "properties": {
-        "dominantColors": {
-          "$ref": "DominantColorsAnnotation",
-          "description": "If present, dominant colors completed successfully."
-        }
-      },
-      "id": "ImageProperties",
-      "description": "Stores image properties, such as dominant colors."
-    },
-    "Feature": {
-      "type": "object",
-      "properties": {
-        "maxResults": {
-          "type": "integer",
-          "format": "int32",
-          "description": "Maximum number of results of this type."
-        },
-        "type": {
-          "type": "string",
-          "enumDescriptions": [
-            "Unspecified feature type.",
-            "Run face detection.",
-            "Run landmark detection.",
-            "Run logo detection.",
-            "Run label detection.",
-            "Run OCR.",
-            "Run dense text document OCR. Takes precedence when both\nDOCUMENT_TEXT_DETECTION and TEXT_DETECTION are present.",
-            "Run computer vision models to compute image safe-search properties.",
-            "Compute a set of image properties, such as the image's dominant colors.",
-            "Run crop hints.",
-            "Run web detection."
-          ],
-          "enum": [
-            "TYPE_UNSPECIFIED",
-            "FACE_DETECTION",
-            "LANDMARK_DETECTION",
-            "LOGO_DETECTION",
-            "LABEL_DETECTION",
-            "TEXT_DETECTION",
-            "DOCUMENT_TEXT_DETECTION",
-            "SAFE_SEARCH_DETECTION",
-            "IMAGE_PROPERTIES",
-            "CROP_HINTS",
-            "WEB_DETECTION"
-          ],
-          "description": "The feature type."
-        }
-      },
-      "id": "Feature",
-      "description": "Users describe the type of Google Cloud Vision API tasks to perform over\nimages by using *Feature*s. Each Feature indicates a type of image\ndetection task to perform. Features encode the Cloud Vision API\nvertical to operate on and the number of top-scoring results to return."
-=======
     "AnnotateImageResponse": {
       "description": "Response to an image annotation request.",
       "type": "object",
@@ -1909,15 +1026,11 @@
       "id": "Paragraph",
       "description": "Structural unit of text representing a number of words in certain order.",
       "type": "object"
->>>>>>> b412c745
     },
     "FaceAnnotation": {
       "description": "A face annotation object contains the results of face detection.",
       "type": "object",
       "properties": {
-<<<<<<< HEAD
-        "adult": {
-=======
         "fdBoundingPoly": {
           "$ref": "BoundingPoly",
           "description": "The `fd_bounding_poly` bounding polygon is tighter than the\n`boundingPoly`, and encloses only the skin part of the face. Typically, it\nis used to eliminate the face from any image analysis that detects the\n\"amount of skin\" visible in an image. It is not based on the\nlandmarker results, only on the initial face detection, hence\nthe \u003ccode\u003efd\u003c/code\u003e (face detection) prefix."
@@ -1932,7 +1045,6 @@
             "VERY_LIKELY"
           ],
           "description": "Surprise likelihood.",
->>>>>>> b412c745
           "type": "string",
           "enumDescriptions": [
             "Unknown likelihood.",
@@ -1941,8 +1053,6 @@
             "It is possible that the image belongs to the specified vertical.",
             "It is likely that the image belongs to the specified vertical.",
             "It is very likely that the image belongs to the specified vertical."
-<<<<<<< HEAD
-=======
           ]
         },
         "landmarks": {
@@ -1960,7 +1070,6 @@
             "It is possible that the image belongs to the specified vertical.",
             "It is likely that the image belongs to the specified vertical.",
             "It is very likely that the image belongs to the specified vertical."
->>>>>>> b412c745
           ],
           "enum": [
             "UNKNOWN",
@@ -1970,12 +1079,6 @@
             "LIKELY",
             "VERY_LIKELY"
           ],
-<<<<<<< HEAD
-          "description": "Represents the adult content likelihood for the image."
-        },
-        "spoof": {
-          "type": "string",
-=======
           "description": "Anger likelihood.",
           "type": "string"
         },
@@ -2005,7 +1108,6 @@
           ]
         },
         "underExposedLikelihood": {
->>>>>>> b412c745
           "enumDescriptions": [
             "Unknown likelihood.",
             "It is very unlikely that the image belongs to the specified vertical.",
@@ -2014,8 +1116,6 @@
             "It is likely that the image belongs to the specified vertical.",
             "It is very likely that the image belongs to the specified vertical."
           ],
-<<<<<<< HEAD
-=======
           "enum": [
             "UNKNOWN",
             "VERY_UNLIKELY",
@@ -2038,7 +1138,6 @@
           "type": "number"
         },
         "blurredLikelihood": {
->>>>>>> b412c745
           "enum": [
             "UNKNOWN",
             "VERY_UNLIKELY",
@@ -2047,13 +1146,7 @@
             "LIKELY",
             "VERY_LIKELY"
           ],
-<<<<<<< HEAD
-          "description": "Spoof likelihood. The likelihood that an modification\nwas made to the image's canonical version to make it appear\nfunny or offensive."
-        },
-        "medical": {
-=======
           "description": "Blurred likelihood.",
->>>>>>> b412c745
           "type": "string",
           "enumDescriptions": [
             "Unknown likelihood.",
@@ -2062,8 +1155,6 @@
             "It is possible that the image belongs to the specified vertical.",
             "It is likely that the image belongs to the specified vertical.",
             "It is very likely that the image belongs to the specified vertical."
-<<<<<<< HEAD
-=======
           ]
         },
         "headwearLikelihood": {
@@ -2075,7 +1166,6 @@
             "It is possible that the image belongs to the specified vertical.",
             "It is likely that the image belongs to the specified vertical.",
             "It is very likely that the image belongs to the specified vertical."
->>>>>>> b412c745
           ],
           "enum": [
             "UNKNOWN",
@@ -2085,12 +1175,6 @@
             "LIKELY",
             "VERY_LIKELY"
           ],
-<<<<<<< HEAD
-          "description": "Likelihood that this is a medical image."
-        },
-        "violence": {
-          "type": "string",
-=======
           "description": "Headwear likelihood."
         },
         "boundingPoly": {
@@ -2103,7 +1187,6 @@
           "type": "number"
         },
         "sorrowLikelihood": {
->>>>>>> b412c745
           "enumDescriptions": [
             "Unknown likelihood.",
             "It is very unlikely that the image belongs to the specified vertical.",
@@ -2111,7 +1194,6 @@
             "It is possible that the image belongs to the specified vertical.",
             "It is likely that the image belongs to the specified vertical.",
             "It is very likely that the image belongs to the specified vertical."
-<<<<<<< HEAD
           ],
           "enum": [
             "UNKNOWN",
@@ -2121,137 +1203,6 @@
             "LIKELY",
             "VERY_LIKELY"
           ],
-          "description": "Violence likelihood."
-        }
-      },
-      "id": "SafeSearchAnnotation"
-    },
-    "DominantColorsAnnotation": {
-      "description": "Set of dominant colors and their corresponding scores.",
-      "type": "object",
-      "properties": {
-        "colors": {
-          "items": {
-            "$ref": "ColorInfo"
-          },
-          "type": "array",
-          "description": "RGB color values with their score and pixel fraction."
-        }
-      },
-      "id": "DominantColorsAnnotation"
-    },
-    "TextAnnotation": {
-      "description": "TextAnnotation contains a structured representation of OCR extracted text.\nThe hierarchy of an OCR extracted text structure is like this:\n    TextAnnotation -\u003e Page -\u003e Block -\u003e Paragraph -\u003e Word -\u003e Symbol\nEach structural component, starting from Page, may further have their own\nproperties. Properties describe detected languages, breaks etc.. Please\nrefer to the google.cloud.vision.v1.TextAnnotation.TextProperty message\ndefinition below for more detail.",
-      "type": "object",
-      "properties": {
-        "text": {
-          "type": "string",
-          "description": "UTF-8 text detected on the pages."
-        },
-        "pages": {
-          "items": {
-            "$ref": "Page"
-          },
-          "type": "array",
-          "description": "List of pages detected by OCR."
-        }
-      },
-      "id": "TextAnnotation"
-    },
-    "Vertex": {
-      "description": "A vertex represents a 2D point in the image.\nNOTE: the vertex coordinates are in the same scale as the original image.",
-      "type": "object",
-      "properties": {
-        "x": {
-          "type": "integer",
-          "format": "int32",
-          "description": "X coordinate."
-        },
-        "y": {
-          "type": "integer",
-          "format": "int32",
-          "description": "Y coordinate."
-        }
-      },
-      "id": "Vertex"
-    },
-    "DetectedLanguage": {
-      "type": "object",
-      "properties": {
-        "languageCode": {
-          "type": "string",
-          "description": "The BCP-47 language code, such as \"en-US\" or \"sr-Latn\". For more\ninformation, see\nhttp://www.unicode.org/reports/tr35/#Unicode_locale_identifier."
-        },
-        "confidence": {
-          "type": "number",
-          "format": "float",
-          "description": "Confidence of detected language. Range [0, 1]."
-        }
-      },
-      "id": "DetectedLanguage",
-      "description": "Detected language for a structural component."
-    },
-    "TextProperty": {
-      "description": "Additional information detected on the structural component.",
-      "type": "object",
-      "properties": {
-        "detectedBreak": {
-          "$ref": "DetectedBreak",
-          "description": "Detected start or end of a text segment."
-        },
-        "detectedLanguages": {
-          "description": "A list of detected languages together with confidence.",
-          "items": {
-            "$ref": "DetectedLanguage"
-          },
-          "type": "array"
-        }
-      },
-      "id": "TextProperty"
-    },
-    "BoundingPoly": {
-      "description": "A bounding polygon for the detected image annotation.",
-      "type": "object",
-      "properties": {
-        "vertices": {
-          "items": {
-            "$ref": "Vertex"
-          },
-          "type": "array",
-          "description": "The bounding polygon vertices."
-        }
-      },
-      "id": "BoundingPoly"
-    },
-    "WebEntity": {
-      "type": "object",
-      "properties": {
-        "score": {
-          "format": "float",
-          "description": "Overall relevancy score for the entity.\nNot normalized and not comparable across different image queries.",
-          "type": "number"
-        },
-        "entityId": {
-          "type": "string",
-          "description": "Opaque entity ID."
-        },
-        "description": {
-          "type": "string",
-          "description": "Canonical description of the entity, in English."
-        }
-      },
-      "id": "WebEntity",
-      "description": "Entity deduced from similar images on the Internet."
-=======
-          ],
-          "enum": [
-            "UNKNOWN",
-            "VERY_UNLIKELY",
-            "UNLIKELY",
-            "POSSIBLE",
-            "LIKELY",
-            "VERY_LIKELY"
-          ],
           "description": "Sorrow likelihood.",
           "type": "string"
         },
@@ -2379,7 +1330,6 @@
       "id": "AnnotateImageRequest",
       "description": "Request for performing Google Cloud Vision API tasks over a user-provided\nimage, with user-requested features.",
       "type": "object"
->>>>>>> b412c745
     }
   },
   "icons": {
@@ -2400,127 +1350,5 @@
       }
     }
   },
-<<<<<<< HEAD
-  "rootUrl": "https://vision.googleapis.com/",
-  "ownerDomain": "google.com",
-  "name": "vision",
-  "batchPath": "batch",
-  "title": "Google Cloud Vision API",
-  "ownerName": "Google",
-  "resources": {
-    "images": {
-      "methods": {
-        "annotate": {
-          "request": {
-            "$ref": "BatchAnnotateImagesRequest"
-          },
-          "description": "Run image detection and annotation for a batch of images.",
-          "response": {
-            "$ref": "BatchAnnotateImagesResponse"
-          },
-          "parameterOrder": [],
-          "httpMethod": "POST",
-          "scopes": [
-            "https://www.googleapis.com/auth/cloud-platform",
-            "https://www.googleapis.com/auth/cloud-vision"
-          ],
-          "parameters": {},
-          "flatPath": "v1/images:annotate",
-          "id": "vision.images.annotate",
-          "path": "v1/images:annotate"
-        }
-      }
-    }
-  },
-  "parameters": {
-    "key": {
-      "location": "query",
-      "description": "API key. Your API key identifies your project and provides you with API access, quota, and reports. Required unless you provide an OAuth 2.0 token.",
-      "type": "string"
-    },
-    "access_token": {
-      "location": "query",
-      "description": "OAuth access token.",
-      "type": "string"
-    },
-    "quotaUser": {
-      "type": "string",
-      "location": "query",
-      "description": "Available to use for quota purposes for server-side applications. Can be any arbitrary string assigned to a user, but should not exceed 40 characters."
-    },
-    "pp": {
-      "location": "query",
-      "description": "Pretty-print response.",
-      "default": "true",
-      "type": "boolean"
-    },
-    "oauth_token": {
-      "type": "string",
-      "location": "query",
-      "description": "OAuth 2.0 token for the current user."
-    },
-    "bearer_token": {
-      "location": "query",
-      "description": "OAuth bearer token.",
-      "type": "string"
-    },
-    "upload_protocol": {
-      "location": "query",
-      "description": "Upload protocol for media (e.g. \"raw\", \"multipart\").",
-      "type": "string"
-    },
-    "prettyPrint": {
-      "default": "true",
-      "type": "boolean",
-      "location": "query",
-      "description": "Returns response with indentations and line breaks."
-    },
-    "fields": {
-      "location": "query",
-      "description": "Selector specifying which fields to include in a partial response.",
-      "type": "string"
-    },
-    "uploadType": {
-      "location": "query",
-      "description": "Legacy upload protocol for media (e.g. \"media\", \"multipart\").",
-      "type": "string"
-    },
-    "callback": {
-      "location": "query",
-      "description": "JSONP",
-      "type": "string"
-    },
-    "$.xgafv": {
-      "location": "query",
-      "enum": [
-        "1",
-        "2"
-      ],
-      "description": "V1 error format.",
-      "type": "string",
-      "enumDescriptions": [
-        "v1 error format",
-        "v2 error format"
-      ]
-    },
-    "alt": {
-      "enum": [
-        "json",
-        "media",
-        "proto"
-      ],
-      "type": "string",
-      "enumDescriptions": [
-        "Responses with Content-Type of application/json",
-        "Media download with context-dependent Content-Type",
-        "Responses with Content-Type of application/x-protobuf"
-      ],
-      "location": "query",
-      "description": "Data format for response.",
-      "default": "json"
-    }
-  }
-=======
   "rootUrl": "https://vision.googleapis.com/"
->>>>>>> b412c745
 }