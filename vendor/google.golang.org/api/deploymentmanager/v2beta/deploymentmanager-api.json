{
 "kind": "discovery#restDescription",
<<<<<<< HEAD
 "etag": "\"YWOzh2SDasdU84ArJnpYek-OMdg/zH6ziBf72Kyq5Tdoo3r-ue24Pmg\"",
=======
 "etag": "\"YWOzh2SDasdU84ArJnpYek-OMdg/fjbnlFC4GTEIX5zCJ4_9R1qQWCw\"",
>>>>>>> b412c745
 "discoveryVersion": "v1",
 "id": "deploymentmanager:v2beta",
 "name": "deploymentmanager",
 "canonicalName": "Deployment Manager V2Beta",
 "version": "v2beta",
<<<<<<< HEAD
 "revision": "20170810",
=======
 "revision": "20170925",
>>>>>>> b412c745
 "title": "Google Cloud Deployment Manager API V2Beta Methods",
 "description": "The Deployment Manager API allows users to declaratively configure, deploy and run complex solutions on the Google Cloud Platform.",
 "ownerDomain": "google.com",
 "ownerName": "Google",
 "icons": {
  "x16": "https://www.gstatic.com/images/branding/product/1x/googleg_16dp.png",
  "x32": "https://www.gstatic.com/images/branding/product/1x/googleg_32dp.png"
 },
 "documentationLink": "https://developers.google.com/deployment-manager/",
 "protocol": "rest",
 "baseUrl": "https://www.googleapis.com/deploymentmanager/v2beta/projects/",
 "basePath": "/deploymentmanager/v2beta/projects/",
 "rootUrl": "https://www.googleapis.com/",
 "servicePath": "deploymentmanager/v2beta/projects/",
 "batchPath": "batch/deploymentmanager/v2beta",
 "parameters": {
  "alt": {
   "type": "string",
   "description": "Data format for the response.",
   "default": "json",
   "enum": [
    "json"
   ],
   "enumDescriptions": [
    "Responses with Content-Type of application/json"
   ],
   "location": "query"
  },
  "fields": {
   "type": "string",
   "description": "Selector specifying which fields to include in a partial response.",
   "location": "query"
  },
  "key": {
   "type": "string",
   "description": "API key. Your API key identifies your project and provides you with API access, quota, and reports. Required unless you provide an OAuth 2.0 token.",
   "location": "query"
  },
  "oauth_token": {
   "type": "string",
   "description": "OAuth 2.0 token for the current user.",
   "location": "query"
  },
  "prettyPrint": {
   "type": "boolean",
   "description": "Returns response with indentations and line breaks.",
   "default": "true",
   "location": "query"
  },
  "quotaUser": {
   "type": "string",
   "description": "Available to use for quota purposes for server-side applications. Can be any arbitrary string assigned to a user, but should not exceed 40 characters. Overrides userIp if both are provided.",
   "location": "query"
  },
  "userIp": {
   "type": "string",
   "description": "IP address of the site where the request originates. Use this if you want to enforce per-user limits.",
   "location": "query"
  }
 },
 "auth": {
  "oauth2": {
   "scopes": {
    "https://www.googleapis.com/auth/cloud-platform": {
     "description": "View and manage your data across Google Cloud Platform services"
    },
    "https://www.googleapis.com/auth/cloud-platform.read-only": {
     "description": "View your data across Google Cloud Platform services"
    },
    "https://www.googleapis.com/auth/ndev.cloudman": {
     "description": "View and manage your Google Cloud Platform management resources and deployment status information"
    },
    "https://www.googleapis.com/auth/ndev.cloudman.readonly": {
     "description": "View your Google Cloud Platform management resources and deployment status information"
    }
   }
  }
 },
 "schemas": {
  "AuditConfig": {
   "id": "AuditConfig",
   "type": "object",
   "description": "Specifies the audit configuration for a service. The configuration determines which permission types are logged, and what identities, if any, are exempted from logging. An AuditConfig must have one or more AuditLogConfigs.\n\nIf there are AuditConfigs for both `allServices` and a specific service, the union of the two AuditConfigs is used for that service: the log_types specified in each AuditConfig are enabled, and the exempted_members in each AuditConfig are exempted.\n\nExample Policy with multiple AuditConfigs:\n\n{ \"audit_configs\": [ { \"service\": \"allServices\" \"audit_log_configs\": [ { \"log_type\": \"DATA_READ\", \"exempted_members\": [ \"user:foo@gmail.com\" ] }, { \"log_type\": \"DATA_WRITE\", }, { \"log_type\": \"ADMIN_READ\", } ] }, { \"service\": \"fooservice.googleapis.com\" \"audit_log_configs\": [ { \"log_type\": \"DATA_READ\", }, { \"log_type\": \"DATA_WRITE\", \"exempted_members\": [ \"user:bar@gmail.com\" ] } ] } ] }\n\nFor fooservice, this policy enables DATA_READ, DATA_WRITE and ADMIN_READ logging. It also exempts foo@gmail.com from DATA_READ logging, and bar@gmail.com from DATA_WRITE logging.",
   "properties": {
    "auditLogConfigs": {
     "type": "array",
     "description": "The configuration for logging of each type of permission.",
     "items": {
      "$ref": "AuditLogConfig"
     }
    },
    "exemptedMembers": {
     "type": "array",
     "description": "",
     "items": {
      "type": "string"
     }
    },
    "service": {
     "type": "string",
     "description": "Specifies a service that will be enabled for audit logging. For example, `storage.googleapis.com`, `cloudsql.googleapis.com`. `allServices` is a special value that covers all services."
    }
   }
  },
  "AuditLogConfig": {
   "id": "AuditLogConfig",
   "type": "object",
   "description": "Provides the configuration for logging a type of permissions. Example:\n\n{ \"audit_log_configs\": [ { \"log_type\": \"DATA_READ\", \"exempted_members\": [ \"user:foo@gmail.com\" ] }, { \"log_type\": \"DATA_WRITE\", } ] }\n\nThis enables 'DATA_READ' and 'DATA_WRITE' logging, while exempting foo@gmail.com from DATA_READ logging.",
   "properties": {
    "exemptedMembers": {
     "type": "array",
     "description": "Specifies the identities that do not cause logging for this type of permission. Follows the same format of [Binding.members][].",
     "items": {
      "type": "string"
     }
    },
    "logType": {
     "type": "string",
     "description": "The log type that this config enables."
    }
   }
  },
  "AuthorizationLoggingOptions": {
   "id": "AuthorizationLoggingOptions",
   "type": "object",
   "description": "Authorization-related information used by Cloud Audit Logging.",
   "properties": {
    "permissionType": {
     "type": "string",
     "description": "The type of the permission that was checked."
    }
   }
  },
  "BaseType": {
   "id": "BaseType",
   "type": "object",
   "description": "BaseType that describes a service-backed Type.",
   "properties": {
    "collectionOverrides": {
     "type": "array",
     "description": "Allows resource handling overrides for specific collections",
     "items": {
      "$ref": "CollectionOverride"
     }
    },
    "credential": {
     "$ref": "Credential",
     "description": "Credential used when interacting with this type."
    },
    "descriptorUrl": {
     "type": "string",
     "description": "Descriptor Url for the this type."
    },
    "options": {
     "$ref": "Options",
     "description": "Options to apply when handling any resources in this service."
    }
   }
  },
  "BasicAuth": {
   "id": "BasicAuth",
   "type": "object",
   "description": "Basic Auth used as a credential.",
   "properties": {
    "password": {
     "type": "string"
    },
    "user": {
     "type": "string"
    }
   }
  },
  "Binding": {
   "id": "Binding",
   "type": "object",
   "description": "Associates `members` with a `role`.",
   "properties": {
    "condition": {
     "$ref": "Expr",
     "description": "The condition that is associated with this binding. NOTE: an unsatisfied condition will not allow user access via current binding. Different bindings, including their conditions, are examined independently. This field is GOOGLE_INTERNAL."
    },
    "members": {
     "type": "array",
     "description": "Specifies the identities requesting access for a Cloud Platform resource. `members` can have the following values:\n\n* `allUsers`: A special identifier that represents anyone who is on the internet; with or without a Google account.\n\n* `allAuthenticatedUsers`: A special identifier that represents anyone who is authenticated with a Google account or a service account.\n\n* `user:{emailid}`: An email address that represents a specific Google account. For example, `alice@gmail.com` or `joe@example.com`.\n\n\n\n* `serviceAccount:{emailid}`: An email address that represents a service account. For example, `my-other-app@appspot.gserviceaccount.com`.\n\n* `group:{emailid}`: An email address that represents a Google group. For example, `admins@example.com`.\n\n\n\n* `domain:{domain}`: A Google Apps domain name that represents all the users of that domain. For example, `google.com` or `example.com`.",
     "items": {
      "type": "string"
     }
    },
    "role": {
     "type": "string",
     "description": "Role that is assigned to `members`. For example, `roles/viewer`, `roles/editor`, or `roles/owner`."
    }
   }
  },
  "CollectionOverride": {
   "id": "CollectionOverride",
   "type": "object",
   "description": "CollectionOverride allows resource handling overrides for specific resources within a BaseType",
   "properties": {
    "collection": {
     "type": "string",
     "description": "The collection that identifies this resource within its service."
    },
    "options": {
     "$ref": "Options",
     "description": "The options to apply to this resource-level override"
    }
   }
  },
  "CompositeType": {
   "id": "CompositeType",
   "type": "object",
   "description": "Holds the composite type.",
   "properties": {
    "description": {
     "type": "string",
     "description": "An optional textual description of the resource; provided by the client when the resource is created."
    },
    "id": {
     "type": "string",
     "description": "Output only. Unique identifier for the resource; defined by the server.",
     "format": "uint64"
    },
    "insertTime": {
     "type": "string",
     "description": "Output only. Timestamp when the composite type was created, in RFC3339 text format."
    },
    "labels": {
     "type": "array",
     "description": "Map of labels; provided by the client when the resource is created or updated. Specifically: Label keys must be between 1 and 63 characters long and must conform to the following regular expression: [a-z]([-a-z0-9]*[a-z0-9])? Label values must be between 0 and 63 characters long and must conform to the regular expression ([a-z]([-a-z0-9]*[a-z0-9])?)?",
     "items": {
      "$ref": "CompositeTypeLabelEntry"
     }
    },
    "name": {
     "type": "string",
     "description": "Name of the composite type."
    },
    "operation": {
     "$ref": "Operation",
     "description": "Output only. The Operation that most recently ran, or is currently running, on this composite type."
    },
    "selfLink": {
     "type": "string",
     "description": "Output only. Self link for the type provider."
    },
    "status": {
     "type": "string"
    },
    "templateContents": {
     "$ref": "TemplateContents",
     "description": "Files for the template type."
    }
   }
  },
  "CompositeTypeLabelEntry": {
   "id": "CompositeTypeLabelEntry",
   "type": "object",
   "properties": {
    "key": {
     "type": "string"
    },
    "value": {
     "type": "string"
    }
   }
  },
  "CompositeTypesListResponse": {
   "id": "CompositeTypesListResponse",
   "type": "object",
   "description": "A response that returns all Composite Types supported by Deployment Manager",
   "properties": {
    "compositeTypes": {
     "type": "array",
     "description": "Output only. A list of resource composite types supported by Deployment Manager.",
     "items": {
      "$ref": "CompositeType"
     }
    },
    "nextPageToken": {
     "type": "string",
     "description": "A token used to continue a truncated list request."
    }
   }
  },
  "Condition": {
   "id": "Condition",
   "type": "object",
   "description": "A condition to be met.",
   "properties": {
    "iam": {
     "type": "string",
     "description": "Trusted attributes supplied by the IAM system."
    },
    "op": {
     "type": "string",
     "description": "An operator to apply the subject with."
    },
    "svc": {
     "type": "string",
     "description": "Trusted attributes discharged by the service."
    },
    "sys": {
     "type": "string",
     "description": "Trusted attributes supplied by any service that owns resources and uses the IAM system for access control."
    },
    "value": {
     "type": "string",
     "description": "DEPRECATED. Use 'values' instead."
    },
    "values": {
     "type": "array",
     "description": "The objects of the condition. This is mutually exclusive with 'value'.",
     "items": {
      "type": "string"
     }
    }
   }
  },
  "ConfigFile": {
   "id": "ConfigFile",
   "type": "object",
   "description": "",
   "properties": {
    "content": {
     "type": "string",
     "description": "The contents of the file."
    }
   }
  },
  "Credential": {
   "id": "Credential",
   "type": "object",
   "description": "The credential used by Deployment Manager and TypeProvider. Only one of the options is permitted.",
   "properties": {
    "basicAuth": {
     "$ref": "BasicAuth",
     "description": "Basic Auth Credential, only used by TypeProvider."
    },
    "serviceAccount": {
     "$ref": "ServiceAccount",
     "description": "Service Account Credential, only used by Deployment."
    },
    "useProjectDefault": {
     "type": "boolean",
     "description": "Specify to use the project default credential, only supported by Deployment."
    }
   }
  },
  "Deployment": {
   "id": "Deployment",
   "type": "object",
   "description": "",
   "properties": {
    "description": {
     "type": "string",
     "description": "An optional user-provided description of the deployment."
    },
    "fingerprint": {
     "type": "string",
     "description": "Provides a fingerprint to use in requests to modify a deployment, such as update(), stop(), and cancelPreview() requests. A fingerprint is a randomly generated value that must be provided with update(), stop(), and cancelPreview() requests to perform optimistic locking. This ensures optimistic concurrency so that only one request happens at a time.\n\nThe fingerprint is initially generated by Deployment Manager and changes after every request to modify data. To get the latest fingerprint value, perform a get() request to a deployment.",
     "format": "byte"
    },
    "id": {
     "type": "string",
     "description": "Output only. Unique identifier for the resource; defined by the server.",
     "format": "uint64"
    },
    "insertTime": {
     "type": "string",
     "description": "Output only. Timestamp when the deployment was created, in RFC3339 text format ."
    },
    "labels": {
     "type": "array",
     "description": "Map of labels; provided by the client when the resource is created or updated. Specifically: Label keys must be between 1 and 63 characters long and must conform to the following regular expression: [a-z]([-a-z0-9]*[a-z0-9])? Label values must be between 0 and 63 characters long and must conform to the regular expression ([a-z]([-a-z0-9]*[a-z0-9])?)?",
     "items": {
      "$ref": "DeploymentLabelEntry"
     }
    },
    "manifest": {
     "type": "string",
     "description": "Output only. URL of the manifest representing the last manifest that was successfully deployed."
    },
    "name": {
     "type": "string",
     "description": "Name of the resource; provided by the client when the resource is created. The name must be 1-63 characters long, and comply with RFC1035. Specifically, the name must be 1-63 characters long and match the regular expression [a-z]([-a-z0-9]*[a-z0-9])? which means the first character must be a lowercase letter, and all following characters must be a dash, lowercase letter, or digit, except the last character, which cannot be a dash."
    },
    "operation": {
     "$ref": "Operation",
     "description": "Output only. The Operation that most recently ran, or is currently running, on this deployment."
    },
    "selfLink": {
     "type": "string",
     "description": "Output only. Self link for the deployment."
    },
    "target": {
     "$ref": "TargetConfiguration",
     "description": "[Input Only] The parameters that define your deployment, including the deployment configuration and relevant templates."
    },
    "update": {
     "$ref": "DeploymentUpdate",
     "description": "Output only. If Deployment Manager is currently updating or previewing an update to this deployment, the updated configuration appears here."
    }
   }
  },
  "DeploymentLabelEntry": {
   "id": "DeploymentLabelEntry",
   "type": "object",
   "properties": {
    "key": {
     "type": "string"
    },
    "value": {
     "type": "string"
    }
   }
  },
  "DeploymentUpdate": {
   "id": "DeploymentUpdate",
   "type": "object",
   "description": "",
   "properties": {
    "description": {
     "type": "string",
     "description": "Output only. An optional user-provided description of the deployment after the current update has been applied."
    },
    "labels": {
     "type": "array",
     "description": "Output only. Map of labels; provided by the client when the resource is created or updated. Specifically: Label keys must be between 1 and 63 characters long and must conform to the following regular expression: [a-z]([-a-z0-9]*[a-z0-9])? Label values must be between 0 and 63 characters long and must conform to the regular expression ([a-z]([-a-z0-9]*[a-z0-9])?)?",
     "items": {
      "$ref": "DeploymentUpdateLabelEntry"
     }
    },
    "manifest": {
     "type": "string",
     "description": "Output only. URL of the manifest representing the update configuration of this deployment."
    }
   }
  },
  "DeploymentUpdateLabelEntry": {
   "id": "DeploymentUpdateLabelEntry",
   "type": "object",
   "properties": {
    "key": {
     "type": "string"
    },
    "value": {
     "type": "string"
    }
   }
  },
  "DeploymentsCancelPreviewRequest": {
   "id": "DeploymentsCancelPreviewRequest",
   "type": "object",
   "description": "",
   "properties": {
    "fingerprint": {
     "type": "string",
     "description": "Specifies a fingerprint for cancelPreview() requests. A fingerprint is a randomly generated value that must be provided in cancelPreview() requests to perform optimistic locking. This ensures optimistic concurrency so that the deployment does not have conflicting requests (e.g. if someone attempts to make a new update request while another user attempts to cancel a preview, this would prevent one of the requests).\n\nThe fingerprint is initially generated by Deployment Manager and changes after every request to modify a deployment. To get the latest fingerprint value, perform a get() request on the deployment.",
     "format": "byte"
    }
   }
  },
  "DeploymentsListResponse": {
   "id": "DeploymentsListResponse",
   "type": "object",
   "description": "A response containing a partial list of deployments and a page token used to build the next request if the request has been truncated.",
   "properties": {
    "deployments": {
     "type": "array",
     "description": "Output only. The deployments contained in this response.",
     "items": {
      "$ref": "Deployment"
     }
    },
    "nextPageToken": {
     "type": "string",
     "description": "Output only. A token used to continue a truncated list request."
    }
   }
  },
  "DeploymentsStopRequest": {
   "id": "DeploymentsStopRequest",
   "type": "object",
   "description": "",
   "properties": {
    "fingerprint": {
     "type": "string",
     "description": "Specifies a fingerprint for stop() requests. A fingerprint is a randomly generated value that must be provided in stop() requests to perform optimistic locking. This ensures optimistic concurrency so that the deployment does not have conflicting requests (e.g. if someone attempts to make a new update request while another user attempts to stop an ongoing update request, this would prevent a collision).\n\nThe fingerprint is initially generated by Deployment Manager and changes after every request to modify a deployment. To get the latest fingerprint value, perform a get() request on the deployment.",
     "format": "byte"
    }
   }
  },
  "Expr": {
   "id": "Expr",
   "type": "object",
   "description": "Represents an expression text. Example:\n\ntitle: \"User account presence\" description: \"Determines whether the request has a user account\" expression: \"size(request.user) \u003e 0\"",
   "properties": {
    "description": {
     "type": "string",
     "description": "An optional description of the expression. This is a longer text which describes the expression, e.g. when hovered over it in a UI."
    },
    "expression": {
     "type": "string",
     "description": "Textual representation of an expression in Common Expression Language syntax.\n\nThe application context of the containing message determines which well-known feature set of CEL is supported."
    },
    "location": {
     "type": "string",
     "description": "An optional string indicating the location of the expression for error reporting, e.g. a file name and a position in the file."
    },
    "title": {
     "type": "string",
     "description": "An optional title for the expression, i.e. a short string describing its purpose. This can be used e.g. in UIs which allow to enter the expression."
    }
   }
  },
  "ImportFile": {
   "id": "ImportFile",
   "type": "object",
   "description": "",
   "properties": {
    "content": {
     "type": "string",
     "description": "The contents of the file."
    },
    "name": {
     "type": "string",
     "description": "The name of the file."
    }
   }
  },
  "InputMapping": {
   "id": "InputMapping",
   "type": "object",
   "description": "InputMapping creates a 'virtual' property that will be injected into the properties before sending the request to the underlying API.",
   "properties": {
    "fieldName": {
     "type": "string",
     "description": "The name of the field that is going to be injected."
    },
    "location": {
     "type": "string",
     "description": "The location where this mapping applies."
    },
    "methodMatch": {
     "type": "string",
     "description": "Regex to evaluate on method to decide if input applies."
    },
    "value": {
     "type": "string",
     "description": "A jsonPath expression to select an element."
    }
   }
  },
  "LogConfig": {
   "id": "LogConfig",
   "type": "object",
   "description": "Specifies what kind of log the caller must write",
   "properties": {
    "cloudAudit": {
     "$ref": "LogConfigCloudAuditOptions",
     "description": "Cloud audit options."
    },
    "counter": {
     "$ref": "LogConfigCounterOptions",
     "description": "Counter options."
    },
    "dataAccess": {
     "$ref": "LogConfigDataAccessOptions",
     "description": "Data access options."
    }
   }
  },
  "LogConfigCloudAuditOptions": {
   "id": "LogConfigCloudAuditOptions",
   "type": "object",
   "description": "Write a Cloud Audit log",
   "properties": {
    "authorizationLoggingOptions": {
     "$ref": "AuthorizationLoggingOptions",
     "description": "Information used by the Cloud Audit Logging pipeline."
    },
    "logName": {
     "type": "string",
     "description": "The log_name to populate in the Cloud Audit Record."
    }
   }
  },
  "LogConfigCounterOptions": {
   "id": "LogConfigCounterOptions",
   "type": "object",
   "description": "Increment a streamz counter with the specified metric and field names.\n\nMetric names should start with a '/', generally be lowercase-only, and end in \"_count\". Field names should not contain an initial slash. The actual exported metric names will have \"/iam/policy\" prepended.\n\nField names correspond to IAM request parameters and field values are their respective values.\n\nAt present the only supported field names are - \"iam_principal\", corresponding to IAMContext.principal; - \"\" (empty string), resulting in one aggretated counter with no field.\n\nExamples: counter { metric: \"/debug_access_count\" field: \"iam_principal\" } ==\u003e increment counter /iam/policy/backend_debug_access_count {iam_principal=[value of IAMContext.principal]}\n\nAt this time we do not support: * multiple field names (though this may be supported in the future) * decrementing the counter * incrementing it by anything other than 1",
   "properties": {
    "field": {
     "type": "string",
     "description": "The field value to attribute."
    },
    "metric": {
     "type": "string",
     "description": "The metric to update."
    }
   }
  },
  "LogConfigDataAccessOptions": {
   "id": "LogConfigDataAccessOptions",
   "type": "object",
   "description": "Write a Data Access (Gin) log",
   "properties": {
    "logMode": {
     "type": "string",
     "description": "Whether Gin logging should happen in a fail-closed manner at the caller. This is relevant only in the LocalIAM implementation, for now."
    }
   }
  },
  "Manifest": {
   "id": "Manifest",
   "type": "object",
   "description": "",
   "properties": {
    "config": {
     "$ref": "ConfigFile",
     "description": "Output only. The YAML configuration for this manifest."
    },
    "expandedConfig": {
     "type": "string",
     "description": "Output only. The fully-expanded configuration file, including any templates and references."
    },
    "id": {
     "type": "string",
     "description": "Output only. Unique identifier for the resource; defined by the server.",
     "format": "uint64"
    },
    "imports": {
     "type": "array",
     "description": "Output only. The imported files for this manifest.",
     "items": {
      "$ref": "ImportFile"
     }
    },
    "insertTime": {
     "type": "string",
     "description": "Output only. Timestamp when the manifest was created, in RFC3339 text format."
    },
    "layout": {
     "type": "string",
     "description": "Output only. The YAML layout for this manifest."
    },
    "name": {
     "type": "string",
     "description": "Output only.\n\nThe name of the manifest."
    },
    "selfLink": {
     "type": "string",
     "description": "Output only. Self link for the manifest."
    }
   }
  },
  "ManifestsListResponse": {
   "id": "ManifestsListResponse",
   "type": "object",
   "description": "A response containing a partial list of manifests and a page token used to build the next request if the request has been truncated.",
   "properties": {
    "manifests": {
     "type": "array",
     "description": "Output only. Manifests contained in this list response.",
     "items": {
      "$ref": "Manifest"
     }
    },
    "nextPageToken": {
     "type": "string",
     "description": "Output only. A token used to continue a truncated list request."
    }
   }
  },
  "Operation": {
   "id": "Operation",
   "type": "object",
   "description": "An Operation resource, used to manage asynchronous API requests.",
   "properties": {
    "clientOperationId": {
     "type": "string",
     "description": "[Output Only] Reserved for future use."
    },
    "creationTimestamp": {
     "type": "string",
     "description": "[Deprecated] This field is deprecated."
    },
    "description": {
     "type": "string",
     "description": "[Output Only] A textual description of the operation, which is set when the operation is created."
    },
    "endTime": {
     "type": "string",
     "description": "[Output Only] The time that this operation was completed. This value is in RFC3339 text format."
    },
    "error": {
     "type": "object",
     "description": "[Output Only] If errors are generated during processing of the operation, this field will be populated.",
     "properties": {
      "errors": {
       "type": "array",
       "description": "[Output Only] The array of errors encountered while processing this operation.",
       "items": {
        "type": "object",
        "properties": {
         "code": {
          "type": "string",
          "description": "[Output Only] The error type identifier for this error."
         },
         "location": {
          "type": "string",
          "description": "[Output Only] Indicates the field in the request that caused the error. This property is optional."
         },
         "message": {
          "type": "string",
          "description": "[Output Only] An optional, human-readable error message."
         }
        }
       }
      }
     }
    },
    "httpErrorMessage": {
     "type": "string",
     "description": "[Output Only] If the operation fails, this field contains the HTTP error message that was returned, such as NOT FOUND."
    },
    "httpErrorStatusCode": {
     "type": "integer",
     "description": "[Output Only] If the operation fails, this field contains the HTTP error status code that was returned. For example, a 404 means the resource was not found.",
     "format": "int32"
    },
    "id": {
     "type": "string",
     "description": "[Output Only] The unique identifier for the resource. This identifier is defined by the server.",
     "format": "uint64"
    },
    "insertTime": {
     "type": "string",
     "description": "[Output Only] The time that this operation was requested. This value is in RFC3339 text format."
    },
    "kind": {
     "type": "string",
     "description": "[Output Only] Type of the resource. Always compute#operation for Operation resources.",
     "default": "deploymentmanager#operation"
    },
    "name": {
     "type": "string",
     "description": "[Output Only] Name of the resource."
    },
    "operationType": {
     "type": "string",
     "description": "[Output Only] The type of operation, such as insert, update, or delete, and so on."
    },
    "progress": {
     "type": "integer",
     "description": "[Output Only] An optional progress indicator that ranges from 0 to 100. There is no requirement that this be linear or support any granularity of operations. This should not be used to guess when the operation will be complete. This number should monotonically increase as the operation progresses.",
     "format": "int32"
    },
    "region": {
     "type": "string",
     "description": "[Output Only] The URL of the region where the operation resides. Only available when performing regional operations."
    },
    "selfLink": {
     "type": "string",
     "description": "[Output Only] Server-defined URL for the resource."
    },
    "startTime": {
     "type": "string",
     "description": "[Output Only] The time that this operation was started by the server. This value is in RFC3339 text format."
    },
    "status": {
     "type": "string",
     "description": "[Output Only] The status of the operation, which can be one of the following: PENDING, RUNNING, or DONE."
    },
    "statusMessage": {
     "type": "string",
     "description": "[Output Only] An optional textual description of the current status of the operation."
    },
    "targetId": {
     "type": "string",
     "description": "[Output Only] The unique target ID, which identifies a specific incarnation of the target resource.",
     "format": "uint64"
    },
    "targetLink": {
     "type": "string",
     "description": "[Output Only] The URL of the resource that the operation modifies. For operations related to creating a snapshot, this points to the persistent disk that the snapshot was created from."
    },
    "user": {
     "type": "string",
     "description": "[Output Only] User who requested the operation, for example: user@example.com."
    },
    "warnings": {
     "type": "array",
     "description": "[Output Only] If warning messages are generated during processing of the operation, this field will be populated.",
     "items": {
      "type": "object",
      "properties": {
       "code": {
        "type": "string",
        "description": "[Output Only] A warning code, if applicable. For example, Compute Engine returns NO_RESULTS_ON_PAGE if there are no results in the response."
       },
       "data": {
        "type": "array",
        "description": "[Output Only] Metadata about this warning in key: value format. For example:\n\"data\": [ { \"key\": \"scope\", \"value\": \"zones/us-east1-d\" }",
        "items": {
         "type": "object",
         "properties": {
          "key": {
           "type": "string",
           "description": "[Output Only] A key that provides more detail on the warning being returned. For example, for warnings where there are no results in a list request for a particular zone, this key might be scope and the key value might be the zone name. Other examples might be a key indicating a deprecated resource and a suggested replacement, or a warning about invalid network settings (for example, if an instance attempts to perform IP forwarding but is not enabled for IP forwarding)."
          },
          "value": {
           "type": "string",
           "description": "[Output Only] A warning data value corresponding to the key."
          }
         }
        }
       },
       "message": {
        "type": "string",
        "description": "[Output Only] A human-readable description of the warning code."
       }
      }
     }
    },
    "zone": {
     "type": "string",
     "description": "[Output Only] The URL of the zone where the operation resides. Only available when performing per-zone operations."
    }
   }
  },
  "OperationsListResponse": {
   "id": "OperationsListResponse",
   "type": "object",
   "description": "A response containing a partial list of operations and a page token used to build the next request if the request has been truncated.",
   "properties": {
    "nextPageToken": {
     "type": "string",
     "description": "Output only. A token used to continue a truncated list request."
    },
    "operations": {
     "type": "array",
     "description": "Output only. Operations contained in this list response.",
     "items": {
      "$ref": "Operation"
     }
    }
   }
  },
  "Options": {
   "id": "Options",
   "type": "object",
   "description": "Options allows customized resource handling by Deployment Manager.",
   "properties": {
    "inputMappings": {
     "type": "array",
     "description": "The mappings that apply for requests.",
     "items": {
      "$ref": "InputMapping"
     }
    },
    "validationOptions": {
     "$ref": "ValidationOptions",
     "description": "Options for how to validate and process properties on a resource."
    },
    "virtualProperties": {
     "type": "string",
     "description": "Additional properties block described as a jsonSchema, these properties will never be part of the json payload, but they can be consumed by InputMappings, this must be a valid json schema draft-04. The properties specified here will be decouple in a different section. This schema will be merged to the schema validation, and properties here will be extracted From the payload and consumed explicitly by InputMappings. ex: field1: type: string field2: type: number"
    }
   }
  },
  "Policy": {
   "id": "Policy",
   "type": "object",
   "description": "Defines an Identity and Access Management (IAM) policy. It is used to specify access control policies for Cloud Platform resources.\n\n\n\nA `Policy` consists of a list of `bindings`. A `Binding` binds a list of `members` to a `role`, where the members can be user accounts, Google groups, Google domains, and service accounts. A `role` is a named list of permissions defined by IAM.\n\n**Example**\n\n{ \"bindings\": [ { \"role\": \"roles/owner\", \"members\": [ \"user:mike@example.com\", \"group:admins@example.com\", \"domain:google.com\", \"serviceAccount:my-other-app@appspot.gserviceaccount.com\", ] }, { \"role\": \"roles/viewer\", \"members\": [\"user:sean@example.com\"] } ] }\n\nFor a description of IAM and its features, see the [IAM developer's guide](https://cloud.google.com/iam).",
   "properties": {
    "auditConfigs": {
     "type": "array",
     "description": "Specifies cloud audit logging configuration for this policy.",
     "items": {
      "$ref": "AuditConfig"
     }
    },
    "bindings": {
     "type": "array",
     "description": "Associates a list of `members` to a `role`. `bindings` with no members will result in an error.",
     "items": {
      "$ref": "Binding"
     }
    },
    "etag": {
     "type": "string",
     "description": "`etag` is used for optimistic concurrency control as a way to help prevent simultaneous updates of a policy from overwriting each other. It is strongly suggested that systems make use of the `etag` in the read-modify-write cycle to perform policy updates in order to avoid race conditions: An `etag` is returned in the response to `getIamPolicy`, and systems are expected to put that etag in the request to `setIamPolicy` to ensure that their change will be applied to the same version of the policy.\n\nIf no `etag` is provided in the call to `setIamPolicy`, then the existing policy is overwritten blindly.",
     "format": "byte"
    },
    "iamOwned": {
     "type": "boolean",
     "description": ""
    },
    "rules": {
     "type": "array",
     "description": "If more than one rule is specified, the rules are applied in the following manner: - All matching LOG rules are always applied. - If any DENY/DENY_WITH_LOG rule matches, permission is denied. Logging will be applied if one or more matching rule requires logging. - Otherwise, if any ALLOW/ALLOW_WITH_LOG rule matches, permission is granted. Logging will be applied if one or more matching rule requires logging. - Otherwise, if no rule applies, permission is denied.",
     "items": {
      "$ref": "Rule"
     }
    },
    "version": {
     "type": "integer",
     "description": "Version of the `Policy`. The default version is 0.",
     "format": "int32"
    }
   }
  },
  "Resource": {
   "id": "Resource",
   "type": "object",
   "description": "",
   "properties": {
    "accessControl": {
     "$ref": "ResourceAccessControl",
     "description": "The Access Control Policy set on this resource."
    },
    "finalProperties": {
     "type": "string",
     "description": "Output only. The evaluated properties of the resource with references expanded. Returned as serialized YAML."
    },
    "id": {
     "type": "string",
     "description": "Output only. Unique identifier for the resource; defined by the server.",
     "format": "uint64"
    },
    "insertTime": {
     "type": "string",
     "description": "Output only. Timestamp when the resource was created or acquired, in RFC3339 text format ."
    },
    "manifest": {
     "type": "string",
     "description": "Output only. URL of the manifest representing the current configuration of this resource."
    },
    "name": {
     "type": "string",
     "description": "Output only. The name of the resource as it appears in the YAML config."
    },
    "properties": {
     "type": "string",
     "description": "Output only. The current properties of the resource before any references have been filled in. Returned as serialized YAML."
    },
    "type": {
     "type": "string",
     "description": "Output only. The type of the resource, for example compute.v1.instance, or cloudfunctions.v1beta1.function."
    },
    "update": {
     "$ref": "ResourceUpdate",
     "description": "Output only. If Deployment Manager is currently updating or previewing an update to this resource, the updated configuration appears here."
    },
    "updateTime": {
     "type": "string",
     "description": "Output only. Timestamp when the resource was updated, in RFC3339 text format ."
    },
    "url": {
     "type": "string",
     "description": "Output only. The URL of the actual resource."
    },
    "warnings": {
     "type": "array",
     "description": "Output only. If warning messages are generated during processing of this resource, this field will be populated.",
     "items": {
      "type": "object",
      "properties": {
       "code": {
        "type": "string",
        "description": "[Output Only] A warning code, if applicable. For example, Compute Engine returns NO_RESULTS_ON_PAGE if there are no results in the response."
       },
       "data": {
        "type": "array",
        "description": "[Output Only] Metadata about this warning in key: value format. For example:\n\"data\": [ { \"key\": \"scope\", \"value\": \"zones/us-east1-d\" }",
        "items": {
         "type": "object",
         "properties": {
          "key": {
           "type": "string",
           "description": "[Output Only] A key that provides more detail on the warning being returned. For example, for warnings where there are no results in a list request for a particular zone, this key might be scope and the key value might be the zone name. Other examples might be a key indicating a deprecated resource and a suggested replacement, or a warning about invalid network settings (for example, if an instance attempts to perform IP forwarding but is not enabled for IP forwarding)."
          },
          "value": {
           "type": "string",
           "description": "[Output Only] A warning data value corresponding to the key."
          }
         }
        }
       },
       "message": {
        "type": "string",
        "description": "[Output Only] A human-readable description of the warning code."
       }
      }
     }
    }
   }
  },
  "ResourceAccessControl": {
   "id": "ResourceAccessControl",
   "type": "object",
   "description": "The access controls set on the resource.",
   "properties": {
    "gcpIamPolicy": {
     "type": "string",
     "description": "The GCP IAM Policy to set on the resource."
    }
   }
  },
  "ResourceUpdate": {
   "id": "ResourceUpdate",
   "type": "object",
   "description": "",
   "properties": {
    "accessControl": {
     "$ref": "ResourceAccessControl",
     "description": "The Access Control Policy to set on this resource after updating the resource itself."
    },
    "error": {
     "type": "object",
     "description": "Output only. If errors are generated during update of the resource, this field will be populated.",
     "properties": {
      "errors": {
       "type": "array",
       "description": "[Output Only] The array of errors encountered while processing this operation.",
       "items": {
        "type": "object",
        "properties": {
         "code": {
          "type": "string",
          "description": "[Output Only] The error type identifier for this error."
         },
         "location": {
          "type": "string",
          "description": "[Output Only] Indicates the field in the request that caused the error. This property is optional."
         },
         "message": {
          "type": "string",
          "description": "[Output Only] An optional, human-readable error message."
         }
        }
       }
      }
     }
    },
    "finalProperties": {
     "type": "string",
     "description": "Output only. The expanded properties of the resource with reference values expanded. Returned as serialized YAML."
    },
    "intent": {
     "type": "string",
     "description": "Output only. The intent of the resource: PREVIEW, UPDATE, or CANCEL."
    },
    "manifest": {
     "type": "string",
     "description": "Output only. URL of the manifest representing the update configuration of this resource."
    },
    "properties": {
     "type": "string",
     "description": "Output only. The set of updated properties for this resource, before references are expanded. Returned as serialized YAML."
    },
    "state": {
     "type": "string",
     "description": "Output only. The state of the resource."
    },
    "warnings": {
     "type": "array",
     "description": "Output only. If warning messages are generated during processing of this resource, this field will be populated.",
     "items": {
      "type": "object",
      "properties": {
       "code": {
        "type": "string",
        "description": "[Output Only] A warning code, if applicable. For example, Compute Engine returns NO_RESULTS_ON_PAGE if there are no results in the response."
       },
       "data": {
        "type": "array",
        "description": "[Output Only] Metadata about this warning in key: value format. For example:\n\"data\": [ { \"key\": \"scope\", \"value\": \"zones/us-east1-d\" }",
        "items": {
         "type": "object",
         "properties": {
          "key": {
           "type": "string",
           "description": "[Output Only] A key that provides more detail on the warning being returned. For example, for warnings where there are no results in a list request for a particular zone, this key might be scope and the key value might be the zone name. Other examples might be a key indicating a deprecated resource and a suggested replacement, or a warning about invalid network settings (for example, if an instance attempts to perform IP forwarding but is not enabled for IP forwarding)."
          },
          "value": {
           "type": "string",
           "description": "[Output Only] A warning data value corresponding to the key."
          }
         }
        }
       },
       "message": {
        "type": "string",
        "description": "[Output Only] A human-readable description of the warning code."
       }
      }
     }
    }
   }
  },
  "ResourcesListResponse": {
   "id": "ResourcesListResponse",
   "type": "object",
   "description": "A response containing a partial list of resources and a page token used to build the next request if the request has been truncated.",
   "properties": {
    "nextPageToken": {
     "type": "string",
     "description": "A token used to continue a truncated list request."
    },
    "resources": {
     "type": "array",
     "description": "Resources contained in this list response.",
     "items": {
      "$ref": "Resource"
     }
    }
   }
  },
  "Rule": {
   "id": "Rule",
   "type": "object",
   "description": "A rule to be applied in a Policy.",
   "properties": {
    "action": {
     "type": "string",
     "description": "Required"
    },
    "conditions": {
     "type": "array",
     "description": "Additional restrictions that must be met. All conditions must pass for the rule to match.",
     "items": {
      "$ref": "Condition"
     }
    },
    "description": {
     "type": "string",
     "description": "Human-readable description of the rule."
    },
    "ins": {
     "type": "array",
     "description": "If one or more 'in' clauses are specified, the rule matches if the PRINCIPAL/AUTHORITY_SELECTOR is in at least one of these entries.",
     "items": {
      "type": "string"
     }
    },
    "logConfigs": {
     "type": "array",
     "description": "The config returned to callers of tech.iam.IAM.CheckPolicy for any entries that match the LOG action.",
     "items": {
      "$ref": "LogConfig"
     }
    },
    "notIns": {
     "type": "array",
     "description": "If one or more 'not_in' clauses are specified, the rule matches if the PRINCIPAL/AUTHORITY_SELECTOR is in none of the entries.",
     "items": {
      "type": "string"
     }
    },
    "permissions": {
     "type": "array",
     "description": "A permission is a string of form '..' (e.g., 'storage.buckets.list'). A value of '*' matches all permissions, and a verb part of '*' (e.g., 'storage.buckets.*') matches all verbs.",
     "items": {
      "type": "string"
     }
    }
   }
  },
  "ServiceAccount": {
   "id": "ServiceAccount",
   "type": "object",
   "description": "Service Account used as a credential.",
   "properties": {
    "email": {
     "type": "string",
     "description": "The IAM service account email address like test@myproject.iam.gserviceaccount.com"
    }
   }
  },
  "TargetConfiguration": {
   "id": "TargetConfiguration",
   "type": "object",
   "description": "",
   "properties": {
    "config": {
     "$ref": "ConfigFile",
     "description": "The configuration to use for this deployment."
    },
    "imports": {
     "type": "array",
     "description": "Specifies any files to import for this configuration. This can be used to import templates or other files. For example, you might import a text file in order to use the file in a template.",
     "items": {
      "$ref": "ImportFile"
     }
    }
   }
  },
  "TemplateContents": {
   "id": "TemplateContents",
   "type": "object",
   "description": "Files that make up the template contents of a template type.",
   "properties": {
    "imports": {
     "type": "array",
     "description": "Import files referenced by the main template.",
     "items": {
      "$ref": "ImportFile"
     }
    },
    "interpreter": {
     "type": "string",
     "description": "Which interpreter (python or jinja) should be used during expansion."
    },
    "schema": {
     "type": "string",
     "description": "The contents of the template schema."
    },
    "template": {
     "type": "string",
     "description": "The contents of the main template file."
    }
   }
  },
  "TestPermissionsRequest": {
   "id": "TestPermissionsRequest",
   "type": "object",
   "properties": {
    "permissions": {
     "type": "array",
     "description": "The set of permissions to check for the 'resource'. Permissions with wildcards (such as '*' or 'storage.*') are not allowed.",
     "items": {
      "type": "string"
     }
    }
   }
  },
  "TestPermissionsResponse": {
   "id": "TestPermissionsResponse",
   "type": "object",
   "properties": {
    "permissions": {
     "type": "array",
     "description": "A subset of `TestPermissionsRequest.permissions` that the caller is allowed.",
     "items": {
      "type": "string"
     }
    }
   }
  },
  "Type": {
   "id": "Type",
   "type": "object",
   "description": "A resource type supported by Deployment Manager.",
   "properties": {
    "base": {
     "$ref": "BaseType",
     "description": "Base Type (configurable service) that backs this Type."
    },
    "description": {
     "type": "string",
     "description": "An optional textual description of the resource; provided by the client when the resource is created."
    },
    "id": {
     "type": "string",
     "description": "Output only. Unique identifier for the resource; defined by the server.",
     "format": "uint64"
    },
    "insertTime": {
     "type": "string",
     "description": "Output only. Timestamp when the type was created, in RFC3339 text format."
    },
    "labels": {
     "type": "array",
     "description": "Map of labels; provided by the client when the resource is created or updated. Specifically: Label keys must be between 1 and 63 characters long and must conform to the following regular expression: [a-z]([-a-z0-9]*[a-z0-9])? Label values must be between 0 and 63 characters long and must conform to the regular expression ([a-z]([-a-z0-9]*[a-z0-9])?)?",
     "items": {
      "$ref": "TypeLabelEntry"
     }
    },
    "name": {
     "type": "string",
     "description": "Name of the type."
    },
    "operation": {
     "$ref": "Operation",
     "description": "Output only. The Operation that most recently ran, or is currently running, on this type."
    },
    "selfLink": {
     "type": "string",
     "description": "Output only. Self link for the type."
    }
   }
  },
  "TypeInfo": {
   "id": "TypeInfo",
   "type": "object",
   "description": "Contains detailed information about a composite type, base type, or base type with specific collection.",
   "properties": {
    "description": {
     "type": "string",
     "description": "The description of the type."
    },
    "documentationLink": {
     "type": "string",
     "description": "For swagger 2.0 externalDocs field will be used. For swagger 1.2 this field will be empty."
    },
    "kind": {
     "type": "string",
     "description": "Output only. Type of the output. Always deploymentManager#TypeInfo for TypeInfo.",
     "default": "deploymentmanager#typeInfo"
    },
    "name": {
     "type": "string",
     "description": "The base type or composite type name."
    },
    "schema": {
     "$ref": "TypeInfoSchemaInfo",
     "description": "For base types with a collection, we return a schema and documentation link For template types, we return only a schema"
    },
    "selfLink": {
     "type": "string",
     "description": "Output only. Server-defined URL for the resource."
    },
    "title": {
     "type": "string",
     "description": "The title on the API descriptor URL provided."
    }
   }
  },
  "TypeInfoSchemaInfo": {
   "id": "TypeInfoSchemaInfo",
   "type": "object",
   "description": "",
   "properties": {
    "input": {
     "type": "string",
     "description": "The properties that this composite type or base type collection accept as input, represented as a json blob, format is: JSON Schema Draft V4"
    },
    "output": {
     "type": "string",
     "description": "The properties that this composite type or base type collection exposes as output, these properties can be used for references, represented as json blob, format is: JSON Schema Draft V4"
    }
   }
  },
  "TypeLabelEntry": {
   "id": "TypeLabelEntry",
   "type": "object",
   "properties": {
    "key": {
     "type": "string"
    },
    "value": {
     "type": "string"
    }
   }
  },
  "TypeProvider": {
   "id": "TypeProvider",
   "type": "object",
   "description": "A type provider that describes a service-backed Type.",
   "properties": {
    "collectionOverrides": {
     "type": "array",
     "description": "Allows resource handling overrides for specific collections",
     "items": {
      "$ref": "CollectionOverride"
     }
    },
    "credential": {
     "$ref": "Credential",
     "description": "Credential used when interacting with this type."
    },
    "description": {
     "type": "string",
     "description": "An optional textual description of the resource; provided by the client when the resource is created."
    },
    "descriptorUrl": {
     "type": "string",
     "description": "Descriptor Url for the this type provider."
    },
    "id": {
     "type": "string",
     "description": "Output only. Unique identifier for the resource; defined by the server.",
     "format": "uint64"
    },
    "insertTime": {
     "type": "string",
     "description": "Output only. Timestamp when the type provider was created, in RFC3339 text format."
    },
    "labels": {
     "type": "array",
     "description": "Map of labels; provided by the client when the resource is created or updated. Specifically: Label keys must be between 1 and 63 characters long and must conform to the following regular expression: [a-z]([-a-z0-9]*[a-z0-9])? Label values must be between 0 and 63 characters long and must conform to the regular expression ([a-z]([-a-z0-9]*[a-z0-9])?)?",
     "items": {
      "$ref": "TypeProviderLabelEntry"
     }
    },
    "name": {
     "type": "string",
     "description": "Name of the type provider."
    },
    "operation": {
     "$ref": "Operation",
     "description": "Output only. The Operation that most recently ran, or is currently running, on this type provider."
    },
    "options": {
     "$ref": "Options",
     "description": "Options to apply when handling any resources in this service."
    },
    "selfLink": {
     "type": "string",
     "description": "Output only. Self link for the type provider."
    }
   }
  },
  "TypeProviderLabelEntry": {
   "id": "TypeProviderLabelEntry",
   "type": "object",
   "properties": {
    "key": {
     "type": "string"
    },
    "value": {
     "type": "string"
    }
   }
  },
  "TypeProvidersListResponse": {
   "id": "TypeProvidersListResponse",
   "type": "object",
   "description": "A response that returns all Type Providers supported by Deployment Manager",
   "properties": {
    "nextPageToken": {
     "type": "string",
     "description": "A token used to continue a truncated list request."
    },
    "typeProviders": {
     "type": "array",
     "description": "Output only. A list of resource type providers supported by Deployment Manager.",
     "items": {
      "$ref": "TypeProvider"
     }
    }
   }
  },
  "TypeProvidersListTypesResponse": {
   "id": "TypeProvidersListTypesResponse",
   "type": "object",
   "description": "",
   "properties": {
    "nextPageToken": {
     "type": "string",
     "description": "A token used to continue a truncated list request."
    },
    "types": {
     "type": "array",
     "description": "Output only. A list of resource type info.",
     "items": {
      "$ref": "TypeInfo"
     }
    }
   }
  },
  "TypesListResponse": {
   "id": "TypesListResponse",
   "type": "object",
   "description": "A response that returns all Types supported by Deployment Manager",
   "properties": {
    "nextPageToken": {
     "type": "string",
     "description": "A token used to continue a truncated list request."
    },
    "types": {
     "type": "array",
     "description": "Output only. A list of resource types supported by Deployment Manager.",
     "items": {
      "$ref": "Type"
     }
    }
   }
  },
  "ValidationOptions": {
   "id": "ValidationOptions",
   "type": "object",
   "description": "Options for how to validate and process properties on a resource.",
   "properties": {
    "schemaValidation": {
     "type": "string",
     "description": "Customize how deployment manager will validate the resource against schema errors."
    },
    "undeclaredProperties": {
     "type": "string",
     "description": "Specify what to do with extra properties when executing a request."
    }
   }
  }
 },
 "resources": {
  "compositeTypes": {
   "methods": {
    "delete": {
     "id": "deploymentmanager.compositeTypes.delete",
     "path": "{project}/global/compositeTypes/{compositeType}",
     "httpMethod": "DELETE",
     "description": "Deletes a composite type.",
     "parameters": {
      "compositeType": {
       "type": "string",
       "description": "The name of the type for this request.",
       "required": true,
       "pattern": "[a-z](?:[-a-z0-9]{0,61}[a-z0-9])?",
       "location": "path"
      },
      "project": {
       "type": "string",
       "description": "The project ID for this request.",
       "required": true,
       "pattern": "(?:(?:[-a-z0-9]{1,63}\\.)*(?:[a-z](?:[-a-z0-9]{0,61}[a-z0-9])?):)?(?:[0-9]{1,19}|(?:[a-z](?:[-a-z0-9]{0,61}[a-z0-9])?))",
       "location": "path"
      }
     },
     "parameterOrder": [
      "project",
      "compositeType"
     ],
     "response": {
      "$ref": "Operation"
     },
     "scopes": [
      "https://www.googleapis.com/auth/cloud-platform",
      "https://www.googleapis.com/auth/ndev.cloudman"
     ]
    },
    "get": {
     "id": "deploymentmanager.compositeTypes.get",
     "path": "{project}/global/compositeTypes/{compositeType}",
     "httpMethod": "GET",
     "description": "Gets information about a specific composite type.",
     "parameters": {
      "compositeType": {
       "type": "string",
       "description": "The name of the composite type for this request.",
       "required": true,
       "pattern": "[a-z](?:[-a-z0-9]{0,61}[a-z0-9])?",
       "location": "path"
      },
      "project": {
       "type": "string",
       "description": "The project ID for this request.",
       "required": true,
       "pattern": "(?:(?:[-a-z0-9]{1,63}\\.)*(?:[a-z](?:[-a-z0-9]{0,61}[a-z0-9])?):)?(?:[0-9]{1,19}|(?:[a-z](?:[-a-z0-9]{0,61}[a-z0-9])?))",
       "location": "path"
      }
     },
     "parameterOrder": [
      "project",
      "compositeType"
     ],
     "response": {
      "$ref": "CompositeType"
     },
     "scopes": [
      "https://www.googleapis.com/auth/cloud-platform",
      "https://www.googleapis.com/auth/cloud-platform.read-only",
      "https://www.googleapis.com/auth/ndev.cloudman",
      "https://www.googleapis.com/auth/ndev.cloudman.readonly"
     ]
    },
    "insert": {
     "id": "deploymentmanager.compositeTypes.insert",
     "path": "{project}/global/compositeTypes",
     "httpMethod": "POST",
     "description": "Creates a composite type.",
     "parameters": {
      "project": {
       "type": "string",
       "description": "The project ID for this request.",
       "required": true,
       "pattern": "(?:(?:[-a-z0-9]{1,63}\\.)*(?:[a-z](?:[-a-z0-9]{0,61}[a-z0-9])?):)?(?:[0-9]{1,19}|(?:[a-z](?:[-a-z0-9]{0,61}[a-z0-9])?))",
       "location": "path"
      }
     },
     "parameterOrder": [
      "project"
     ],
     "request": {
      "$ref": "CompositeType"
     },
     "response": {
      "$ref": "Operation"
     },
     "scopes": [
      "https://www.googleapis.com/auth/cloud-platform",
      "https://www.googleapis.com/auth/ndev.cloudman"
     ]
    },
    "list": {
     "id": "deploymentmanager.compositeTypes.list",
     "path": "{project}/global/compositeTypes",
     "httpMethod": "GET",
     "description": "Lists all composite types for Deployment Manager.",
     "parameters": {
      "filter": {
       "type": "string",
       "description": "Sets a filter {expression} for filtering listed resources. Your {expression} must be in the format: field_name comparison_string literal_string.\n\nThe field_name is the name of the field you want to compare. Only atomic field types are supported (string, number, boolean). The comparison_string must be either eq (equals) or ne (not equals). The literal_string is the string value to filter to. The literal value must be valid for the type of field you are filtering by (string, number, boolean). For string fields, the literal value is interpreted as a regular expression using RE2 syntax. The literal value must match the entire field.\n\nFor example, to filter for instances that do not have a name of example-instance, you would use name ne example-instance.\n\nYou can filter on nested fields. For example, you could filter on instances that have set the scheduling.automaticRestart field to true. Use filtering on nested fields to take advantage of labels to organize and search for results based on label values.\n\nTo filter on multiple expressions, provide each separate expression within parentheses. For example, (scheduling.automaticRestart eq true) (zone eq us-central1-f). Multiple expressions are treated as AND expressions, meaning that resources must match all expressions to pass the filters.",
       "location": "query"
      },
      "maxResults": {
       "type": "integer",
       "description": "The maximum number of results per page that should be returned. If the number of available results is larger than maxResults, Compute Engine returns a nextPageToken that can be used to get the next page of results in subsequent list requests. Acceptable values are 0 to 500, inclusive. (Default: 500)",
       "default": "500",
       "format": "uint32",
       "minimum": "0",
       "location": "query"
      },
      "orderBy": {
       "type": "string",
       "description": "Sorts list results by a certain order. By default, results are returned in alphanumerical order based on the resource name.\n\nYou can also sort results in descending order based on the creation timestamp using orderBy=\"creationTimestamp desc\". This sorts results based on the creationTimestamp field in reverse chronological order (newest result first). Use this to sort resources like operations so that the newest operation is returned first.\n\nCurrently, only sorting by name or creationTimestamp desc is supported.",
       "location": "query"
      },
      "pageToken": {
       "type": "string",
       "description": "Specifies a page token to use. Set pageToken to the nextPageToken returned by a previous list request to get the next page of results.",
       "location": "query"
      },
      "project": {
       "type": "string",
       "description": "The project ID for this request.",
       "required": true,
       "pattern": "(?:(?:[-a-z0-9]{1,63}\\.)*(?:[a-z](?:[-a-z0-9]{0,61}[a-z0-9])?):)?(?:[0-9]{1,19}|(?:[a-z](?:[-a-z0-9]{0,61}[a-z0-9])?))",
       "location": "path"
      }
     },
     "parameterOrder": [
      "project"
     ],
     "response": {
      "$ref": "CompositeTypesListResponse"
     },
     "scopes": [
      "https://www.googleapis.com/auth/cloud-platform",
      "https://www.googleapis.com/auth/cloud-platform.read-only",
      "https://www.googleapis.com/auth/ndev.cloudman",
      "https://www.googleapis.com/auth/ndev.cloudman.readonly"
     ]
    },
    "patch": {
     "id": "deploymentmanager.compositeTypes.patch",
     "path": "{project}/global/compositeTypes/{compositeType}",
     "httpMethod": "PATCH",
     "description": "Updates a composite type. This method supports patch semantics.",
     "parameters": {
      "compositeType": {
       "type": "string",
       "description": "The name of the composite type for this request.",
       "required": true,
       "pattern": "[a-z](?:[-a-z0-9]{0,61}[a-z0-9])?",
       "location": "path"
      },
      "project": {
       "type": "string",
       "description": "The project ID for this request.",
       "required": true,
       "pattern": "(?:(?:[-a-z0-9]{1,63}\\.)*(?:[a-z](?:[-a-z0-9]{0,61}[a-z0-9])?):)?(?:[0-9]{1,19}|(?:[a-z](?:[-a-z0-9]{0,61}[a-z0-9])?))",
       "location": "path"
      }
     },
     "parameterOrder": [
      "project",
      "compositeType"
     ],
     "request": {
      "$ref": "CompositeType"
     },
     "response": {
      "$ref": "Operation"
     },
     "scopes": [
      "https://www.googleapis.com/auth/cloud-platform",
      "https://www.googleapis.com/auth/ndev.cloudman"
     ]
    },
    "update": {
     "id": "deploymentmanager.compositeTypes.update",
     "path": "{project}/global/compositeTypes/{compositeType}",
     "httpMethod": "PUT",
     "description": "Updates a composite type.",
     "parameters": {
      "compositeType": {
       "type": "string",
       "description": "The name of the composite type for this request.",
       "required": true,
       "pattern": "[a-z](?:[-a-z0-9]{0,61}[a-z0-9])?",
       "location": "path"
      },
      "project": {
       "type": "string",
       "description": "The project ID for this request.",
       "required": true,
       "pattern": "(?:(?:[-a-z0-9]{1,63}\\.)*(?:[a-z](?:[-a-z0-9]{0,61}[a-z0-9])?):)?(?:[0-9]{1,19}|(?:[a-z](?:[-a-z0-9]{0,61}[a-z0-9])?))",
       "location": "path"
      }
     },
     "parameterOrder": [
      "project",
      "compositeType"
     ],
     "request": {
      "$ref": "CompositeType"
     },
     "response": {
      "$ref": "Operation"
     },
     "scopes": [
      "https://www.googleapis.com/auth/cloud-platform",
      "https://www.googleapis.com/auth/ndev.cloudman"
     ]
    }
   }
  },
  "deployments": {
   "methods": {
    "cancelPreview": {
     "id": "deploymentmanager.deployments.cancelPreview",
     "path": "{project}/global/deployments/{deployment}/cancelPreview",
     "httpMethod": "POST",
     "description": "Cancels and removes the preview currently associated with the deployment.",
     "parameters": {
      "deployment": {
       "type": "string",
       "description": "The name of the deployment for this request.",
       "required": true,
       "pattern": "[a-z](?:[-a-z0-9]{0,61}[a-z0-9])?",
       "location": "path"
      },
      "project": {
       "type": "string",
       "description": "The project ID for this request.",
       "required": true,
       "pattern": "(?:(?:[-a-z0-9]{1,63}\\.)*(?:[a-z](?:[-a-z0-9]{0,61}[a-z0-9])?):)?(?:[0-9]{1,19}|(?:[a-z](?:[-a-z0-9]{0,61}[a-z0-9])?))",
       "location": "path"
      }
     },
     "parameterOrder": [
      "project",
      "deployment"
     ],
     "request": {
      "$ref": "DeploymentsCancelPreviewRequest"
     },
     "response": {
      "$ref": "Operation"
     },
     "scopes": [
      "https://www.googleapis.com/auth/cloud-platform",
      "https://www.googleapis.com/auth/ndev.cloudman"
     ]
    },
    "delete": {
     "id": "deploymentmanager.deployments.delete",
     "path": "{project}/global/deployments/{deployment}",
     "httpMethod": "DELETE",
     "description": "Deletes a deployment and all of the resources in the deployment.",
     "parameters": {
      "deletePolicy": {
       "type": "string",
       "description": "Sets the policy to use for deleting resources.",
       "default": "DELETE",
       "enum": [
        "ABANDON",
        "DELETE"
       ],
       "enumDescriptions": [
        "",
        ""
       ],
       "location": "query"
      },
      "deployment": {
       "type": "string",
       "description": "The name of the deployment for this request.",
       "required": true,
       "pattern": "[a-z](?:[-a-z0-9]{0,61}[a-z0-9])?",
       "location": "path"
      },
      "project": {
       "type": "string",
       "description": "The project ID for this request.",
       "required": true,
       "pattern": "(?:(?:[-a-z0-9]{1,63}\\.)*(?:[a-z](?:[-a-z0-9]{0,61}[a-z0-9])?):)?(?:[0-9]{1,19}|(?:[a-z](?:[-a-z0-9]{0,61}[a-z0-9])?))",
       "location": "path"
      }
     },
     "parameterOrder": [
      "project",
      "deployment"
     ],
     "response": {
      "$ref": "Operation"
     },
     "scopes": [
      "https://www.googleapis.com/auth/cloud-platform",
      "https://www.googleapis.com/auth/ndev.cloudman"
     ]
    },
    "get": {
     "id": "deploymentmanager.deployments.get",
     "path": "{project}/global/deployments/{deployment}",
     "httpMethod": "GET",
     "description": "Gets information about a specific deployment.",
     "parameters": {
      "deployment": {
       "type": "string",
       "description": "The name of the deployment for this request.",
       "required": true,
       "pattern": "[a-z](?:[-a-z0-9]{0,61}[a-z0-9])?",
       "location": "path"
      },
      "project": {
       "type": "string",
       "description": "The project ID for this request.",
       "required": true,
       "pattern": "(?:(?:[-a-z0-9]{1,63}\\.)*(?:[a-z](?:[-a-z0-9]{0,61}[a-z0-9])?):)?(?:[0-9]{1,19}|(?:[a-z](?:[-a-z0-9]{0,61}[a-z0-9])?))",
       "location": "path"
      }
     },
     "parameterOrder": [
      "project",
      "deployment"
     ],
     "response": {
      "$ref": "Deployment"
     },
     "scopes": [
      "https://www.googleapis.com/auth/cloud-platform",
      "https://www.googleapis.com/auth/cloud-platform.read-only",
      "https://www.googleapis.com/auth/ndev.cloudman",
      "https://www.googleapis.com/auth/ndev.cloudman.readonly"
     ]
    },
    "getIamPolicy": {
     "id": "deploymentmanager.deployments.getIamPolicy",
     "path": "{project}/global/deployments/{resource}/getIamPolicy",
     "httpMethod": "GET",
     "description": "Gets the access control policy for a resource. May be empty if no such policy or resource exists.",
     "parameters": {
      "project": {
       "type": "string",
       "description": "Project ID for this request.",
       "required": true,
       "pattern": "(?:(?:[-a-z0-9]{1,63}\\.)*(?:[a-z](?:[-a-z0-9]{0,61}[a-z0-9])?):)?(?:[0-9]{1,19}|(?:[a-z0-9](?:[-a-z0-9]{0,61}[a-z0-9])?))",
       "location": "path"
      },
      "resource": {
       "type": "string",
       "description": "Name of the resource for this request.",
       "required": true,
       "pattern": "[a-z0-9](?:[-a-z0-9_]{0,61}[a-z0-9])?",
       "location": "path"
      }
     },
     "parameterOrder": [
      "project",
      "resource"
     ],
     "response": {
      "$ref": "Policy"
     },
     "scopes": [
      "https://www.googleapis.com/auth/cloud-platform",
      "https://www.googleapis.com/auth/ndev.cloudman"
     ]
    },
    "insert": {
     "id": "deploymentmanager.deployments.insert",
     "path": "{project}/global/deployments",
     "httpMethod": "POST",
     "description": "Creates a deployment and all of the resources described by the deployment manifest.",
     "parameters": {
      "preview": {
       "type": "boolean",
       "description": "If set to true, creates a deployment and creates \"shell\" resources but does not actually instantiate these resources. This allows you to preview what your deployment looks like. After previewing a deployment, you can deploy your resources by making a request with the update() method or you can use the cancelPreview() method to cancel the preview altogether. Note that the deployment will still exist after you cancel the preview and you must separately delete this deployment if you want to remove it.",
       "location": "query"
      },
      "project": {
       "type": "string",
       "description": "The project ID for this request.",
       "required": true,
       "pattern": "(?:(?:[-a-z0-9]{1,63}\\.)*(?:[a-z](?:[-a-z0-9]{0,61}[a-z0-9])?):)?(?:[0-9]{1,19}|(?:[a-z](?:[-a-z0-9]{0,61}[a-z0-9])?))",
       "location": "path"
      }
     },
     "parameterOrder": [
      "project"
     ],
     "request": {
      "$ref": "Deployment"
     },
     "response": {
      "$ref": "Operation"
     },
     "scopes": [
      "https://www.googleapis.com/auth/cloud-platform",
      "https://www.googleapis.com/auth/ndev.cloudman"
     ]
    },
    "list": {
     "id": "deploymentmanager.deployments.list",
     "path": "{project}/global/deployments",
     "httpMethod": "GET",
     "description": "Lists all deployments for a given project.",
     "parameters": {
      "filter": {
       "type": "string",
       "description": "Sets a filter {expression} for filtering listed resources. Your {expression} must be in the format: field_name comparison_string literal_string.\n\nThe field_name is the name of the field you want to compare. Only atomic field types are supported (string, number, boolean). The comparison_string must be either eq (equals) or ne (not equals). The literal_string is the string value to filter to. The literal value must be valid for the type of field you are filtering by (string, number, boolean). For string fields, the literal value is interpreted as a regular expression using RE2 syntax. The literal value must match the entire field.\n\nFor example, to filter for instances that do not have a name of example-instance, you would use name ne example-instance.\n\nYou can filter on nested fields. For example, you could filter on instances that have set the scheduling.automaticRestart field to true. Use filtering on nested fields to take advantage of labels to organize and search for results based on label values.\n\nTo filter on multiple expressions, provide each separate expression within parentheses. For example, (scheduling.automaticRestart eq true) (zone eq us-central1-f). Multiple expressions are treated as AND expressions, meaning that resources must match all expressions to pass the filters.",
       "location": "query"
      },
      "maxResults": {
       "type": "integer",
       "description": "The maximum number of results per page that should be returned. If the number of available results is larger than maxResults, Compute Engine returns a nextPageToken that can be used to get the next page of results in subsequent list requests. Acceptable values are 0 to 500, inclusive. (Default: 500)",
       "default": "500",
       "format": "uint32",
       "minimum": "0",
       "location": "query"
      },
      "orderBy": {
       "type": "string",
       "description": "Sorts list results by a certain order. By default, results are returned in alphanumerical order based on the resource name.\n\nYou can also sort results in descending order based on the creation timestamp using orderBy=\"creationTimestamp desc\". This sorts results based on the creationTimestamp field in reverse chronological order (newest result first). Use this to sort resources like operations so that the newest operation is returned first.\n\nCurrently, only sorting by name or creationTimestamp desc is supported.",
       "location": "query"
      },
      "pageToken": {
       "type": "string",
       "description": "Specifies a page token to use. Set pageToken to the nextPageToken returned by a previous list request to get the next page of results.",
       "location": "query"
      },
      "project": {
       "type": "string",
       "description": "The project ID for this request.",
       "required": true,
       "pattern": "(?:(?:[-a-z0-9]{1,63}\\.)*(?:[a-z](?:[-a-z0-9]{0,61}[a-z0-9])?):)?(?:[0-9]{1,19}|(?:[a-z](?:[-a-z0-9]{0,61}[a-z0-9])?))",
       "location": "path"
      }
     },
     "parameterOrder": [
      "project"
     ],
     "response": {
      "$ref": "DeploymentsListResponse"
     },
     "scopes": [
      "https://www.googleapis.com/auth/cloud-platform",
      "https://www.googleapis.com/auth/cloud-platform.read-only",
      "https://www.googleapis.com/auth/ndev.cloudman",
      "https://www.googleapis.com/auth/ndev.cloudman.readonly"
     ]
    },
    "patch": {
     "id": "deploymentmanager.deployments.patch",
     "path": "{project}/global/deployments/{deployment}",
     "httpMethod": "PATCH",
     "description": "Updates a deployment and all of the resources described by the deployment manifest. This method supports patch semantics.",
     "parameters": {
      "createPolicy": {
       "type": "string",
       "description": "Sets the policy to use for creating new resources.",
       "default": "CREATE_OR_ACQUIRE",
       "enum": [
        "ACQUIRE",
        "CREATE_OR_ACQUIRE"
       ],
       "enumDescriptions": [
        "",
        ""
       ],
       "location": "query"
      },
      "deletePolicy": {
       "type": "string",
       "description": "Sets the policy to use for deleting resources.",
       "default": "DELETE",
       "enum": [
        "ABANDON",
        "DELETE"
       ],
       "enumDescriptions": [
        "",
        ""
       ],
       "location": "query"
      },
      "deployment": {
       "type": "string",
       "description": "The name of the deployment for this request.",
       "required": true,
       "pattern": "[a-z](?:[-a-z0-9]{0,61}[a-z0-9])?",
       "location": "path"
      },
      "preview": {
       "type": "boolean",
       "description": "If set to true, updates the deployment and creates and updates the \"shell\" resources but does not actually alter or instantiate these resources. This allows you to preview what your deployment will look like. You can use this intent to preview how an update would affect your deployment. You must provide a target.config with a configuration if this is set to true. After previewing a deployment, you can deploy your resources by making a request with the update() or you can cancelPreview() to remove the preview altogether. Note that the deployment will still exist after you cancel the preview and you must separately delete this deployment if you want to remove it.",
       "default": "false",
       "location": "query"
      },
      "project": {
       "type": "string",
       "description": "The project ID for this request.",
       "required": true,
       "pattern": "(?:(?:[-a-z0-9]{1,63}\\.)*(?:[a-z](?:[-a-z0-9]{0,61}[a-z0-9])?):)?(?:[0-9]{1,19}|(?:[a-z](?:[-a-z0-9]{0,61}[a-z0-9])?))",
       "location": "path"
      }
     },
     "parameterOrder": [
      "project",
      "deployment"
     ],
     "request": {
      "$ref": "Deployment"
     },
     "response": {
      "$ref": "Operation"
     },
     "scopes": [
      "https://www.googleapis.com/auth/cloud-platform",
      "https://www.googleapis.com/auth/ndev.cloudman"
     ]
    },
    "setIamPolicy": {
     "id": "deploymentmanager.deployments.setIamPolicy",
     "path": "{project}/global/deployments/{resource}/setIamPolicy",
     "httpMethod": "POST",
     "description": "Sets the access control policy on the specified resource. Replaces any existing policy.",
     "parameters": {
      "project": {
       "type": "string",
       "description": "Project ID for this request.",
       "required": true,
       "pattern": "(?:(?:[-a-z0-9]{1,63}\\.)*(?:[a-z](?:[-a-z0-9]{0,61}[a-z0-9])?):)?(?:[0-9]{1,19}|(?:[a-z0-9](?:[-a-z0-9]{0,61}[a-z0-9])?))",
       "location": "path"
      },
      "resource": {
       "type": "string",
       "description": "Name of the resource for this request.",
       "required": true,
       "pattern": "[a-z0-9](?:[-a-z0-9_]{0,61}[a-z0-9])?",
       "location": "path"
      }
     },
     "parameterOrder": [
      "project",
      "resource"
     ],
     "request": {
      "$ref": "Policy"
     },
     "response": {
      "$ref": "Policy"
     },
     "scopes": [
      "https://www.googleapis.com/auth/cloud-platform",
      "https://www.googleapis.com/auth/ndev.cloudman"
     ]
    },
    "stop": {
     "id": "deploymentmanager.deployments.stop",
     "path": "{project}/global/deployments/{deployment}/stop",
     "httpMethod": "POST",
     "description": "Stops an ongoing operation. This does not roll back any work that has already been completed, but prevents any new work from being started.",
     "parameters": {
      "deployment": {
       "type": "string",
       "description": "The name of the deployment for this request.",
       "required": true,
       "pattern": "[a-z](?:[-a-z0-9]{0,61}[a-z0-9])?",
       "location": "path"
      },
      "project": {
       "type": "string",
       "description": "The project ID for this request.",
       "required": true,
       "pattern": "(?:(?:[-a-z0-9]{1,63}\\.)*(?:[a-z](?:[-a-z0-9]{0,61}[a-z0-9])?):)?(?:[0-9]{1,19}|(?:[a-z](?:[-a-z0-9]{0,61}[a-z0-9])?))",
       "location": "path"
      }
     },
     "parameterOrder": [
      "project",
      "deployment"
     ],
     "request": {
      "$ref": "DeploymentsStopRequest"
     },
     "response": {
      "$ref": "Operation"
     },
     "scopes": [
      "https://www.googleapis.com/auth/cloud-platform",
      "https://www.googleapis.com/auth/ndev.cloudman"
     ]
    },
    "testIamPermissions": {
     "id": "deploymentmanager.deployments.testIamPermissions",
     "path": "{project}/global/deployments/{resource}/testIamPermissions",
     "httpMethod": "POST",
     "description": "Returns permissions that a caller has on the specified resource.",
     "parameters": {
      "project": {
       "type": "string",
       "description": "Project ID for this request.",
       "required": true,
       "pattern": "(?:(?:[-a-z0-9]{1,63}\\.)*(?:[a-z](?:[-a-z0-9]{0,61}[a-z0-9])?):)?(?:[0-9]{1,19}|(?:[a-z0-9](?:[-a-z0-9]{0,61}[a-z0-9])?))",
       "location": "path"
      },
      "resource": {
       "type": "string",
       "description": "Name of the resource for this request.",
       "required": true,
       "pattern": "(?:[-a-z0-9_]{0,62}[a-z0-9])?",
       "location": "path"
      }
     },
     "parameterOrder": [
      "project",
      "resource"
     ],
     "request": {
      "$ref": "TestPermissionsRequest"
     },
     "response": {
      "$ref": "TestPermissionsResponse"
     },
     "scopes": [
      "https://www.googleapis.com/auth/cloud-platform",
      "https://www.googleapis.com/auth/ndev.cloudman"
     ]
    },
    "update": {
     "id": "deploymentmanager.deployments.update",
     "path": "{project}/global/deployments/{deployment}",
     "httpMethod": "PUT",
     "description": "Updates a deployment and all of the resources described by the deployment manifest.",
     "parameters": {
      "createPolicy": {
       "type": "string",
       "description": "Sets the policy to use for creating new resources.",
       "default": "CREATE_OR_ACQUIRE",
       "enum": [
        "ACQUIRE",
        "CREATE_OR_ACQUIRE"
       ],
       "enumDescriptions": [
        "",
        ""
       ],
       "location": "query"
      },
      "deletePolicy": {
       "type": "string",
       "description": "Sets the policy to use for deleting resources.",
       "default": "DELETE",
       "enum": [
        "ABANDON",
        "DELETE"
       ],
       "enumDescriptions": [
        "",
        ""
       ],
       "location": "query"
      },
      "deployment": {
       "type": "string",
       "description": "The name of the deployment for this request.",
       "required": true,
       "pattern": "[a-z](?:[-a-z0-9]{0,61}[a-z0-9])?",
       "location": "path"
      },
      "preview": {
       "type": "boolean",
       "description": "If set to true, updates the deployment and creates and updates the \"shell\" resources but does not actually alter or instantiate these resources. This allows you to preview what your deployment will look like. You can use this intent to preview how an update would affect your deployment. You must provide a target.config with a configuration if this is set to true. After previewing a deployment, you can deploy your resources by making a request with the update() or you can cancelPreview() to remove the preview altogether. Note that the deployment will still exist after you cancel the preview and you must separately delete this deployment if you want to remove it.",
       "default": "false",
       "location": "query"
      },
      "project": {
       "type": "string",
       "description": "The project ID for this request.",
       "required": true,
       "pattern": "(?:(?:[-a-z0-9]{1,63}\\.)*(?:[a-z](?:[-a-z0-9]{0,61}[a-z0-9])?):)?(?:[0-9]{1,19}|(?:[a-z](?:[-a-z0-9]{0,61}[a-z0-9])?))",
       "location": "path"
      }
     },
     "parameterOrder": [
      "project",
      "deployment"
     ],
     "request": {
      "$ref": "Deployment"
     },
     "response": {
      "$ref": "Operation"
     },
     "scopes": [
      "https://www.googleapis.com/auth/cloud-platform",
      "https://www.googleapis.com/auth/ndev.cloudman"
     ]
    }
   }
  },
  "manifests": {
   "methods": {
    "get": {
     "id": "deploymentmanager.manifests.get",
     "path": "{project}/global/deployments/{deployment}/manifests/{manifest}",
     "httpMethod": "GET",
     "description": "Gets information about a specific manifest.",
     "parameters": {
      "deployment": {
       "type": "string",
       "description": "The name of the deployment for this request.",
       "required": true,
       "pattern": "[a-z](?:[-a-z0-9]{0,61}[a-z0-9])?",
       "location": "path"
      },
      "manifest": {
       "type": "string",
       "description": "The name of the manifest for this request.",
       "required": true,
       "pattern": "[a-z](?:[-a-z0-9]{0,61}[a-z0-9])?",
       "location": "path"
      },
      "project": {
       "type": "string",
       "description": "The project ID for this request.",
       "required": true,
       "pattern": "(?:(?:[-a-z0-9]{1,63}\\.)*(?:[a-z](?:[-a-z0-9]{0,61}[a-z0-9])?):)?(?:[0-9]{1,19}|(?:[a-z](?:[-a-z0-9]{0,61}[a-z0-9])?))",
       "location": "path"
      }
     },
     "parameterOrder": [
      "project",
      "deployment",
      "manifest"
     ],
     "response": {
      "$ref": "Manifest"
     },
     "scopes": [
      "https://www.googleapis.com/auth/cloud-platform",
      "https://www.googleapis.com/auth/cloud-platform.read-only",
      "https://www.googleapis.com/auth/ndev.cloudman",
      "https://www.googleapis.com/auth/ndev.cloudman.readonly"
     ]
    },
    "list": {
     "id": "deploymentmanager.manifests.list",
     "path": "{project}/global/deployments/{deployment}/manifests",
     "httpMethod": "GET",
     "description": "Lists all manifests for a given deployment.",
     "parameters": {
      "deployment": {
       "type": "string",
       "description": "The name of the deployment for this request.",
       "required": true,
       "pattern": "[a-z](?:[-a-z0-9]{0,61}[a-z0-9])?",
       "location": "path"
      },
      "filter": {
       "type": "string",
       "description": "Sets a filter {expression} for filtering listed resources. Your {expression} must be in the format: field_name comparison_string literal_string.\n\nThe field_name is the name of the field you want to compare. Only atomic field types are supported (string, number, boolean). The comparison_string must be either eq (equals) or ne (not equals). The literal_string is the string value to filter to. The literal value must be valid for the type of field you are filtering by (string, number, boolean). For string fields, the literal value is interpreted as a regular expression using RE2 syntax. The literal value must match the entire field.\n\nFor example, to filter for instances that do not have a name of example-instance, you would use name ne example-instance.\n\nYou can filter on nested fields. For example, you could filter on instances that have set the scheduling.automaticRestart field to true. Use filtering on nested fields to take advantage of labels to organize and search for results based on label values.\n\nTo filter on multiple expressions, provide each separate expression within parentheses. For example, (scheduling.automaticRestart eq true) (zone eq us-central1-f). Multiple expressions are treated as AND expressions, meaning that resources must match all expressions to pass the filters.",
       "location": "query"
      },
      "maxResults": {
       "type": "integer",
       "description": "The maximum number of results per page that should be returned. If the number of available results is larger than maxResults, Compute Engine returns a nextPageToken that can be used to get the next page of results in subsequent list requests. Acceptable values are 0 to 500, inclusive. (Default: 500)",
       "default": "500",
       "format": "uint32",
       "minimum": "0",
       "location": "query"
      },
      "orderBy": {
       "type": "string",
       "description": "Sorts list results by a certain order. By default, results are returned in alphanumerical order based on the resource name.\n\nYou can also sort results in descending order based on the creation timestamp using orderBy=\"creationTimestamp desc\". This sorts results based on the creationTimestamp field in reverse chronological order (newest result first). Use this to sort resources like operations so that the newest operation is returned first.\n\nCurrently, only sorting by name or creationTimestamp desc is supported.",
       "location": "query"
      },
      "pageToken": {
       "type": "string",
       "description": "Specifies a page token to use. Set pageToken to the nextPageToken returned by a previous list request to get the next page of results.",
       "location": "query"
      },
      "project": {
       "type": "string",
       "description": "The project ID for this request.",
       "required": true,
       "pattern": "(?:(?:[-a-z0-9]{1,63}\\.)*(?:[a-z](?:[-a-z0-9]{0,61}[a-z0-9])?):)?(?:[0-9]{1,19}|(?:[a-z](?:[-a-z0-9]{0,61}[a-z0-9])?))",
       "location": "path"
      }
     },
     "parameterOrder": [
      "project",
      "deployment"
     ],
     "response": {
      "$ref": "ManifestsListResponse"
     },
     "scopes": [
      "https://www.googleapis.com/auth/cloud-platform",
      "https://www.googleapis.com/auth/cloud-platform.read-only",
      "https://www.googleapis.com/auth/ndev.cloudman",
      "https://www.googleapis.com/auth/ndev.cloudman.readonly"
     ]
    }
   }
  },
  "operations": {
   "methods": {
    "get": {
     "id": "deploymentmanager.operations.get",
     "path": "{project}/global/operations/{operation}",
     "httpMethod": "GET",
     "description": "Gets information about a specific operation.",
     "parameters": {
      "operation": {
       "type": "string",
       "description": "The name of the operation for this request.",
       "required": true,
       "location": "path"
      },
      "project": {
       "type": "string",
       "description": "The project ID for this request.",
       "required": true,
       "pattern": "(?:(?:[-a-z0-9]{1,63}\\.)*(?:[a-z](?:[-a-z0-9]{0,61}[a-z0-9])?):)?(?:[0-9]{1,19}|(?:[a-z](?:[-a-z0-9]{0,61}[a-z0-9])?))",
       "location": "path"
      }
     },
     "parameterOrder": [
      "project",
      "operation"
     ],
     "response": {
      "$ref": "Operation"
     },
     "scopes": [
      "https://www.googleapis.com/auth/cloud-platform",
      "https://www.googleapis.com/auth/cloud-platform.read-only",
      "https://www.googleapis.com/auth/ndev.cloudman",
      "https://www.googleapis.com/auth/ndev.cloudman.readonly"
     ]
    },
    "list": {
     "id": "deploymentmanager.operations.list",
     "path": "{project}/global/operations",
     "httpMethod": "GET",
     "description": "Lists all operations for a project.",
     "parameters": {
      "filter": {
       "type": "string",
       "description": "Sets a filter {expression} for filtering listed resources. Your {expression} must be in the format: field_name comparison_string literal_string.\n\nThe field_name is the name of the field you want to compare. Only atomic field types are supported (string, number, boolean). The comparison_string must be either eq (equals) or ne (not equals). The literal_string is the string value to filter to. The literal value must be valid for the type of field you are filtering by (string, number, boolean). For string fields, the literal value is interpreted as a regular expression using RE2 syntax. The literal value must match the entire field.\n\nFor example, to filter for instances that do not have a name of example-instance, you would use name ne example-instance.\n\nYou can filter on nested fields. For example, you could filter on instances that have set the scheduling.automaticRestart field to true. Use filtering on nested fields to take advantage of labels to organize and search for results based on label values.\n\nTo filter on multiple expressions, provide each separate expression within parentheses. For example, (scheduling.automaticRestart eq true) (zone eq us-central1-f). Multiple expressions are treated as AND expressions, meaning that resources must match all expressions to pass the filters.",
       "location": "query"
      },
      "maxResults": {
       "type": "integer",
       "description": "The maximum number of results per page that should be returned. If the number of available results is larger than maxResults, Compute Engine returns a nextPageToken that can be used to get the next page of results in subsequent list requests. Acceptable values are 0 to 500, inclusive. (Default: 500)",
       "default": "500",
       "format": "uint32",
       "minimum": "0",
       "location": "query"
      },
      "orderBy": {
       "type": "string",
       "description": "Sorts list results by a certain order. By default, results are returned in alphanumerical order based on the resource name.\n\nYou can also sort results in descending order based on the creation timestamp using orderBy=\"creationTimestamp desc\". This sorts results based on the creationTimestamp field in reverse chronological order (newest result first). Use this to sort resources like operations so that the newest operation is returned first.\n\nCurrently, only sorting by name or creationTimestamp desc is supported.",
       "location": "query"
      },
      "pageToken": {
       "type": "string",
       "description": "Specifies a page token to use. Set pageToken to the nextPageToken returned by a previous list request to get the next page of results.",
       "location": "query"
      },
      "project": {
       "type": "string",
       "description": "The project ID for this request.",
       "required": true,
       "pattern": "(?:(?:[-a-z0-9]{1,63}\\.)*(?:[a-z](?:[-a-z0-9]{0,61}[a-z0-9])?):)?(?:[0-9]{1,19}|(?:[a-z](?:[-a-z0-9]{0,61}[a-z0-9])?))",
       "location": "path"
      }
     },
     "parameterOrder": [
      "project"
     ],
     "response": {
      "$ref": "OperationsListResponse"
     },
     "scopes": [
      "https://www.googleapis.com/auth/cloud-platform",
      "https://www.googleapis.com/auth/cloud-platform.read-only",
      "https://www.googleapis.com/auth/ndev.cloudman",
      "https://www.googleapis.com/auth/ndev.cloudman.readonly"
     ]
    }
   }
  },
  "resources": {
   "methods": {
    "get": {
     "id": "deploymentmanager.resources.get",
     "path": "{project}/global/deployments/{deployment}/resources/{resource}",
     "httpMethod": "GET",
     "description": "Gets information about a single resource.",
     "parameters": {
      "deployment": {
       "type": "string",
       "description": "The name of the deployment for this request.",
       "required": true,
       "pattern": "[a-z](?:[-a-z0-9]{0,61}[a-z0-9])?",
       "location": "path"
      },
      "project": {
       "type": "string",
       "description": "The project ID for this request.",
       "required": true,
       "pattern": "(?:(?:[-a-z0-9]{1,63}\\.)*(?:[a-z](?:[-a-z0-9]{0,61}[a-z0-9])?):)?(?:[0-9]{1,19}|(?:[a-z](?:[-a-z0-9]{0,61}[a-z0-9])?))",
       "location": "path"
      },
      "resource": {
       "type": "string",
       "description": "The name of the resource for this request.",
       "required": true,
       "location": "path"
      }
     },
     "parameterOrder": [
      "project",
      "deployment",
      "resource"
     ],
     "response": {
      "$ref": "Resource"
     },
     "scopes": [
      "https://www.googleapis.com/auth/cloud-platform",
      "https://www.googleapis.com/auth/cloud-platform.read-only",
      "https://www.googleapis.com/auth/ndev.cloudman",
      "https://www.googleapis.com/auth/ndev.cloudman.readonly"
     ]
    },
    "list": {
     "id": "deploymentmanager.resources.list",
     "path": "{project}/global/deployments/{deployment}/resources",
     "httpMethod": "GET",
     "description": "Lists all resources in a given deployment.",
     "parameters": {
      "deployment": {
       "type": "string",
       "description": "The name of the deployment for this request.",
       "required": true,
       "pattern": "[a-z](?:[-a-z0-9]{0,61}[a-z0-9])?",
       "location": "path"
      },
      "filter": {
       "type": "string",
       "description": "Sets a filter {expression} for filtering listed resources. Your {expression} must be in the format: field_name comparison_string literal_string.\n\nThe field_name is the name of the field you want to compare. Only atomic field types are supported (string, number, boolean). The comparison_string must be either eq (equals) or ne (not equals). The literal_string is the string value to filter to. The literal value must be valid for the type of field you are filtering by (string, number, boolean). For string fields, the literal value is interpreted as a regular expression using RE2 syntax. The literal value must match the entire field.\n\nFor example, to filter for instances that do not have a name of example-instance, you would use name ne example-instance.\n\nYou can filter on nested fields. For example, you could filter on instances that have set the scheduling.automaticRestart field to true. Use filtering on nested fields to take advantage of labels to organize and search for results based on label values.\n\nTo filter on multiple expressions, provide each separate expression within parentheses. For example, (scheduling.automaticRestart eq true) (zone eq us-central1-f). Multiple expressions are treated as AND expressions, meaning that resources must match all expressions to pass the filters.",
       "location": "query"
      },
      "maxResults": {
       "type": "integer",
       "description": "The maximum number of results per page that should be returned. If the number of available results is larger than maxResults, Compute Engine returns a nextPageToken that can be used to get the next page of results in subsequent list requests. Acceptable values are 0 to 500, inclusive. (Default: 500)",
       "default": "500",
       "format": "uint32",
       "minimum": "0",
       "location": "query"
      },
      "orderBy": {
       "type": "string",
       "description": "Sorts list results by a certain order. By default, results are returned in alphanumerical order based on the resource name.\n\nYou can also sort results in descending order based on the creation timestamp using orderBy=\"creationTimestamp desc\". This sorts results based on the creationTimestamp field in reverse chronological order (newest result first). Use this to sort resources like operations so that the newest operation is returned first.\n\nCurrently, only sorting by name or creationTimestamp desc is supported.",
       "location": "query"
      },
      "pageToken": {
       "type": "string",
       "description": "Specifies a page token to use. Set pageToken to the nextPageToken returned by a previous list request to get the next page of results.",
       "location": "query"
      },
      "project": {
       "type": "string",
       "description": "The project ID for this request.",
       "required": true,
       "pattern": "(?:(?:[-a-z0-9]{1,63}\\.)*(?:[a-z](?:[-a-z0-9]{0,61}[a-z0-9])?):)?(?:[0-9]{1,19}|(?:[a-z](?:[-a-z0-9]{0,61}[a-z0-9])?))",
       "location": "path"
      }
     },
     "parameterOrder": [
      "project",
      "deployment"
     ],
     "response": {
      "$ref": "ResourcesListResponse"
     },
     "scopes": [
      "https://www.googleapis.com/auth/cloud-platform",
      "https://www.googleapis.com/auth/cloud-platform.read-only",
      "https://www.googleapis.com/auth/ndev.cloudman",
      "https://www.googleapis.com/auth/ndev.cloudman.readonly"
     ]
    }
   }
  },
  "typeProviders": {
   "methods": {
    "delete": {
     "id": "deploymentmanager.typeProviders.delete",
     "path": "{project}/global/typeProviders/{typeProvider}",
     "httpMethod": "DELETE",
     "description": "Deletes a type provider.",
     "parameters": {
      "project": {
       "type": "string",
       "description": "The project ID for this request.",
       "required": true,
       "pattern": "(?:(?:[-a-z0-9]{1,63}\\.)*(?:[a-z](?:[-a-z0-9]{0,61}[a-z0-9])?):)?(?:[0-9]{1,19}|(?:[a-z](?:[-a-z0-9]{0,61}[a-z0-9])?))",
       "location": "path"
      },
      "typeProvider": {
       "type": "string",
       "description": "The name of the type provider for this request.",
       "required": true,
       "pattern": "[a-z](?:[-a-z0-9]{0,61}[a-z0-9])?",
       "location": "path"
      }
     },
     "parameterOrder": [
      "project",
      "typeProvider"
     ],
     "response": {
      "$ref": "Operation"
     },
     "scopes": [
      "https://www.googleapis.com/auth/cloud-platform",
      "https://www.googleapis.com/auth/ndev.cloudman"
     ]
    },
    "get": {
     "id": "deploymentmanager.typeProviders.get",
     "path": "{project}/global/typeProviders/{typeProvider}",
     "httpMethod": "GET",
     "description": "Gets information about a specific type provider.",
     "parameters": {
      "project": {
       "type": "string",
       "description": "The project ID for this request.",
       "required": true,
       "pattern": "(?:(?:[-a-z0-9]{1,63}\\.)*(?:[a-z](?:[-a-z0-9]{0,61}[a-z0-9])?):)?(?:[0-9]{1,19}|(?:[a-z](?:[-a-z0-9]{0,61}[a-z0-9])?))",
       "location": "path"
      },
      "typeProvider": {
       "type": "string",
       "description": "The name of the type provider for this request.",
       "required": true,
       "pattern": "[a-z](?:[-a-z0-9]{0,61}[a-z0-9])?",
       "location": "path"
      }
     },
     "parameterOrder": [
      "project",
      "typeProvider"
     ],
     "response": {
      "$ref": "TypeProvider"
     },
     "scopes": [
      "https://www.googleapis.com/auth/cloud-platform",
      "https://www.googleapis.com/auth/cloud-platform.read-only",
      "https://www.googleapis.com/auth/ndev.cloudman",
      "https://www.googleapis.com/auth/ndev.cloudman.readonly"
     ]
    },
    "getType": {
     "id": "deploymentmanager.typeProviders.getType",
     "path": "{project}/global/typeProviders/{typeProvider}/types/{type}",
     "httpMethod": "GET",
     "description": "Gets a type info for a type provided by a TypeProvider.",
     "parameters": {
      "project": {
       "type": "string",
       "description": "The project ID for this request.",
       "required": true,
       "pattern": "(?:(?:[-a-z0-9]{1,63}\\.)*(?:[a-z](?:[-a-z0-9]{0,61}[a-z0-9])?):)?(?:[0-9]{1,19}|(?:[a-z](?:[-a-z0-9]{0,61}[a-z0-9])?))",
       "location": "path"
      },
      "type": {
       "type": "string",
       "description": "The name of the type provider for this request.",
       "required": true,
       "location": "path"
      },
      "typeProvider": {
       "type": "string",
       "description": "The name of the type provider for this request.",
       "required": true,
       "pattern": "[a-z](?:[-a-z0-9]{0,61}[a-z0-9])?",
       "location": "path"
      }
     },
     "parameterOrder": [
      "project",
      "typeProvider",
      "type"
     ],
     "response": {
      "$ref": "TypeInfo"
     },
     "scopes": [
      "https://www.googleapis.com/auth/cloud-platform",
      "https://www.googleapis.com/auth/cloud-platform.read-only",
      "https://www.googleapis.com/auth/ndev.cloudman",
      "https://www.googleapis.com/auth/ndev.cloudman.readonly"
     ]
    },
    "insert": {
     "id": "deploymentmanager.typeProviders.insert",
     "path": "{project}/global/typeProviders",
     "httpMethod": "POST",
     "description": "Creates a type provider.",
     "parameters": {
      "project": {
       "type": "string",
       "description": "The project ID for this request.",
       "required": true,
       "pattern": "(?:(?:[-a-z0-9]{1,63}\\.)*(?:[a-z](?:[-a-z0-9]{0,61}[a-z0-9])?):)?(?:[0-9]{1,19}|(?:[a-z](?:[-a-z0-9]{0,61}[a-z0-9])?))",
       "location": "path"
      }
     },
     "parameterOrder": [
      "project"
     ],
     "request": {
      "$ref": "TypeProvider"
     },
     "response": {
      "$ref": "Operation"
     },
     "scopes": [
      "https://www.googleapis.com/auth/cloud-platform",
      "https://www.googleapis.com/auth/ndev.cloudman"
     ]
    },
    "list": {
     "id": "deploymentmanager.typeProviders.list",
     "path": "{project}/global/typeProviders",
     "httpMethod": "GET",
     "description": "Lists all resource type providers for Deployment Manager.",
     "parameters": {
      "filter": {
       "type": "string",
       "description": "Sets a filter {expression} for filtering listed resources. Your {expression} must be in the format: field_name comparison_string literal_string.\n\nThe field_name is the name of the field you want to compare. Only atomic field types are supported (string, number, boolean). The comparison_string must be either eq (equals) or ne (not equals). The literal_string is the string value to filter to. The literal value must be valid for the type of field you are filtering by (string, number, boolean). For string fields, the literal value is interpreted as a regular expression using RE2 syntax. The literal value must match the entire field.\n\nFor example, to filter for instances that do not have a name of example-instance, you would use name ne example-instance.\n\nYou can filter on nested fields. For example, you could filter on instances that have set the scheduling.automaticRestart field to true. Use filtering on nested fields to take advantage of labels to organize and search for results based on label values.\n\nTo filter on multiple expressions, provide each separate expression within parentheses. For example, (scheduling.automaticRestart eq true) (zone eq us-central1-f). Multiple expressions are treated as AND expressions, meaning that resources must match all expressions to pass the filters.",
       "location": "query"
      },
      "maxResults": {
       "type": "integer",
       "description": "The maximum number of results per page that should be returned. If the number of available results is larger than maxResults, Compute Engine returns a nextPageToken that can be used to get the next page of results in subsequent list requests. Acceptable values are 0 to 500, inclusive. (Default: 500)",
       "default": "500",
       "format": "uint32",
       "minimum": "0",
       "location": "query"
      },
      "orderBy": {
       "type": "string",
       "description": "Sorts list results by a certain order. By default, results are returned in alphanumerical order based on the resource name.\n\nYou can also sort results in descending order based on the creation timestamp using orderBy=\"creationTimestamp desc\". This sorts results based on the creationTimestamp field in reverse chronological order (newest result first). Use this to sort resources like operations so that the newest operation is returned first.\n\nCurrently, only sorting by name or creationTimestamp desc is supported.",
       "location": "query"
      },
      "pageToken": {
       "type": "string",
       "description": "Specifies a page token to use. Set pageToken to the nextPageToken returned by a previous list request to get the next page of results.",
       "location": "query"
      },
      "project": {
       "type": "string",
       "description": "The project ID for this request.",
       "required": true,
       "pattern": "(?:(?:[-a-z0-9]{1,63}\\.)*(?:[a-z](?:[-a-z0-9]{0,61}[a-z0-9])?):)?(?:[0-9]{1,19}|(?:[a-z](?:[-a-z0-9]{0,61}[a-z0-9])?))",
       "location": "path"
      }
     },
     "parameterOrder": [
      "project"
     ],
     "response": {
      "$ref": "TypeProvidersListResponse"
     },
     "scopes": [
      "https://www.googleapis.com/auth/cloud-platform",
      "https://www.googleapis.com/auth/cloud-platform.read-only",
      "https://www.googleapis.com/auth/ndev.cloudman",
      "https://www.googleapis.com/auth/ndev.cloudman.readonly"
     ]
    },
    "listTypes": {
     "id": "deploymentmanager.typeProviders.listTypes",
     "path": "{project}/global/typeProviders/{typeProvider}/types",
     "httpMethod": "GET",
     "description": "Lists all the type info for a TypeProvider.",
     "parameters": {
      "filter": {
       "type": "string",
       "description": "Sets a filter {expression} for filtering listed resources. Your {expression} must be in the format: field_name comparison_string literal_string.\n\nThe field_name is the name of the field you want to compare. Only atomic field types are supported (string, number, boolean). The comparison_string must be either eq (equals) or ne (not equals). The literal_string is the string value to filter to. The literal value must be valid for the type of field you are filtering by (string, number, boolean). For string fields, the literal value is interpreted as a regular expression using RE2 syntax. The literal value must match the entire field.\n\nFor example, to filter for instances that do not have a name of example-instance, you would use name ne example-instance.\n\nYou can filter on nested fields. For example, you could filter on instances that have set the scheduling.automaticRestart field to true. Use filtering on nested fields to take advantage of labels to organize and search for results based on label values.\n\nTo filter on multiple expressions, provide each separate expression within parentheses. For example, (scheduling.automaticRestart eq true) (zone eq us-central1-f). Multiple expressions are treated as AND expressions, meaning that resources must match all expressions to pass the filters.",
       "location": "query"
      },
      "maxResults": {
       "type": "integer",
       "description": "The maximum number of results per page that should be returned. If the number of available results is larger than maxResults, Compute Engine returns a nextPageToken that can be used to get the next page of results in subsequent list requests. Acceptable values are 0 to 500, inclusive. (Default: 500)",
       "default": "500",
       "format": "uint32",
       "minimum": "0",
       "location": "query"
      },
      "orderBy": {
       "type": "string",
       "description": "Sorts list results by a certain order. By default, results are returned in alphanumerical order based on the resource name.\n\nYou can also sort results in descending order based on the creation timestamp using orderBy=\"creationTimestamp desc\". This sorts results based on the creationTimestamp field in reverse chronological order (newest result first). Use this to sort resources like operations so that the newest operation is returned first.\n\nCurrently, only sorting by name or creationTimestamp desc is supported.",
       "location": "query"
      },
      "pageToken": {
       "type": "string",
       "description": "Specifies a page token to use. Set pageToken to the nextPageToken returned by a previous list request to get the next page of results.",
       "location": "query"
      },
      "project": {
       "type": "string",
       "description": "The project ID for this request.",
       "required": true,
       "pattern": "(?:(?:[-a-z0-9]{1,63}\\.)*(?:[a-z](?:[-a-z0-9]{0,61}[a-z0-9])?):)?(?:[0-9]{1,19}|(?:[a-z](?:[-a-z0-9]{0,61}[a-z0-9])?))",
       "location": "path"
      },
      "typeProvider": {
       "type": "string",
       "description": "The name of the type provider for this request.",
       "required": true,
       "pattern": "[a-z](?:[-a-z0-9]{0,61}[a-z0-9])?",
       "location": "path"
      }
     },
     "parameterOrder": [
      "project",
      "typeProvider"
     ],
     "response": {
      "$ref": "TypeProvidersListTypesResponse"
     },
     "scopes": [
      "https://www.googleapis.com/auth/cloud-platform",
      "https://www.googleapis.com/auth/cloud-platform.read-only",
      "https://www.googleapis.com/auth/ndev.cloudman",
      "https://www.googleapis.com/auth/ndev.cloudman.readonly"
     ]
    },
    "patch": {
     "id": "deploymentmanager.typeProviders.patch",
     "path": "{project}/global/typeProviders/{typeProvider}",
     "httpMethod": "PATCH",
     "description": "Updates a type provider. This method supports patch semantics.",
     "parameters": {
      "project": {
       "type": "string",
       "description": "The project ID for this request.",
       "required": true,
       "pattern": "(?:(?:[-a-z0-9]{1,63}\\.)*(?:[a-z](?:[-a-z0-9]{0,61}[a-z0-9])?):)?(?:[0-9]{1,19}|(?:[a-z](?:[-a-z0-9]{0,61}[a-z0-9])?))",
       "location": "path"
      },
      "typeProvider": {
       "type": "string",
       "description": "The name of the type provider for this request.",
       "required": true,
       "pattern": "[a-z](?:[-a-z0-9]{0,61}[a-z0-9])?",
       "location": "path"
      }
     },
     "parameterOrder": [
      "project",
      "typeProvider"
     ],
     "request": {
      "$ref": "TypeProvider"
     },
     "response": {
      "$ref": "Operation"
     },
     "scopes": [
      "https://www.googleapis.com/auth/cloud-platform",
      "https://www.googleapis.com/auth/ndev.cloudman"
     ]
    },
    "update": {
     "id": "deploymentmanager.typeProviders.update",
     "path": "{project}/global/typeProviders/{typeProvider}",
     "httpMethod": "PUT",
     "description": "Updates a type provider.",
     "parameters": {
      "project": {
       "type": "string",
       "description": "The project ID for this request.",
       "required": true,
       "pattern": "(?:(?:[-a-z0-9]{1,63}\\.)*(?:[a-z](?:[-a-z0-9]{0,61}[a-z0-9])?):)?(?:[0-9]{1,19}|(?:[a-z](?:[-a-z0-9]{0,61}[a-z0-9])?))",
       "location": "path"
      },
      "typeProvider": {
       "type": "string",
       "description": "The name of the type provider for this request.",
       "required": true,
       "pattern": "[a-z](?:[-a-z0-9]{0,61}[a-z0-9])?",
       "location": "path"
      }
     },
     "parameterOrder": [
      "project",
      "typeProvider"
     ],
     "request": {
      "$ref": "TypeProvider"
     },
     "response": {
      "$ref": "Operation"
     },
     "scopes": [
      "https://www.googleapis.com/auth/cloud-platform",
      "https://www.googleapis.com/auth/ndev.cloudman"
     ]
    }
   }
  },
  "types": {
   "methods": {
    "list": {
     "id": "deploymentmanager.types.list",
     "path": "{project}/global/types",
     "httpMethod": "GET",
     "description": "Lists all resource types for Deployment Manager.",
     "parameters": {
      "filter": {
       "type": "string",
       "description": "Sets a filter {expression} for filtering listed resources. Your {expression} must be in the format: field_name comparison_string literal_string.\n\nThe field_name is the name of the field you want to compare. Only atomic field types are supported (string, number, boolean). The comparison_string must be either eq (equals) or ne (not equals). The literal_string is the string value to filter to. The literal value must be valid for the type of field you are filtering by (string, number, boolean). For string fields, the literal value is interpreted as a regular expression using RE2 syntax. The literal value must match the entire field.\n\nFor example, to filter for instances that do not have a name of example-instance, you would use name ne example-instance.\n\nYou can filter on nested fields. For example, you could filter on instances that have set the scheduling.automaticRestart field to true. Use filtering on nested fields to take advantage of labels to organize and search for results based on label values.\n\nTo filter on multiple expressions, provide each separate expression within parentheses. For example, (scheduling.automaticRestart eq true) (zone eq us-central1-f). Multiple expressions are treated as AND expressions, meaning that resources must match all expressions to pass the filters.",
       "location": "query"
      },
      "maxResults": {
       "type": "integer",
       "description": "The maximum number of results per page that should be returned. If the number of available results is larger than maxResults, Compute Engine returns a nextPageToken that can be used to get the next page of results in subsequent list requests. Acceptable values are 0 to 500, inclusive. (Default: 500)",
       "default": "500",
       "format": "uint32",
       "minimum": "0",
       "location": "query"
      },
      "orderBy": {
       "type": "string",
       "description": "Sorts list results by a certain order. By default, results are returned in alphanumerical order based on the resource name.\n\nYou can also sort results in descending order based on the creation timestamp using orderBy=\"creationTimestamp desc\". This sorts results based on the creationTimestamp field in reverse chronological order (newest result first). Use this to sort resources like operations so that the newest operation is returned first.\n\nCurrently, only sorting by name or creationTimestamp desc is supported.",
       "location": "query"
      },
      "pageToken": {
       "type": "string",
       "description": "Specifies a page token to use. Set pageToken to the nextPageToken returned by a previous list request to get the next page of results.",
       "location": "query"
      },
      "project": {
       "type": "string",
       "description": "The project ID for this request.",
       "required": true,
       "pattern": "(?:(?:[-a-z0-9]{1,63}\\.)*(?:[a-z](?:[-a-z0-9]{0,61}[a-z0-9])?):)?(?:[0-9]{1,19}|(?:[a-z](?:[-a-z0-9]{0,61}[a-z0-9])?))",
       "location": "path"
      }
     },
     "parameterOrder": [
      "project"
     ],
     "response": {
      "$ref": "TypesListResponse"
     },
     "scopes": [
      "https://www.googleapis.com/auth/cloud-platform",
      "https://www.googleapis.com/auth/cloud-platform.read-only",
      "https://www.googleapis.com/auth/ndev.cloudman",
      "https://www.googleapis.com/auth/ndev.cloudman.readonly"
     ]
    }
   }
  }
 }
}<|MERGE_RESOLUTION|>--- conflicted
+++ resolved
@@ -1,20 +1,12 @@
 {
  "kind": "discovery#restDescription",
-<<<<<<< HEAD
- "etag": "\"YWOzh2SDasdU84ArJnpYek-OMdg/zH6ziBf72Kyq5Tdoo3r-ue24Pmg\"",
-=======
  "etag": "\"YWOzh2SDasdU84ArJnpYek-OMdg/fjbnlFC4GTEIX5zCJ4_9R1qQWCw\"",
->>>>>>> b412c745
  "discoveryVersion": "v1",
  "id": "deploymentmanager:v2beta",
  "name": "deploymentmanager",
  "canonicalName": "Deployment Manager V2Beta",
  "version": "v2beta",
-<<<<<<< HEAD
- "revision": "20170810",
-=======
  "revision": "20170925",
->>>>>>> b412c745
  "title": "Google Cloud Deployment Manager API V2Beta Methods",
  "description": "The Deployment Manager API allows users to declaratively configure, deploy and run complex solutions on the Google Cloud Platform.",
  "ownerDomain": "google.com",
