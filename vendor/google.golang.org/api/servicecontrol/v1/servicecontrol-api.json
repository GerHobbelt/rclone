--- conflicted
+++ resolved
@@ -1,203 +1,4 @@
 {
-<<<<<<< HEAD
-  "id": "servicecontrol:v1",
-  "documentationLink": "https://cloud.google.com/service-control/",
-  "revision": "20170828",
-  "discoveryVersion": "v1",
-  "version_module": true,
-  "schemas": {
-    "QuotaProperties": {
-      "description": "Represents the properties needed for quota operations.",
-      "type": "object",
-      "properties": {
-        "quotaMode": {
-          "enum": [
-            "ACQUIRE",
-            "ACQUIRE_BEST_EFFORT",
-            "CHECK",
-            "RELEASE"
-          ],
-          "description": "Quota mode for this operation.",
-          "type": "string",
-          "enumDescriptions": [
-            "Decreases available quota by the cost specified for the operation.\nIf cost is higher than available quota, operation fails and returns\nerror.",
-            "Decreases available quota by the cost specified for the operation.\nIf cost is higher than available quota, operation does not fail and\navailable quota goes down to zero but it returns error.",
-            "Does not change any available quota. Only checks if there is enough\nquota.\nNo lock is placed on the checked tokens neither.",
-            "Increases available quota by the operation cost specified for the\noperation."
-          ]
-        },
-        "limitByIds": {
-          "additionalProperties": {
-            "type": "string"
-          },
-          "description": "LimitType IDs that should be used for checking quota. Key in this map\nshould be a valid LimitType string, and the value is the ID to be used. For\nexample, an entry \u003cUSER, 123\u003e will cause all user quota limits to use 123\nas the user ID. See google/api/quota.proto for the definition of LimitType.\nCLIENT_PROJECT: Not supported.\nUSER: Value of this entry will be used for enforcing user-level quota\n      limits. If none specified, caller IP passed in the\n      servicecontrol.googleapis.com/caller_ip label will be used instead.\n      If the server cannot resolve a value for this LimitType, an error\n      will be thrown. No validation will be performed on this ID.\nDeprecated: use servicecontrol.googleapis.com/user label to send user ID.",
-          "type": "object"
-        }
-      },
-      "id": "QuotaProperties"
-    },
-    "LinearBuckets": {
-      "properties": {
-        "numFiniteBuckets": {
-          "format": "int32",
-          "description": "The number of finite buckets. With the underflow and overflow buckets,\nthe total number of buckets is `num_finite_buckets` + 2.\nSee comments on `bucket_options` for details.",
-          "type": "integer"
-        },
-        "width": {
-          "format": "double",
-          "description": "The i'th linear bucket covers the interval\n  [offset + (i-1) * width, offset + i * width)\nwhere i ranges from 1 to num_finite_buckets, inclusive.\nMust be strictly positive.",
-          "type": "number"
-        },
-        "offset": {
-          "format": "double",
-          "description": "The i'th linear bucket covers the interval\n  [offset + (i-1) * width, offset + i * width)\nwhere i ranges from 1 to num_finite_buckets, inclusive.",
-          "type": "number"
-        }
-      },
-      "id": "LinearBuckets",
-      "description": "Describing buckets with constant width.",
-      "type": "object"
-    },
-    "AuthenticationInfo": {
-      "type": "object",
-      "properties": {
-        "principalEmail": {
-          "description": "The email address of the authenticated user (or service account on behalf\nof third party principal) making the request. For privacy reasons, the\nprincipal email address is redacted for all read-only operations that fail\nwith a \"permission denied\" error.",
-          "type": "string"
-        },
-        "authoritySelector": {
-          "description": "The authority selector specified by the requestor, if any.\nIt is not guaranteed that the principal was allowed to use this authority.",
-          "type": "string"
-        },
-        "thirdPartyPrincipal": {
-          "additionalProperties": {
-            "description": "Properties of the object.",
-            "type": "any"
-          },
-          "description": "The third party identification (if any) of the authenticated user making\nthe request.\nWhen the JSON object represented here has a proto equivalent, the proto\nname will be indicated in the `@type` property.",
-          "type": "object"
-        }
-      },
-      "id": "AuthenticationInfo",
-      "description": "Authentication information for the operation."
-    },
-    "AllocateQuotaResponse": {
-      "description": "Response message for the AllocateQuota method.",
-      "type": "object",
-      "properties": {
-        "operationId": {
-          "description": "The same operation_id value used in the AllocateQuotaRequest. Used for\nlogging and diagnostics purposes.",
-          "type": "string"
-        },
-        "serviceConfigId": {
-          "description": "ID of the actual config used to process the request.",
-          "type": "string"
-        },
-        "allocateErrors": {
-          "description": "Indicates the decision of the allocate.",
-          "items": {
-            "$ref": "QuotaError"
-          },
-          "type": "array"
-        },
-        "quotaMetrics": {
-          "items": {
-            "$ref": "MetricValueSet"
-          },
-          "type": "array",
-          "description": "Quota metrics to indicate the result of allocation. Depending on the\nrequest, one or more of the following metrics will be included:\n\n1. For rate quota, per quota group or per quota metric incremental usage\nwill be specified using the following delta metric:\n  \"serviceruntime.googleapis.com/api/consumer/quota_used_count\"\n\n2. For allocation quota, per quota metric total usage will be specified\nusing the following gauge metric:\n  \"serviceruntime.googleapis.com/allocation/consumer/quota_used_count\"\n\n3. For both rate quota and allocation quota, the quota limit reached\ncondition will be specified using the following boolean metric:\n  \"serviceruntime.googleapis.com/quota/exceeded\"\n\n4. For allocation quota, value for each quota limit associated with\nthe metrics will be specified using the following gauge metric:\n  \"serviceruntime.googleapis.com/quota/limit\""
-        }
-      },
-      "id": "AllocateQuotaResponse"
-    },
-    "ReleaseQuotaRequest": {
-      "description": "Request message for the ReleaseQuota method.",
-      "type": "object",
-      "properties": {
-        "releaseOperation": {
-          "description": "Operation that describes the quota release.",
-          "$ref": "QuotaOperation"
-        },
-        "serviceConfigId": {
-          "description": "Specifies which version of service configuration should be used to process\nthe request. If unspecified or no matching version can be found, the latest\none will be used.",
-          "type": "string"
-        }
-      },
-      "id": "ReleaseQuotaRequest"
-    },
-    "QuotaError": {
-      "type": "object",
-      "properties": {
-        "description": {
-          "description": "Free-form text that provides details on the cause of the error.",
-          "type": "string"
-        },
-        "subject": {
-          "description": "Subject to whom this error applies. See the specific enum for more details\non this field. For example, \"clientip:\u003cip address of client\u003e\" or\n\"project:\u003cGoogle developer project id\u003e\".",
-          "type": "string"
-        },
-        "code": {
-          "enum": [
-            "UNSPECIFIED",
-            "RESOURCE_EXHAUSTED",
-            "OUT_OF_RANGE",
-            "BILLING_NOT_ACTIVE",
-            "PROJECT_DELETED",
-            "API_KEY_INVALID",
-            "API_KEY_EXPIRED",
-            "SPATULA_HEADER_INVALID",
-            "LOAS_ROLE_INVALID",
-            "NO_LOAS_PROJECT",
-            "PROJECT_STATUS_UNAVAILABLE",
-            "SERVICE_STATUS_UNAVAILABLE",
-            "BILLING_STATUS_UNAVAILABLE",
-            "QUOTA_SYSTEM_UNAVAILABLE"
-          ],
-          "description": "Error code.",
-          "type": "string",
-          "enumDescriptions": [
-            "This is never used.",
-            "Quota allocation failed.\nSame as google.rpc.Code.RESOURCE_EXHAUSTED.",
-            "Quota release failed.  This error is ONLY returned on a NORMAL release.\nMore formally:  if a user requests a release of 10 tokens, but only\n5 tokens were previously allocated, in a BEST_EFFORT release, this will\nbe considered a success, 5 tokens will be released, and the result will\nbe \"Ok\".  If this is done in NORMAL mode, no tokens will be released,\nand an OUT_OF_RANGE error will be returned.\nSame as google.rpc.Code.OUT_OF_RANGE.",
-            "Consumer cannot access the service because the service requires active\nbilling.",
-            "Consumer's project has been marked as deleted (soft deletion).",
-            "Specified API key is invalid.",
-            "Specified API Key has expired.",
-            "Consumer's spatula header is invalid.",
-            "The consumer's LOAS role is invalid.",
-            "The consumer's LOAS role has no associated project.",
-            "The backend server for looking up project id/number is unavailable.",
-            "The backend server for checking service status is unavailable.",
-            "The backend server for checking billing status is unavailable.",
-            "The backend server for checking quota limits is unavailable."
-          ]
-        }
-      },
-      "id": "QuotaError"
-    },
-    "RequestMetadata": {
-      "type": "object",
-      "properties": {
-        "callerIp": {
-          "type": "string",
-          "description": "The IP address of the caller.\nFor caller from internet, this will be public IPv4 or IPv6 address.\nFor caller from GCE VM with external IP address, this will be the VM's\nexternal IP address. For caller from GCE VM without external IP address, if\nthe VM is in the same GCP organization (or project) as the accessed\nresource, `caller_ip` will be the GCE VM's internal IPv4 address, otherwise\nit will be redacted to \"gce-internal-ip\".\nSee https://cloud.google.com/compute/docs/vpc/ for more information."
-        },
-        "callerSuppliedUserAgent": {
-          "description": "The user agent of the caller.\nThis information is not authenticated and should be treated accordingly.\nFor example:\n\n+   `google-api-python-client/1.4.0`:\n    The request was made by the Google API client for Python.\n+   `Cloud SDK Command Line Tool apitools-client/1.0 gcloud/0.9.62`:\n    The request was made by the Google Cloud SDK CLI (gcloud).\n+   `AppEngine-Google; (+http://code.google.com/appengine; appid: s~my-project`:\n    The request was made from the `my-project` App Engine app.\nNOLINT",
-          "type": "string"
-        }
-      },
-      "id": "RequestMetadata",
-      "description": "Metadata about the request."
-    },
-    "CheckInfo": {
-      "id": "CheckInfo",
-      "type": "object",
-      "properties": {
-        "unusedArguments": {
-          "description": "A list of fields and label keys that are ignored by the server.\nThe client doesn't need to send them for following requests to improve\nperformance and allow better aggregation.",
-          "items": {
-=======
   "resources": {
     "services": {
       "methods": {
@@ -622,7 +423,6 @@
         },
         "labels": {
           "additionalProperties": {
->>>>>>> b412c745
             "type": "string"
           },
           "description": "Labels describing the operation. Only the following labels are allowed:\n\n- Labels describing monitored resources as defined in\n  the service configuration.\n- Default labels of metric values. When specified, labels defined in the\n  metric value override these default.\n- The following labels defined by Google Cloud Platform:\n    - `cloud.googleapis.com/location` describing the location where the\n       operation happened,\n    - `servicecontrol.googleapis.com/user_agent` describing the user agent\n       of the API request,\n    - `servicecontrol.googleapis.com/service_agent` describing the service\n       used to handle the API request (e.g. ESP),\n    - `servicecontrol.googleapis.com/platform` describing the platform\n       where the API is served (e.g. GAE, GCE, GKE).",
@@ -635,161 +435,813 @@
           },
           "type": "array"
         },
-<<<<<<< HEAD
+        "logEntries": {
+          "description": "Represents information to be logged.",
+          "items": {
+            "$ref": "LogEntry"
+          },
+          "type": "array"
+        },
+        "userLabels": {
+          "additionalProperties": {
+            "type": "string"
+          },
+          "description": "User defined labels for the resource that this operation is associated\nwith. Only a combination of 1000 user labels per consumer project are\nallowed.",
+          "type": "object"
+        },
+        "metricValueSets": {
+          "description": "Represents information about this operation. Each MetricValueSet\ncorresponds to a metric defined in the service configuration.\nThe data type used in the MetricValueSet must agree with\nthe data type specified in the metric definition.\n\nWithin a single operation, it is not allowed to have more than one\nMetricValue instances that have the same metric names and identical\nlabel value combinations. If a request has such duplicated MetricValue\ninstances, the entire request is rejected with\nan invalid argument error.",
+          "items": {
+            "$ref": "MetricValueSet"
+          },
+          "type": "array"
+        }
+      },
+      "id": "Operation",
+      "description": "Represents information regarding an operation.",
+      "type": "object"
+    },
+    "ReportResponse": {
+      "description": "Response message for the Report method.",
+      "type": "object",
+      "properties": {
+        "reportErrors": {
+          "description": "Partial failures, one for each `Operation` in the request that failed\nprocessing. There are three possible combinations of the RPC status:\n\n1. The combination of a successful RPC status and an empty `report_errors`\n   list indicates a complete success where all `Operations` in the\n   request are processed successfully.\n2. The combination of a successful RPC status and a non-empty\n   `report_errors` list indicates a partial success where some\n   `Operations` in the request succeeded. Each\n   `Operation` that failed processing has a corresponding item\n   in this list.\n3. A failed RPC status indicates a general non-deterministic failure.\n   When this happens, it's impossible to know which of the\n   'Operations' in the request succeeded or failed.",
+          "items": {
+            "$ref": "ReportError"
+          },
+          "type": "array"
+        },
+        "reportInfos": {
+          "description": "Quota usage for each quota release `Operation` request.\n\nFully or partially failed quota release request may or may not be present\nin `report_quota_info`. For example, a failed quota release request will\nhave the current quota usage info when precise quota library returns the\ninfo. A deadline exceeded quota request will not have quota usage info.\n\nIf there is no quota release request, report_quota_info will be empty.\n",
+          "items": {
+            "$ref": "ReportInfo"
+          },
+          "type": "array"
+        },
+        "serviceConfigId": {
+          "description": "The actual config id used to process the request.",
+          "type": "string"
+        }
+      },
+      "id": "ReportResponse"
+    },
+    "CheckResponse": {
+      "description": "Response message for the Check method.",
+      "type": "object",
+      "properties": {
+        "checkInfo": {
+          "description": "Feedback data returned from the server during processing a Check request.",
+          "$ref": "CheckInfo"
+        },
+        "checkErrors": {
+          "description": "Indicate the decision of the check.\n\nIf no check errors are present, the service should process the operation.\nOtherwise the service should use the list of errors to determine the\nappropriate action.",
+          "items": {
+            "$ref": "CheckError"
+          },
+          "type": "array"
+        },
+        "operationId": {
+          "description": "The same operation_id value used in the CheckRequest.\nUsed for logging and diagnostics purposes.",
+          "type": "string"
+        },
+        "serviceConfigId": {
+          "description": "The actual config id used to process the request.",
+          "type": "string"
+        },
+        "quotaInfo": {
+          "description": "Quota information for the check request associated with this response.\n",
+          "$ref": "QuotaInfo"
+        }
+      },
+      "id": "CheckResponse"
+    },
+    "AllocateInfo": {
+      "type": "object",
+      "properties": {
+        "unusedArguments": {
+          "description": "A list of label keys that were unused by the server in processing the\nrequest. Thus, for similar requests repeated in a certain future time\nwindow, the caller can choose to ignore these labels in the requests\nto achieve better client-side cache hits and quota aggregation.",
+          "items": {
+            "type": "string"
+          },
+          "type": "array"
+        }
+      },
+      "id": "AllocateInfo"
+    },
+    "ReportRequest": {
+      "description": "Request message for the Report method.",
+      "type": "object",
+      "properties": {
+        "serviceConfigId": {
+          "description": "Specifies which version of service config should be used to process the\nrequest.\n\nIf unspecified or no matching version can be found, the\nlatest one will be used.",
+          "type": "string"
+        },
+        "operations": {
+          "description": "Operations to be reported.\n\nTypically the service should report one operation per request.\nPutting multiple operations into a single request is allowed, but should\nbe used only when multiple operations are natually available at the time\nof the report.\n\nIf multiple operations are in a single request, the total request size\nshould be no larger than 1MB. See ReportResponse.report_errors for\npartial failure behavior.",
+          "items": {
+            "$ref": "Operation"
+          },
+          "type": "array"
+        }
+      },
+      "id": "ReportRequest"
+    },
+    "Status": {
+      "description": "The `Status` type defines a logical error model that is suitable for different\nprogramming environments, including REST APIs and RPC APIs. It is used by\n[gRPC](https://github.com/grpc). The error model is designed to be:\n\n- Simple to use and understand for most users\n- Flexible enough to meet unexpected needs\n\n# Overview\n\nThe `Status` message contains three pieces of data: error code, error message,\nand error details. The error code should be an enum value of\ngoogle.rpc.Code, but it may accept additional error codes if needed.  The\nerror message should be a developer-facing English message that helps\ndevelopers *understand* and *resolve* the error. If a localized user-facing\nerror message is needed, put the localized message in the error details or\nlocalize it in the client. The optional error details may contain arbitrary\ninformation about the error. There is a predefined set of error detail types\nin the package `google.rpc` that can be used for common error conditions.\n\n# Language mapping\n\nThe `Status` message is the logical representation of the error model, but it\nis not necessarily the actual wire format. When the `Status` message is\nexposed in different client libraries and different wire protocols, it can be\nmapped differently. For example, it will likely be mapped to some exceptions\nin Java, but more likely mapped to some error codes in C.\n\n# Other uses\n\nThe error model and the `Status` message can be used in a variety of\nenvironments, either with or without APIs, to provide a\nconsistent developer experience across different environments.\n\nExample uses of this error model include:\n\n- Partial errors. If a service needs to return partial errors to the client,\n    it may embed the `Status` in the normal response to indicate the partial\n    errors.\n\n- Workflow errors. A typical workflow has multiple steps. Each step may\n    have a `Status` message for error reporting.\n\n- Batch operations. If a client uses batch request and batch response, the\n    `Status` message should be used directly inside batch response, one for\n    each error sub-response.\n\n- Asynchronous operations. If an API call embeds asynchronous operation\n    results in its response, the status of those operations should be\n    represented directly using the `Status` message.\n\n- Logging. If some API errors are stored in logs, the message `Status` could\n    be used directly after any stripping needed for security/privacy reasons.",
+      "type": "object",
+      "properties": {
+        "details": {
+          "description": "A list of messages that carry the error details.  There is a common set of\nmessage types for APIs to use.",
+          "items": {
+            "type": "object",
+            "additionalProperties": {
+              "description": "Properties of the object. Contains field @type with type URL.",
+              "type": "any"
+            }
+          },
+          "type": "array"
+        },
+        "code": {
+          "format": "int32",
+          "description": "The status code, which should be an enum value of google.rpc.Code.",
+          "type": "integer"
+        },
+        "message": {
+          "description": "A developer-facing error message, which should be in English. Any\nuser-facing error message should be localized and sent in the\ngoogle.rpc.Status.details field, or localized by the client.",
+          "type": "string"
+        }
+      },
+      "id": "Status"
+    },
+    "AuditLog": {
+      "properties": {
+        "request": {
+          "additionalProperties": {
+            "description": "Properties of the object.",
+            "type": "any"
+          },
+          "description": "The operation request. This may not include all request parameters,\nsuch as those that are too large, privacy-sensitive, or duplicated\nelsewhere in the log record.\nIt should never include user-generated data, such as file contents.\nWhen the JSON object represented here has a proto equivalent, the proto\nname will be indicated in the `@type` property.",
+          "type": "object"
+        },
+        "requestMetadata": {
+          "description": "Metadata about the operation.",
+          "$ref": "RequestMetadata"
+        },
+        "authenticationInfo": {
+          "$ref": "AuthenticationInfo",
+          "description": "Authentication information."
+        },
+        "status": {
+          "description": "The status of the overall operation.",
+          "$ref": "Status"
+        },
+        "serviceName": {
+          "description": "The name of the API service performing the operation. For example,\n`\"datastore.googleapis.com\"`.",
+          "type": "string"
+        },
+        "response": {
+          "additionalProperties": {
+            "description": "Properties of the object.",
+            "type": "any"
+          },
+          "description": "The operation response. This may not include all response elements,\nsuch as those that are too large, privacy-sensitive, or duplicated\nelsewhere in the log record.\nIt should never include user-generated data, such as file contents.\nWhen the JSON object represented here has a proto equivalent, the proto\nname will be indicated in the `@type` property.",
+          "type": "object"
+        },
+        "metadata": {
+          "description": "Other service-specific data about the request, response, and other\ninformation associated with the current audited event.",
+          "items": {
+            "type": "object",
+            "additionalProperties": {
+              "description": "Properties of the object.",
+              "type": "any"
+            }
+          },
+          "type": "array"
+        },
+        "methodName": {
+          "description": "The name of the service method or operation.\nFor API calls, this should be the name of the API method.\nFor example,\n\n    \"google.datastore.v1.Datastore.RunQuery\"\n    \"google.logging.v1.LoggingService.DeleteLog\"",
+          "type": "string"
+        },
+        "resourceName": {
+          "description": "The resource or collection that is the target of the operation.\nThe name is a scheme-less URI, not including the API service name.\nFor example:\n\n    \"shelves/SHELF_ID/books\"\n    \"shelves/SHELF_ID/books/BOOK_ID\"",
+          "type": "string"
+        },
+        "serviceData": {
+          "additionalProperties": {
+            "description": "Properties of the object. Contains field @type with type URL.",
+            "type": "any"
+          },
+          "description": "Deprecated, use `metadata` field instead.\nOther service-specific data about the request, response, and other\nactivities.",
+          "type": "object"
+        },
+        "numResponseItems": {
+          "format": "int64",
+          "description": "The number of items returned from a List or Query API method,\nif applicable.",
+          "type": "string"
+        },
+        "authorizationInfo": {
+          "description": "Authorization information. If there are multiple\nresources or permissions involved, then there is\none AuthorizationInfo element for each {resource, permission} tuple.",
+          "items": {
+            "$ref": "AuthorizationInfo"
+          },
+          "type": "array"
+        }
+      },
+      "id": "AuditLog",
+      "description": "Common audit log format for Google Cloud Platform API operations.\n\n",
+      "type": "object"
+    },
+    "LogEntry": {
+      "properties": {
+        "labels": {
+          "description": "A set of user-defined (key, value) data that provides additional\ninformation about the log entry.",
+          "type": "object",
+          "additionalProperties": {
+            "type": "string"
+          }
+        },
+        "severity": {
+          "enumDescriptions": [
+            "(0) The log entry has no assigned severity level.",
+            "(100) Debug or trace information.",
+            "(200) Routine information, such as ongoing status or performance.",
+            "(300) Normal but significant events, such as start up, shut down, or\na configuration change.",
+            "(400) Warning events might cause problems.",
+            "(500) Error events are likely to cause problems.",
+            "(600) Critical events cause more severe problems or outages.",
+            "(700) A person must take an action immediately.",
+            "(800) One or more systems are unusable."
+          ],
+          "enum": [
+            "DEFAULT",
+            "DEBUG",
+            "INFO",
+            "NOTICE",
+            "WARNING",
+            "ERROR",
+            "CRITICAL",
+            "ALERT",
+            "EMERGENCY"
+          ],
+          "description": "The severity of the log entry. The default value is\n`LogSeverity.DEFAULT`.",
+          "type": "string"
+        },
+        "insertId": {
+          "description": "A unique ID for the log entry used for deduplication. If omitted,\nthe implementation will generate one based on operation_id.",
+          "type": "string"
+        },
+        "name": {
+          "description": "Required. The log to which this log entry belongs. Examples: `\"syslog\"`,\n`\"book_log\"`.",
+          "type": "string"
+        },
+        "structPayload": {
+          "additionalProperties": {
+            "description": "Properties of the object.",
+            "type": "any"
+          },
+          "description": "The log entry payload, represented as a structure that\nis expressed as a JSON object.",
+          "type": "object"
+        },
+        "textPayload": {
+          "description": "The log entry payload, represented as a Unicode string (UTF-8).",
+          "type": "string"
+        },
+        "protoPayload": {
+          "additionalProperties": {
+            "description": "Properties of the object. Contains field @type with type URL.",
+            "type": "any"
+          },
+          "description": "The log entry payload, represented as a protocol buffer that is\nexpressed as a JSON object. The only accepted type currently is\nAuditLog.",
+          "type": "object"
+        },
+        "timestamp": {
+          "format": "google-datetime",
+          "description": "The time the event described by the log entry occurred. If\nomitted, defaults to operation start time.",
+          "type": "string"
+        }
+      },
+      "id": "LogEntry",
+      "description": "An individual log entry.",
+      "type": "object"
+    },
+    "MetricValue": {
+      "description": "Represents a single metric value.",
+      "type": "object",
+      "properties": {
+        "int64Value": {
+          "format": "int64",
+          "description": "A signed 64-bit integer value.",
+          "type": "string"
+        },
+        "distributionValue": {
+          "description": "A distribution value.",
+          "$ref": "Distribution"
+        },
+        "boolValue": {
+          "description": "A boolean value.",
+          "type": "boolean"
+        },
+        "endTime": {
+          "format": "google-datetime",
+          "description": "The end of the time period over which this metric value's measurement\napplies.",
+          "type": "string"
+        },
+        "startTime": {
+          "format": "google-datetime",
+          "description": "The start of the time period over which this metric value's measurement\napplies. The time period has different semantics for different metric\ntypes (cumulative, delta, and gauge). See the metric definition\ndocumentation in the service configuration for details.",
+          "type": "string"
+        },
+        "moneyValue": {
+          "description": "A money value.",
+          "$ref": "Money"
+        },
+        "stringValue": {
+          "description": "A text string value.",
+          "type": "string"
+        },
+        "labels": {
+          "additionalProperties": {
+            "type": "string"
+          },
+          "description": "The labels describing the metric value.\nSee comments on google.api.servicecontrol.v1.Operation.labels for\nthe overriding relationship.",
+          "type": "object"
+        },
+        "doubleValue": {
+          "format": "double",
+          "description": "A double precision floating point value.",
+          "type": "number"
+        }
+      },
+      "id": "MetricValue"
+    },
+    "EndReconciliationResponse": {
+      "properties": {
+        "reconciliationErrors": {
+          "description": "Indicates the decision of the reconciliation end.",
+          "items": {
+            "$ref": "QuotaError"
+          },
+          "type": "array"
+        },
+        "operationId": {
+          "description": "The same operation_id value used in the EndReconciliationRequest. Used for\nlogging and diagnostics purposes.",
+          "type": "string"
+        },
+        "serviceConfigId": {
+          "description": "ID of the actual config used to process the request.",
+          "type": "string"
+        },
+        "quotaMetrics": {
+          "description": "Metric values as tracked by One Platform before the adjustment was made.\nThe following metrics will be included:\n\n1. Per quota metric total usage will be specified using the following gauge\nmetric:\n  \"serviceruntime.googleapis.com/allocation/consumer/quota_used_count\"\n\n2. Value for each quota limit associated with the metrics will be specified\nusing the following gauge metric:\n  \"serviceruntime.googleapis.com/quota/limit\"\n\n3. Delta value of the usage after the reconciliation for limits associated\nwith the metrics will be specified using the following metric:\n  \"serviceruntime.googleapis.com/allocation/reconciliation_delta\"\nThe delta value is defined as:\n  new_usage_from_client - existing_value_in_spanner.\nThis metric is not defined in serviceruntime.yaml or in Cloud Monarch.\nThis metric is meant for callers' use only. Since this metric is not\ndefined in the monitoring backend, reporting on this metric will result in\nan error.",
+          "items": {
+            "$ref": "MetricValueSet"
+          },
+          "type": "array"
+        }
+      },
+      "id": "EndReconciliationResponse",
+      "description": "Response message for QuotaController.EndReconciliation.",
+      "type": "object"
+    },
+    "Money": {
+      "description": "Represents an amount of money with its currency type.",
+      "type": "object",
+      "properties": {
+        "units": {
+          "format": "int64",
+          "description": "The whole units of the amount.\nFor example if `currencyCode` is `\"USD\"`, then 1 unit is one US dollar.",
+          "type": "string"
+        },
+        "currencyCode": {
+          "description": "The 3-letter currency code defined in ISO 4217.",
+          "type": "string"
+        },
+        "nanos": {
+          "format": "int32",
+          "description": "Number of nano (10^-9) units of the amount.\nThe value must be between -999,999,999 and +999,999,999 inclusive.\nIf `units` is positive, `nanos` must be positive or zero.\nIf `units` is zero, `nanos` can be positive, zero, or negative.\nIf `units` is negative, `nanos` must be negative or zero.\nFor example $-1.75 is represented as `units`=-1 and `nanos`=-750,000,000.",
+          "type": "integer"
+        }
+      },
+      "id": "Money"
+    },
+    "Distribution": {
+      "description": "Distribution represents a frequency distribution of double-valued sample\npoints. It contains the size of the population of sample points plus\nadditional optional information:\n\n  - the arithmetic mean of the samples\n  - the minimum and maximum of the samples\n  - the sum-squared-deviation of the samples, used to compute variance\n  - a histogram of the values of the sample points",
+      "type": "object",
+      "properties": {
+        "count": {
+          "format": "int64",
+          "description": "The total number of samples in the distribution. Must be \u003e= 0.",
+          "type": "string"
+        },
+        "mean": {
+          "format": "double",
+          "description": "The arithmetic mean of the samples in the distribution. If `count` is\nzero then this field must be zero.",
+          "type": "number"
+        },
+        "bucketCounts": {
+          "description": "The number of samples in each histogram bucket. `bucket_counts` are\noptional. If present, they must sum to the `count` value.\n\nThe buckets are defined below in `bucket_option`. There are N buckets.\n`bucket_counts[0]` is the number of samples in the underflow bucket.\n`bucket_counts[1]` to `bucket_counts[N-1]` are the numbers of samples\nin each of the finite buckets. And `bucket_counts[N] is the number\nof samples in the overflow bucket. See the comments of `bucket_option`\nbelow for more details.\n\nAny suffix of trailing zeros may be omitted.",
+          "items": {
+            "format": "int64",
+            "type": "string"
+          },
+          "type": "array"
+        },
+        "explicitBuckets": {
+          "$ref": "ExplicitBuckets",
+          "description": "Buckets with arbitrary user-provided width."
+        },
+        "maximum": {
+          "format": "double",
+          "description": "The maximum of the population of values. Ignored if `count` is zero.",
+          "type": "number"
+        },
+        "sumOfSquaredDeviation": {
+          "format": "double",
+          "description": "The sum of squared deviations from the mean:\n  Sum[i=1..count]((x_i - mean)^2)\nwhere each x_i is a sample values. If `count` is zero then this field\nmust be zero, otherwise validation of the request fails.",
+          "type": "number"
+        },
+        "exponentialBuckets": {
+          "description": "Buckets with exponentially growing width.",
+          "$ref": "ExponentialBuckets"
+        },
+        "minimum": {
+          "format": "double",
+          "description": "The minimum of the population of values. Ignored if `count` is zero.",
+          "type": "number"
+        },
+        "linearBuckets": {
+          "description": "Buckets with constant width.",
+          "$ref": "LinearBuckets"
+        }
+      },
+      "id": "Distribution"
+    },
+    "ExplicitBuckets": {
+      "description": "Describing buckets with arbitrary user-provided width.",
+      "type": "object",
+      "properties": {
+        "bounds": {
+          "description": "'bound' is a list of strictly increasing boundaries between\nbuckets. Note that a list of length N-1 defines N buckets because\nof fenceposting. See comments on `bucket_options` for details.\n\nThe i'th finite bucket covers the interval\n  [bound[i-1], bound[i])\nwhere i ranges from 1 to bound_size() - 1. Note that there are no\nfinite buckets at all if 'bound' only contains a single element; in\nthat special case the single bound defines the boundary between the\nunderflow and overflow buckets.\n\nbucket number                   lower bound    upper bound\n i == 0 (underflow)              -inf           bound[i]\n 0 \u003c i \u003c bound_size()            bound[i-1]     bound[i]\n i == bound_size() (overflow)    bound[i-1]     +inf",
+          "items": {
+            "format": "double",
+            "type": "number"
+          },
+          "type": "array"
+        }
+      },
+      "id": "ExplicitBuckets"
+    },
+    "ExponentialBuckets": {
+      "description": "Describing buckets with exponentially growing width.",
+      "type": "object",
+      "properties": {
+        "growthFactor": {
+          "format": "double",
+          "description": "The i'th exponential bucket covers the interval\n  [scale * growth_factor^(i-1), scale * growth_factor^i)\nwhere i ranges from 1 to num_finite_buckets inclusive.\nMust be larger than 1.0.",
+          "type": "number"
+        },
+        "scale": {
+          "format": "double",
+          "description": "The i'th exponential bucket covers the interval\n  [scale * growth_factor^(i-1), scale * growth_factor^i)\nwhere i ranges from 1 to num_finite_buckets inclusive.\nMust be \u003e 0.",
+          "type": "number"
+        },
+        "numFiniteBuckets": {
+          "format": "int32",
+          "description": "The number of finite buckets. With the underflow and overflow buckets,\nthe total number of buckets is `num_finite_buckets` + 2.\nSee comments on `bucket_options` for details.",
+          "type": "integer"
+        }
+      },
+      "id": "ExponentialBuckets"
+    },
+    "AuthorizationInfo": {
+      "description": "Authorization information for the operation.",
+      "type": "object",
+      "properties": {
+        "resource": {
+          "description": "The resource being accessed, as a REST-style string. For example:\n\n    bigquery.googleapis.com/projects/PROJECTID/datasets/DATASETID",
+          "type": "string"
+        },
+        "granted": {
+          "description": "Whether or not authorization for `resource` and `permission`\nwas granted.",
+          "type": "boolean"
+        },
+        "permission": {
+          "description": "The required IAM permission.",
+          "type": "string"
+        }
+      },
+      "id": "AuthorizationInfo"
+    },
+    "ResourceInfo": {
+      "description": "Describes a resource associated with this operation.",
+      "type": "object",
+      "properties": {
+        "resourceName": {
+          "description": "Name of the resource. This is used for auditing purposes.",
+          "type": "string"
+        },
+        "resourceContainer": {
+          "description": "The identifier of the parent of this resource instance.\nMust be in one of the following formats:\n    - “projects/\u003cproject-id or project-number\u003e”\n    - “folders/\u003cfolder-id\u003e”\n    - “organizations/\u003corganization-id\u003e”",
+          "type": "string"
+        }
+      },
+      "id": "ResourceInfo"
+    },
+    "StartReconciliationResponse": {
+      "properties": {
+        "quotaMetrics": {
+          "description": "Metric values as tracked by One Platform before the start of\nreconciliation. The following metrics will be included:\n\n1. Per quota metric total usage will be specified using the following gauge\nmetric:\n  \"serviceruntime.googleapis.com/allocation/consumer/quota_used_count\"\n\n2. Value for each quota limit associated with the metrics will be specified\nusing the following gauge metric:\n  \"serviceruntime.googleapis.com/quota/limit\"",
+          "items": {
+            "$ref": "MetricValueSet"
+          },
+          "type": "array"
+        },
+        "reconciliationErrors": {
+          "description": "Indicates the decision of the reconciliation start.",
+          "items": {
+            "$ref": "QuotaError"
+          },
+          "type": "array"
+        },
+        "operationId": {
+          "description": "The same operation_id value used in the StartReconciliationRequest. Used\nfor logging and diagnostics purposes.",
+          "type": "string"
+        },
+        "serviceConfigId": {
+          "description": "ID of the actual config used to process the request.",
+          "type": "string"
+        }
+      },
+      "id": "StartReconciliationResponse",
+      "description": "Response message for QuotaController.StartReconciliation.",
+      "type": "object"
+    },
+    "QuotaProperties": {
+      "description": "Represents the properties needed for quota operations.",
+      "type": "object",
+      "properties": {
+        "quotaMode": {
+          "enumDescriptions": [
+            "Decreases available quota by the cost specified for the operation.\nIf cost is higher than available quota, operation fails and returns\nerror.",
+            "Decreases available quota by the cost specified for the operation.\nIf cost is higher than available quota, operation does not fail and\navailable quota goes down to zero but it returns error.",
+            "Does not change any available quota. Only checks if there is enough\nquota.\nNo lock is placed on the checked tokens neither.",
+            "Increases available quota by the operation cost specified for the\noperation."
+          ],
+          "enum": [
+            "ACQUIRE",
+            "ACQUIRE_BEST_EFFORT",
+            "CHECK",
+            "RELEASE"
+          ],
+          "description": "Quota mode for this operation.",
+          "type": "string"
+        }
+      },
+      "id": "QuotaProperties"
+    },
+    "LinearBuckets": {
+      "description": "Describing buckets with constant width.",
+      "type": "object",
+      "properties": {
+        "numFiniteBuckets": {
+          "format": "int32",
+          "description": "The number of finite buckets. With the underflow and overflow buckets,\nthe total number of buckets is `num_finite_buckets` + 2.\nSee comments on `bucket_options` for details.",
+          "type": "integer"
+        },
+        "width": {
+          "format": "double",
+          "description": "The i'th linear bucket covers the interval\n  [offset + (i-1) * width, offset + i * width)\nwhere i ranges from 1 to num_finite_buckets, inclusive.\nMust be strictly positive.",
+          "type": "number"
+        },
+        "offset": {
+          "format": "double",
+          "description": "The i'th linear bucket covers the interval\n  [offset + (i-1) * width, offset + i * width)\nwhere i ranges from 1 to num_finite_buckets, inclusive.",
+          "type": "number"
+        }
+      },
+      "id": "LinearBuckets"
+    },
+    "AuthenticationInfo": {
+      "properties": {
+        "authoritySelector": {
+          "description": "The authority selector specified by the requestor, if any.\nIt is not guaranteed that the principal was allowed to use this authority.",
+          "type": "string"
+        },
+        "thirdPartyPrincipal": {
+          "additionalProperties": {
+            "description": "Properties of the object.",
+            "type": "any"
+          },
+          "description": "The third party identification (if any) of the authenticated user making\nthe request.\nWhen the JSON object represented here has a proto equivalent, the proto\nname will be indicated in the `@type` property.",
+          "type": "object"
+        },
+        "principalEmail": {
+          "description": "The email address of the authenticated user (or service account on behalf\nof third party principal) making the request. For privacy reasons, the\nprincipal email address is redacted for all read-only operations that fail\nwith a \"permission denied\" error.",
+          "type": "string"
+        }
+      },
+      "id": "AuthenticationInfo",
+      "description": "Authentication information for the operation.",
+      "type": "object"
+    },
+    "AllocateQuotaResponse": {
+      "description": "Response message for the AllocateQuota method.",
+      "type": "object",
+      "properties": {
+        "operationId": {
+          "description": "The same operation_id value used in the AllocateQuotaRequest. Used for\nlogging and diagnostics purposes.",
+          "type": "string"
+        },
+        "allocateInfo": {
+          "$ref": "AllocateInfo",
+          "description": "WARNING: DO NOT use this field until this warning message is removed."
+        },
+        "serviceConfigId": {
+          "description": "ID of the actual config used to process the request.",
+          "type": "string"
+        },
+        "allocateErrors": {
+          "description": "Indicates the decision of the allocate.",
+          "items": {
+            "$ref": "QuotaError"
+          },
+          "type": "array"
+        },
+        "quotaMetrics": {
+          "description": "Quota metrics to indicate the result of allocation. Depending on the\nrequest, one or more of the following metrics will be included:\n\n1. For rate quota, per quota group or per quota metric incremental usage\nwill be specified using the following delta metric:\n  \"serviceruntime.googleapis.com/api/consumer/quota_used_count\"\n\n2. For allocation quota, per quota metric total usage will be specified\nusing the following gauge metric:\n  \"serviceruntime.googleapis.com/allocation/consumer/quota_used_count\"\n\n3. For both rate quota and allocation quota, the quota limit reached\ncondition will be specified using the following boolean metric:\n  \"serviceruntime.googleapis.com/quota/exceeded\"\n\n4. For allocation quota, value for each quota limit associated with\nthe metrics will be specified using the following gauge metric:\n  \"serviceruntime.googleapis.com/quota/limit\"",
+          "items": {
+            "$ref": "MetricValueSet"
+          },
+          "type": "array"
+        }
+      },
+      "id": "AllocateQuotaResponse"
+    },
+    "ReleaseQuotaRequest": {
+      "description": "Request message for the ReleaseQuota method.",
+      "type": "object",
+      "properties": {
+        "releaseOperation": {
+          "$ref": "QuotaOperation",
+          "description": "Operation that describes the quota release."
+        },
+        "serviceConfigId": {
+          "description": "Specifies which version of service configuration should be used to process\nthe request. If unspecified or no matching version can be found, the latest\none will be used.",
+          "type": "string"
+        }
+      },
+      "id": "ReleaseQuotaRequest"
+    },
+    "RequestMetadata": {
+      "description": "Metadata about the request.",
+      "type": "object",
+      "properties": {
+        "callerNetwork": {
+          "description": "The network of the caller.\nSet only if the network host project is part of the same GCP organization\n(or project) as the accessed resource.\nSee https://cloud.google.com/compute/docs/vpc/ for more information.\nThis is a scheme-less URI full resource name. For example:\n\n    \"//compute.googleapis.com/projects/PROJECT_ID/global/networks/NETWORK_ID\"",
+          "type": "string"
+        },
+        "callerIp": {
+          "description": "The IP address of the caller.\nFor caller from internet, this will be public IPv4 or IPv6 address.\nFor caller from a Compute Engine VM with external IP address, this\nwill be the VM's external IP address. For caller from a Compute\nEngine VM without external IP address, if the VM is in the same\norganization (or project) as the accessed resource, `caller_ip` will\nbe the VM's internal IPv4 address, otherwise the `caller_ip` will be\nredacted to \"gce-internal-ip\".\nSee https://cloud.google.com/compute/docs/vpc/ for more information.",
+          "type": "string"
+        },
+        "callerSuppliedUserAgent": {
+          "description": "The user agent of the caller.\nThis information is not authenticated and should be treated accordingly.\nFor example:\n\n+   `google-api-python-client/1.4.0`:\n    The request was made by the Google API client for Python.\n+   `Cloud SDK Command Line Tool apitools-client/1.0 gcloud/0.9.62`:\n    The request was made by the Google Cloud SDK CLI (gcloud).\n+   `AppEngine-Google; (+http://code.google.com/appengine; appid: s~my-project`:\n    The request was made from the `my-project` App Engine app.\nNOLINT",
+          "type": "string"
+        }
+      },
+      "id": "RequestMetadata"
+    },
+    "QuotaError": {
+      "properties": {
+        "description": {
+          "description": "Free-form text that provides details on the cause of the error.",
+          "type": "string"
+        },
+        "subject": {
+          "description": "Subject to whom this error applies. See the specific enum for more details\non this field. For example, \"clientip:\u003cip address of client\u003e\" or\n\"project:\u003cGoogle developer project id\u003e\".",
+          "type": "string"
+        },
+        "code": {
+          "enumDescriptions": [
+            "This is never used.",
+            "Quota allocation failed.\nSame as google.rpc.Code.RESOURCE_EXHAUSTED.",
+            "Quota release failed.  This error is ONLY returned on a NORMAL release.\nMore formally:  if a user requests a release of 10 tokens, but only\n5 tokens were previously allocated, in a BEST_EFFORT release, this will\nbe considered a success, 5 tokens will be released, and the result will\nbe \"Ok\".  If this is done in NORMAL mode, no tokens will be released,\nand an OUT_OF_RANGE error will be returned.\nSame as google.rpc.Code.OUT_OF_RANGE.",
+            "Consumer cannot access the service because the service requires active\nbilling.",
+            "Consumer's project has been marked as deleted (soft deletion).",
+            "Specified API key is invalid.",
+            "Specified API Key has expired.",
+            "Consumer's spatula header is invalid.",
+            "The consumer's LOAS role is invalid.",
+            "The consumer's LOAS role has no associated project.",
+            "The backend server for looking up project id/number is unavailable.",
+            "The backend server for checking service status is unavailable.",
+            "The backend server for checking billing status is unavailable.",
+            "The backend server for checking quota limits is unavailable."
+          ],
+          "enum": [
+            "UNSPECIFIED",
+            "RESOURCE_EXHAUSTED",
+            "OUT_OF_RANGE",
+            "BILLING_NOT_ACTIVE",
+            "PROJECT_DELETED",
+            "API_KEY_INVALID",
+            "API_KEY_EXPIRED",
+            "SPATULA_HEADER_INVALID",
+            "LOAS_ROLE_INVALID",
+            "NO_LOAS_PROJECT",
+            "PROJECT_STATUS_UNAVAILABLE",
+            "SERVICE_STATUS_UNAVAILABLE",
+            "BILLING_STATUS_UNAVAILABLE",
+            "QUOTA_SYSTEM_UNAVAILABLE"
+          ],
+          "description": "Error code.",
+          "type": "string"
+        }
+      },
+      "id": "QuotaError",
+      "description": "Represents error information for QuotaOperation.",
+      "type": "object"
+    },
+    "CheckInfo": {
+      "properties": {
+        "unusedArguments": {
+          "description": "A list of fields and label keys that are ignored by the server.\nThe client doesn't need to send them for following requests to improve\nperformance and allow better aggregation.",
+          "items": {
+            "type": "string"
+          },
+          "type": "array"
+        },
         "consumerInfo": {
           "$ref": "ConsumerInfo",
           "description": "Consumer info of this check."
         }
-      }
+      },
+      "id": "CheckInfo",
+      "description": "Contains additional information about the check operation.",
+      "type": "object"
+    },
+    "ReleaseQuotaResponse": {
+      "description": "Response message for the ReleaseQuota method.",
+      "type": "object",
+      "properties": {
+        "releaseErrors": {
+          "description": "Indicates the decision of the release.",
+          "items": {
+            "$ref": "QuotaError"
+          },
+          "type": "array"
+        },
+        "quotaMetrics": {
+          "description": "Quota metrics to indicate the result of release. Depending on the\nrequest, one or more of the following metrics will be included:\n\n1. For rate quota, per quota group or per quota metric released amount\nwill be specified using the following delta metric:\n  \"serviceruntime.googleapis.com/api/consumer/quota_refund_count\"\n\n2. For allocation quota, per quota metric total usage will be specified\nusing the following gauge metric:\n  \"serviceruntime.googleapis.com/allocation/consumer/quota_used_count\"\n\n3. For allocation quota, value for each quota limit associated with\nthe metrics will be specified using the following gauge metric:\n  \"serviceruntime.googleapis.com/quota/limit\"",
+          "items": {
+            "$ref": "MetricValueSet"
+          },
+          "type": "array"
+        },
+        "operationId": {
+          "description": "The same operation_id value used in the ReleaseQuotaRequest. Used for\nlogging and diagnostics purposes.",
+          "type": "string"
+        },
+        "serviceConfigId": {
+          "description": "ID of the actual config used to process the request.",
+          "type": "string"
+        }
+      },
+      "id": "ReleaseQuotaResponse"
     },
     "AllocateQuotaRequest": {
       "description": "Request message for the AllocateQuota method.",
       "type": "object",
       "properties": {
-        "serviceConfigId": {
-          "description": "Specifies which version of service configuration should be used to process\nthe request. If unspecified or no matching version can be found, the latest\none will be used.",
-          "type": "string"
-        },
         "allocateOperation": {
           "description": "Operation that describes the quota allocation.",
           "$ref": "QuotaOperation"
         },
-        "allocationMode": {
-          "description": "Allocation mode for this operation.\nDeprecated: use QuotaMode inside the QuotaOperation.",
-          "type": "string",
-          "enumDescriptions": [
-            "",
-            "Allocates quota for the amount specified in the service configuration or\nspecified using the quota_metrics. If the amount is higher than the\navailable quota, allocation error will be returned and no quota will be\nallocated.",
-            "Allocates quota for the amount specified in the service configuration or\nspecified using the quota_metrics. If the amount is higher than the\navailable quota, request does not fail but all available quota will be\nallocated.",
-            "Only checks if there is enough quota available and does not change the\navailable quota. No lock is placed on the available quota either."
-          ],
-          "enum": [
-            "UNSPECIFIED",
-            "NORMAL",
-            "BEST_EFFORT",
-            "CHECK_ONLY"
-          ]
+        "serviceConfigId": {
+          "description": "Specifies which version of service configuration should be used to process\nthe request. If unspecified or no matching version can be found, the latest\none will be used.",
+          "type": "string"
         }
       },
       "id": "AllocateQuotaRequest"
     },
-    "ReleaseQuotaResponse": {
-      "properties": {
-        "quotaMetrics": {
-          "description": "Quota metrics to indicate the result of release. Depending on the\nrequest, one or more of the following metrics will be included:\n\n1. For rate quota, per quota group or per quota metric released amount\nwill be specified using the following delta metric:\n  \"serviceruntime.googleapis.com/api/consumer/quota_refund_count\"\n\n2. For allocation quota, per quota metric total usage will be specified\nusing the following gauge metric:\n  \"serviceruntime.googleapis.com/allocation/consumer/quota_used_count\"\n\n3. For allocation quota, value for each quota limit associated with\nthe metrics will be specified using the following gauge metric:\n  \"serviceruntime.googleapis.com/quota/limit\"",
-          "items": {
-            "$ref": "MetricValueSet"
-          },
-          "type": "array"
-        },
-        "operationId": {
-          "description": "The same operation_id value used in the ReleaseQuotaRequest. Used for\nlogging and diagnostics purposes.",
-=======
-        "logEntries": {
-          "description": "Represents information to be logged.",
-          "items": {
-            "$ref": "LogEntry"
-          },
-          "type": "array"
-        },
-        "userLabels": {
-          "additionalProperties": {
-            "type": "string"
-          },
-          "description": "User defined labels for the resource that this operation is associated\nwith. Only a combination of 1000 user labels per consumer project are\nallowed.",
-          "type": "object"
-        },
-        "metricValueSets": {
-          "description": "Represents information about this operation. Each MetricValueSet\ncorresponds to a metric defined in the service configuration.\nThe data type used in the MetricValueSet must agree with\nthe data type specified in the metric definition.\n\nWithin a single operation, it is not allowed to have more than one\nMetricValue instances that have the same metric names and identical\nlabel value combinations. If a request has such duplicated MetricValue\ninstances, the entire request is rejected with\nan invalid argument error.",
-          "items": {
-            "$ref": "MetricValueSet"
-          },
-          "type": "array"
-        }
-      },
-      "id": "Operation",
-      "description": "Represents information regarding an operation.",
-      "type": "object"
-    },
-    "ReportResponse": {
-      "description": "Response message for the Report method.",
-      "type": "object",
-      "properties": {
-        "reportErrors": {
-          "description": "Partial failures, one for each `Operation` in the request that failed\nprocessing. There are three possible combinations of the RPC status:\n\n1. The combination of a successful RPC status and an empty `report_errors`\n   list indicates a complete success where all `Operations` in the\n   request are processed successfully.\n2. The combination of a successful RPC status and a non-empty\n   `report_errors` list indicates a partial success where some\n   `Operations` in the request succeeded. Each\n   `Operation` that failed processing has a corresponding item\n   in this list.\n3. A failed RPC status indicates a general non-deterministic failure.\n   When this happens, it's impossible to know which of the\n   'Operations' in the request succeeded or failed.",
-          "items": {
-            "$ref": "ReportError"
-          },
-          "type": "array"
-        },
-        "reportInfos": {
-          "description": "Quota usage for each quota release `Operation` request.\n\nFully or partially failed quota release request may or may not be present\nin `report_quota_info`. For example, a failed quota release request will\nhave the current quota usage info when precise quota library returns the\ninfo. A deadline exceeded quota request will not have quota usage info.\n\nIf there is no quota release request, report_quota_info will be empty.\n",
-          "items": {
-            "$ref": "ReportInfo"
-          },
-          "type": "array"
-        },
-        "serviceConfigId": {
-          "description": "The actual config id used to process the request.",
-          "type": "string"
-        }
-      },
-      "id": "ReportResponse"
-    },
-    "CheckResponse": {
-      "description": "Response message for the Check method.",
-      "type": "object",
-      "properties": {
-        "checkInfo": {
-          "description": "Feedback data returned from the server during processing a Check request.",
-          "$ref": "CheckInfo"
-        },
-        "checkErrors": {
-          "description": "Indicate the decision of the check.\n\nIf no check errors are present, the service should process the operation.\nOtherwise the service should use the list of errors to determine the\nappropriate action.",
-          "items": {
-            "$ref": "CheckError"
-          },
-          "type": "array"
-        },
-        "operationId": {
-          "description": "The same operation_id value used in the CheckRequest.\nUsed for logging and diagnostics purposes.",
->>>>>>> b412c745
-          "type": "string"
-        },
-        "serviceConfigId": {
-          "description": "The actual config id used to process the request.",
-          "type": "string"
-        },
-<<<<<<< HEAD
-        "releaseErrors": {
-          "items": {
-            "$ref": "QuotaError"
-          },
-          "type": "array",
-          "description": "Indicates the decision of the release."
-        }
-      },
-      "id": "ReleaseQuotaResponse",
-      "description": "Response message for the ReleaseQuota method.",
-      "type": "object"
-    },
     "MetricValueSet": {
+      "properties": {
+        "metricName": {
+          "description": "The metric name defined in the service configuration.",
+          "type": "string"
+        },
+        "metricValues": {
+          "description": "The values in this metric.",
+          "items": {
+            "$ref": "MetricValue"
+          },
+          "type": "array"
+        }
+      },
       "id": "MetricValueSet",
       "description": "Represents a set of metric values in the same metric.\nEach metric value in the set should have a unique combination of start time,\nend time, and label values.",
-      "type": "object",
-      "properties": {
-        "metricName": {
-          "description": "The metric name defined in the service configuration.",
-          "type": "string"
-        },
-        "metricValues": {
-          "description": "The values in this metric.",
-          "items": {
-            "$ref": "MetricValue"
-          },
-          "type": "array"
-        }
-      }
+      "type": "object"
     },
     "ReportError": {
       "description": "Represents the processing error of one Operation in the request.",
@@ -806,8 +1258,29 @@
       },
       "id": "ReportError"
     },
+    "StartReconciliationRequest": {
+      "properties": {
+        "reconciliationOperation": {
+          "description": "Operation that describes the quota reconciliation.",
+          "$ref": "QuotaOperation"
+        },
+        "serviceConfigId": {
+          "description": "Specifies which version of service configuration should be used to process\nthe request. If unspecified or no matching version can be found, the latest\none will be used.",
+          "type": "string"
+        }
+      },
+      "id": "StartReconciliationRequest",
+      "description": "Request message for QuotaController.StartReconciliation.",
+      "type": "object"
+    },
     "CheckError": {
-      "properties": {
+      "description": "Defines the errors to be returned in\ngoogle.api.servicecontrol.v1.CheckResponse.check_errors.",
+      "type": "object",
+      "properties": {
+        "detail": {
+          "description": "Free-form text providing details on the error cause of the error.",
+          "type": "string"
+        },
         "code": {
           "enumDescriptions": [
             "This is never used in `CheckResponse`.",
@@ -878,480 +1351,15 @@
             "SECURITY_POLICY_BACKEND_UNAVAILABLE"
           ],
           "description": "The error code.",
-=======
-        "quotaInfo": {
-          "description": "Quota information for the check request associated with this response.\n",
-          "$ref": "QuotaInfo"
-        }
-      },
-      "id": "CheckResponse"
-    },
-    "AllocateInfo": {
-      "type": "object",
-      "properties": {
-        "unusedArguments": {
-          "description": "A list of label keys that were unused by the server in processing the\nrequest. Thus, for similar requests repeated in a certain future time\nwindow, the caller can choose to ignore these labels in the requests\nto achieve better client-side cache hits and quota aggregation.",
-          "items": {
-            "type": "string"
-          },
-          "type": "array"
-        }
-      },
-      "id": "AllocateInfo"
-    },
-    "ReportRequest": {
-      "description": "Request message for the Report method.",
-      "type": "object",
-      "properties": {
-        "serviceConfigId": {
-          "description": "Specifies which version of service config should be used to process the\nrequest.\n\nIf unspecified or no matching version can be found, the\nlatest one will be used.",
-          "type": "string"
-        },
-        "operations": {
-          "description": "Operations to be reported.\n\nTypically the service should report one operation per request.\nPutting multiple operations into a single request is allowed, but should\nbe used only when multiple operations are natually available at the time\nof the report.\n\nIf multiple operations are in a single request, the total request size\nshould be no larger than 1MB. See ReportResponse.report_errors for\npartial failure behavior.",
-          "items": {
-            "$ref": "Operation"
-          },
-          "type": "array"
-        }
-      },
-      "id": "ReportRequest"
-    },
-    "Status": {
-      "description": "The `Status` type defines a logical error model that is suitable for different\nprogramming environments, including REST APIs and RPC APIs. It is used by\n[gRPC](https://github.com/grpc). The error model is designed to be:\n\n- Simple to use and understand for most users\n- Flexible enough to meet unexpected needs\n\n# Overview\n\nThe `Status` message contains three pieces of data: error code, error message,\nand error details. The error code should be an enum value of\ngoogle.rpc.Code, but it may accept additional error codes if needed.  The\nerror message should be a developer-facing English message that helps\ndevelopers *understand* and *resolve* the error. If a localized user-facing\nerror message is needed, put the localized message in the error details or\nlocalize it in the client. The optional error details may contain arbitrary\ninformation about the error. There is a predefined set of error detail types\nin the package `google.rpc` that can be used for common error conditions.\n\n# Language mapping\n\nThe `Status` message is the logical representation of the error model, but it\nis not necessarily the actual wire format. When the `Status` message is\nexposed in different client libraries and different wire protocols, it can be\nmapped differently. For example, it will likely be mapped to some exceptions\nin Java, but more likely mapped to some error codes in C.\n\n# Other uses\n\nThe error model and the `Status` message can be used in a variety of\nenvironments, either with or without APIs, to provide a\nconsistent developer experience across different environments.\n\nExample uses of this error model include:\n\n- Partial errors. If a service needs to return partial errors to the client,\n    it may embed the `Status` in the normal response to indicate the partial\n    errors.\n\n- Workflow errors. A typical workflow has multiple steps. Each step may\n    have a `Status` message for error reporting.\n\n- Batch operations. If a client uses batch request and batch response, the\n    `Status` message should be used directly inside batch response, one for\n    each error sub-response.\n\n- Asynchronous operations. If an API call embeds asynchronous operation\n    results in its response, the status of those operations should be\n    represented directly using the `Status` message.\n\n- Logging. If some API errors are stored in logs, the message `Status` could\n    be used directly after any stripping needed for security/privacy reasons.",
-      "type": "object",
-      "properties": {
-        "details": {
-          "description": "A list of messages that carry the error details.  There is a common set of\nmessage types for APIs to use.",
-          "items": {
-            "type": "object",
-            "additionalProperties": {
-              "description": "Properties of the object. Contains field @type with type URL.",
-              "type": "any"
-            }
-          },
-          "type": "array"
-        },
-        "code": {
-          "format": "int32",
-          "description": "The status code, which should be an enum value of google.rpc.Code.",
-          "type": "integer"
-        },
-        "message": {
-          "description": "A developer-facing error message, which should be in English. Any\nuser-facing error message should be localized and sent in the\ngoogle.rpc.Status.details field, or localized by the client.",
-          "type": "string"
-        }
-      },
-      "id": "Status"
-    },
-    "AuditLog": {
-      "properties": {
-        "request": {
-          "additionalProperties": {
-            "description": "Properties of the object.",
-            "type": "any"
-          },
-          "description": "The operation request. This may not include all request parameters,\nsuch as those that are too large, privacy-sensitive, or duplicated\nelsewhere in the log record.\nIt should never include user-generated data, such as file contents.\nWhen the JSON object represented here has a proto equivalent, the proto\nname will be indicated in the `@type` property.",
-          "type": "object"
-        },
-        "requestMetadata": {
-          "description": "Metadata about the operation.",
-          "$ref": "RequestMetadata"
-        },
-        "authenticationInfo": {
-          "$ref": "AuthenticationInfo",
-          "description": "Authentication information."
-        },
-        "status": {
-          "description": "The status of the overall operation.",
-          "$ref": "Status"
-        },
-        "serviceName": {
-          "description": "The name of the API service performing the operation. For example,\n`\"datastore.googleapis.com\"`.",
-          "type": "string"
-        },
-        "response": {
-          "additionalProperties": {
-            "description": "Properties of the object.",
-            "type": "any"
-          },
-          "description": "The operation response. This may not include all response elements,\nsuch as those that are too large, privacy-sensitive, or duplicated\nelsewhere in the log record.\nIt should never include user-generated data, such as file contents.\nWhen the JSON object represented here has a proto equivalent, the proto\nname will be indicated in the `@type` property.",
-          "type": "object"
-        },
-        "metadata": {
-          "description": "Other service-specific data about the request, response, and other\ninformation associated with the current audited event.",
-          "items": {
-            "type": "object",
-            "additionalProperties": {
-              "description": "Properties of the object.",
-              "type": "any"
-            }
-          },
-          "type": "array"
-        },
-        "methodName": {
-          "description": "The name of the service method or operation.\nFor API calls, this should be the name of the API method.\nFor example,\n\n    \"google.datastore.v1.Datastore.RunQuery\"\n    \"google.logging.v1.LoggingService.DeleteLog\"",
-          "type": "string"
-        },
-        "resourceName": {
-          "description": "The resource or collection that is the target of the operation.\nThe name is a scheme-less URI, not including the API service name.\nFor example:\n\n    \"shelves/SHELF_ID/books\"\n    \"shelves/SHELF_ID/books/BOOK_ID\"",
-          "type": "string"
-        },
-        "serviceData": {
-          "additionalProperties": {
-            "description": "Properties of the object. Contains field @type with type URL.",
-            "type": "any"
-          },
-          "description": "Deprecated, use `metadata` field instead.\nOther service-specific data about the request, response, and other\nactivities.",
-          "type": "object"
-        },
-        "numResponseItems": {
-          "format": "int64",
-          "description": "The number of items returned from a List or Query API method,\nif applicable.",
-          "type": "string"
-        },
-        "authorizationInfo": {
-          "description": "Authorization information. If there are multiple\nresources or permissions involved, then there is\none AuthorizationInfo element for each {resource, permission} tuple.",
-          "items": {
-            "$ref": "AuthorizationInfo"
-          },
-          "type": "array"
-        }
-      },
-      "id": "AuditLog",
-      "description": "Common audit log format for Google Cloud Platform API operations.\n\n",
-      "type": "object"
-    },
-    "LogEntry": {
-      "properties": {
-        "labels": {
-          "description": "A set of user-defined (key, value) data that provides additional\ninformation about the log entry.",
-          "type": "object",
-          "additionalProperties": {
-            "type": "string"
-          }
-        },
-        "severity": {
-          "enumDescriptions": [
-            "(0) The log entry has no assigned severity level.",
-            "(100) Debug or trace information.",
-            "(200) Routine information, such as ongoing status or performance.",
-            "(300) Normal but significant events, such as start up, shut down, or\na configuration change.",
-            "(400) Warning events might cause problems.",
-            "(500) Error events are likely to cause problems.",
-            "(600) Critical events cause more severe problems or outages.",
-            "(700) A person must take an action immediately.",
-            "(800) One or more systems are unusable."
-          ],
-          "enum": [
-            "DEFAULT",
-            "DEBUG",
-            "INFO",
-            "NOTICE",
-            "WARNING",
-            "ERROR",
-            "CRITICAL",
-            "ALERT",
-            "EMERGENCY"
-          ],
-          "description": "The severity of the log entry. The default value is\n`LogSeverity.DEFAULT`.",
-          "type": "string"
-        },
-        "insertId": {
-          "description": "A unique ID for the log entry used for deduplication. If omitted,\nthe implementation will generate one based on operation_id.",
-          "type": "string"
-        },
-        "name": {
-          "description": "Required. The log to which this log entry belongs. Examples: `\"syslog\"`,\n`\"book_log\"`.",
-          "type": "string"
-        },
-        "structPayload": {
-          "additionalProperties": {
-            "description": "Properties of the object.",
-            "type": "any"
-          },
-          "description": "The log entry payload, represented as a structure that\nis expressed as a JSON object.",
-          "type": "object"
-        },
-        "textPayload": {
-          "description": "The log entry payload, represented as a Unicode string (UTF-8).",
-          "type": "string"
-        },
-        "protoPayload": {
-          "additionalProperties": {
-            "description": "Properties of the object. Contains field @type with type URL.",
-            "type": "any"
-          },
-          "description": "The log entry payload, represented as a protocol buffer that is\nexpressed as a JSON object. The only accepted type currently is\nAuditLog.",
-          "type": "object"
-        },
-        "timestamp": {
-          "format": "google-datetime",
-          "description": "The time the event described by the log entry occurred. If\nomitted, defaults to operation start time.",
-          "type": "string"
-        }
-      },
-      "id": "LogEntry",
-      "description": "An individual log entry.",
-      "type": "object"
-    },
-    "MetricValue": {
-      "description": "Represents a single metric value.",
-      "type": "object",
-      "properties": {
-        "int64Value": {
-          "format": "int64",
-          "description": "A signed 64-bit integer value.",
-          "type": "string"
-        },
-        "distributionValue": {
-          "description": "A distribution value.",
-          "$ref": "Distribution"
-        },
-        "boolValue": {
-          "description": "A boolean value.",
-          "type": "boolean"
-        },
-        "endTime": {
-          "format": "google-datetime",
-          "description": "The end of the time period over which this metric value's measurement\napplies.",
-          "type": "string"
-        },
-        "startTime": {
-          "format": "google-datetime",
-          "description": "The start of the time period over which this metric value's measurement\napplies. The time period has different semantics for different metric\ntypes (cumulative, delta, and gauge). See the metric definition\ndocumentation in the service configuration for details.",
-          "type": "string"
-        },
-        "moneyValue": {
-          "description": "A money value.",
-          "$ref": "Money"
-        },
-        "stringValue": {
-          "description": "A text string value.",
-          "type": "string"
-        },
-        "labels": {
-          "additionalProperties": {
-            "type": "string"
-          },
-          "description": "The labels describing the metric value.\nSee comments on google.api.servicecontrol.v1.Operation.labels for\nthe overriding relationship.",
-          "type": "object"
-        },
-        "doubleValue": {
-          "format": "double",
-          "description": "A double precision floating point value.",
-          "type": "number"
-        }
-      },
-      "id": "MetricValue"
-    },
-    "EndReconciliationResponse": {
-      "properties": {
-        "reconciliationErrors": {
-          "description": "Indicates the decision of the reconciliation end.",
-          "items": {
-            "$ref": "QuotaError"
-          },
-          "type": "array"
-        },
-        "operationId": {
-          "description": "The same operation_id value used in the EndReconciliationRequest. Used for\nlogging and diagnostics purposes.",
-          "type": "string"
-        },
-        "serviceConfigId": {
-          "description": "ID of the actual config used to process the request.",
-          "type": "string"
-        },
-        "quotaMetrics": {
-          "description": "Metric values as tracked by One Platform before the adjustment was made.\nThe following metrics will be included:\n\n1. Per quota metric total usage will be specified using the following gauge\nmetric:\n  \"serviceruntime.googleapis.com/allocation/consumer/quota_used_count\"\n\n2. Value for each quota limit associated with the metrics will be specified\nusing the following gauge metric:\n  \"serviceruntime.googleapis.com/quota/limit\"\n\n3. Delta value of the usage after the reconciliation for limits associated\nwith the metrics will be specified using the following metric:\n  \"serviceruntime.googleapis.com/allocation/reconciliation_delta\"\nThe delta value is defined as:\n  new_usage_from_client - existing_value_in_spanner.\nThis metric is not defined in serviceruntime.yaml or in Cloud Monarch.\nThis metric is meant for callers' use only. Since this metric is not\ndefined in the monitoring backend, reporting on this metric will result in\nan error.",
-          "items": {
-            "$ref": "MetricValueSet"
-          },
-          "type": "array"
-        }
-      },
-      "id": "EndReconciliationResponse",
-      "description": "Response message for QuotaController.EndReconciliation.",
-      "type": "object"
-    },
-    "Money": {
-      "description": "Represents an amount of money with its currency type.",
-      "type": "object",
-      "properties": {
-        "units": {
-          "format": "int64",
-          "description": "The whole units of the amount.\nFor example if `currencyCode` is `\"USD\"`, then 1 unit is one US dollar.",
-          "type": "string"
-        },
-        "currencyCode": {
-          "description": "The 3-letter currency code defined in ISO 4217.",
-          "type": "string"
-        },
-        "nanos": {
-          "format": "int32",
-          "description": "Number of nano (10^-9) units of the amount.\nThe value must be between -999,999,999 and +999,999,999 inclusive.\nIf `units` is positive, `nanos` must be positive or zero.\nIf `units` is zero, `nanos` can be positive, zero, or negative.\nIf `units` is negative, `nanos` must be negative or zero.\nFor example $-1.75 is represented as `units`=-1 and `nanos`=-750,000,000.",
-          "type": "integer"
-        }
-      },
-      "id": "Money"
-    },
-    "Distribution": {
-      "description": "Distribution represents a frequency distribution of double-valued sample\npoints. It contains the size of the population of sample points plus\nadditional optional information:\n\n  - the arithmetic mean of the samples\n  - the minimum and maximum of the samples\n  - the sum-squared-deviation of the samples, used to compute variance\n  - a histogram of the values of the sample points",
-      "type": "object",
-      "properties": {
-        "count": {
-          "format": "int64",
-          "description": "The total number of samples in the distribution. Must be \u003e= 0.",
-          "type": "string"
-        },
-        "mean": {
-          "format": "double",
-          "description": "The arithmetic mean of the samples in the distribution. If `count` is\nzero then this field must be zero.",
-          "type": "number"
-        },
-        "bucketCounts": {
-          "description": "The number of samples in each histogram bucket. `bucket_counts` are\noptional. If present, they must sum to the `count` value.\n\nThe buckets are defined below in `bucket_option`. There are N buckets.\n`bucket_counts[0]` is the number of samples in the underflow bucket.\n`bucket_counts[1]` to `bucket_counts[N-1]` are the numbers of samples\nin each of the finite buckets. And `bucket_counts[N] is the number\nof samples in the overflow bucket. See the comments of `bucket_option`\nbelow for more details.\n\nAny suffix of trailing zeros may be omitted.",
-          "items": {
-            "format": "int64",
-            "type": "string"
-          },
-          "type": "array"
-        },
-        "explicitBuckets": {
-          "$ref": "ExplicitBuckets",
-          "description": "Buckets with arbitrary user-provided width."
-        },
-        "maximum": {
-          "format": "double",
-          "description": "The maximum of the population of values. Ignored if `count` is zero.",
-          "type": "number"
-        },
-        "sumOfSquaredDeviation": {
-          "format": "double",
-          "description": "The sum of squared deviations from the mean:\n  Sum[i=1..count]((x_i - mean)^2)\nwhere each x_i is a sample values. If `count` is zero then this field\nmust be zero, otherwise validation of the request fails.",
-          "type": "number"
-        },
-        "exponentialBuckets": {
-          "description": "Buckets with exponentially growing width.",
-          "$ref": "ExponentialBuckets"
-        },
-        "minimum": {
-          "format": "double",
-          "description": "The minimum of the population of values. Ignored if `count` is zero.",
-          "type": "number"
-        },
-        "linearBuckets": {
-          "description": "Buckets with constant width.",
-          "$ref": "LinearBuckets"
-        }
-      },
-      "id": "Distribution"
-    },
-    "ExplicitBuckets": {
-      "description": "Describing buckets with arbitrary user-provided width.",
-      "type": "object",
-      "properties": {
-        "bounds": {
-          "description": "'bound' is a list of strictly increasing boundaries between\nbuckets. Note that a list of length N-1 defines N buckets because\nof fenceposting. See comments on `bucket_options` for details.\n\nThe i'th finite bucket covers the interval\n  [bound[i-1], bound[i])\nwhere i ranges from 1 to bound_size() - 1. Note that there are no\nfinite buckets at all if 'bound' only contains a single element; in\nthat special case the single bound defines the boundary between the\nunderflow and overflow buckets.\n\nbucket number                   lower bound    upper bound\n i == 0 (underflow)              -inf           bound[i]\n 0 \u003c i \u003c bound_size()            bound[i-1]     bound[i]\n i == bound_size() (overflow)    bound[i-1]     +inf",
-          "items": {
-            "format": "double",
-            "type": "number"
-          },
-          "type": "array"
-        }
-      },
-      "id": "ExplicitBuckets"
-    },
-    "ExponentialBuckets": {
-      "description": "Describing buckets with exponentially growing width.",
-      "type": "object",
-      "properties": {
-        "growthFactor": {
-          "format": "double",
-          "description": "The i'th exponential bucket covers the interval\n  [scale * growth_factor^(i-1), scale * growth_factor^i)\nwhere i ranges from 1 to num_finite_buckets inclusive.\nMust be larger than 1.0.",
-          "type": "number"
-        },
-        "scale": {
-          "format": "double",
-          "description": "The i'th exponential bucket covers the interval\n  [scale * growth_factor^(i-1), scale * growth_factor^i)\nwhere i ranges from 1 to num_finite_buckets inclusive.\nMust be \u003e 0.",
-          "type": "number"
-        },
-        "numFiniteBuckets": {
-          "format": "int32",
-          "description": "The number of finite buckets. With the underflow and overflow buckets,\nthe total number of buckets is `num_finite_buckets` + 2.\nSee comments on `bucket_options` for details.",
-          "type": "integer"
-        }
-      },
-      "id": "ExponentialBuckets"
-    },
-    "AuthorizationInfo": {
-      "description": "Authorization information for the operation.",
-      "type": "object",
-      "properties": {
-        "resource": {
-          "description": "The resource being accessed, as a REST-style string. For example:\n\n    bigquery.googleapis.com/projects/PROJECTID/datasets/DATASETID",
->>>>>>> b412c745
-          "type": "string"
-        },
-        "granted": {
-          "description": "Whether or not authorization for `resource` and `permission`\nwas granted.",
-          "type": "boolean"
-        },
-        "permission": {
-          "description": "The required IAM permission.",
-          "type": "string"
-        }
-      },
-      "id": "AuthorizationInfo"
-    },
-<<<<<<< HEAD
-    "StartReconciliationRequest": {
-      "id": "StartReconciliationRequest",
-=======
-    "ResourceInfo": {
-      "description": "Describes a resource associated with this operation.",
->>>>>>> b412c745
-      "type": "object",
-      "properties": {
-        "resourceName": {
-          "description": "Name of the resource. This is used for auditing purposes.",
-          "type": "string"
-        },
-        "resourceContainer": {
-          "description": "The identifier of the parent of this resource instance.\nMust be in one of the following formats:\n    - “projects/\u003cproject-id or project-number\u003e”\n    - “folders/\u003cfolder-id\u003e”\n    - “organizations/\u003corganization-id\u003e”",
-          "type": "string"
-        }
-<<<<<<< HEAD
-      }
+          "type": "string"
+        }
+      },
+      "id": "CheckError"
     },
     "QuotaInfo": {
       "description": "Contains the quota information for a quota check response.",
       "type": "object",
       "properties": {
-        "quotaMetrics": {
-          "description": "Quota metrics to indicate the usage. Depending on the check request, one or\nmore of the following metrics will be included:\n\n1. For rate quota, per quota group or per quota metric incremental usage\nwill be specified using the following delta metric:\n  \"serviceruntime.googleapis.com/api/consumer/quota_used_count\"\n\n2. For allocation quota, per quota metric total usage will be specified\nusing the following gauge metric:\n  \"serviceruntime.googleapis.com/allocation/consumer/quota_used_count\"\n\n3. For both rate quota and allocation quota, the quota limit reached\ncondition will be specified using the following boolean metric:\n  \"serviceruntime.googleapis.com/quota/exceeded\"",
-          "items": {
-            "$ref": "MetricValueSet"
-          },
-          "type": "array"
-        },
-        "limitExceeded": {
-          "description": "Quota Metrics that have exceeded quota limits.\nFor QuotaGroup-based quota, this is QuotaGroup.name\nFor QuotaLimit-based quota, this is QuotaLimit.name\nSee: google.api.Quota\nDeprecated: Use quota_metrics to get per quota group limit exceeded status.",
-=======
-      },
-      "id": "ResourceInfo"
-    },
-    "StartReconciliationResponse": {
-      "properties": {
-        "quotaMetrics": {
-          "description": "Metric values as tracked by One Platform before the start of\nreconciliation. The following metrics will be included:\n\n1. Per quota metric total usage will be specified using the following gauge\nmetric:\n  \"serviceruntime.googleapis.com/allocation/consumer/quota_used_count\"\n\n2. Value for each quota limit associated with the metrics will be specified\nusing the following gauge metric:\n  \"serviceruntime.googleapis.com/quota/limit\"",
->>>>>>> b412c745
-          "items": {
-            "$ref": "MetricValueSet"
-          },
-          "type": "array"
-        },
-<<<<<<< HEAD
         "quotaConsumed": {
           "additionalProperties": {
             "format": "int32",
@@ -1359,6 +1367,20 @@
           },
           "description": "Map of quota group name to the actual number of tokens consumed. If the\nquota check was not successful, then this will not be populated due to no\nquota consumption.\n\nWe are not merging this field with 'quota_metrics' field because of the\ncomplexity of scaling in Chemist client code base. For simplicity, we will\nkeep this field for Castor (that scales quota usage) and 'quota_metrics'\nfor SuperQuota (that doesn't scale quota usage).\n",
           "type": "object"
+        },
+        "quotaMetrics": {
+          "description": "Quota metrics to indicate the usage. Depending on the check request, one or\nmore of the following metrics will be included:\n\n1. For rate quota, per quota group or per quota metric incremental usage\nwill be specified using the following delta metric:\n  \"serviceruntime.googleapis.com/api/consumer/quota_used_count\"\n\n2. For allocation quota, per quota metric total usage will be specified\nusing the following gauge metric:\n  \"serviceruntime.googleapis.com/allocation/consumer/quota_used_count\"\n\n3. For both rate quota and allocation quota, the quota limit reached\ncondition will be specified using the following boolean metric:\n  \"serviceruntime.googleapis.com/quota/exceeded\"",
+          "items": {
+            "$ref": "MetricValueSet"
+          },
+          "type": "array"
+        },
+        "limitExceeded": {
+          "description": "Quota Metrics that have exceeded quota limits.\nFor QuotaGroup-based quota, this is QuotaGroup.name\nFor QuotaLimit-based quota, this is QuotaLimit.name\nSee: google.api.Quota\nDeprecated: Use quota_metrics to get per quota group limit exceeded status.",
+          "items": {
+            "type": "string"
+          },
+          "type": "array"
         }
       },
       "id": "QuotaInfo"
@@ -1374,1072 +1396,12 @@
         }
       },
       "id": "ConsumerInfo"
-    },
-    "CheckRequest": {
-      "description": "Request message for the Check method.",
-      "type": "object",
-      "properties": {
-        "serviceConfigId": {
-          "description": "Specifies which version of service configuration should be used to process\nthe request.\n\nIf unspecified or no matching version can be found, the\nlatest one will be used.",
-          "type": "string"
-        },
-        "skipActivationCheck": {
-          "description": "Indicates if service activation check should be skipped for this request.\nDefault behavior is to perform the check and apply relevant quota.",
-          "type": "boolean"
-        },
-        "requestProjectSettings": {
-          "description": "Requests the project settings to be returned as part of the check response.",
-          "type": "boolean"
-        },
-        "operation": {
-          "description": "The operation to be checked.",
-          "$ref": "Operation"
-        }
-      },
-      "id": "CheckRequest"
-=======
-        "reconciliationErrors": {
-          "description": "Indicates the decision of the reconciliation start.",
-          "items": {
-            "$ref": "QuotaError"
-          },
-          "type": "array"
-        },
-        "operationId": {
-          "description": "The same operation_id value used in the StartReconciliationRequest. Used\nfor logging and diagnostics purposes.",
-          "type": "string"
-        },
-        "serviceConfigId": {
-          "description": "ID of the actual config used to process the request.",
-          "type": "string"
-        }
-      },
-      "id": "StartReconciliationResponse",
-      "description": "Response message for QuotaController.StartReconciliation.",
-      "type": "object"
-    },
-    "QuotaProperties": {
-      "description": "Represents the properties needed for quota operations.",
-      "type": "object",
-      "properties": {
-        "quotaMode": {
-          "enumDescriptions": [
-            "Decreases available quota by the cost specified for the operation.\nIf cost is higher than available quota, operation fails and returns\nerror.",
-            "Decreases available quota by the cost specified for the operation.\nIf cost is higher than available quota, operation does not fail and\navailable quota goes down to zero but it returns error.",
-            "Does not change any available quota. Only checks if there is enough\nquota.\nNo lock is placed on the checked tokens neither.",
-            "Increases available quota by the operation cost specified for the\noperation."
-          ],
-          "enum": [
-            "ACQUIRE",
-            "ACQUIRE_BEST_EFFORT",
-            "CHECK",
-            "RELEASE"
-          ],
-          "description": "Quota mode for this operation.",
-          "type": "string"
-        }
-      },
-      "id": "QuotaProperties"
->>>>>>> b412c745
-    },
-    "LinearBuckets": {
-      "description": "Describing buckets with constant width.",
-      "type": "object",
-      "properties": {
-<<<<<<< HEAD
-        "labels": {
-          "additionalProperties": {
-            "type": "string"
-          },
-          "description": "Labels describing the operation.",
-          "type": "object"
-        },
-        "consumerId": {
-          "description": "Identity of the consumer for whom this quota operation is being performed.\n\nThis can be in one of the following formats:\n  project:\u003cproject_id\u003e,\n  project_number:\u003cproject_number\u003e,\n  api_key:\u003capi_key\u003e.",
-          "type": "string"
-        },
-        "operationId": {
-          "description": "Identity of the operation. This is expected to be unique within the scope\nof the service that generated the operation, and guarantees idempotency in\ncase of retries.\n\nUUID version 4 is recommended, though not required. In scenarios where an\noperation is computed from existing information and an idempotent id is\ndesirable for deduplication purpose, UUID version 5 is recommended. See\nRFC 4122 for details.",
-          "type": "string"
-        },
-        "quotaMode": {
-          "enumDescriptions": [
-            "",
-            "For AllocateQuota request, allocates quota for the amount specified in\nthe service configuration or specified using the quota metrics. If the\namount is higher than the available quota, allocation error will be\nreturned and no quota will be allocated.\nFor ReleaseQuota request, this mode is supported only for precise quota\nlimits. In this case, this operation releases quota for the amount\nspecified in the service configuration or specified using the quota\nmetrics. If the release can make used quota negative, release error\nwill be returned and no quota will be released.",
-            "For AllocateQuota request, this mode is supported only for imprecise\nquota limits. In this case, the operation allocates quota for the amount\nspecified in the service configuration or specified using the quota\nmetrics. If the amount is higher than the available quota, request does\nnot fail but all available quota will be allocated.\nFor ReleaseQuota request, this mode is supported for both precise quota\nlimits and imprecise quota limits. In this case, this operation releases\nquota for the amount specified in the service configuration or specified\nusing the quota metrics. If the release can make used quota\nnegative, request does not fail but only the used quota will be\nreleased. After the ReleaseQuota request completes, the used quota\nwill be 0, and never goes to negative.",
-            "For AllocateQuota request, only checks if there is enough quota\navailable and does not change the available quota. No lock is placed on\nthe available quota either. Not supported for ReleaseQuota request."
-          ],
-          "enum": [
-            "UNSPECIFIED",
-            "NORMAL",
-            "BEST_EFFORT",
-            "CHECK_ONLY"
-          ],
-          "description": "Quota mode for this operation.",
-          "type": "string"
-        },
-        "methodName": {
-          "description": "Fully qualified name of the API method for which this quota operation is\nrequested. This name is used for matching quota rules or metric rules and\nbilling status rules defined in service configuration. This field is not\nrequired if the quota operation is performed on non-API resources.\n\nExample of an RPC method name:\n    google.example.library.v1.LibraryService.CreateShelf",
-          "type": "string"
-        },
-        "quotaMetrics": {
-          "description": "Represents information about this operation. Each MetricValueSet\ncorresponds to a metric defined in the service configuration.\nThe data type used in the MetricValueSet must agree with\nthe data type specified in the metric definition.\n\nWithin a single operation, it is not allowed to have more than one\nMetricValue instances that have the same metric names and identical\nlabel value combinations. If a request has such duplicated MetricValue\ninstances, the entire request is rejected with\nan invalid argument error.",
-          "items": {
-            "$ref": "MetricValueSet"
-          },
-          "type": "array"
-=======
-        "numFiniteBuckets": {
-          "format": "int32",
-          "description": "The number of finite buckets. With the underflow and overflow buckets,\nthe total number of buckets is `num_finite_buckets` + 2.\nSee comments on `bucket_options` for details.",
-          "type": "integer"
-        },
-        "width": {
-          "format": "double",
-          "description": "The i'th linear bucket covers the interval\n  [offset + (i-1) * width, offset + i * width)\nwhere i ranges from 1 to num_finite_buckets, inclusive.\nMust be strictly positive.",
-          "type": "number"
-        },
-        "offset": {
-          "format": "double",
-          "description": "The i'th linear bucket covers the interval\n  [offset + (i-1) * width, offset + i * width)\nwhere i ranges from 1 to num_finite_buckets, inclusive.",
-          "type": "number"
->>>>>>> b412c745
-        }
-      },
-      "id": "LinearBuckets"
-    },
-    "AuthenticationInfo": {
-      "properties": {
-<<<<<<< HEAD
-        "serviceConfigId": {
-          "description": "Specifies which version of service configuration should be used to process\nthe request. If unspecified or no matching version can be found, the latest\none will be used.",
-=======
-        "authoritySelector": {
-          "description": "The authority selector specified by the requestor, if any.\nIt is not guaranteed that the principal was allowed to use this authority.",
-          "type": "string"
-        },
-        "thirdPartyPrincipal": {
-          "additionalProperties": {
-            "description": "Properties of the object.",
-            "type": "any"
-          },
-          "description": "The third party identification (if any) of the authenticated user making\nthe request.\nWhen the JSON object represented here has a proto equivalent, the proto\nname will be indicated in the `@type` property.",
-          "type": "object"
-        },
-        "principalEmail": {
-          "description": "The email address of the authenticated user (or service account on behalf\nof third party principal) making the request. For privacy reasons, the\nprincipal email address is redacted for all read-only operations that fail\nwith a \"permission denied\" error.",
->>>>>>> b412c745
-          "type": "string"
-        },
-        "reconciliationOperation": {
-          "$ref": "QuotaOperation",
-          "description": "Operation that describes the quota reconciliation."
-        }
-      },
-      "id": "AuthenticationInfo",
-      "description": "Authentication information for the operation.",
-      "type": "object"
-    },
-    "AllocateQuotaResponse": {
-      "description": "Response message for the AllocateQuota method.",
-      "type": "object",
-      "properties": {
-        "operationId": {
-          "description": "The same operation_id value used in the AllocateQuotaRequest. Used for\nlogging and diagnostics purposes.",
-          "type": "string"
-        },
-<<<<<<< HEAD
-        "quotaInfo": {
-          "$ref": "QuotaInfo",
-          "description": "Quota usage info when processing the `Operation`."
-        }
-      },
-      "id": "ReportInfo"
-    },
-    "ReportResponse": {
-      "id": "ReportResponse",
-      "description": "Response message for the Report method.",
-      "type": "object",
-      "properties": {
-        "reportInfos": {
-          "description": "Quota usage for each quota release `Operation` request.\n\nFully or partially failed quota release request may or may not be present\nin `report_quota_info`. For example, a failed quota release request will\nhave the current quota usage info when precise quota library returns the\ninfo. A deadline exceeded quota request will not have quota usage info.\n\nIf there is no quota release request, report_quota_info will be empty.\n",
-          "items": {
-            "$ref": "ReportInfo"
-          },
-          "type": "array"
-        },
-        "serviceConfigId": {
-          "description": "The actual config id used to process the request.",
-          "type": "string"
-        },
-        "reportErrors": {
-          "description": "Partial failures, one for each `Operation` in the request that failed\nprocessing. There are three possible combinations of the RPC status:\n\n1. The combination of a successful RPC status and an empty `report_errors`\n   list indicates a complete success where all `Operations` in the\n   request are processed successfully.\n2. The combination of a successful RPC status and a non-empty\n   `report_errors` list indicates a partial success where some\n   `Operations` in the request succeeded. Each\n   `Operation` that failed processing has a corresponding item\n   in this list.\n3. A failed RPC status indicates a general non-deterministic failure.\n   When this happens, it's impossible to know which of the\n   'Operations' in the request succeeded or failed.",
-=======
-        "allocateInfo": {
-          "$ref": "AllocateInfo",
-          "description": "WARNING: DO NOT use this field until this warning message is removed."
-        },
-        "serviceConfigId": {
-          "description": "ID of the actual config used to process the request.",
-          "type": "string"
-        },
-        "allocateErrors": {
-          "description": "Indicates the decision of the allocate.",
-          "items": {
-            "$ref": "QuotaError"
-          },
-          "type": "array"
-        },
-        "quotaMetrics": {
-          "description": "Quota metrics to indicate the result of allocation. Depending on the\nrequest, one or more of the following metrics will be included:\n\n1. For rate quota, per quota group or per quota metric incremental usage\nwill be specified using the following delta metric:\n  \"serviceruntime.googleapis.com/api/consumer/quota_used_count\"\n\n2. For allocation quota, per quota metric total usage will be specified\nusing the following gauge metric:\n  \"serviceruntime.googleapis.com/allocation/consumer/quota_used_count\"\n\n3. For both rate quota and allocation quota, the quota limit reached\ncondition will be specified using the following boolean metric:\n  \"serviceruntime.googleapis.com/quota/exceeded\"\n\n4. For allocation quota, value for each quota limit associated with\nthe metrics will be specified using the following gauge metric:\n  \"serviceruntime.googleapis.com/quota/limit\"",
->>>>>>> b412c745
-          "items": {
-            "$ref": "ReportError"
-          },
-          "type": "array"
-        }
-<<<<<<< HEAD
-      }
-    },
-    "Operation": {
-      "properties": {
-        "quotaProperties": {
-          "$ref": "QuotaProperties",
-          "description": "Represents the properties needed for quota check. Applicable only if this\noperation is for a quota check request."
-        },
-        "consumerId": {
-          "description": "Identity of the consumer who is using the service.\nThis field should be filled in for the operations initiated by a\nconsumer, but not for service-initiated operations that are\nnot related to a specific consumer.\n\nThis can be in one of the following formats:\n  project:\u003cproject_id\u003e,\n  project_number:\u003cproject_number\u003e,\n  api_key:\u003capi_key\u003e.",
-=======
-      },
-      "id": "AllocateQuotaResponse"
-    },
-    "ReleaseQuotaRequest": {
-      "description": "Request message for the ReleaseQuota method.",
-      "type": "object",
-      "properties": {
-        "releaseOperation": {
-          "$ref": "QuotaOperation",
-          "description": "Operation that describes the quota release."
-        },
-        "serviceConfigId": {
-          "description": "Specifies which version of service configuration should be used to process\nthe request. If unspecified or no matching version can be found, the latest\none will be used.",
->>>>>>> b412c745
-          "type": "string"
-        }
-      },
-      "id": "ReleaseQuotaRequest"
-    },
-    "RequestMetadata": {
-      "description": "Metadata about the request.",
-      "type": "object",
-      "properties": {
-        "callerNetwork": {
-          "description": "The network of the caller.\nSet only if the network host project is part of the same GCP organization\n(or project) as the accessed resource.\nSee https://cloud.google.com/compute/docs/vpc/ for more information.\nThis is a scheme-less URI full resource name. For example:\n\n    \"//compute.googleapis.com/projects/PROJECT_ID/global/networks/NETWORK_ID\"",
-          "type": "string"
-        },
-        "callerIp": {
-          "description": "The IP address of the caller.\nFor caller from internet, this will be public IPv4 or IPv6 address.\nFor caller from a Compute Engine VM with external IP address, this\nwill be the VM's external IP address. For caller from a Compute\nEngine VM without external IP address, if the VM is in the same\norganization (or project) as the accessed resource, `caller_ip` will\nbe the VM's internal IPv4 address, otherwise the `caller_ip` will be\nredacted to \"gce-internal-ip\".\nSee https://cloud.google.com/compute/docs/vpc/ for more information.",
-          "type": "string"
-        },
-<<<<<<< HEAD
-        "operationName": {
-          "type": "string",
-          "description": "Fully qualified name of the operation. Reserved for future use."
-=======
-        "callerSuppliedUserAgent": {
-          "description": "The user agent of the caller.\nThis information is not authenticated and should be treated accordingly.\nFor example:\n\n+   `google-api-python-client/1.4.0`:\n    The request was made by the Google API client for Python.\n+   `Cloud SDK Command Line Tool apitools-client/1.0 gcloud/0.9.62`:\n    The request was made by the Google Cloud SDK CLI (gcloud).\n+   `AppEngine-Google; (+http://code.google.com/appengine; appid: s~my-project`:\n    The request was made from the `my-project` App Engine app.\nNOLINT",
-          "type": "string"
-        }
-      },
-      "id": "RequestMetadata"
-    },
-    "QuotaError": {
-      "properties": {
-        "description": {
-          "description": "Free-form text that provides details on the cause of the error.",
-          "type": "string"
->>>>>>> b412c745
-        },
-        "subject": {
-          "description": "Subject to whom this error applies. See the specific enum for more details\non this field. For example, \"clientip:\u003cip address of client\u003e\" or\n\"project:\u003cGoogle developer project id\u003e\".",
-          "type": "string"
-        },
-        "code": {
-          "enumDescriptions": [
-            "This is never used.",
-            "Quota allocation failed.\nSame as google.rpc.Code.RESOURCE_EXHAUSTED.",
-            "Quota release failed.  This error is ONLY returned on a NORMAL release.\nMore formally:  if a user requests a release of 10 tokens, but only\n5 tokens were previously allocated, in a BEST_EFFORT release, this will\nbe considered a success, 5 tokens will be released, and the result will\nbe \"Ok\".  If this is done in NORMAL mode, no tokens will be released,\nand an OUT_OF_RANGE error will be returned.\nSame as google.rpc.Code.OUT_OF_RANGE.",
-            "Consumer cannot access the service because the service requires active\nbilling.",
-            "Consumer's project has been marked as deleted (soft deletion).",
-            "Specified API key is invalid.",
-            "Specified API Key has expired.",
-            "Consumer's spatula header is invalid.",
-            "The consumer's LOAS role is invalid.",
-            "The consumer's LOAS role has no associated project.",
-            "The backend server for looking up project id/number is unavailable.",
-            "The backend server for checking service status is unavailable.",
-            "The backend server for checking billing status is unavailable.",
-            "The backend server for checking quota limits is unavailable."
-          ],
-          "enum": [
-            "UNSPECIFIED",
-            "RESOURCE_EXHAUSTED",
-            "OUT_OF_RANGE",
-            "BILLING_NOT_ACTIVE",
-            "PROJECT_DELETED",
-            "API_KEY_INVALID",
-            "API_KEY_EXPIRED",
-            "SPATULA_HEADER_INVALID",
-            "LOAS_ROLE_INVALID",
-            "NO_LOAS_PROJECT",
-            "PROJECT_STATUS_UNAVAILABLE",
-            "SERVICE_STATUS_UNAVAILABLE",
-            "BILLING_STATUS_UNAVAILABLE",
-            "QUOTA_SYSTEM_UNAVAILABLE"
-          ],
-<<<<<<< HEAD
-          "description": "DO NOT USE. This is an experimental field.",
-          "type": "string"
-        },
-        "resourceContainers": {
-          "description": "DO NOT USE.\nThis field is not ready for use yet.",
-          "items": {
-            "type": "string"
-          },
-          "type": "array"
-        },
-        "resourceContainer": {
-          "description": "The resource name of the parent of a resource in the resource hierarchy.\n\nThis can be in one of the following formats:\n    - “projects/\u003cproject-id or project-number\u003e”\n    - “folders/\u003cfolder-id\u003e”\n    - “organizations/\u003corganization-id\u003e”",
-          "type": "string"
-        },
-        "labels": {
-          "description": "Labels describing the operation. Only the following labels are allowed:\n\n- Labels describing monitored resources as defined in\n  the service configuration.\n- Default labels of metric values. When specified, labels defined in the\n  metric value override these default.\n- The following labels defined by Google Cloud Platform:\n    - `cloud.googleapis.com/location` describing the location where the\n       operation happened,\n    - `servicecontrol.googleapis.com/user_agent` describing the user agent\n       of the API request,\n    - `servicecontrol.googleapis.com/service_agent` describing the service\n       used to handle the API request (e.g. ESP),\n    - `servicecontrol.googleapis.com/platform` describing the platform\n       where the API is served (e.g. GAE, GCE, GKE).",
-          "type": "object",
-          "additionalProperties": {
-            "type": "string"
-          }
-        },
-        "logEntries": {
-          "description": "Represents information to be logged.",
-          "items": {
-            "$ref": "LogEntry"
-          },
-          "type": "array"
-        },
-        "userLabels": {
-          "type": "object",
-          "additionalProperties": {
-            "type": "string"
-          },
-          "description": "User defined labels for the resource that this operation is associated\nwith."
-        },
-        "metricValueSets": {
-          "items": {
-            "$ref": "MetricValueSet"
-          },
-          "type": "array",
-          "description": "Represents information about this operation. Each MetricValueSet\ncorresponds to a metric defined in the service configuration.\nThe data type used in the MetricValueSet must agree with\nthe data type specified in the metric definition.\n\nWithin a single operation, it is not allowed to have more than one\nMetricValue instances that have the same metric names and identical\nlabel value combinations. If a request has such duplicated MetricValue\ninstances, the entire request is rejected with\nan invalid argument error."
-        }
-      },
-      "id": "Operation",
-      "description": "Represents information regarding an operation.",
-      "type": "object"
-    },
-    "CheckResponse": {
-      "description": "Response message for the Check method.",
-      "type": "object",
-      "properties": {
-        "serviceConfigId": {
-          "description": "The actual config id used to process the request.",
-          "type": "string"
-        },
-        "quotaInfo": {
-          "$ref": "QuotaInfo",
-          "description": "Quota information for the check request associated with this response.\n"
-        },
-        "checkInfo": {
-          "description": "Feedback data returned from the server during processing a Check request.",
-          "$ref": "CheckInfo"
-        },
-        "checkErrors": {
-          "description": "Indicate the decision of the check.\n\nIf no check errors are present, the service should process the operation.\nOtherwise the service should use the list of errors to determine the\nappropriate action.",
-          "items": {
-            "$ref": "CheckError"
-          },
-          "type": "array"
-        },
-        "operationId": {
-          "description": "The same operation_id value used in the CheckRequest.\nUsed for logging and diagnostics purposes.",
-          "type": "string"
-        }
-      },
-      "id": "CheckResponse"
-    },
-    "Status": {
-      "description": "The `Status` type defines a logical error model that is suitable for different\nprogramming environments, including REST APIs and RPC APIs. It is used by\n[gRPC](https://github.com/grpc). The error model is designed to be:\n\n- Simple to use and understand for most users\n- Flexible enough to meet unexpected needs\n\n# Overview\n\nThe `Status` message contains three pieces of data: error code, error message,\nand error details. The error code should be an enum value of\ngoogle.rpc.Code, but it may accept additional error codes if needed.  The\nerror message should be a developer-facing English message that helps\ndevelopers *understand* and *resolve* the error. If a localized user-facing\nerror message is needed, put the localized message in the error details or\nlocalize it in the client. The optional error details may contain arbitrary\ninformation about the error. There is a predefined set of error detail types\nin the package `google.rpc` that can be used for common error conditions.\n\n# Language mapping\n\nThe `Status` message is the logical representation of the error model, but it\nis not necessarily the actual wire format. When the `Status` message is\nexposed in different client libraries and different wire protocols, it can be\nmapped differently. For example, it will likely be mapped to some exceptions\nin Java, but more likely mapped to some error codes in C.\n\n# Other uses\n\nThe error model and the `Status` message can be used in a variety of\nenvironments, either with or without APIs, to provide a\nconsistent developer experience across different environments.\n\nExample uses of this error model include:\n\n- Partial errors. If a service needs to return partial errors to the client,\n    it may embed the `Status` in the normal response to indicate the partial\n    errors.\n\n- Workflow errors. A typical workflow has multiple steps. Each step may\n    have a `Status` message for error reporting.\n\n- Batch operations. If a client uses batch request and batch response, the\n    `Status` message should be used directly inside batch response, one for\n    each error sub-response.\n\n- Asynchronous operations. If an API call embeds asynchronous operation\n    results in its response, the status of those operations should be\n    represented directly using the `Status` message.\n\n- Logging. If some API errors are stored in logs, the message `Status` could\n    be used directly after any stripping needed for security/privacy reasons.",
-      "type": "object",
-      "properties": {
-        "message": {
-          "description": "A developer-facing error message, which should be in English. Any\nuser-facing error message should be localized and sent in the\ngoogle.rpc.Status.details field, or localized by the client.",
-          "type": "string"
-        },
-        "details": {
-          "description": "A list of messages that carry the error details.  There is a common set of\nmessage types for APIs to use.",
-          "items": {
-            "additionalProperties": {
-              "description": "Properties of the object. Contains field @type with type URL.",
-              "type": "any"
-            },
-            "type": "object"
-          },
-          "type": "array"
-        },
-        "code": {
-          "format": "int32",
-          "description": "The status code, which should be an enum value of google.rpc.Code.",
-          "type": "integer"
-        }
-      },
-      "id": "Status"
-    },
-    "ReportRequest": {
-      "properties": {
-        "serviceConfigId": {
-          "description": "Specifies which version of service config should be used to process the\nrequest.\n\nIf unspecified or no matching version can be found, the\nlatest one will be used.",
-          "type": "string"
-        },
-        "operations": {
-          "description": "Operations to be reported.\n\nTypically the service should report one operation per request.\nPutting multiple operations into a single request is allowed, but should\nbe used only when multiple operations are natually available at the time\nof the report.\n\nIf multiple operations are in a single request, the total request size\nshould be no larger than 1MB. See ReportResponse.report_errors for\npartial failure behavior.",
-          "items": {
-            "$ref": "Operation"
-          },
-          "type": "array"
-        }
-      },
-      "id": "ReportRequest",
-      "description": "Request message for the Report method.",
-      "type": "object"
-    },
-    "AuditLog": {
-      "description": "Common audit log format for Google Cloud Platform API operations.\n\n",
-      "type": "object",
-      "properties": {
-        "requestMetadata": {
-          "description": "Metadata about the operation.",
-          "$ref": "RequestMetadata"
-        },
-        "serviceData": {
-          "additionalProperties": {
-            "description": "Properties of the object. Contains field @type with type URL.",
-            "type": "any"
-          },
-          "description": "Other service-specific data about the request, response, and other\nactivities.",
-          "type": "object"
-        },
-        "numResponseItems": {
-          "type": "string",
-          "format": "int64",
-          "description": "The number of items returned from a List or Query API method,\nif applicable."
-        },
-        "authenticationInfo": {
-          "description": "Authentication information.",
-          "$ref": "AuthenticationInfo"
-        },
-        "status": {
-          "description": "The status of the overall operation.",
-          "$ref": "Status"
-        },
-        "serviceName": {
-          "description": "The name of the API service performing the operation. For example,\n`\"datastore.googleapis.com\"`.",
-          "type": "string"
-        },
-        "response": {
-          "description": "The operation response. This may not include all response elements,\nsuch as those that are too large, privacy-sensitive, or duplicated\nelsewhere in the log record.\nIt should never include user-generated data, such as file contents.\nWhen the JSON object represented here has a proto equivalent, the proto\nname will be indicated in the `@type` property.",
-          "type": "object",
-          "additionalProperties": {
-            "description": "Properties of the object.",
-            "type": "any"
-          }
-        },
-        "methodName": {
-          "description": "The name of the service method or operation.\nFor API calls, this should be the name of the API method.\nFor example,\n\n    \"google.datastore.v1.Datastore.RunQuery\"\n    \"google.logging.v1.LoggingService.DeleteLog\"",
-          "type": "string"
-        },
-        "authorizationInfo": {
-          "description": "Authorization information. If there are multiple\nresources or permissions involved, then there is\none AuthorizationInfo element for each {resource, permission} tuple.",
-          "items": {
-            "$ref": "AuthorizationInfo"
-          },
-          "type": "array"
-        },
-        "resourceName": {
-          "description": "The resource or collection that is the target of the operation.\nThe name is a scheme-less URI, not including the API service name.\nFor example:\n\n    \"shelves/SHELF_ID/books\"\n    \"shelves/SHELF_ID/books/BOOK_ID\"",
-          "type": "string"
-        },
-        "request": {
-          "additionalProperties": {
-            "description": "Properties of the object.",
-            "type": "any"
-          },
-          "description": "The operation request. This may not include all request parameters,\nsuch as those that are too large, privacy-sensitive, or duplicated\nelsewhere in the log record.\nIt should never include user-generated data, such as file contents.\nWhen the JSON object represented here has a proto equivalent, the proto\nname will be indicated in the `@type` property.",
-          "type": "object"
-        }
-      },
-      "id": "AuditLog"
-    },
-    "LogEntry": {
-      "id": "LogEntry",
-      "description": "An individual log entry.",
-      "type": "object",
-      "properties": {
-        "labels": {
-          "additionalProperties": {
-            "type": "string"
-          },
-          "description": "A set of user-defined (key, value) data that provides additional\ninformation about the log entry.",
-          "type": "object"
-        },
-        "severity": {
-          "enumDescriptions": [
-            "(0) The log entry has no assigned severity level.",
-            "(100) Debug or trace information.",
-            "(200) Routine information, such as ongoing status or performance.",
-            "(300) Normal but significant events, such as start up, shut down, or\na configuration change.",
-            "(400) Warning events might cause problems.",
-            "(500) Error events are likely to cause problems.",
-            "(600) Critical events cause more severe problems or outages.",
-            "(700) A person must take an action immediately.",
-            "(800) One or more systems are unusable."
-          ],
-          "enum": [
-            "DEFAULT",
-            "DEBUG",
-            "INFO",
-            "NOTICE",
-            "WARNING",
-            "ERROR",
-            "CRITICAL",
-            "ALERT",
-            "EMERGENCY"
-          ],
-          "description": "The severity of the log entry. The default value is\n`LogSeverity.DEFAULT`.",
-          "type": "string"
-        },
-        "name": {
-          "description": "Required. The log to which this log entry belongs. Examples: `\"syslog\"`,\n`\"book_log\"`.",
-          "type": "string"
-        },
-        "insertId": {
-          "description": "A unique ID for the log entry used for deduplication. If omitted,\nthe implementation will generate one based on operation_id.",
-          "type": "string"
-        },
-        "structPayload": {
-          "additionalProperties": {
-            "description": "Properties of the object.",
-            "type": "any"
-          },
-          "description": "The log entry payload, represented as a structure that\nis expressed as a JSON object.",
-          "type": "object"
-        },
-        "textPayload": {
-          "description": "The log entry payload, represented as a Unicode string (UTF-8).",
-          "type": "string"
-        },
-        "protoPayload": {
-          "type": "object",
-          "additionalProperties": {
-            "description": "Properties of the object. Contains field @type with type URL.",
-            "type": "any"
-          },
-          "description": "The log entry payload, represented as a protocol buffer that is\nexpressed as a JSON object. The only accepted type currently is\nAuditLog."
-        },
-        "timestamp": {
-          "format": "google-datetime",
-          "description": "The time the event described by the log entry occurred. If\nomitted, defaults to operation start time.",
-          "type": "string"
-        }
-      }
-    },
-    "MetricValue": {
-      "type": "object",
-      "properties": {
-        "doubleValue": {
-          "type": "number",
-          "format": "double",
-          "description": "A double precision floating point value."
-        },
-        "int64Value": {
-          "type": "string",
-          "format": "int64",
-          "description": "A signed 64-bit integer value."
-        },
-        "distributionValue": {
-          "description": "A distribution value.",
-          "$ref": "Distribution"
-        },
-        "boolValue": {
-          "description": "A boolean value.",
-          "type": "boolean"
-        },
-        "endTime": {
-          "format": "google-datetime",
-          "description": "The end of the time period over which this metric value's measurement\napplies.",
-          "type": "string"
-        },
-        "startTime": {
-          "format": "google-datetime",
-          "description": "The start of the time period over which this metric value's measurement\napplies. The time period has different semantics for different metric\ntypes (cumulative, delta, and gauge). See the metric definition\ndocumentation in the service configuration for details.",
-          "type": "string"
-        },
-        "moneyValue": {
-          "$ref": "Money",
-          "description": "A money value."
-        },
-        "labels": {
-          "additionalProperties": {
-            "type": "string"
-          },
-          "description": "The labels describing the metric value.\nSee comments on google.api.servicecontrol.v1.Operation.labels for\nthe overriding relationship.",
-          "type": "object"
-        },
-        "stringValue": {
-          "description": "A text string value.",
-          "type": "string"
-        }
-      },
-      "id": "MetricValue",
-      "description": "Represents a single metric value."
-    },
-    "Money": {
-      "description": "Represents an amount of money with its currency type.",
-      "type": "object",
-      "properties": {
-        "currencyCode": {
-          "description": "The 3-letter currency code defined in ISO 4217.",
-          "type": "string"
-        },
-        "nanos": {
-          "format": "int32",
-          "description": "Number of nano (10^-9) units of the amount.\nThe value must be between -999,999,999 and +999,999,999 inclusive.\nIf `units` is positive, `nanos` must be positive or zero.\nIf `units` is zero, `nanos` can be positive, zero, or negative.\nIf `units` is negative, `nanos` must be negative or zero.\nFor example $-1.75 is represented as `units`=-1 and `nanos`=-750,000,000.",
-          "type": "integer"
-        },
-        "units": {
-          "format": "int64",
-          "description": "The whole units of the amount.\nFor example if `currencyCode` is `\"USD\"`, then 1 unit is one US dollar.",
-          "type": "string"
-        }
-      },
-      "id": "Money"
-    },
-    "EndReconciliationResponse": {
-      "type": "object",
-      "properties": {
-        "quotaMetrics": {
-          "description": "Metric values as tracked by One Platform before the adjustment was made.\nThe following metrics will be included:\n\n1. Per quota metric total usage will be specified using the following gauge\nmetric:\n  \"serviceruntime.googleapis.com/allocation/consumer/quota_used_count\"\n\n2. Value for each quota limit associated with the metrics will be specified\nusing the following gauge metric:\n  \"serviceruntime.googleapis.com/quota/limit\"\n\n3. Delta value of the usage after the reconciliation for limits associated\nwith the metrics will be specified using the following metric:\n  \"serviceruntime.googleapis.com/allocation/reconciliation_delta\"\nThe delta value is defined as:\n  new_usage_from_client - existing_value_in_spanner.\nThis metric is not defined in serviceruntime.yaml or in Cloud Monarch.\nThis metric is meant for callers' use only. Since this metric is not\ndefined in the monitoring backend, reporting on this metric will result in\nan error.",
-          "items": {
-            "$ref": "MetricValueSet"
-          },
-          "type": "array"
-        },
-        "reconciliationErrors": {
-          "description": "Indicates the decision of the reconciliation end.",
-          "items": {
-            "$ref": "QuotaError"
-          },
-          "type": "array"
-        },
-        "operationId": {
-          "description": "The same operation_id value used in the EndReconciliationRequest. Used for\nlogging and diagnostics purposes.",
-          "type": "string"
-        },
-        "serviceConfigId": {
-          "description": "ID of the actual config used to process the request.",
-          "type": "string"
-        }
-      },
-      "id": "EndReconciliationResponse"
-    },
-    "Distribution": {
-      "type": "object",
-      "properties": {
-        "maximum": {
-          "format": "double",
-          "description": "The maximum of the population of values. Ignored if `count` is zero.",
-          "type": "number"
-        },
-        "sumOfSquaredDeviation": {
-          "format": "double",
-          "description": "The sum of squared deviations from the mean:\n  Sum[i=1..count]((x_i - mean)^2)\nwhere each x_i is a sample values. If `count` is zero then this field\nmust be zero, otherwise validation of the request fails.",
-          "type": "number"
-        },
-        "exponentialBuckets": {
-          "$ref": "ExponentialBuckets",
-          "description": "Buckets with exponentially growing width."
-        },
-        "linearBuckets": {
-          "description": "Buckets with constant width.",
-          "$ref": "LinearBuckets"
-        },
-        "minimum": {
-          "format": "double",
-          "description": "The minimum of the population of values. Ignored if `count` is zero.",
-          "type": "number"
-        },
-        "count": {
-          "type": "string",
-          "format": "int64",
-          "description": "The total number of samples in the distribution. Must be \u003e= 0."
-        },
-        "mean": {
-          "type": "number",
-          "format": "double",
-          "description": "The arithmetic mean of the samples in the distribution. If `count` is\nzero then this field must be zero."
-        },
-        "bucketCounts": {
-          "items": {
-            "format": "int64",
-            "type": "string"
-          },
-          "type": "array",
-          "description": "The number of samples in each histogram bucket. `bucket_counts` are\noptional. If present, they must sum to the `count` value.\n\nThe buckets are defined below in `bucket_option`. There are N buckets.\n`bucket_counts[0]` is the number of samples in the underflow bucket.\n`bucket_counts[1]` to `bucket_counts[N-1]` are the numbers of samples\nin each of the finite buckets. And `bucket_counts[N] is the number\nof samples in the overflow bucket. See the comments of `bucket_option`\nbelow for more details.\n\nAny suffix of trailing zeros may be omitted."
-        },
-        "explicitBuckets": {
-          "description": "Buckets with arbitrary user-provided width.",
-          "$ref": "ExplicitBuckets"
-        }
-      },
-      "id": "Distribution",
-      "description": "Distribution represents a frequency distribution of double-valued sample\npoints. It contains the size of the population of sample points plus\nadditional optional information:\n\n  - the arithmetic mean of the samples\n  - the minimum and maximum of the samples\n  - the sum-squared-deviation of the samples, used to compute variance\n  - a histogram of the values of the sample points"
-    },
-    "ExplicitBuckets": {
-      "description": "Describing buckets with arbitrary user-provided width.",
-      "type": "object",
-      "properties": {
-        "bounds": {
-          "description": "'bound' is a list of strictly increasing boundaries between\nbuckets. Note that a list of length N-1 defines N buckets because\nof fenceposting. See comments on `bucket_options` for details.\n\nThe i'th finite bucket covers the interval\n  [bound[i-1], bound[i])\nwhere i ranges from 1 to bound_size() - 1. Note that there are no\nfinite buckets at all if 'bound' only contains a single element; in\nthat special case the single bound defines the boundary between the\nunderflow and overflow buckets.\n\nbucket number                   lower bound    upper bound\n i == 0 (underflow)              -inf           bound[i]\n 0 \u003c i \u003c bound_size()            bound[i-1]     bound[i]\n i == bound_size() (overflow)    bound[i-1]     +inf",
-          "items": {
-            "format": "double",
-            "type": "number"
-          },
-          "type": "array"
-        }
-      },
-      "id": "ExplicitBuckets"
-    },
-    "ExponentialBuckets": {
-      "type": "object",
-      "properties": {
-        "scale": {
-          "format": "double",
-          "description": "The i'th exponential bucket covers the interval\n  [scale * growth_factor^(i-1), scale * growth_factor^i)\nwhere i ranges from 1 to num_finite_buckets inclusive.\nMust be \u003e 0.",
-          "type": "number"
-        },
-        "numFiniteBuckets": {
-          "format": "int32",
-          "description": "The number of finite buckets. With the underflow and overflow buckets,\nthe total number of buckets is `num_finite_buckets` + 2.\nSee comments on `bucket_options` for details.",
-          "type": "integer"
-        },
-        "growthFactor": {
-          "format": "double",
-          "description": "The i'th exponential bucket covers the interval\n  [scale * growth_factor^(i-1), scale * growth_factor^i)\nwhere i ranges from 1 to num_finite_buckets inclusive.\nMust be larger than 1.0.",
-          "type": "number"
-        }
-      },
-      "id": "ExponentialBuckets",
-      "description": "Describing buckets with exponentially growing width."
-    },
-    "AuthorizationInfo": {
-      "description": "Authorization information for the operation.",
-      "type": "object",
-      "properties": {
-        "resource": {
-          "type": "string",
-          "description": "The resource being accessed, as a REST-style string. For example:\n\n    bigquery.googleapis.com/projects/PROJECTID/datasets/DATASETID"
-        },
-        "granted": {
-          "description": "Whether or not authorization for `resource` and `permission`\nwas granted.",
-          "type": "boolean"
-        },
-        "permission": {
-          "description": "The required IAM permission.",
-          "type": "string"
-        }
-      },
-      "id": "AuthorizationInfo"
-    },
-    "StartReconciliationResponse": {
-      "type": "object",
-      "properties": {
-        "quotaMetrics": {
-          "description": "Metric values as tracked by One Platform before the start of\nreconciliation. The following metrics will be included:\n\n1. Per quota metric total usage will be specified using the following gauge\nmetric:\n  \"serviceruntime.googleapis.com/allocation/consumer/quota_used_count\"\n\n2. Value for each quota limit associated with the metrics will be specified\nusing the following gauge metric:\n  \"serviceruntime.googleapis.com/quota/limit\"",
-          "items": {
-            "$ref": "MetricValueSet"
-          },
-          "type": "array"
-        },
-        "reconciliationErrors": {
-          "description": "Indicates the decision of the reconciliation start.",
-          "items": {
-            "$ref": "QuotaError"
-=======
-          "description": "Error code.",
-          "type": "string"
-        }
-      },
-      "id": "QuotaError",
-      "description": "Represents error information for QuotaOperation.",
-      "type": "object"
-    },
-    "CheckInfo": {
-      "properties": {
-        "unusedArguments": {
-          "description": "A list of fields and label keys that are ignored by the server.\nThe client doesn't need to send them for following requests to improve\nperformance and allow better aggregation.",
-          "items": {
-            "type": "string"
-          },
-          "type": "array"
-        },
-        "consumerInfo": {
-          "$ref": "ConsumerInfo",
-          "description": "Consumer info of this check."
-        }
-      },
-      "id": "CheckInfo",
-      "description": "Contains additional information about the check operation.",
-      "type": "object"
-    },
-    "ReleaseQuotaResponse": {
-      "description": "Response message for the ReleaseQuota method.",
-      "type": "object",
-      "properties": {
-        "releaseErrors": {
-          "description": "Indicates the decision of the release.",
-          "items": {
-            "$ref": "QuotaError"
-          },
-          "type": "array"
-        },
-        "quotaMetrics": {
-          "description": "Quota metrics to indicate the result of release. Depending on the\nrequest, one or more of the following metrics will be included:\n\n1. For rate quota, per quota group or per quota metric released amount\nwill be specified using the following delta metric:\n  \"serviceruntime.googleapis.com/api/consumer/quota_refund_count\"\n\n2. For allocation quota, per quota metric total usage will be specified\nusing the following gauge metric:\n  \"serviceruntime.googleapis.com/allocation/consumer/quota_used_count\"\n\n3. For allocation quota, value for each quota limit associated with\nthe metrics will be specified using the following gauge metric:\n  \"serviceruntime.googleapis.com/quota/limit\"",
-          "items": {
-            "$ref": "MetricValueSet"
->>>>>>> b412c745
-          },
-          "type": "array"
-        },
-        "operationId": {
-<<<<<<< HEAD
-          "description": "The same operation_id value used in the StartReconciliationRequest. Used\nfor logging and diagnostics purposes.",
-=======
-          "description": "The same operation_id value used in the ReleaseQuotaRequest. Used for\nlogging and diagnostics purposes.",
->>>>>>> b412c745
-          "type": "string"
-        },
-        "serviceConfigId": {
-          "description": "ID of the actual config used to process the request.",
-          "type": "string"
-<<<<<<< HEAD
-        }
-      },
-      "id": "StartReconciliationResponse"
-=======
-        }
-      },
-      "id": "ReleaseQuotaResponse"
-    },
-    "AllocateQuotaRequest": {
-      "description": "Request message for the AllocateQuota method.",
-      "type": "object",
-      "properties": {
-        "allocateOperation": {
-          "description": "Operation that describes the quota allocation.",
-          "$ref": "QuotaOperation"
-        },
-        "serviceConfigId": {
-          "description": "Specifies which version of service configuration should be used to process\nthe request. If unspecified or no matching version can be found, the latest\none will be used.",
-          "type": "string"
-        }
-      },
-      "id": "AllocateQuotaRequest"
-    },
-    "MetricValueSet": {
-      "properties": {
-        "metricName": {
-          "description": "The metric name defined in the service configuration.",
-          "type": "string"
-        },
-        "metricValues": {
-          "description": "The values in this metric.",
-          "items": {
-            "$ref": "MetricValue"
-          },
-          "type": "array"
-        }
-      },
-      "id": "MetricValueSet",
-      "description": "Represents a set of metric values in the same metric.\nEach metric value in the set should have a unique combination of start time,\nend time, and label values.",
-      "type": "object"
-    },
-    "ReportError": {
-      "description": "Represents the processing error of one Operation in the request.",
-      "type": "object",
-      "properties": {
-        "status": {
-          "$ref": "Status",
-          "description": "Details of the error when processing the Operation."
-        },
-        "operationId": {
-          "description": "The Operation.operation_id value from the request.",
-          "type": "string"
-        }
-      },
-      "id": "ReportError"
-    },
-    "StartReconciliationRequest": {
-      "properties": {
-        "reconciliationOperation": {
-          "description": "Operation that describes the quota reconciliation.",
-          "$ref": "QuotaOperation"
-        },
-        "serviceConfigId": {
-          "description": "Specifies which version of service configuration should be used to process\nthe request. If unspecified or no matching version can be found, the latest\none will be used.",
-          "type": "string"
-        }
-      },
-      "id": "StartReconciliationRequest",
-      "description": "Request message for QuotaController.StartReconciliation.",
-      "type": "object"
-    },
-    "CheckError": {
-      "description": "Defines the errors to be returned in\ngoogle.api.servicecontrol.v1.CheckResponse.check_errors.",
-      "type": "object",
-      "properties": {
-        "detail": {
-          "description": "Free-form text providing details on the error cause of the error.",
-          "type": "string"
-        },
-        "code": {
-          "enumDescriptions": [
-            "This is never used in `CheckResponse`.",
-            "The consumer's project id was not found.\nSame as google.rpc.Code.NOT_FOUND.",
-            "The consumer doesn't have access to the specified resource.\nSame as google.rpc.Code.PERMISSION_DENIED.",
-            "Quota check failed. Same as google.rpc.Code.RESOURCE_EXHAUSTED.",
-            "Budget check failed.",
-            "The consumer's request has been flagged as a DoS attack.",
-            "The consumer's request should be rejected in order to protect the service\nfrom being overloaded.",
-            "The consumer has been flagged as an abuser.",
-            "The consumer hasn't activated the service.",
-            "The consumer cannot access the service due to visibility configuration.",
-            "The consumer cannot access the service because billing is disabled.",
-            "The consumer's project has been marked as deleted (soft deletion).",
-            "The consumer's project number or id does not represent a valid project.",
-            "The IP address of the consumer is invalid for the specific consumer\nproject.",
-            "The referer address of the consumer request is invalid for the specific\nconsumer project.",
-            "The client application of the consumer request is invalid for the\nspecific consumer project.",
-            "The API targeted by this request is invalid for the specified consumer\nproject.",
-            "The consumer's API key is invalid.",
-            "The consumer's API Key has expired.",
-            "The consumer's API Key was not found in config record.",
-            "The consumer's spatula header is invalid.",
-            "The consumer's LOAS role is invalid.",
-            "The consumer's LOAS role has no associated project.",
-            "The consumer's LOAS project is not `ACTIVE` in LoquatV2.",
-            "Request is not allowed as per security policies defined in Org Policy.",
-            "The backend server for looking up project id/number is unavailable.",
-            "The backend server for checking service status is unavailable.",
-            "The backend server for checking billing status is unavailable.",
-            "The backend server for checking quota limits is unavailable.",
-            "The Spanner for looking up LOAS project is unavailable.",
-            "Cloud Resource Manager backend server is unavailable.",
-            "Backend server for evaluating security policy is unavailable."
-          ],
-          "enum": [
-            "ERROR_CODE_UNSPECIFIED",
-            "NOT_FOUND",
-            "PERMISSION_DENIED",
-            "RESOURCE_EXHAUSTED",
-            "BUDGET_EXCEEDED",
-            "DENIAL_OF_SERVICE_DETECTED",
-            "LOAD_SHEDDING",
-            "ABUSER_DETECTED",
-            "SERVICE_NOT_ACTIVATED",
-            "VISIBILITY_DENIED",
-            "BILLING_DISABLED",
-            "PROJECT_DELETED",
-            "PROJECT_INVALID",
-            "IP_ADDRESS_BLOCKED",
-            "REFERER_BLOCKED",
-            "CLIENT_APP_BLOCKED",
-            "API_TARGET_BLOCKED",
-            "API_KEY_INVALID",
-            "API_KEY_EXPIRED",
-            "API_KEY_NOT_FOUND",
-            "SPATULA_HEADER_INVALID",
-            "LOAS_ROLE_INVALID",
-            "NO_LOAS_PROJECT",
-            "LOAS_PROJECT_DISABLED",
-            "SECURITY_POLICY_VIOLATED",
-            "NAMESPACE_LOOKUP_UNAVAILABLE",
-            "SERVICE_STATUS_UNAVAILABLE",
-            "BILLING_STATUS_UNAVAILABLE",
-            "QUOTA_CHECK_UNAVAILABLE",
-            "LOAS_PROJECT_LOOKUP_UNAVAILABLE",
-            "CLOUD_RESOURCE_MANAGER_BACKEND_UNAVAILABLE",
-            "SECURITY_POLICY_BACKEND_UNAVAILABLE"
-          ],
-          "description": "The error code.",
-          "type": "string"
-        }
-      },
-      "id": "CheckError"
-    },
-    "QuotaInfo": {
-      "description": "Contains the quota information for a quota check response.",
-      "type": "object",
-      "properties": {
-        "quotaConsumed": {
-          "additionalProperties": {
-            "format": "int32",
-            "type": "integer"
-          },
-          "description": "Map of quota group name to the actual number of tokens consumed. If the\nquota check was not successful, then this will not be populated due to no\nquota consumption.\n\nWe are not merging this field with 'quota_metrics' field because of the\ncomplexity of scaling in Chemist client code base. For simplicity, we will\nkeep this field for Castor (that scales quota usage) and 'quota_metrics'\nfor SuperQuota (that doesn't scale quota usage).\n",
-          "type": "object"
-        },
-        "quotaMetrics": {
-          "description": "Quota metrics to indicate the usage. Depending on the check request, one or\nmore of the following metrics will be included:\n\n1. For rate quota, per quota group or per quota metric incremental usage\nwill be specified using the following delta metric:\n  \"serviceruntime.googleapis.com/api/consumer/quota_used_count\"\n\n2. For allocation quota, per quota metric total usage will be specified\nusing the following gauge metric:\n  \"serviceruntime.googleapis.com/allocation/consumer/quota_used_count\"\n\n3. For both rate quota and allocation quota, the quota limit reached\ncondition will be specified using the following boolean metric:\n  \"serviceruntime.googleapis.com/quota/exceeded\"",
-          "items": {
-            "$ref": "MetricValueSet"
-          },
-          "type": "array"
-        },
-        "limitExceeded": {
-          "description": "Quota Metrics that have exceeded quota limits.\nFor QuotaGroup-based quota, this is QuotaGroup.name\nFor QuotaLimit-based quota, this is QuotaLimit.name\nSee: google.api.Quota\nDeprecated: Use quota_metrics to get per quota group limit exceeded status.",
-          "items": {
-            "type": "string"
-          },
-          "type": "array"
-        }
-      },
-      "id": "QuotaInfo"
-    },
-    "ConsumerInfo": {
-      "description": "`ConsumerInfo` provides information about the consumer project.",
-      "type": "object",
-      "properties": {
-        "projectNumber": {
-          "format": "int64",
-          "description": "The Google cloud project number, e.g. 1234567890. A value of 0 indicates\nno project number is found.",
-          "type": "string"
-        }
-      },
-      "id": "ConsumerInfo"
->>>>>>> b412c745
     }
   },
   "protocol": "rest",
   "icons": {
-    "x16": "http://www.google.com/images/icons/product/search-16.gif",
-    "x32": "http://www.google.com/images/icons/product/search-32.gif"
+    "x32": "http://www.google.com/images/icons/product/search-32.gif",
+    "x16": "http://www.google.com/images/icons/product/search-16.gif"
   },
   "canonicalName": "Service Control",
   "auth": {
@@ -2460,277 +1422,5 @@
   "batchPath": "batch",
   "fullyEncodeReservedExpansion": true,
   "title": "Google Service Control API",
-<<<<<<< HEAD
-  "ownerName": "Google",
-  "resources": {
-    "services": {
-      "methods": {
-        "releaseQuota": {
-          "httpMethod": "POST",
-          "parameterOrder": [
-            "serviceName"
-          ],
-          "response": {
-            "$ref": "ReleaseQuotaResponse"
-          },
-          "parameters": {
-            "serviceName": {
-              "location": "path",
-              "description": "Name of the service as specified in the service configuration. For example,\n`\"pubsub.googleapis.com\"`.\n\nSee google.api.Service for the definition of a service name.",
-              "type": "string",
-              "required": true
-            }
-          },
-          "scopes": [
-            "https://www.googleapis.com/auth/cloud-platform",
-            "https://www.googleapis.com/auth/servicecontrol"
-          ],
-          "flatPath": "v1/services/{serviceName}:releaseQuota",
-          "path": "v1/services/{serviceName}:releaseQuota",
-          "id": "servicecontrol.services.releaseQuota",
-          "description": "Releases previously allocated quota done through AllocateQuota method.\n\nThis method requires the `servicemanagement.services.quota`\npermission on the specified service. For more information, see\n[Google Cloud IAM](https://cloud.google.com/iam).\n\n**NOTE:** the client code **must** fail-open if the server returns one\nof the following quota errors:\n-   `PROJECT_STATUS_UNAVAILABLE`\n-   `SERVICE_STATUS_UNAVAILABLE`\n-   `BILLING_STATUS_UNAVAILABLE`\n-   `QUOTA_SYSTEM_UNAVAILABLE`\n\nThe server may inject above errors to prohibit any hard dependency\non the quota system.",
-          "request": {
-            "$ref": "ReleaseQuotaRequest"
-          }
-        },
-        "endReconciliation": {
-          "request": {
-            "$ref": "EndReconciliationRequest"
-          },
-          "description": "Signals the quota controller that service ends the ongoing usage\nreconciliation.\n\nThis method requires the `servicemanagement.services.quota`\npermission on the specified service. For more information, see\n[Google Cloud IAM](https://cloud.google.com/iam).",
-          "response": {
-            "$ref": "EndReconciliationResponse"
-          },
-          "parameterOrder": [
-            "serviceName"
-          ],
-          "httpMethod": "POST",
-          "scopes": [
-            "https://www.googleapis.com/auth/cloud-platform",
-            "https://www.googleapis.com/auth/servicecontrol"
-          ],
-          "parameters": {
-            "serviceName": {
-              "type": "string",
-              "required": true,
-              "location": "path",
-              "description": "Name of the service as specified in the service configuration. For example,\n`\"pubsub.googleapis.com\"`.\n\nSee google.api.Service for the definition of a service name."
-            }
-          },
-          "flatPath": "v1/services/{serviceName}:endReconciliation",
-          "id": "servicecontrol.services.endReconciliation",
-          "path": "v1/services/{serviceName}:endReconciliation"
-        },
-        "report": {
-          "httpMethod": "POST",
-          "parameterOrder": [
-            "serviceName"
-          ],
-          "response": {
-            "$ref": "ReportResponse"
-          },
-          "parameters": {
-            "serviceName": {
-              "location": "path",
-              "description": "The service name as specified in its service configuration. For example,\n`\"pubsub.googleapis.com\"`.\n\nSee\n[google.api.Service](https://cloud.google.com/service-management/reference/rpc/google.api#google.api.Service)\nfor the definition of a service name.",
-              "type": "string",
-              "required": true
-            }
-          },
-          "scopes": [
-            "https://www.googleapis.com/auth/cloud-platform",
-            "https://www.googleapis.com/auth/servicecontrol"
-          ],
-          "flatPath": "v1/services/{serviceName}:report",
-          "path": "v1/services/{serviceName}:report",
-          "id": "servicecontrol.services.report",
-          "description": "Reports operation results to Google Service Control, such as logs and\nmetrics. It should be called after an operation is completed.\n\nIf feasible, the client should aggregate reporting data for up to 5\nseconds to reduce API traffic. Limiting aggregation to 5 seconds is to\nreduce data loss during client crashes. Clients should carefully choose\nthe aggregation time window to avoid data loss risk more than 0.01%\nfor business and compliance reasons.\n\nNOTE: the ReportRequest has the size limit of 1MB.\n\nThis method requires the `servicemanagement.services.report` permission\non the specified service. For more information, see\n[Google Cloud IAM](https://cloud.google.com/iam).",
-          "request": {
-            "$ref": "ReportRequest"
-          }
-        },
-        "allocateQuota": {
-          "response": {
-            "$ref": "AllocateQuotaResponse"
-          },
-          "parameterOrder": [
-            "serviceName"
-          ],
-          "httpMethod": "POST",
-          "parameters": {
-            "serviceName": {
-              "description": "Name of the service as specified in the service configuration. For example,\n`\"pubsub.googleapis.com\"`.\n\nSee google.api.Service for the definition of a service name.",
-              "type": "string",
-              "required": true,
-              "location": "path"
-            }
-          },
-          "scopes": [
-            "https://www.googleapis.com/auth/cloud-platform",
-            "https://www.googleapis.com/auth/servicecontrol"
-          ],
-          "flatPath": "v1/services/{serviceName}:allocateQuota",
-          "id": "servicecontrol.services.allocateQuota",
-          "path": "v1/services/{serviceName}:allocateQuota",
-          "description": "Attempts to allocate quota for the specified consumer. It should be called\nbefore the operation is executed.\n\nThis method requires the `servicemanagement.services.quota`\npermission on the specified service. For more information, see\n[Google Cloud IAM](https://cloud.google.com/iam).\n\n**NOTE:** the client code **must** fail-open if the server returns one\nof the following quota errors:\n-   `PROJECT_STATUS_UNAVAILABLE`\n-   `SERVICE_STATUS_UNAVAILABLE`\n-   `BILLING_STATUS_UNAVAILABLE`\n-   `QUOTA_SYSTEM_UNAVAILABLE`\n\nThe server may inject above errors to prohibit any hard dependency\non the quota system.",
-          "request": {
-            "$ref": "AllocateQuotaRequest"
-          }
-        },
-        "startReconciliation": {
-          "request": {
-            "$ref": "StartReconciliationRequest"
-          },
-          "description": "Unlike rate quota, allocation quota does not get refilled periodically.\nSo, it is possible that the quota usage as seen by the service differs from\nwhat the One Platform considers the usage is. This is expected to happen\nonly rarely, but over time this can accumulate. Services can invoke\nStartReconciliation and EndReconciliation to correct this usage drift, as\ndescribed below:\n1. Service sends StartReconciliation with a timestamp in future for each\n   metric that needs to be reconciled. The timestamp being in future allows\n   to account for in-flight AllocateQuota and ReleaseQuota requests for the\n   same metric.\n2. One Platform records this timestamp and starts tracking subsequent\n   AllocateQuota and ReleaseQuota requests until EndReconciliation is\n   called.\n3. At or after the time specified in the StartReconciliation, service\n   sends EndReconciliation with the usage that needs to be reconciled to.\n4. One Platform adjusts its own record of usage for that metric to the\n   value specified in EndReconciliation by taking in to account any\n   allocation or release between StartReconciliation and EndReconciliation.\n\nSignals the quota controller that the service wants to perform a usage\nreconciliation as specified in the request.\n\nThis method requires the `servicemanagement.services.quota`\npermission on the specified service. For more information, see\n[Google Cloud IAM](https://cloud.google.com/iam).",
-          "httpMethod": "POST",
-          "parameterOrder": [
-            "serviceName"
-          ],
-          "response": {
-            "$ref": "StartReconciliationResponse"
-          },
-          "scopes": [
-            "https://www.googleapis.com/auth/cloud-platform",
-            "https://www.googleapis.com/auth/servicecontrol"
-          ],
-          "parameters": {
-            "serviceName": {
-              "type": "string",
-              "required": true,
-              "location": "path",
-              "description": "Name of the service as specified in the service configuration. For example,\n`\"pubsub.googleapis.com\"`.\n\nSee google.api.Service for the definition of a service name."
-            }
-          },
-          "flatPath": "v1/services/{serviceName}:startReconciliation",
-          "path": "v1/services/{serviceName}:startReconciliation",
-          "id": "servicecontrol.services.startReconciliation"
-        },
-        "check": {
-          "httpMethod": "POST",
-          "parameterOrder": [
-            "serviceName"
-          ],
-          "response": {
-            "$ref": "CheckResponse"
-          },
-          "scopes": [
-            "https://www.googleapis.com/auth/cloud-platform",
-            "https://www.googleapis.com/auth/servicecontrol"
-          ],
-          "parameters": {
-            "serviceName": {
-              "description": "The service name as specified in its service configuration. For example,\n`\"pubsub.googleapis.com\"`.\n\nSee\n[google.api.Service](https://cloud.google.com/service-management/reference/rpc/google.api#google.api.Service)\nfor the definition of a service name.",
-              "type": "string",
-              "required": true,
-              "location": "path"
-            }
-          },
-          "flatPath": "v1/services/{serviceName}:check",
-          "path": "v1/services/{serviceName}:check",
-          "id": "servicecontrol.services.check",
-          "request": {
-            "$ref": "CheckRequest"
-          },
-          "description": "Checks an operation with Google Service Control to decide whether\nthe given operation should proceed. It should be called before the\noperation is executed.\n\nIf feasible, the client should cache the check results and reuse them for\n60 seconds. In case of server errors, the client can rely on the cached\nresults for longer time.\n\nNOTE: the CheckRequest has the size limit of 64KB.\n\nThis method requires the `servicemanagement.services.check` permission\non the specified service. For more information, see\n[Google Cloud IAM](https://cloud.google.com/iam)."
-        }
-      }
-    }
-  },
-  "parameters": {
-    "quotaUser": {
-      "description": "Available to use for quota purposes for server-side applications. Can be any arbitrary string assigned to a user, but should not exceed 40 characters.",
-      "type": "string",
-      "location": "query"
-    },
-    "pp": {
-      "default": "true",
-      "type": "boolean",
-      "location": "query",
-      "description": "Pretty-print response."
-    },
-    "oauth_token": {
-      "type": "string",
-      "location": "query",
-      "description": "OAuth 2.0 token for the current user."
-    },
-    "bearer_token": {
-      "location": "query",
-      "description": "OAuth bearer token.",
-      "type": "string"
-    },
-    "upload_protocol": {
-      "description": "Upload protocol for media (e.g. \"raw\", \"multipart\").",
-      "type": "string",
-      "location": "query"
-    },
-    "prettyPrint": {
-      "location": "query",
-      "description": "Returns response with indentations and line breaks.",
-      "default": "true",
-      "type": "boolean"
-    },
-    "fields": {
-      "type": "string",
-      "location": "query",
-      "description": "Selector specifying which fields to include in a partial response."
-    },
-    "uploadType": {
-      "description": "Legacy upload protocol for media (e.g. \"media\", \"multipart\").",
-      "type": "string",
-      "location": "query"
-    },
-    "callback": {
-      "description": "JSONP",
-      "type": "string",
-      "location": "query"
-    },
-    "$.xgafv": {
-      "type": "string",
-      "enumDescriptions": [
-        "v1 error format",
-        "v2 error format"
-      ],
-      "location": "query",
-      "enum": [
-        "1",
-        "2"
-      ],
-      "description": "V1 error format."
-    },
-    "alt": {
-      "enumDescriptions": [
-        "Responses with Content-Type of application/json",
-        "Media download with context-dependent Content-Type",
-        "Responses with Content-Type of application/x-protobuf"
-      ],
-      "location": "query",
-      "description": "Data format for response.",
-      "default": "json",
-      "enum": [
-        "json",
-        "media",
-        "proto"
-      ],
-      "type": "string"
-    },
-    "key": {
-      "description": "API key. Your API key identifies your project and provides you with API access, quota, and reports. Required unless you provide an OAuth 2.0 token.",
-      "type": "string",
-      "location": "query"
-    },
-    "access_token": {
-      "location": "query",
-      "description": "OAuth access token.",
-      "type": "string"
-    }
-  },
-  "version": "v1",
-  "baseUrl": "https://servicecontrol.googleapis.com/",
-  "servicePath": "",
-  "kind": "discovery#restDescription",
-  "description": "Google Service Control provides control plane functionality to managed services, such as logging, monitoring, and status checks.",
-  "basePath": ""
-=======
   "ownerName": "Google"
->>>>>>> b412c745
 }