{
<<<<<<< HEAD
  "batchPath": "batch",
  "id": "pubsub:v1beta2",
  "documentationLink": "https://cloud.google.com/pubsub/docs",
  "revision": "20170814",
  "title": "Google Cloud Pub/Sub API",
=======
  "discoveryVersion": "v1",
>>>>>>> b412c745
  "ownerName": "Google",
  "discoveryVersion": "v1",
  "resources": {
    "projects": {
      "resources": {
        "topics": {
          "methods": {
<<<<<<< HEAD
            "get": {
              "description": "Gets the configuration of a topic.",
              "response": {
                "$ref": "Topic"
              },
              "parameterOrder": [
                "topic"
              ],
              "httpMethod": "GET",
              "parameters": {
                "topic": {
                  "location": "path",
                  "description": "The name of the topic to get.",
                  "type": "string",
                  "required": true,
                  "pattern": "^projects/[^/]+/topics/[^/]+$"
=======
            "list": {
              "httpMethod": "GET",
              "response": {
                "$ref": "ListSubscriptionsResponse"
              },
              "parameterOrder": [
                "project"
              ],
              "parameters": {
                "pageSize": {
                  "format": "int32",
                  "description": "Maximum number of subscriptions to return.",
                  "type": "integer",
                  "location": "query"
                },
                "project": {
                  "location": "path",
                  "description": "The name of the cloud project that subscriptions belong to.",
                  "type": "string",
                  "required": true,
                  "pattern": "^projects/[^/]+$"
                },
                "pageToken": {
                  "description": "The value returned by the last `ListSubscriptionsResponse`; indicates that\nthis is a continuation of a prior `ListSubscriptions` call, and that the\nsystem should return the next page of data.",
                  "type": "string",
                  "location": "query"
>>>>>>> b412c745
                }
              },
              "scopes": [
                "https://www.googleapis.com/auth/cloud-platform",
                "https://www.googleapis.com/auth/pubsub"
              ],
<<<<<<< HEAD
              "flatPath": "v1beta2/projects/{projectsId}/topics/{topicsId}",
              "id": "pubsub.projects.topics.get",
              "path": "v1beta2/{+topic}"
            },
            "publish": {
              "flatPath": "v1beta2/projects/{projectsId}/topics/{topicsId}:publish",
              "id": "pubsub.projects.topics.publish",
              "path": "v1beta2/{+topic}:publish",
              "description": "Adds one or more messages to the topic. Returns `NOT_FOUND` if the topic\ndoes not exist. The message payload must not be empty; it must contain\n either a non-empty data field, or at least one attribute.",
              "request": {
                "$ref": "PublishRequest"
              },
              "response": {
                "$ref": "PublishResponse"
              },
              "parameterOrder": [
                "topic"
              ],
              "httpMethod": "POST",
              "parameters": {
                "topic": {
                  "location": "path",
                  "description": "The messages in the request will be published on this topic.",
                  "type": "string",
                  "required": true,
                  "pattern": "^projects/[^/]+/topics/[^/]+$"
                }
              },
              "scopes": [
                "https://www.googleapis.com/auth/cloud-platform",
                "https://www.googleapis.com/auth/pubsub"
              ]
            },
            "testIamPermissions": {
              "flatPath": "v1beta2/projects/{projectsId}/topics/{topicsId}:testIamPermissions",
              "id": "pubsub.projects.topics.testIamPermissions",
              "path": "v1beta2/{+resource}:testIamPermissions",
              "description": "Returns permissions that a caller has on the specified resource.\nIf the resource does not exist, this will return an empty set of\npermissions, not a NOT_FOUND error.\n\nNote: This operation is designed to be used for building permission-aware\nUIs and command-line tools, not for authorization checking. This operation\nmay \"fail open\" without warning.",
              "request": {
                "$ref": "TestIamPermissionsRequest"
              },
              "response": {
                "$ref": "TestIamPermissionsResponse"
              },
              "parameterOrder": [
                "resource"
              ],
              "httpMethod": "POST",
              "parameters": {
                "resource": {
                  "location": "path",
                  "description": "REQUIRED: The resource for which the policy detail is being requested.\nSee the operation documentation for the appropriate value for this field.",
=======
              "flatPath": "v1beta2/projects/{projectsId}/subscriptions",
              "path": "v1beta2/{+project}/subscriptions",
              "id": "pubsub.projects.subscriptions.list",
              "description": "Lists matching subscriptions."
            },
            "setIamPolicy": {
              "response": {
                "$ref": "Policy"
              },
              "parameterOrder": [
                "resource"
              ],
              "httpMethod": "POST",
              "parameters": {
                "resource": {
                  "pattern": "^projects/[^/]+/subscriptions/[^/]+$",
                  "location": "path",
                  "description": "REQUIRED: The resource for which the policy is being specified.\nSee the operation documentation for the appropriate value for this field.",
>>>>>>> b412c745
                  "type": "string",
                  "required": true,
                  "pattern": "^projects/[^/]+/topics/[^/]+$"
                }
              },
              "scopes": [
                "https://www.googleapis.com/auth/cloud-platform",
                "https://www.googleapis.com/auth/pubsub"
<<<<<<< HEAD
              ]
            },
            "delete": {
              "flatPath": "v1beta2/projects/{projectsId}/topics/{topicsId}",
              "path": "v1beta2/{+topic}",
              "id": "pubsub.projects.topics.delete",
              "description": "Deletes the topic with the given name. Returns `NOT_FOUND` if the topic\ndoes not exist. After a topic is deleted, a new topic may be created with\nthe same name; this is an entirely new topic with none of the old\nconfiguration or subscriptions. Existing subscriptions to this topic are\nnot deleted, but their `topic` field is set to `_deleted-topic_`.",
              "httpMethod": "DELETE",
              "parameterOrder": [
                "topic"
=======
              ],
              "flatPath": "v1beta2/projects/{projectsId}/subscriptions/{subscriptionsId}:setIamPolicy",
              "id": "pubsub.projects.subscriptions.setIamPolicy",
              "path": "v1beta2/{+resource}:setIamPolicy",
              "description": "Sets the access control policy on the specified resource. Replaces any\nexisting policy.",
              "request": {
                "$ref": "SetIamPolicyRequest"
              }
            },
            "create": {
              "httpMethod": "PUT",
              "parameterOrder": [
                "name"
>>>>>>> b412c745
              ],
              "response": {
                "$ref": "Subscription"
              },
              "scopes": [
                "https://www.googleapis.com/auth/cloud-platform",
                "https://www.googleapis.com/auth/pubsub"
              ],
              "parameters": {
<<<<<<< HEAD
                "topic": {
                  "location": "path",
                  "description": "Name of the topic to delete.",
                  "type": "string",
                  "required": true,
                  "pattern": "^projects/[^/]+/topics/[^/]+$"
                }
              }
            },
            "list": {
              "description": "Lists matching topics.",
              "httpMethod": "GET",
              "parameterOrder": [
                "project"
              ],
              "response": {
                "$ref": "ListTopicsResponse"
              },
              "parameters": {
                "pageToken": {
                  "description": "The value returned by the last `ListTopicsResponse`; indicates that this is\na continuation of a prior `ListTopics` call, and that the system should\nreturn the next page of data.",
                  "type": "string",
                  "location": "query"
                },
                "pageSize": {
                  "format": "int32",
                  "description": "Maximum number of topics to return.",
                  "type": "integer",
                  "location": "query"
                },
                "project": {
                  "description": "The name of the cloud project that topics belong to.",
                  "type": "string",
                  "required": true,
                  "pattern": "^projects/[^/]+$",
                  "location": "path"
=======
                "name": {
                  "pattern": "^projects/[^/]+/subscriptions/[^/]+$",
                  "location": "path",
                  "description": "The name of the subscription. It must have the format\n`\"projects/{project}/subscriptions/{subscription}\"`. `{subscription}` must\nstart with a letter, and contain only letters (`[A-Za-z]`), numbers\n(`[0-9]`), dashes (`-`), underscores (`_`), periods (`.`), tildes (`~`),\nplus (`+`) or percent signs (`%`). It must be between 3 and 255 characters\nin length, and it must not start with `\"goog\"`.",
                  "type": "string",
                  "required": true
>>>>>>> b412c745
                }
              },
              "scopes": [
                "https://www.googleapis.com/auth/cloud-platform",
                "https://www.googleapis.com/auth/pubsub"
              ],
<<<<<<< HEAD
              "flatPath": "v1beta2/projects/{projectsId}/topics",
              "path": "v1beta2/{+project}/topics",
              "id": "pubsub.projects.topics.list"
            },
            "create": {
              "request": {
                "$ref": "Topic"
              },
              "description": "Creates the given topic with the given name.",
              "response": {
                "$ref": "Topic"
              },
              "parameterOrder": [
                "name"
              ],
              "httpMethod": "PUT",
              "scopes": [
                "https://www.googleapis.com/auth/cloud-platform",
                "https://www.googleapis.com/auth/pubsub"
              ],
              "parameters": {
                "name": {
                  "description": "The name of the topic. It must have the format\n`\"projects/{project}/topics/{topic}\"`. `{topic}` must start with a letter,\nand contain only letters (`[A-Za-z]`), numbers (`[0-9]`), dashes (`-`),\nunderscores (`_`), periods (`.`), tildes (`~`), plus (`+`) or percent\nsigns (`%`). It must be between 3 and 255 characters in length, and it\nmust not start with `\"goog\"`.",
                  "type": "string",
                  "required": true,
                  "pattern": "^projects/[^/]+/topics/[^/]+$",
                  "location": "path"
                }
              },
              "flatPath": "v1beta2/projects/{projectsId}/topics/{topicsId}",
              "id": "pubsub.projects.topics.create",
              "path": "v1beta2/{+name}"
            },
            "setIamPolicy": {
              "httpMethod": "POST",
              "parameterOrder": [
                "resource"
              ],
              "response": {
                "$ref": "Policy"
              },
              "scopes": [
                "https://www.googleapis.com/auth/cloud-platform",
                "https://www.googleapis.com/auth/pubsub"
              ],
              "parameters": {
                "resource": {
                  "description": "REQUIRED: The resource for which the policy is being specified.\nSee the operation documentation for the appropriate value for this field.",
                  "type": "string",
                  "required": true,
                  "pattern": "^projects/[^/]+/topics/[^/]+$",
                  "location": "path"
                }
              },
              "flatPath": "v1beta2/projects/{projectsId}/topics/{topicsId}:setIamPolicy",
              "path": "v1beta2/{+resource}:setIamPolicy",
              "id": "pubsub.projects.topics.setIamPolicy",
              "request": {
                "$ref": "SetIamPolicyRequest"
              },
              "description": "Sets the access control policy on the specified resource. Replaces any\nexisting policy."
            },
            "getIamPolicy": {
              "flatPath": "v1beta2/projects/{projectsId}/topics/{topicsId}:getIamPolicy",
              "path": "v1beta2/{+resource}:getIamPolicy",
              "id": "pubsub.projects.topics.getIamPolicy",
              "description": "Gets the access control policy for a resource.\nReturns an empty policy if the resource exists and does not have a policy\nset.",
              "httpMethod": "GET",
              "response": {
                "$ref": "Policy"
              },
              "parameterOrder": [
                "resource"
              ],
              "parameters": {
                "resource": {
                  "location": "path",
                  "description": "REQUIRED: The resource for which the policy is being requested.\nSee the operation documentation for the appropriate value for this field.",
                  "type": "string",
                  "required": true,
                  "pattern": "^projects/[^/]+/topics/[^/]+$"
                }
              },
              "scopes": [
                "https://www.googleapis.com/auth/cloud-platform",
                "https://www.googleapis.com/auth/pubsub"
              ]
            }
          },
          "resources": {
            "subscriptions": {
              "methods": {
                "list": {
                  "response": {
                    "$ref": "ListTopicSubscriptionsResponse"
                  },
                  "parameterOrder": [
                    "topic"
                  ],
                  "httpMethod": "GET",
                  "scopes": [
                    "https://www.googleapis.com/auth/cloud-platform",
                    "https://www.googleapis.com/auth/pubsub"
                  ],
                  "parameters": {
                    "pageToken": {
                      "description": "The value returned by the last `ListTopicSubscriptionsResponse`; indicates\nthat this is a continuation of a prior `ListTopicSubscriptions` call, and\nthat the system should return the next page of data.",
                      "type": "string",
                      "location": "query"
                    },
                    "pageSize": {
                      "location": "query",
                      "format": "int32",
                      "description": "Maximum number of subscription names to return.",
                      "type": "integer"
                    },
                    "topic": {
                      "location": "path",
                      "description": "The name of the topic that subscriptions are attached to.",
                      "type": "string",
                      "required": true,
                      "pattern": "^projects/[^/]+/topics/[^/]+$"
                    }
                  },
                  "flatPath": "v1beta2/projects/{projectsId}/topics/{topicsId}/subscriptions",
                  "id": "pubsub.projects.topics.subscriptions.list",
                  "path": "v1beta2/{+topic}/subscriptions",
                  "description": "Lists the name of the subscriptions for this topic."
                }
              }
            }
          }
        },
        "subscriptions": {
          "methods": {
            "testIamPermissions": {
              "request": {
                "$ref": "TestIamPermissionsRequest"
              },
              "description": "Returns permissions that a caller has on the specified resource.\nIf the resource does not exist, this will return an empty set of\npermissions, not a NOT_FOUND error.\n\nNote: This operation is designed to be used for building permission-aware\nUIs and command-line tools, not for authorization checking. This operation\nmay \"fail open\" without warning.",
              "response": {
                "$ref": "TestIamPermissionsResponse"
              },
              "parameterOrder": [
                "resource"
              ],
              "httpMethod": "POST",
=======
              "flatPath": "v1beta2/projects/{projectsId}/subscriptions/{subscriptionsId}",
              "path": "v1beta2/{+name}",
              "id": "pubsub.projects.subscriptions.create",
              "description": "Creates a subscription to a given topic.\nIf the subscription already exists, returns `ALREADY_EXISTS`.\nIf the corresponding topic doesn't exist, returns `NOT_FOUND`.\n\nIf the name is not provided in the request, the server will assign a random\nname for this subscription on the same project as the topic. Note that\nfor REST API requests, you must specify a name.",
              "request": {
                "$ref": "Subscription"
              }
            },
            "getIamPolicy": {
              "httpMethod": "GET",
              "response": {
                "$ref": "Policy"
              },
              "parameterOrder": [
                "resource"
              ],
>>>>>>> b412c745
              "scopes": [
                "https://www.googleapis.com/auth/cloud-platform",
                "https://www.googleapis.com/auth/pubsub"
              ],
              "parameters": {
                "resource": {
                  "description": "REQUIRED: The resource for which the policy is being requested.\nSee the operation documentation for the appropriate value for this field.",
                  "type": "string",
                  "required": true,
                  "pattern": "^projects/[^/]+/subscriptions/[^/]+$",
                  "location": "path"
                }
              },
<<<<<<< HEAD
              "flatPath": "v1beta2/projects/{projectsId}/subscriptions/{subscriptionsId}:testIamPermissions",
              "id": "pubsub.projects.subscriptions.testIamPermissions",
              "path": "v1beta2/{+resource}:testIamPermissions"
            },
            "modifyPushConfig": {
              "description": "Modifies the `PushConfig` for a specified subscription.\n\nThis may be used to change a push subscription to a pull one (signified by\nan empty `PushConfig`) or vice versa, or change the endpoint URL and other\nattributes of a push subscription. Messages will accumulate for delivery\ncontinuously through the call regardless of changes to the `PushConfig`.",
              "request": {
                "$ref": "ModifyPushConfigRequest"
              },
=======
              "flatPath": "v1beta2/projects/{projectsId}/subscriptions/{subscriptionsId}:getIamPolicy",
              "path": "v1beta2/{+resource}:getIamPolicy",
              "id": "pubsub.projects.subscriptions.getIamPolicy",
              "description": "Gets the access control policy for a resource.\nReturns an empty policy if the resource exists and does not have a policy\nset."
            },
            "modifyAckDeadline": {
              "flatPath": "v1beta2/projects/{projectsId}/subscriptions/{subscriptionsId}:modifyAckDeadline",
              "id": "pubsub.projects.subscriptions.modifyAckDeadline",
              "path": "v1beta2/{+subscription}:modifyAckDeadline",
              "request": {
                "$ref": "ModifyAckDeadlineRequest"
              },
              "description": "Modifies the ack deadline for a specific message. This method is useful\nto indicate that more time is needed to process a message by the\nsubscriber, or to make the message available for redelivery if the\nprocessing was interrupted. Note that this does not modify the\nsubscription-level `ackDeadlineSeconds` used for subsequent messages.",
>>>>>>> b412c745
              "response": {
                "$ref": "Empty"
              },
              "parameterOrder": [
                "subscription"
              ],
              "httpMethod": "POST",
              "parameters": {
                "subscription": {
                  "description": "The name of the subscription.",
                  "type": "string",
                  "required": true,
                  "pattern": "^projects/[^/]+/subscriptions/[^/]+$",
                  "location": "path"
                }
<<<<<<< HEAD
              },
              "scopes": [
                "https://www.googleapis.com/auth/cloud-platform",
                "https://www.googleapis.com/auth/pubsub"
              ],
              "flatPath": "v1beta2/projects/{projectsId}/subscriptions/{subscriptionsId}:modifyPushConfig",
              "id": "pubsub.projects.subscriptions.modifyPushConfig",
              "path": "v1beta2/{+subscription}:modifyPushConfig"
            },
            "pull": {
              "request": {
                "$ref": "PullRequest"
              },
              "description": "Pulls messages from the server. Returns an empty list if there are no\nmessages available in the backlog. The server may return `UNAVAILABLE` if\nthere are too many concurrent pull requests pending for the given\nsubscription.",
              "httpMethod": "POST",
              "parameterOrder": [
                "subscription"
              ],
              "response": {
                "$ref": "PullResponse"
              },
=======
              }
            },
            "acknowledge": {
>>>>>>> b412c745
              "scopes": [
                "https://www.googleapis.com/auth/cloud-platform",
                "https://www.googleapis.com/auth/pubsub"
              ],
              "parameters": {
                "subscription": {
<<<<<<< HEAD
                  "location": "path",
                  "description": "The subscription from which messages should be pulled.",
                  "type": "string",
                  "required": true,
                  "pattern": "^projects/[^/]+/subscriptions/[^/]+$"
                }
              },
              "flatPath": "v1beta2/projects/{projectsId}/subscriptions/{subscriptionsId}:pull",
              "path": "v1beta2/{+subscription}:pull",
              "id": "pubsub.projects.subscriptions.pull"
            },
            "delete": {
              "description": "Deletes an existing subscription. All pending messages in the subscription\nare immediately dropped. Calls to `Pull` after deletion will return\n`NOT_FOUND`. After a subscription is deleted, a new one may be created with\nthe same name, but the new one has no association with the old\nsubscription, or its topic unless the same topic is specified.",
              "httpMethod": "DELETE",
              "parameterOrder": [
                "subscription"
              ],
              "response": {
                "$ref": "Empty"
              },
              "parameters": {
                "subscription": {
                  "location": "path",
                  "description": "The subscription to delete.",
                  "type": "string",
                  "required": true,
                  "pattern": "^projects/[^/]+/subscriptions/[^/]+$"
                }
=======
                  "pattern": "^projects/[^/]+/subscriptions/[^/]+$",
                  "location": "path",
                  "description": "The subscription whose message is being acknowledged.",
                  "type": "string",
                  "required": true
                }
              },
              "flatPath": "v1beta2/projects/{projectsId}/subscriptions/{subscriptionsId}:acknowledge",
              "id": "pubsub.projects.subscriptions.acknowledge",
              "path": "v1beta2/{+subscription}:acknowledge",
              "request": {
                "$ref": "AcknowledgeRequest"
              },
              "description": "Acknowledges the messages associated with the `ack_ids` in the\n`AcknowledgeRequest`. The Pub/Sub system can remove the relevant messages\nfrom the subscription.\n\nAcknowledging a message whose ack deadline has expired may succeed,\nbut such a message may be redelivered later. Acknowledging a message more\nthan once will not result in an error.",
              "response": {
                "$ref": "Empty"
>>>>>>> b412c745
              },
              "parameterOrder": [
                "subscription"
              ],
<<<<<<< HEAD
              "flatPath": "v1beta2/projects/{projectsId}/subscriptions/{subscriptionsId}",
              "path": "v1beta2/{+subscription}",
              "id": "pubsub.projects.subscriptions.delete"
            },
            "list": {
              "description": "Lists matching subscriptions.",
=======
              "httpMethod": "POST"
            },
            "get": {
>>>>>>> b412c745
              "response": {
                "$ref": "Subscription"
              },
              "parameterOrder": [
                "subscription"
              ],
              "httpMethod": "GET",
<<<<<<< HEAD
              "scopes": [
                "https://www.googleapis.com/auth/cloud-platform",
                "https://www.googleapis.com/auth/pubsub"
              ],
              "parameters": {
                "pageToken": {
                  "description": "The value returned by the last `ListSubscriptionsResponse`; indicates that\nthis is a continuation of a prior `ListSubscriptions` call, and that the\nsystem should return the next page of data.",
                  "type": "string",
                  "location": "query"
                },
                "pageSize": {
                  "format": "int32",
                  "description": "Maximum number of subscriptions to return.",
                  "type": "integer",
                  "location": "query"
                },
                "project": {
                  "location": "path",
                  "description": "The name of the cloud project that subscriptions belong to.",
                  "type": "string",
                  "required": true,
                  "pattern": "^projects/[^/]+$"
                }
              },
              "flatPath": "v1beta2/projects/{projectsId}/subscriptions",
              "id": "pubsub.projects.subscriptions.list",
              "path": "v1beta2/{+project}/subscriptions"
=======
              "parameters": {
                "subscription": {
                  "type": "string",
                  "required": true,
                  "pattern": "^projects/[^/]+/subscriptions/[^/]+$",
                  "location": "path",
                  "description": "The name of the subscription to get."
                }
              },
              "scopes": [
                "https://www.googleapis.com/auth/cloud-platform",
                "https://www.googleapis.com/auth/pubsub"
              ],
              "flatPath": "v1beta2/projects/{projectsId}/subscriptions/{subscriptionsId}",
              "id": "pubsub.projects.subscriptions.get",
              "path": "v1beta2/{+subscription}",
              "description": "Gets the configuration details of a subscription."
>>>>>>> b412c745
            },
            "testIamPermissions": {
              "response": {
                "$ref": "TestIamPermissionsResponse"
              },
              "parameterOrder": [
                "resource"
              ],
              "httpMethod": "POST",
              "scopes": [
                "https://www.googleapis.com/auth/cloud-platform",
                "https://www.googleapis.com/auth/pubsub"
              ],
              "parameters": {
                "resource": {
                  "location": "path",
                  "description": "REQUIRED: The resource for which the policy detail is being requested.\nSee the operation documentation for the appropriate value for this field.",
                  "type": "string",
                  "required": true,
                  "pattern": "^projects/[^/]+/subscriptions/[^/]+$"
                }
              },
              "flatPath": "v1beta2/projects/{projectsId}/subscriptions/{subscriptionsId}:testIamPermissions",
              "id": "pubsub.projects.subscriptions.testIamPermissions",
              "path": "v1beta2/{+resource}:testIamPermissions",
              "request": {
                "$ref": "TestIamPermissionsRequest"
              },
              "description": "Returns permissions that a caller has on the specified resource.\nIf the resource does not exist, this will return an empty set of\npermissions, not a NOT_FOUND error.\n\nNote: This operation is designed to be used for building permission-aware\nUIs and command-line tools, not for authorization checking. This operation\nmay \"fail open\" without warning."
            },
<<<<<<< HEAD
            "create": {
=======
            "modifyPushConfig": {
>>>>>>> b412c745
              "request": {
                "$ref": "ModifyPushConfigRequest"
              },
<<<<<<< HEAD
              "description": "Creates a subscription to a given topic.\nIf the subscription already exists, returns `ALREADY_EXISTS`.\nIf the corresponding topic doesn't exist, returns `NOT_FOUND`.\n\nIf the name is not provided in the request, the server will assign a random\nname for this subscription on the same project as the topic. Note that\nfor REST API requests, you must specify a name.",
              "httpMethod": "PUT",
              "parameterOrder": [
                "name"
              ],
              "response": {
                "$ref": "Subscription"
=======
              "description": "Modifies the `PushConfig` for a specified subscription.\n\nThis may be used to change a push subscription to a pull one (signified by\nan empty `PushConfig`) or vice versa, or change the endpoint URL and other\nattributes of a push subscription. Messages will accumulate for delivery\ncontinuously through the call regardless of changes to the `PushConfig`.",
              "httpMethod": "POST",
              "parameterOrder": [
                "subscription"
              ],
              "response": {
                "$ref": "Empty"
>>>>>>> b412c745
              },
              "scopes": [
                "https://www.googleapis.com/auth/cloud-platform",
                "https://www.googleapis.com/auth/pubsub"
              ],
              "parameters": {
<<<<<<< HEAD
                "name": {
                  "location": "path",
                  "description": "The name of the subscription. It must have the format\n`\"projects/{project}/subscriptions/{subscription}\"`. `{subscription}` must\nstart with a letter, and contain only letters (`[A-Za-z]`), numbers\n(`[0-9]`), dashes (`-`), underscores (`_`), periods (`.`), tildes (`~`),\nplus (`+`) or percent signs (`%`). It must be between 3 and 255 characters\nin length, and it must not start with `\"goog\"`.",
=======
                "subscription": {
                  "location": "path",
                  "description": "The name of the subscription.",
>>>>>>> b412c745
                  "type": "string",
                  "required": true,
                  "pattern": "^projects/[^/]+/subscriptions/[^/]+$"
                }
              },
<<<<<<< HEAD
              "flatPath": "v1beta2/projects/{projectsId}/subscriptions/{subscriptionsId}",
              "path": "v1beta2/{+name}",
              "id": "pubsub.projects.subscriptions.create"
            },
            "acknowledge": {
              "flatPath": "v1beta2/projects/{projectsId}/subscriptions/{subscriptionsId}:acknowledge",
              "path": "v1beta2/{+subscription}:acknowledge",
              "id": "pubsub.projects.subscriptions.acknowledge",
              "request": {
                "$ref": "AcknowledgeRequest"
              },
              "description": "Acknowledges the messages associated with the `ack_ids` in the\n`AcknowledgeRequest`. The Pub/Sub system can remove the relevant messages\nfrom the subscription.\n\nAcknowledging a message whose ack deadline has expired may succeed,\nbut such a message may be redelivered later. Acknowledging a message more\nthan once will not result in an error.",
              "httpMethod": "POST",
              "parameterOrder": [
                "subscription"
              ],
              "response": {
                "$ref": "Empty"
              },
=======
              "flatPath": "v1beta2/projects/{projectsId}/subscriptions/{subscriptionsId}:modifyPushConfig",
              "path": "v1beta2/{+subscription}:modifyPushConfig",
              "id": "pubsub.projects.subscriptions.modifyPushConfig"
            },
            "delete": {
              "id": "pubsub.projects.subscriptions.delete",
              "path": "v1beta2/{+subscription}",
              "description": "Deletes an existing subscription. All pending messages in the subscription\nare immediately dropped. Calls to `Pull` after deletion will return\n`NOT_FOUND`. After a subscription is deleted, a new one may be created with\nthe same name, but the new one has no association with the old\nsubscription, or its topic unless the same topic is specified.",
              "response": {
                "$ref": "Empty"
              },
              "parameterOrder": [
                "subscription"
              ],
              "httpMethod": "DELETE",
              "parameters": {
                "subscription": {
                  "pattern": "^projects/[^/]+/subscriptions/[^/]+$",
                  "location": "path",
                  "description": "The subscription to delete.",
                  "type": "string",
                  "required": true
                }
              },
>>>>>>> b412c745
              "scopes": [
                "https://www.googleapis.com/auth/cloud-platform",
                "https://www.googleapis.com/auth/pubsub"
              ],
              "flatPath": "v1beta2/projects/{projectsId}/subscriptions/{subscriptionsId}"
            },
            "pull": {
              "description": "Pulls messages from the server. Returns an empty list if there are no\nmessages available in the backlog. The server may return `UNAVAILABLE` if\nthere are too many concurrent pull requests pending for the given\nsubscription.",
              "request": {
                "$ref": "PullRequest"
              },
              "httpMethod": "POST",
              "parameterOrder": [
                "subscription"
              ],
              "response": {
                "$ref": "PullResponse"
              },
              "parameters": {
                "subscription": {
<<<<<<< HEAD
                  "location": "path",
                  "description": "The subscription whose message is being acknowledged.",
                  "type": "string",
                  "required": true,
                  "pattern": "^projects/[^/]+/subscriptions/[^/]+$"
                }
              }
            },
            "modifyAckDeadline": {
              "flatPath": "v1beta2/projects/{projectsId}/subscriptions/{subscriptionsId}:modifyAckDeadline",
              "id": "pubsub.projects.subscriptions.modifyAckDeadline",
              "path": "v1beta2/{+subscription}:modifyAckDeadline",
              "description": "Modifies the ack deadline for a specific message. This method is useful\nto indicate that more time is needed to process a message by the\nsubscriber, or to make the message available for redelivery if the\nprocessing was interrupted. Note that this does not modify the\nsubscription-level `ackDeadlineSeconds` used for subsequent messages.",
              "request": {
                "$ref": "ModifyAckDeadlineRequest"
              },
              "response": {
                "$ref": "Empty"
=======
                  "description": "The subscription from which messages should be pulled.",
                  "type": "string",
                  "required": true,
                  "pattern": "^projects/[^/]+/subscriptions/[^/]+$",
                  "location": "path"
                }
              },
              "scopes": [
                "https://www.googleapis.com/auth/cloud-platform",
                "https://www.googleapis.com/auth/pubsub"
              ],
              "flatPath": "v1beta2/projects/{projectsId}/subscriptions/{subscriptionsId}:pull",
              "path": "v1beta2/{+subscription}:pull",
              "id": "pubsub.projects.subscriptions.pull"
            }
          }
        },
        "topics": {
          "methods": {
            "list": {
              "httpMethod": "GET",
              "response": {
                "$ref": "ListTopicsResponse"
              },
              "parameterOrder": [
                "project"
              ],
              "parameters": {
                "pageToken": {
                  "location": "query",
                  "description": "The value returned by the last `ListTopicsResponse`; indicates that this is\na continuation of a prior `ListTopics` call, and that the system should\nreturn the next page of data.",
                  "type": "string"
                },
                "pageSize": {
                  "location": "query",
                  "format": "int32",
                  "description": "Maximum number of topics to return.",
                  "type": "integer"
                },
                "project": {
                  "location": "path",
                  "description": "The name of the cloud project that topics belong to.",
                  "type": "string",
                  "required": true,
                  "pattern": "^projects/[^/]+$"
                }
              },
              "scopes": [
                "https://www.googleapis.com/auth/cloud-platform",
                "https://www.googleapis.com/auth/pubsub"
              ],
              "flatPath": "v1beta2/projects/{projectsId}/topics",
              "path": "v1beta2/{+project}/topics",
              "id": "pubsub.projects.topics.list",
              "description": "Lists matching topics."
            },
            "setIamPolicy": {
              "request": {
                "$ref": "SetIamPolicyRequest"
>>>>>>> b412c745
              },
              "description": "Sets the access control policy on the specified resource. Replaces any\nexisting policy.",
              "httpMethod": "POST",
              "parameterOrder": [
                "subscription"
              ],
<<<<<<< HEAD
              "httpMethod": "POST",
              "parameters": {
                "subscription": {
                  "description": "The name of the subscription.",
                  "type": "string",
                  "required": true,
                  "pattern": "^projects/[^/]+/subscriptions/[^/]+$",
                  "location": "path"
                }
              },
              "scopes": [
                "https://www.googleapis.com/auth/cloud-platform",
                "https://www.googleapis.com/auth/pubsub"
              ]
            },
            "getIamPolicy": {
              "response": {
                "$ref": "Policy"
              },
=======
              "response": {
                "$ref": "Policy"
              },
              "scopes": [
                "https://www.googleapis.com/auth/cloud-platform",
                "https://www.googleapis.com/auth/pubsub"
              ],
              "parameters": {
                "resource": {
                  "description": "REQUIRED: The resource for which the policy is being specified.\nSee the operation documentation for the appropriate value for this field.",
                  "type": "string",
                  "required": true,
                  "pattern": "^projects/[^/]+/topics/[^/]+$",
                  "location": "path"
                }
              },
              "flatPath": "v1beta2/projects/{projectsId}/topics/{topicsId}:setIamPolicy",
              "path": "v1beta2/{+resource}:setIamPolicy",
              "id": "pubsub.projects.topics.setIamPolicy"
            },
            "create": {
              "request": {
                "$ref": "Topic"
              },
              "description": "Creates the given topic with the given name.",
              "httpMethod": "PUT",
              "parameterOrder": [
                "name"
              ],
              "response": {
                "$ref": "Topic"
              },
              "scopes": [
                "https://www.googleapis.com/auth/cloud-platform",
                "https://www.googleapis.com/auth/pubsub"
              ],
              "parameters": {
                "name": {
                  "description": "The name of the topic. It must have the format\n`\"projects/{project}/topics/{topic}\"`. `{topic}` must start with a letter,\nand contain only letters (`[A-Za-z]`), numbers (`[0-9]`), dashes (`-`),\nunderscores (`_`), periods (`.`), tildes (`~`), plus (`+`) or percent\nsigns (`%`). It must be between 3 and 255 characters in length, and it\nmust not start with `\"goog\"`.",
                  "type": "string",
                  "required": true,
                  "pattern": "^projects/[^/]+/topics/[^/]+$",
                  "location": "path"
                }
              },
              "flatPath": "v1beta2/projects/{projectsId}/topics/{topicsId}",
              "path": "v1beta2/{+name}",
              "id": "pubsub.projects.topics.create"
            },
            "getIamPolicy": {
              "httpMethod": "GET",
>>>>>>> b412c745
              "parameterOrder": [
                "resource"
              ],
              "response": {
                "$ref": "Policy"
              },
              "scopes": [
                "https://www.googleapis.com/auth/cloud-platform",
                "https://www.googleapis.com/auth/pubsub"
              ],
              "parameters": {
                "resource": {
                  "description": "REQUIRED: The resource for which the policy is being requested.\nSee the operation documentation for the appropriate value for this field.",
                  "type": "string",
                  "required": true,
<<<<<<< HEAD
                  "pattern": "^projects/[^/]+/subscriptions/[^/]+$",
                  "location": "path"
                }
=======
                  "pattern": "^projects/[^/]+/topics/[^/]+$",
                  "location": "path"
                }
              },
              "flatPath": "v1beta2/projects/{projectsId}/topics/{topicsId}:getIamPolicy",
              "path": "v1beta2/{+resource}:getIamPolicy",
              "id": "pubsub.projects.topics.getIamPolicy",
              "description": "Gets the access control policy for a resource.\nReturns an empty policy if the resource exists and does not have a policy\nset."
            },
            "get": {
              "id": "pubsub.projects.topics.get",
              "path": "v1beta2/{+topic}",
              "description": "Gets the configuration of a topic.",
              "response": {
                "$ref": "Topic"
              },
              "parameterOrder": [
                "topic"
              ],
              "httpMethod": "GET",
              "parameters": {
                "topic": {
                  "description": "The name of the topic to get.",
                  "type": "string",
                  "required": true,
                  "pattern": "^projects/[^/]+/topics/[^/]+$",
                  "location": "path"
                }
              },
              "scopes": [
                "https://www.googleapis.com/auth/cloud-platform",
                "https://www.googleapis.com/auth/pubsub"
              ],
              "flatPath": "v1beta2/projects/{projectsId}/topics/{topicsId}"
            },
            "publish": {
              "scopes": [
                "https://www.googleapis.com/auth/cloud-platform",
                "https://www.googleapis.com/auth/pubsub"
              ],
              "parameters": {
                "topic": {
                  "type": "string",
                  "required": true,
                  "pattern": "^projects/[^/]+/topics/[^/]+$",
                  "location": "path",
                  "description": "The messages in the request will be published on this topic."
                }
              },
              "flatPath": "v1beta2/projects/{projectsId}/topics/{topicsId}:publish",
              "id": "pubsub.projects.topics.publish",
              "path": "v1beta2/{+topic}:publish",
              "request": {
                "$ref": "PublishRequest"
>>>>>>> b412c745
              },
              "flatPath": "v1beta2/projects/{projectsId}/subscriptions/{subscriptionsId}:getIamPolicy",
              "id": "pubsub.projects.subscriptions.getIamPolicy",
              "path": "v1beta2/{+resource}:getIamPolicy",
              "description": "Gets the access control policy for a resource.\nReturns an empty policy if the resource exists and does not have a policy\nset."
            },
            "get": {
              "response": {
                "$ref": "Subscription"
              },
              "parameterOrder": [
                "subscription"
              ],
<<<<<<< HEAD
              "httpMethod": "GET",
=======
              "httpMethod": "POST"
            },
            "testIamPermissions": {
              "response": {
                "$ref": "TestIamPermissionsResponse"
              },
              "parameterOrder": [
                "resource"
              ],
              "httpMethod": "POST",
              "parameters": {
                "resource": {
                  "type": "string",
                  "required": true,
                  "pattern": "^projects/[^/]+/topics/[^/]+$",
                  "location": "path",
                  "description": "REQUIRED: The resource for which the policy detail is being requested.\nSee the operation documentation for the appropriate value for this field."
                }
              },
>>>>>>> b412c745
              "scopes": [
                "https://www.googleapis.com/auth/cloud-platform",
                "https://www.googleapis.com/auth/pubsub"
              ],
              "flatPath": "v1beta2/projects/{projectsId}/topics/{topicsId}:testIamPermissions",
              "id": "pubsub.projects.topics.testIamPermissions",
              "path": "v1beta2/{+resource}:testIamPermissions",
              "description": "Returns permissions that a caller has on the specified resource.\nIf the resource does not exist, this will return an empty set of\npermissions, not a NOT_FOUND error.\n\nNote: This operation is designed to be used for building permission-aware\nUIs and command-line tools, not for authorization checking. This operation\nmay \"fail open\" without warning.",
              "request": {
                "$ref": "TestIamPermissionsRequest"
              }
            },
            "delete": {
              "description": "Deletes the topic with the given name. Returns `NOT_FOUND` if the topic\ndoes not exist. After a topic is deleted, a new topic may be created with\nthe same name; this is an entirely new topic with none of the old\nconfiguration or subscriptions. Existing subscriptions to this topic are\nnot deleted, but their `topic` field is set to `_deleted-topic_`.",
              "response": {
                "$ref": "Empty"
              },
              "parameterOrder": [
                "topic"
              ],
              "httpMethod": "DELETE",
              "parameters": {
                "subscription": {
                  "location": "path",
<<<<<<< HEAD
                  "description": "The name of the subscription to get.",
                  "type": "string",
                  "required": true,
                  "pattern": "^projects/[^/]+/subscriptions/[^/]+$"
=======
                  "description": "Name of the topic to delete.",
                  "type": "string",
                  "required": true
                }
              },
              "scopes": [
                "https://www.googleapis.com/auth/cloud-platform",
                "https://www.googleapis.com/auth/pubsub"
              ],
              "flatPath": "v1beta2/projects/{projectsId}/topics/{topicsId}",
              "id": "pubsub.projects.topics.delete",
              "path": "v1beta2/{+topic}"
            }
          },
          "resources": {
            "subscriptions": {
              "methods": {
                "list": {
                  "id": "pubsub.projects.topics.subscriptions.list",
                  "path": "v1beta2/{+topic}/subscriptions",
                  "description": "Lists the name of the subscriptions for this topic.",
                  "response": {
                    "$ref": "ListTopicSubscriptionsResponse"
                  },
                  "parameterOrder": [
                    "topic"
                  ],
                  "httpMethod": "GET",
                  "parameters": {
                    "topic": {
                      "description": "The name of the topic that subscriptions are attached to.",
                      "type": "string",
                      "required": true,
                      "pattern": "^projects/[^/]+/topics/[^/]+$",
                      "location": "path"
                    },
                    "pageToken": {
                      "description": "The value returned by the last `ListTopicSubscriptionsResponse`; indicates\nthat this is a continuation of a prior `ListTopicSubscriptions` call, and\nthat the system should return the next page of data.",
                      "type": "string",
                      "location": "query"
                    },
                    "pageSize": {
                      "format": "int32",
                      "description": "Maximum number of subscription names to return.",
                      "type": "integer",
                      "location": "query"
                    }
                  },
                  "scopes": [
                    "https://www.googleapis.com/auth/cloud-platform",
                    "https://www.googleapis.com/auth/pubsub"
                  ],
                  "flatPath": "v1beta2/projects/{projectsId}/topics/{topicsId}/subscriptions"
>>>>>>> b412c745
                }
              },
              "flatPath": "v1beta2/projects/{projectsId}/subscriptions/{subscriptionsId}",
              "id": "pubsub.projects.subscriptions.get",
              "path": "v1beta2/{+subscription}",
              "description": "Gets the configuration details of a subscription."
            }
          }
        }
      }
    }
  },
  "parameters": {
<<<<<<< HEAD
    "fields": {
      "location": "query",
      "description": "Selector specifying which fields to include in a partial response.",
      "type": "string"
    },
    "uploadType": {
      "description": "Legacy upload protocol for media (e.g. \"media\", \"multipart\").",
      "type": "string",
      "location": "query"
=======
    "upload_protocol": {
      "description": "Upload protocol for media (e.g. \"raw\", \"multipart\").",
      "type": "string",
      "location": "query"
    },
    "prettyPrint": {
      "location": "query",
      "description": "Returns response with indentations and line breaks.",
      "default": "true",
      "type": "boolean"
    },
    "uploadType": {
      "location": "query",
      "description": "Legacy upload protocol for media (e.g. \"media\", \"multipart\").",
      "type": "string"
    },
    "fields": {
      "location": "query",
      "description": "Selector specifying which fields to include in a partial response.",
      "type": "string"
>>>>>>> b412c745
    },
    "callback": {
      "location": "query",
      "description": "JSONP",
      "type": "string"
    },
    "$.xgafv": {
<<<<<<< HEAD
      "enumDescriptions": [
        "v1 error format",
        "v2 error format"
      ],
      "location": "query",
=======
>>>>>>> b412c745
      "enum": [
        "1",
        "2"
      ],
      "description": "V1 error format.",
<<<<<<< HEAD
      "type": "string"
    },
    "alt": {
=======
      "type": "string",
      "enumDescriptions": [
        "v1 error format",
        "v2 error format"
      ],
      "location": "query"
    },
    "alt": {
      "location": "query",
      "description": "Data format for response.",
      "default": "json",
>>>>>>> b412c745
      "enum": [
        "json",
        "media",
        "proto"
      ],
      "type": "string",
      "enumDescriptions": [
        "Responses with Content-Type of application/json",
        "Media download with context-dependent Content-Type",
        "Responses with Content-Type of application/x-protobuf"
<<<<<<< HEAD
      ],
      "location": "query",
      "description": "Data format for response.",
      "default": "json"
=======
      ]
    },
    "access_token": {
      "type": "string",
      "location": "query",
      "description": "OAuth access token."
>>>>>>> b412c745
    },
    "key": {
      "location": "query",
      "description": "API key. Your API key identifies your project and provides you with API access, quota, and reports. Required unless you provide an OAuth 2.0 token.",
      "type": "string"
    },
    "access_token": {
      "description": "OAuth access token.",
      "type": "string",
      "location": "query"
    },
    "quotaUser": {
      "description": "Available to use for quota purposes for server-side applications. Can be any arbitrary string assigned to a user, but should not exceed 40 characters.",
      "type": "string",
      "location": "query"
    },
    "pp": {
      "location": "query",
      "description": "Pretty-print response.",
      "default": "true",
<<<<<<< HEAD
      "type": "boolean",
      "location": "query"
=======
      "type": "boolean"
>>>>>>> b412c745
    },
    "oauth_token": {
      "location": "query",
      "description": "OAuth 2.0 token for the current user.",
      "type": "string"
    },
    "bearer_token": {
<<<<<<< HEAD
      "description": "OAuth bearer token.",
      "type": "string",
      "location": "query"
    },
    "upload_protocol": {
      "description": "Upload protocol for media (e.g. \"raw\", \"multipart\").",
      "type": "string",
      "location": "query"
    },
    "prettyPrint": {
      "description": "Returns response with indentations and line breaks.",
      "default": "true",
      "type": "boolean",
      "location": "query"
=======
      "location": "query",
      "description": "OAuth bearer token.",
      "type": "string"
>>>>>>> b412c745
    }
  },
  "schemas": {
    "ModifyAckDeadlineRequest": {
      "description": "Request for the ModifyAckDeadline method.",
      "type": "object",
      "properties": {
        "ackId": {
          "description": "The acknowledgment ID. Either this or ack_ids must be populated, but not\nboth.",
          "type": "string"
        },
        "ackDeadlineSeconds": {
          "format": "int32",
          "description": "The new ack deadline with respect to the time this request was sent to\nthe Pub/Sub system. Must be \u003e= 0. For example, if the value is 10, the new\nack deadline will expire 10 seconds after the `ModifyAckDeadline` call\nwas made. Specifying zero may immediately make the message available for\nanother pull request.",
          "type": "integer"
        },
        "ackIds": {
          "description": "List of acknowledgment IDs.",
          "items": {
            "type": "string"
          },
          "type": "array"
        }
      },
      "id": "ModifyAckDeadlineRequest"
    },
    "SetIamPolicyRequest": {
      "description": "Request message for `SetIamPolicy` method.",
      "type": "object",
      "properties": {
        "policy": {
          "$ref": "Policy",
          "description": "REQUIRED: The complete policy to be applied to the `resource`. The size of\nthe policy is limited to a few 10s of KB. An empty policy is a\nvalid policy but certain Cloud Platform services (such as Projects)\nmight reject them."
        }
      },
      "id": "SetIamPolicyRequest"
    },
    "PubsubMessage": {
      "properties": {
<<<<<<< HEAD
=======
        "publishTime": {
          "format": "google-datetime",
          "description": "The time at which the message was published, populated by the server when\nit receives the `Publish` call. It must not be populated by the\npublisher in a `Publish` call.",
          "type": "string"
        },
        "data": {
          "format": "byte",
          "description": "The message payload. For JSON requests, the value of this field must be\n[base64-encoded](https://tools.ietf.org/html/rfc4648).",
          "type": "string"
        },
>>>>>>> b412c745
        "messageId": {
          "description": "ID of this message, assigned by the server when the message is published.\nGuaranteed to be unique within the topic. This value may be read by a\nsubscriber that receives a `PubsubMessage` via a `Pull` call or a push\ndelivery. It must not be populated by the publisher in a `Publish` call.",
          "type": "string"
        },
        "attributes": {
          "description": "Optional attributes for this message.",
          "type": "object",
          "additionalProperties": {
            "type": "string"
<<<<<<< HEAD
          }
        },
        "publishTime": {
          "format": "google-datetime",
          "description": "The time at which the message was published, populated by the server when\nit receives the `Publish` call. It must not be populated by the\npublisher in a `Publish` call.",
          "type": "string"
        },
        "data": {
          "format": "byte",
          "description": "The message payload. For JSON requests, the value of this field must be\n[base64-encoded](https://tools.ietf.org/html/rfc4648).",
          "type": "string"
=======
          },
          "description": "Optional attributes for this message.",
          "type": "object"
>>>>>>> b412c745
        }
      },
      "id": "PubsubMessage",
      "description": "A message data and its attributes. The message payload must not be empty;\nit must contain either a non-empty data field, or at least one attribute.",
      "type": "object"
    },
    "ModifyPushConfigRequest": {
      "description": "Request for the ModifyPushConfig method.",
      "type": "object",
      "properties": {
        "pushConfig": {
          "description": "The push configuration for future deliveries.\n\nAn empty `pushConfig` indicates that the Pub/Sub system should\nstop pushing messages from the given subscription and allow\nmessages to be pulled and acknowledged - effectively pausing\nthe subscription if `Pull` is not called.",
          "$ref": "PushConfig"
        }
      },
      "id": "ModifyPushConfigRequest"
    },
    "Binding": {
      "description": "Associates `members` with a `role`.",
      "type": "object",
      "properties": {
        "members": {
          "description": "Specifies the identities requesting access for a Cloud Platform resource.\n`members` can have the following values:\n\n* `allUsers`: A special identifier that represents anyone who is\n   on the internet; with or without a Google account.\n\n* `allAuthenticatedUsers`: A special identifier that represents anyone\n   who is authenticated with a Google account or a service account.\n\n* `user:{emailid}`: An email address that represents a specific Google\n   account. For example, `alice@gmail.com` or `joe@example.com`.\n\n\n* `serviceAccount:{emailid}`: An email address that represents a service\n   account. For example, `my-other-app@appspot.gserviceaccount.com`.\n\n* `group:{emailid}`: An email address that represents a Google group.\n   For example, `admins@example.com`.\n\n\n* `domain:{domain}`: A Google Apps domain name that represents all the\n   users of that domain. For example, `google.com` or `example.com`.\n\n",
          "items": {
            "type": "string"
          },
          "type": "array"
        },
        "role": {
          "description": "Role that is assigned to `members`.\nFor example, `roles/viewer`, `roles/editor`, or `roles/owner`.\nRequired",
          "type": "string"
        }
      },
      "id": "Binding"
    },
<<<<<<< HEAD
    "AcknowledgeRequest": {
      "description": "Request for the Acknowledge method.",
=======
    "ListTopicsResponse": {
      "description": "Response for the `ListTopics` method.",
>>>>>>> b412c745
      "type": "object",
      "properties": {
        "nextPageToken": {
          "description": "If not empty, indicates that there may be more topics that match the\nrequest; this value should be passed in a new `ListTopicsRequest`.",
          "type": "string"
        },
        "topics": {
          "description": "The resulting topics.",
          "items": {
            "$ref": "Topic"
          },
          "type": "array"
        }
      },
<<<<<<< HEAD
      "id": "AcknowledgeRequest"
    },
    "Empty": {
      "description": "A generic empty message that you can re-use to avoid defining duplicated\nempty messages in your APIs. A typical example is to use it as the request\nor the response type of an API method. For instance:\n\n    service Foo {\n      rpc Bar(google.protobuf.Empty) returns (google.protobuf.Empty);\n    }\n\nThe JSON representation for `Empty` is empty JSON object `{}`.",
      "type": "object",
      "properties": {},
      "id": "Empty"
=======
      "id": "ListTopicsResponse"
    },
    "Empty": {
      "properties": {},
      "id": "Empty",
      "description": "A generic empty message that you can re-use to avoid defining duplicated\nempty messages in your APIs. A typical example is to use it as the request\nor the response type of an API method. For instance:\n\n    service Foo {\n      rpc Bar(google.protobuf.Empty) returns (google.protobuf.Empty);\n    }\n\nThe JSON representation for `Empty` is empty JSON object `{}`.",
      "type": "object"
>>>>>>> b412c745
    },
    "AcknowledgeRequest": {
      "description": "Request for the Acknowledge method.",
      "type": "object",
      "properties": {
        "ackIds": {
          "items": {
            "type": "string"
          },
          "type": "array",
          "description": "The acknowledgment ID for the messages being acknowledged that was returned\nby the Pub/Sub system in the `Pull` response. Must not be empty."
        }
      },
      "id": "AcknowledgeRequest"
    },
    "ListTopicSubscriptionsResponse": {
      "properties": {
        "nextPageToken": {
          "description": "If not empty, indicates that there may be more subscriptions that match\nthe request; this value should be passed in a new\n`ListTopicSubscriptionsRequest` to get more subscriptions.",
          "type": "string"
        },
        "subscriptions": {
          "description": "The names of the subscriptions that match the request.",
          "items": {
            "type": "string"
          },
          "type": "array"
        }
      },
      "id": "ListTopicSubscriptionsResponse",
      "description": "Response for the `ListTopicSubscriptions` method.",
      "type": "object"
    },
    "PullResponse": {
<<<<<<< HEAD
=======
      "id": "PullResponse",
>>>>>>> b412c745
      "description": "Response for the `Pull` method.",
      "type": "object",
      "properties": {
        "receivedMessages": {
          "description": "Received Pub/Sub messages. The Pub/Sub system will return zero messages if\nthere are no more available in the backlog. The Pub/Sub system may return\nfewer than the `maxMessages` requested even if there are more messages\navailable in the backlog.",
          "items": {
            "$ref": "ReceivedMessage"
          },
          "type": "array"
        }
<<<<<<< HEAD
      },
      "id": "PullResponse"
    },
    "ReceivedMessage": {
      "description": "A message and its corresponding acknowledgment ID.",
      "type": "object",
=======
      }
    },
    "ReceivedMessage": {
>>>>>>> b412c745
      "properties": {
        "message": {
          "description": "The message.",
          "$ref": "PubsubMessage"
        },
        "ackId": {
          "description": "This ID can be used to acknowledge the received message.",
          "type": "string"
        }
      },
<<<<<<< HEAD
      "id": "ReceivedMessage"
=======
      "id": "ReceivedMessage",
      "description": "A message and its corresponding acknowledgment ID.",
      "type": "object"
>>>>>>> b412c745
    },
    "PushConfig": {
      "description": "Configuration for a push delivery endpoint.",
      "type": "object",
      "properties": {
        "attributes": {
          "description": "Endpoint configuration attributes.\n\nEvery endpoint has a set of API supported attributes that can be used to\ncontrol different aspects of the message delivery.\n\nThe currently supported attribute is `x-goog-version`, which you can\nuse to change the format of the push message. This attribute\nindicates the version of the data expected by the endpoint. This\ncontrols the shape of the envelope (i.e. its fields and metadata).\nThe endpoint version is based on the version of the Pub/Sub\nAPI.\n\nIf not present during the `CreateSubscription` call, it will default to\nthe version of the API used to make such call. If not present during a\n`ModifyPushConfig` call, its value will not be changed. `GetSubscription`\ncalls will always return a valid version, even if the subscription was\ncreated without this attribute.\n\nThe possible values for this attribute are:\n\n* `v1beta1`: uses the push format defined in the v1beta1 Pub/Sub API.\n* `v1` or `v1beta2`: uses the push format defined in the v1 Pub/Sub API.",
          "type": "object",
          "additionalProperties": {
            "type": "string"
          }
        },
        "pushEndpoint": {
          "description": "A URL locating the endpoint to which messages should be pushed.\nFor example, a Webhook endpoint might use \"https://example.com/push\".",
          "type": "string"
        }
      },
      "id": "PushConfig"
    },
    "TestIamPermissionsResponse": {
      "description": "Response message for `TestIamPermissions` method.",
      "type": "object",
      "properties": {
        "permissions": {
          "description": "A subset of `TestPermissionsRequest.permissions` that the caller is\nallowed.",
          "items": {
            "type": "string"
          },
          "type": "array"
        }
      },
      "id": "TestIamPermissionsResponse"
    },
    "PullRequest": {
<<<<<<< HEAD
      "description": "Request for the `Pull` method.",
      "type": "object",
      "properties": {
=======
      "id": "PullRequest",
      "description": "Request for the `Pull` method.",
      "type": "object",
      "properties": {
        "returnImmediately": {
          "description": "If this is specified as true the system will respond immediately even if\nit is not able to return a message in the `Pull` response. Otherwise the\nsystem is allowed to wait until at least one message is available rather\nthan returning no messages. The client may cancel the request if it does\nnot wish to wait any longer for the response.",
          "type": "boolean"
        },
>>>>>>> b412c745
        "maxMessages": {
          "type": "integer",
          "format": "int32",
<<<<<<< HEAD
          "description": "The maximum number of messages returned for this request. The Pub/Sub\nsystem may return fewer than the number specified.",
          "type": "integer"
        },
        "returnImmediately": {
          "description": "If this is specified as true the system will respond immediately even if\nit is not able to return a message in the `Pull` response. Otherwise the\nsystem is allowed to wait until at least one message is available rather\nthan returning no messages. The client may cancel the request if it does\nnot wish to wait any longer for the response.",
          "type": "boolean"
        }
      },
      "id": "PullRequest"
=======
          "description": "The maximum number of messages returned for this request. The Pub/Sub\nsystem may return fewer than the number specified."
        }
      }
>>>>>>> b412c745
    },
    "ListSubscriptionsResponse": {
      "description": "Response for the `ListSubscriptions` method.",
      "type": "object",
      "properties": {
        "subscriptions": {
          "description": "The subscriptions that match the request.",
          "items": {
            "$ref": "Subscription"
          },
          "type": "array"
        },
        "nextPageToken": {
          "description": "If not empty, indicates that there may be more subscriptions that match\nthe request; this value should be passed in a new\n`ListSubscriptionsRequest` to get more subscriptions.",
          "type": "string"
        }
      },
      "id": "ListSubscriptionsResponse"
    },
    "PublishRequest": {
      "type": "object",
      "properties": {
        "messages": {
          "description": "The messages to publish.",
          "items": {
            "$ref": "PubsubMessage"
          },
          "type": "array"
        }
      },
      "id": "PublishRequest",
      "description": "Request for the Publish method."
    },
    "PublishResponse": {
      "description": "Response for the `Publish` method.",
      "type": "object",
      "properties": {
        "messageIds": {
          "description": "The server-assigned ID of each published message, in the same order as\nthe messages in the request. IDs are guaranteed to be unique within\nthe topic.",
          "items": {
            "type": "string"
          },
          "type": "array"
        }
      },
      "id": "PublishResponse"
    },
    "Subscription": {
      "description": "A subscription resource.",
      "type": "object",
      "properties": {
        "ackDeadlineSeconds": {
          "format": "int32",
          "description": "This value is the maximum time after a subscriber receives a message\nbefore the subscriber should acknowledge the message. After message\ndelivery but before the ack deadline expires and before the message is\nacknowledged, it is an outstanding message and will not be delivered\nagain during that time (on a best-effort basis).\n\nFor pull subscriptions, this value is used as the initial value for the ack\ndeadline. To override this value for a given message, call\n`ModifyAckDeadline` with the corresponding `ack_id` if using pull.\nThe maximum custom deadline you can specify is 600 seconds (10 minutes).\n\nFor push delivery, this value is also used to set the request timeout for\nthe call to the push endpoint.\n\nIf the subscriber never acknowledges the message, the Pub/Sub\nsystem will eventually redeliver the message.\n\nIf this parameter is 0, a default value of 10 seconds is used.",
          "type": "integer"
        },
        "name": {
          "type": "string",
          "description": "The name of the subscription. It must have the format\n`\"projects/{project}/subscriptions/{subscription}\"`. `{subscription}` must\nstart with a letter, and contain only letters (`[A-Za-z]`), numbers\n(`[0-9]`), dashes (`-`), underscores (`_`), periods (`.`), tildes (`~`),\nplus (`+`) or percent signs (`%`). It must be between 3 and 255 characters\nin length, and it must not start with `\"goog\"`."
        },
        "topic": {
<<<<<<< HEAD
          "description": "The name of the topic from which this subscription is receiving messages.\nThe value of this field will be `_deleted-topic_` if the topic has been\ndeleted.",
          "type": "string"
=======
          "type": "string",
          "description": "The name of the topic from which this subscription is receiving messages.\nThe value of this field will be `_deleted-topic_` if the topic has been\ndeleted."
>>>>>>> b412c745
        },
        "pushConfig": {
          "$ref": "PushConfig",
          "description": "If push delivery is used with this subscription, this field is\nused to configure it. An empty `pushConfig` signifies that the subscriber\nwill pull and ack messages using API methods."
        }
      },
      "id": "Subscription"
    },
    "TestIamPermissionsRequest": {
      "id": "TestIamPermissionsRequest",
      "description": "Request message for `TestIamPermissions` method.",
      "type": "object",
      "properties": {
        "permissions": {
          "description": "The set of permissions to check for the `resource`. Permissions with\nwildcards (such as '*' or 'storage.*') are not allowed. For more\ninformation see\n[IAM Overview](https://cloud.google.com/iam/docs/overview#permissions).",
          "items": {
            "type": "string"
          },
          "type": "array"
        }
<<<<<<< HEAD
      },
      "id": "TestIamPermissionsRequest"
    },
    "Topic": {
      "description": "A topic resource.",
      "type": "object",
      "properties": {
        "name": {
          "description": "The name of the topic. It must have the format\n`\"projects/{project}/topics/{topic}\"`. `{topic}` must start with a letter,\nand contain only letters (`[A-Za-z]`), numbers (`[0-9]`), dashes (`-`),\nunderscores (`_`), periods (`.`), tildes (`~`), plus (`+`) or percent\nsigns (`%`). It must be between 3 and 255 characters in length, and it\nmust not start with `\"goog\"`.",
          "type": "string"
        }
      },
      "id": "Topic"
=======
      }
>>>>>>> b412c745
    },
    "Policy": {
      "id": "Policy",
      "description": "Defines an Identity and Access Management (IAM) policy. It is used to\nspecify access control policies for Cloud Platform resources.\n\n\nA `Policy` consists of a list of `bindings`. A `Binding` binds a list of\n`members` to a `role`, where the members can be user accounts, Google groups,\nGoogle domains, and service accounts. A `role` is a named list of permissions\ndefined by IAM.\n\n**Example**\n\n    {\n      \"bindings\": [\n        {\n          \"role\": \"roles/owner\",\n          \"members\": [\n            \"user:mike@example.com\",\n            \"group:admins@example.com\",\n            \"domain:google.com\",\n            \"serviceAccount:my-other-app@appspot.gserviceaccount.com\",\n          ]\n        },\n        {\n          \"role\": \"roles/viewer\",\n          \"members\": [\"user:sean@example.com\"]\n        }\n      ]\n    }\n\nFor a description of IAM and its features, see the\n[IAM developer's guide](https://cloud.google.com/iam).",
      "type": "object",
      "properties": {
        "etag": {
          "format": "byte",
          "description": "`etag` is used for optimistic concurrency control as a way to help\nprevent simultaneous updates of a policy from overwriting each other.\nIt is strongly suggested that systems make use of the `etag` in the\nread-modify-write cycle to perform policy updates in order to avoid race\nconditions: An `etag` is returned in the response to `getIamPolicy`, and\nsystems are expected to put that etag in the request to `setIamPolicy` to\nensure that their change will be applied to the same version of the policy.\n\nIf no `etag` is provided in the call to `setIamPolicy`, then the existing\npolicy is overwritten blindly.",
          "type": "string"
        },
        "version": {
          "format": "int32",
          "description": "Version of the `Policy`. The default version is 0.",
          "type": "integer"
        },
        "bindings": {
          "description": "Associates a list of `members` to a `role`.\n`bindings` with no members will result in an error.",
          "items": {
            "$ref": "Binding"
          },
          "type": "array"
        }
<<<<<<< HEAD
      },
      "id": "Policy"
=======
      }
    },
    "Topic": {
      "description": "A topic resource.",
      "type": "object",
      "properties": {
        "name": {
          "description": "The name of the topic. It must have the format\n`\"projects/{project}/topics/{topic}\"`. `{topic}` must start with a letter,\nand contain only letters (`[A-Za-z]`), numbers (`[0-9]`), dashes (`-`),\nunderscores (`_`), periods (`.`), tildes (`~`), plus (`+`) or percent\nsigns (`%`). It must be between 3 and 255 characters in length, and it\nmust not start with `\"goog\"`.",
          "type": "string"
        }
      },
      "id": "Topic"
>>>>>>> b412c745
    }
  },
  "protocol": "rest",
  "icons": {
    "x16": "http://www.google.com/images/icons/product/search-16.gif",
    "x32": "http://www.google.com/images/icons/product/search-32.gif"
  },
  "version": "v1beta2",
  "baseUrl": "https://pubsub.googleapis.com/",
  "canonicalName": "Pubsub",
  "auth": {
    "oauth2": {
      "scopes": {
        "https://www.googleapis.com/auth/pubsub": {
          "description": "View and manage Pub/Sub topics and subscriptions"
        },
        "https://www.googleapis.com/auth/cloud-platform": {
          "description": "View and manage your data across Google Cloud Platform services"
        }
      }
    }
  },
  "servicePath": "",
  "kind": "discovery#restDescription",
  "description": "Provides reliable, many-to-many, asynchronous messaging between applications.\n",
  "rootUrl": "https://pubsub.googleapis.com/",
  "basePath": "",
  "ownerDomain": "google.com",
<<<<<<< HEAD
  "name": "pubsub"
=======
  "name": "pubsub",
  "batchPath": "batch",
  "revision": "20170918",
  "documentationLink": "https://cloud.google.com/pubsub/docs",
  "id": "pubsub:v1beta2",
  "title": "Google Cloud Pub/Sub API"
>>>>>>> b412c745
}<|MERGE_RESOLUTION|>--- conflicted
+++ resolved
@@ -1,38 +1,11 @@
 {
-<<<<<<< HEAD
-  "batchPath": "batch",
-  "id": "pubsub:v1beta2",
-  "documentationLink": "https://cloud.google.com/pubsub/docs",
-  "revision": "20170814",
-  "title": "Google Cloud Pub/Sub API",
-=======
   "discoveryVersion": "v1",
->>>>>>> b412c745
   "ownerName": "Google",
-  "discoveryVersion": "v1",
   "resources": {
     "projects": {
       "resources": {
-        "topics": {
+        "subscriptions": {
           "methods": {
-<<<<<<< HEAD
-            "get": {
-              "description": "Gets the configuration of a topic.",
-              "response": {
-                "$ref": "Topic"
-              },
-              "parameterOrder": [
-                "topic"
-              ],
-              "httpMethod": "GET",
-              "parameters": {
-                "topic": {
-                  "location": "path",
-                  "description": "The name of the topic to get.",
-                  "type": "string",
-                  "required": true,
-                  "pattern": "^projects/[^/]+/topics/[^/]+$"
-=======
             "list": {
               "httpMethod": "GET",
               "response": {
@@ -59,67 +32,12 @@
                   "description": "The value returned by the last `ListSubscriptionsResponse`; indicates that\nthis is a continuation of a prior `ListSubscriptions` call, and that the\nsystem should return the next page of data.",
                   "type": "string",
                   "location": "query"
->>>>>>> b412c745
-                }
-              },
-              "scopes": [
-                "https://www.googleapis.com/auth/cloud-platform",
-                "https://www.googleapis.com/auth/pubsub"
-              ],
-<<<<<<< HEAD
-              "flatPath": "v1beta2/projects/{projectsId}/topics/{topicsId}",
-              "id": "pubsub.projects.topics.get",
-              "path": "v1beta2/{+topic}"
-            },
-            "publish": {
-              "flatPath": "v1beta2/projects/{projectsId}/topics/{topicsId}:publish",
-              "id": "pubsub.projects.topics.publish",
-              "path": "v1beta2/{+topic}:publish",
-              "description": "Adds one or more messages to the topic. Returns `NOT_FOUND` if the topic\ndoes not exist. The message payload must not be empty; it must contain\n either a non-empty data field, or at least one attribute.",
-              "request": {
-                "$ref": "PublishRequest"
-              },
-              "response": {
-                "$ref": "PublishResponse"
-              },
-              "parameterOrder": [
-                "topic"
-              ],
-              "httpMethod": "POST",
-              "parameters": {
-                "topic": {
-                  "location": "path",
-                  "description": "The messages in the request will be published on this topic.",
-                  "type": "string",
-                  "required": true,
-                  "pattern": "^projects/[^/]+/topics/[^/]+$"
-                }
-              },
-              "scopes": [
-                "https://www.googleapis.com/auth/cloud-platform",
-                "https://www.googleapis.com/auth/pubsub"
-              ]
-            },
-            "testIamPermissions": {
-              "flatPath": "v1beta2/projects/{projectsId}/topics/{topicsId}:testIamPermissions",
-              "id": "pubsub.projects.topics.testIamPermissions",
-              "path": "v1beta2/{+resource}:testIamPermissions",
-              "description": "Returns permissions that a caller has on the specified resource.\nIf the resource does not exist, this will return an empty set of\npermissions, not a NOT_FOUND error.\n\nNote: This operation is designed to be used for building permission-aware\nUIs and command-line tools, not for authorization checking. This operation\nmay \"fail open\" without warning.",
-              "request": {
-                "$ref": "TestIamPermissionsRequest"
-              },
-              "response": {
-                "$ref": "TestIamPermissionsResponse"
-              },
-              "parameterOrder": [
-                "resource"
-              ],
-              "httpMethod": "POST",
-              "parameters": {
-                "resource": {
-                  "location": "path",
-                  "description": "REQUIRED: The resource for which the policy detail is being requested.\nSee the operation documentation for the appropriate value for this field.",
-=======
+                }
+              },
+              "scopes": [
+                "https://www.googleapis.com/auth/cloud-platform",
+                "https://www.googleapis.com/auth/pubsub"
+              ],
               "flatPath": "v1beta2/projects/{projectsId}/subscriptions",
               "path": "v1beta2/{+project}/subscriptions",
               "id": "pubsub.projects.subscriptions.list",
@@ -138,27 +56,13 @@
                   "pattern": "^projects/[^/]+/subscriptions/[^/]+$",
                   "location": "path",
                   "description": "REQUIRED: The resource for which the policy is being specified.\nSee the operation documentation for the appropriate value for this field.",
->>>>>>> b412c745
-                  "type": "string",
-                  "required": true,
-                  "pattern": "^projects/[^/]+/topics/[^/]+$"
-                }
-              },
-              "scopes": [
-                "https://www.googleapis.com/auth/cloud-platform",
-                "https://www.googleapis.com/auth/pubsub"
-<<<<<<< HEAD
-              ]
-            },
-            "delete": {
-              "flatPath": "v1beta2/projects/{projectsId}/topics/{topicsId}",
-              "path": "v1beta2/{+topic}",
-              "id": "pubsub.projects.topics.delete",
-              "description": "Deletes the topic with the given name. Returns `NOT_FOUND` if the topic\ndoes not exist. After a topic is deleted, a new topic may be created with\nthe same name; this is an entirely new topic with none of the old\nconfiguration or subscriptions. Existing subscriptions to this topic are\nnot deleted, but their `topic` field is set to `_deleted-topic_`.",
-              "httpMethod": "DELETE",
-              "parameterOrder": [
-                "topic"
-=======
+                  "type": "string",
+                  "required": true
+                }
+              },
+              "scopes": [
+                "https://www.googleapis.com/auth/cloud-platform",
+                "https://www.googleapis.com/auth/pubsub"
               ],
               "flatPath": "v1beta2/projects/{projectsId}/subscriptions/{subscriptionsId}:setIamPolicy",
               "id": "pubsub.projects.subscriptions.setIamPolicy",
@@ -172,216 +76,23 @@
               "httpMethod": "PUT",
               "parameterOrder": [
                 "name"
->>>>>>> b412c745
               ],
               "response": {
                 "$ref": "Subscription"
               },
-              "scopes": [
-                "https://www.googleapis.com/auth/cloud-platform",
-                "https://www.googleapis.com/auth/pubsub"
-              ],
-              "parameters": {
-<<<<<<< HEAD
-                "topic": {
-                  "location": "path",
-                  "description": "Name of the topic to delete.",
-                  "type": "string",
-                  "required": true,
-                  "pattern": "^projects/[^/]+/topics/[^/]+$"
-                }
-              }
-            },
-            "list": {
-              "description": "Lists matching topics.",
-              "httpMethod": "GET",
-              "parameterOrder": [
-                "project"
-              ],
-              "response": {
-                "$ref": "ListTopicsResponse"
-              },
-              "parameters": {
-                "pageToken": {
-                  "description": "The value returned by the last `ListTopicsResponse`; indicates that this is\na continuation of a prior `ListTopics` call, and that the system should\nreturn the next page of data.",
-                  "type": "string",
-                  "location": "query"
-                },
-                "pageSize": {
-                  "format": "int32",
-                  "description": "Maximum number of topics to return.",
-                  "type": "integer",
-                  "location": "query"
-                },
-                "project": {
-                  "description": "The name of the cloud project that topics belong to.",
-                  "type": "string",
-                  "required": true,
-                  "pattern": "^projects/[^/]+$",
-                  "location": "path"
-=======
+              "parameters": {
                 "name": {
                   "pattern": "^projects/[^/]+/subscriptions/[^/]+$",
                   "location": "path",
                   "description": "The name of the subscription. It must have the format\n`\"projects/{project}/subscriptions/{subscription}\"`. `{subscription}` must\nstart with a letter, and contain only letters (`[A-Za-z]`), numbers\n(`[0-9]`), dashes (`-`), underscores (`_`), periods (`.`), tildes (`~`),\nplus (`+`) or percent signs (`%`). It must be between 3 and 255 characters\nin length, and it must not start with `\"goog\"`.",
                   "type": "string",
                   "required": true
->>>>>>> b412c745
-                }
-              },
-              "scopes": [
-                "https://www.googleapis.com/auth/cloud-platform",
-                "https://www.googleapis.com/auth/pubsub"
-              ],
-<<<<<<< HEAD
-              "flatPath": "v1beta2/projects/{projectsId}/topics",
-              "path": "v1beta2/{+project}/topics",
-              "id": "pubsub.projects.topics.list"
-            },
-            "create": {
-              "request": {
-                "$ref": "Topic"
-              },
-              "description": "Creates the given topic with the given name.",
-              "response": {
-                "$ref": "Topic"
-              },
-              "parameterOrder": [
-                "name"
-              ],
-              "httpMethod": "PUT",
-              "scopes": [
-                "https://www.googleapis.com/auth/cloud-platform",
-                "https://www.googleapis.com/auth/pubsub"
-              ],
-              "parameters": {
-                "name": {
-                  "description": "The name of the topic. It must have the format\n`\"projects/{project}/topics/{topic}\"`. `{topic}` must start with a letter,\nand contain only letters (`[A-Za-z]`), numbers (`[0-9]`), dashes (`-`),\nunderscores (`_`), periods (`.`), tildes (`~`), plus (`+`) or percent\nsigns (`%`). It must be between 3 and 255 characters in length, and it\nmust not start with `\"goog\"`.",
-                  "type": "string",
-                  "required": true,
-                  "pattern": "^projects/[^/]+/topics/[^/]+$",
-                  "location": "path"
-                }
-              },
-              "flatPath": "v1beta2/projects/{projectsId}/topics/{topicsId}",
-              "id": "pubsub.projects.topics.create",
-              "path": "v1beta2/{+name}"
-            },
-            "setIamPolicy": {
-              "httpMethod": "POST",
-              "parameterOrder": [
-                "resource"
-              ],
-              "response": {
-                "$ref": "Policy"
-              },
-              "scopes": [
-                "https://www.googleapis.com/auth/cloud-platform",
-                "https://www.googleapis.com/auth/pubsub"
-              ],
-              "parameters": {
-                "resource": {
-                  "description": "REQUIRED: The resource for which the policy is being specified.\nSee the operation documentation for the appropriate value for this field.",
-                  "type": "string",
-                  "required": true,
-                  "pattern": "^projects/[^/]+/topics/[^/]+$",
-                  "location": "path"
-                }
-              },
-              "flatPath": "v1beta2/projects/{projectsId}/topics/{topicsId}:setIamPolicy",
-              "path": "v1beta2/{+resource}:setIamPolicy",
-              "id": "pubsub.projects.topics.setIamPolicy",
-              "request": {
-                "$ref": "SetIamPolicyRequest"
-              },
-              "description": "Sets the access control policy on the specified resource. Replaces any\nexisting policy."
-            },
-            "getIamPolicy": {
-              "flatPath": "v1beta2/projects/{projectsId}/topics/{topicsId}:getIamPolicy",
-              "path": "v1beta2/{+resource}:getIamPolicy",
-              "id": "pubsub.projects.topics.getIamPolicy",
-              "description": "Gets the access control policy for a resource.\nReturns an empty policy if the resource exists and does not have a policy\nset.",
-              "httpMethod": "GET",
-              "response": {
-                "$ref": "Policy"
-              },
-              "parameterOrder": [
-                "resource"
-              ],
-              "parameters": {
-                "resource": {
-                  "location": "path",
-                  "description": "REQUIRED: The resource for which the policy is being requested.\nSee the operation documentation for the appropriate value for this field.",
-                  "type": "string",
-                  "required": true,
-                  "pattern": "^projects/[^/]+/topics/[^/]+$"
-                }
-              },
-              "scopes": [
-                "https://www.googleapis.com/auth/cloud-platform",
-                "https://www.googleapis.com/auth/pubsub"
-              ]
-            }
-          },
-          "resources": {
-            "subscriptions": {
-              "methods": {
-                "list": {
-                  "response": {
-                    "$ref": "ListTopicSubscriptionsResponse"
-                  },
-                  "parameterOrder": [
-                    "topic"
-                  ],
-                  "httpMethod": "GET",
-                  "scopes": [
-                    "https://www.googleapis.com/auth/cloud-platform",
-                    "https://www.googleapis.com/auth/pubsub"
-                  ],
-                  "parameters": {
-                    "pageToken": {
-                      "description": "The value returned by the last `ListTopicSubscriptionsResponse`; indicates\nthat this is a continuation of a prior `ListTopicSubscriptions` call, and\nthat the system should return the next page of data.",
-                      "type": "string",
-                      "location": "query"
-                    },
-                    "pageSize": {
-                      "location": "query",
-                      "format": "int32",
-                      "description": "Maximum number of subscription names to return.",
-                      "type": "integer"
-                    },
-                    "topic": {
-                      "location": "path",
-                      "description": "The name of the topic that subscriptions are attached to.",
-                      "type": "string",
-                      "required": true,
-                      "pattern": "^projects/[^/]+/topics/[^/]+$"
-                    }
-                  },
-                  "flatPath": "v1beta2/projects/{projectsId}/topics/{topicsId}/subscriptions",
-                  "id": "pubsub.projects.topics.subscriptions.list",
-                  "path": "v1beta2/{+topic}/subscriptions",
-                  "description": "Lists the name of the subscriptions for this topic."
-                }
-              }
-            }
-          }
-        },
-        "subscriptions": {
-          "methods": {
-            "testIamPermissions": {
-              "request": {
-                "$ref": "TestIamPermissionsRequest"
-              },
-              "description": "Returns permissions that a caller has on the specified resource.\nIf the resource does not exist, this will return an empty set of\npermissions, not a NOT_FOUND error.\n\nNote: This operation is designed to be used for building permission-aware\nUIs and command-line tools, not for authorization checking. This operation\nmay \"fail open\" without warning.",
-              "response": {
-                "$ref": "TestIamPermissionsResponse"
-              },
-              "parameterOrder": [
-                "resource"
-              ],
-              "httpMethod": "POST",
-=======
+                }
+              },
+              "scopes": [
+                "https://www.googleapis.com/auth/cloud-platform",
+                "https://www.googleapis.com/auth/pubsub"
+              ],
               "flatPath": "v1beta2/projects/{projectsId}/subscriptions/{subscriptionsId}",
               "path": "v1beta2/{+name}",
               "id": "pubsub.projects.subscriptions.create",
@@ -398,7 +109,6 @@
               "parameterOrder": [
                 "resource"
               ],
->>>>>>> b412c745
               "scopes": [
                 "https://www.googleapis.com/auth/cloud-platform",
                 "https://www.googleapis.com/auth/pubsub"
@@ -412,17 +122,6 @@
                   "location": "path"
                 }
               },
-<<<<<<< HEAD
-              "flatPath": "v1beta2/projects/{projectsId}/subscriptions/{subscriptionsId}:testIamPermissions",
-              "id": "pubsub.projects.subscriptions.testIamPermissions",
-              "path": "v1beta2/{+resource}:testIamPermissions"
-            },
-            "modifyPushConfig": {
-              "description": "Modifies the `PushConfig` for a specified subscription.\n\nThis may be used to change a push subscription to a pull one (signified by\nan empty `PushConfig`) or vice versa, or change the endpoint URL and other\nattributes of a push subscription. Messages will accumulate for delivery\ncontinuously through the call regardless of changes to the `PushConfig`.",
-              "request": {
-                "$ref": "ModifyPushConfigRequest"
-              },
-=======
               "flatPath": "v1beta2/projects/{projectsId}/subscriptions/{subscriptionsId}:getIamPolicy",
               "path": "v1beta2/{+resource}:getIamPolicy",
               "id": "pubsub.projects.subscriptions.getIamPolicy",
@@ -436,7 +135,6 @@
                 "$ref": "ModifyAckDeadlineRequest"
               },
               "description": "Modifies the ack deadline for a specific message. This method is useful\nto indicate that more time is needed to process a message by the\nsubscriber, or to make the message available for redelivery if the\nprocessing was interrupted. Note that this does not modify the\nsubscription-level `ackDeadlineSeconds` used for subsequent messages.",
->>>>>>> b412c745
               "response": {
                 "$ref": "Empty"
               },
@@ -444,6 +142,10 @@
                 "subscription"
               ],
               "httpMethod": "POST",
+              "scopes": [
+                "https://www.googleapis.com/auth/cloud-platform",
+                "https://www.googleapis.com/auth/pubsub"
+              ],
               "parameters": {
                 "subscription": {
                   "description": "The name of the subscription.",
@@ -452,69 +154,15 @@
                   "pattern": "^projects/[^/]+/subscriptions/[^/]+$",
                   "location": "path"
                 }
-<<<<<<< HEAD
-              },
-              "scopes": [
-                "https://www.googleapis.com/auth/cloud-platform",
-                "https://www.googleapis.com/auth/pubsub"
-              ],
-              "flatPath": "v1beta2/projects/{projectsId}/subscriptions/{subscriptionsId}:modifyPushConfig",
-              "id": "pubsub.projects.subscriptions.modifyPushConfig",
-              "path": "v1beta2/{+subscription}:modifyPushConfig"
-            },
-            "pull": {
-              "request": {
-                "$ref": "PullRequest"
-              },
-              "description": "Pulls messages from the server. Returns an empty list if there are no\nmessages available in the backlog. The server may return `UNAVAILABLE` if\nthere are too many concurrent pull requests pending for the given\nsubscription.",
-              "httpMethod": "POST",
-              "parameterOrder": [
-                "subscription"
-              ],
-              "response": {
-                "$ref": "PullResponse"
-              },
-=======
               }
             },
             "acknowledge": {
->>>>>>> b412c745
               "scopes": [
                 "https://www.googleapis.com/auth/cloud-platform",
                 "https://www.googleapis.com/auth/pubsub"
               ],
               "parameters": {
                 "subscription": {
-<<<<<<< HEAD
-                  "location": "path",
-                  "description": "The subscription from which messages should be pulled.",
-                  "type": "string",
-                  "required": true,
-                  "pattern": "^projects/[^/]+/subscriptions/[^/]+$"
-                }
-              },
-              "flatPath": "v1beta2/projects/{projectsId}/subscriptions/{subscriptionsId}:pull",
-              "path": "v1beta2/{+subscription}:pull",
-              "id": "pubsub.projects.subscriptions.pull"
-            },
-            "delete": {
-              "description": "Deletes an existing subscription. All pending messages in the subscription\nare immediately dropped. Calls to `Pull` after deletion will return\n`NOT_FOUND`. After a subscription is deleted, a new one may be created with\nthe same name, but the new one has no association with the old\nsubscription, or its topic unless the same topic is specified.",
-              "httpMethod": "DELETE",
-              "parameterOrder": [
-                "subscription"
-              ],
-              "response": {
-                "$ref": "Empty"
-              },
-              "parameters": {
-                "subscription": {
-                  "location": "path",
-                  "description": "The subscription to delete.",
-                  "type": "string",
-                  "required": true,
-                  "pattern": "^projects/[^/]+/subscriptions/[^/]+$"
-                }
-=======
                   "pattern": "^projects/[^/]+/subscriptions/[^/]+$",
                   "location": "path",
                   "description": "The subscription whose message is being acknowledged.",
@@ -531,23 +179,13 @@
               "description": "Acknowledges the messages associated with the `ack_ids` in the\n`AcknowledgeRequest`. The Pub/Sub system can remove the relevant messages\nfrom the subscription.\n\nAcknowledging a message whose ack deadline has expired may succeed,\nbut such a message may be redelivered later. Acknowledging a message more\nthan once will not result in an error.",
               "response": {
                 "$ref": "Empty"
->>>>>>> b412c745
               },
               "parameterOrder": [
                 "subscription"
               ],
-<<<<<<< HEAD
-              "flatPath": "v1beta2/projects/{projectsId}/subscriptions/{subscriptionsId}",
-              "path": "v1beta2/{+subscription}",
-              "id": "pubsub.projects.subscriptions.delete"
-            },
-            "list": {
-              "description": "Lists matching subscriptions.",
-=======
               "httpMethod": "POST"
             },
             "get": {
->>>>>>> b412c745
               "response": {
                 "$ref": "Subscription"
               },
@@ -555,35 +193,6 @@
                 "subscription"
               ],
               "httpMethod": "GET",
-<<<<<<< HEAD
-              "scopes": [
-                "https://www.googleapis.com/auth/cloud-platform",
-                "https://www.googleapis.com/auth/pubsub"
-              ],
-              "parameters": {
-                "pageToken": {
-                  "description": "The value returned by the last `ListSubscriptionsResponse`; indicates that\nthis is a continuation of a prior `ListSubscriptions` call, and that the\nsystem should return the next page of data.",
-                  "type": "string",
-                  "location": "query"
-                },
-                "pageSize": {
-                  "format": "int32",
-                  "description": "Maximum number of subscriptions to return.",
-                  "type": "integer",
-                  "location": "query"
-                },
-                "project": {
-                  "location": "path",
-                  "description": "The name of the cloud project that subscriptions belong to.",
-                  "type": "string",
-                  "required": true,
-                  "pattern": "^projects/[^/]+$"
-                }
-              },
-              "flatPath": "v1beta2/projects/{projectsId}/subscriptions",
-              "id": "pubsub.projects.subscriptions.list",
-              "path": "v1beta2/{+project}/subscriptions"
-=======
               "parameters": {
                 "subscription": {
                   "type": "string",
@@ -601,7 +210,6 @@
               "id": "pubsub.projects.subscriptions.get",
               "path": "v1beta2/{+subscription}",
               "description": "Gets the configuration details of a subscription."
->>>>>>> b412c745
             },
             "testIamPermissions": {
               "response": {
@@ -632,23 +240,10 @@
               },
               "description": "Returns permissions that a caller has on the specified resource.\nIf the resource does not exist, this will return an empty set of\npermissions, not a NOT_FOUND error.\n\nNote: This operation is designed to be used for building permission-aware\nUIs and command-line tools, not for authorization checking. This operation\nmay \"fail open\" without warning."
             },
-<<<<<<< HEAD
-            "create": {
-=======
             "modifyPushConfig": {
->>>>>>> b412c745
               "request": {
                 "$ref": "ModifyPushConfigRequest"
               },
-<<<<<<< HEAD
-              "description": "Creates a subscription to a given topic.\nIf the subscription already exists, returns `ALREADY_EXISTS`.\nIf the corresponding topic doesn't exist, returns `NOT_FOUND`.\n\nIf the name is not provided in the request, the server will assign a random\nname for this subscription on the same project as the topic. Note that\nfor REST API requests, you must specify a name.",
-              "httpMethod": "PUT",
-              "parameterOrder": [
-                "name"
-              ],
-              "response": {
-                "$ref": "Subscription"
-=======
               "description": "Modifies the `PushConfig` for a specified subscription.\n\nThis may be used to change a push subscription to a pull one (signified by\nan empty `PushConfig`) or vice versa, or change the endpoint URL and other\nattributes of a push subscription. Messages will accumulate for delivery\ncontinuously through the call regardless of changes to the `PushConfig`.",
               "httpMethod": "POST",
               "parameterOrder": [
@@ -656,48 +251,20 @@
               ],
               "response": {
                 "$ref": "Empty"
->>>>>>> b412c745
-              },
-              "scopes": [
-                "https://www.googleapis.com/auth/cloud-platform",
-                "https://www.googleapis.com/auth/pubsub"
-              ],
-              "parameters": {
-<<<<<<< HEAD
-                "name": {
-                  "location": "path",
-                  "description": "The name of the subscription. It must have the format\n`\"projects/{project}/subscriptions/{subscription}\"`. `{subscription}` must\nstart with a letter, and contain only letters (`[A-Za-z]`), numbers\n(`[0-9]`), dashes (`-`), underscores (`_`), periods (`.`), tildes (`~`),\nplus (`+`) or percent signs (`%`). It must be between 3 and 255 characters\nin length, and it must not start with `\"goog\"`.",
-=======
+              },
+              "scopes": [
+                "https://www.googleapis.com/auth/cloud-platform",
+                "https://www.googleapis.com/auth/pubsub"
+              ],
+              "parameters": {
                 "subscription": {
                   "location": "path",
                   "description": "The name of the subscription.",
->>>>>>> b412c745
                   "type": "string",
                   "required": true,
                   "pattern": "^projects/[^/]+/subscriptions/[^/]+$"
                 }
               },
-<<<<<<< HEAD
-              "flatPath": "v1beta2/projects/{projectsId}/subscriptions/{subscriptionsId}",
-              "path": "v1beta2/{+name}",
-              "id": "pubsub.projects.subscriptions.create"
-            },
-            "acknowledge": {
-              "flatPath": "v1beta2/projects/{projectsId}/subscriptions/{subscriptionsId}:acknowledge",
-              "path": "v1beta2/{+subscription}:acknowledge",
-              "id": "pubsub.projects.subscriptions.acknowledge",
-              "request": {
-                "$ref": "AcknowledgeRequest"
-              },
-              "description": "Acknowledges the messages associated with the `ack_ids` in the\n`AcknowledgeRequest`. The Pub/Sub system can remove the relevant messages\nfrom the subscription.\n\nAcknowledging a message whose ack deadline has expired may succeed,\nbut such a message may be redelivered later. Acknowledging a message more\nthan once will not result in an error.",
-              "httpMethod": "POST",
-              "parameterOrder": [
-                "subscription"
-              ],
-              "response": {
-                "$ref": "Empty"
-              },
-=======
               "flatPath": "v1beta2/projects/{projectsId}/subscriptions/{subscriptionsId}:modifyPushConfig",
               "path": "v1beta2/{+subscription}:modifyPushConfig",
               "id": "pubsub.projects.subscriptions.modifyPushConfig"
@@ -722,7 +289,6 @@
                   "required": true
                 }
               },
->>>>>>> b412c745
               "scopes": [
                 "https://www.googleapis.com/auth/cloud-platform",
                 "https://www.googleapis.com/auth/pubsub"
@@ -743,26 +309,6 @@
               },
               "parameters": {
                 "subscription": {
-<<<<<<< HEAD
-                  "location": "path",
-                  "description": "The subscription whose message is being acknowledged.",
-                  "type": "string",
-                  "required": true,
-                  "pattern": "^projects/[^/]+/subscriptions/[^/]+$"
-                }
-              }
-            },
-            "modifyAckDeadline": {
-              "flatPath": "v1beta2/projects/{projectsId}/subscriptions/{subscriptionsId}:modifyAckDeadline",
-              "id": "pubsub.projects.subscriptions.modifyAckDeadline",
-              "path": "v1beta2/{+subscription}:modifyAckDeadline",
-              "description": "Modifies the ack deadline for a specific message. This method is useful\nto indicate that more time is needed to process a message by the\nsubscriber, or to make the message available for redelivery if the\nprocessing was interrupted. Note that this does not modify the\nsubscription-level `ackDeadlineSeconds` used for subsequent messages.",
-              "request": {
-                "$ref": "ModifyAckDeadlineRequest"
-              },
-              "response": {
-                "$ref": "Empty"
-=======
                   "description": "The subscription from which messages should be pulled.",
                   "type": "string",
                   "required": true,
@@ -822,34 +368,12 @@
             "setIamPolicy": {
               "request": {
                 "$ref": "SetIamPolicyRequest"
->>>>>>> b412c745
               },
               "description": "Sets the access control policy on the specified resource. Replaces any\nexisting policy.",
               "httpMethod": "POST",
               "parameterOrder": [
-                "subscription"
-              ],
-<<<<<<< HEAD
-              "httpMethod": "POST",
-              "parameters": {
-                "subscription": {
-                  "description": "The name of the subscription.",
-                  "type": "string",
-                  "required": true,
-                  "pattern": "^projects/[^/]+/subscriptions/[^/]+$",
-                  "location": "path"
-                }
-              },
-              "scopes": [
-                "https://www.googleapis.com/auth/cloud-platform",
-                "https://www.googleapis.com/auth/pubsub"
-              ]
-            },
-            "getIamPolicy": {
-              "response": {
-                "$ref": "Policy"
-              },
-=======
+                "resource"
+              ],
               "response": {
                 "$ref": "Policy"
               },
@@ -901,7 +425,6 @@
             },
             "getIamPolicy": {
               "httpMethod": "GET",
->>>>>>> b412c745
               "parameterOrder": [
                 "resource"
               ],
@@ -917,11 +440,6 @@
                   "description": "REQUIRED: The resource for which the policy is being requested.\nSee the operation documentation for the appropriate value for this field.",
                   "type": "string",
                   "required": true,
-<<<<<<< HEAD
-                  "pattern": "^projects/[^/]+/subscriptions/[^/]+$",
-                  "location": "path"
-                }
-=======
                   "pattern": "^projects/[^/]+/topics/[^/]+$",
                   "location": "path"
                 }
@@ -976,23 +494,14 @@
               "path": "v1beta2/{+topic}:publish",
               "request": {
                 "$ref": "PublishRequest"
->>>>>>> b412c745
-              },
-              "flatPath": "v1beta2/projects/{projectsId}/subscriptions/{subscriptionsId}:getIamPolicy",
-              "id": "pubsub.projects.subscriptions.getIamPolicy",
-              "path": "v1beta2/{+resource}:getIamPolicy",
-              "description": "Gets the access control policy for a resource.\nReturns an empty policy if the resource exists and does not have a policy\nset."
-            },
-            "get": {
-              "response": {
-                "$ref": "Subscription"
-              },
-              "parameterOrder": [
-                "subscription"
-              ],
-<<<<<<< HEAD
-              "httpMethod": "GET",
-=======
+              },
+              "description": "Adds one or more messages to the topic. Returns `NOT_FOUND` if the topic\ndoes not exist. The message payload must not be empty; it must contain\n either a non-empty data field, or at least one attribute.",
+              "response": {
+                "$ref": "PublishResponse"
+              },
+              "parameterOrder": [
+                "topic"
+              ],
               "httpMethod": "POST"
             },
             "testIamPermissions": {
@@ -1012,7 +521,6 @@
                   "description": "REQUIRED: The resource for which the policy detail is being requested.\nSee the operation documentation for the appropriate value for this field."
                 }
               },
->>>>>>> b412c745
               "scopes": [
                 "https://www.googleapis.com/auth/cloud-platform",
                 "https://www.googleapis.com/auth/pubsub"
@@ -1035,14 +543,9 @@
               ],
               "httpMethod": "DELETE",
               "parameters": {
-                "subscription": {
-                  "location": "path",
-<<<<<<< HEAD
-                  "description": "The name of the subscription to get.",
-                  "type": "string",
-                  "required": true,
-                  "pattern": "^projects/[^/]+/subscriptions/[^/]+$"
-=======
+                "topic": {
+                  "pattern": "^projects/[^/]+/topics/[^/]+$",
+                  "location": "path",
                   "description": "Name of the topic to delete.",
                   "type": "string",
                   "required": true
@@ -1096,13 +599,8 @@
                     "https://www.googleapis.com/auth/pubsub"
                   ],
                   "flatPath": "v1beta2/projects/{projectsId}/topics/{topicsId}/subscriptions"
->>>>>>> b412c745
-                }
-              },
-              "flatPath": "v1beta2/projects/{projectsId}/subscriptions/{subscriptionsId}",
-              "id": "pubsub.projects.subscriptions.get",
-              "path": "v1beta2/{+subscription}",
-              "description": "Gets the configuration details of a subscription."
+                }
+              }
             }
           }
         }
@@ -1110,17 +608,6 @@
     }
   },
   "parameters": {
-<<<<<<< HEAD
-    "fields": {
-      "location": "query",
-      "description": "Selector specifying which fields to include in a partial response.",
-      "type": "string"
-    },
-    "uploadType": {
-      "description": "Legacy upload protocol for media (e.g. \"media\", \"multipart\").",
-      "type": "string",
-      "location": "query"
-=======
     "upload_protocol": {
       "description": "Upload protocol for media (e.g. \"raw\", \"multipart\").",
       "type": "string",
@@ -1141,7 +628,6 @@
       "location": "query",
       "description": "Selector specifying which fields to include in a partial response.",
       "type": "string"
->>>>>>> b412c745
     },
     "callback": {
       "location": "query",
@@ -1149,24 +635,11 @@
       "type": "string"
     },
     "$.xgafv": {
-<<<<<<< HEAD
-      "enumDescriptions": [
-        "v1 error format",
-        "v2 error format"
-      ],
-      "location": "query",
-=======
->>>>>>> b412c745
       "enum": [
         "1",
         "2"
       ],
       "description": "V1 error format.",
-<<<<<<< HEAD
-      "type": "string"
-    },
-    "alt": {
-=======
       "type": "string",
       "enumDescriptions": [
         "v1 error format",
@@ -1178,7 +651,6 @@
       "location": "query",
       "description": "Data format for response.",
       "default": "json",
->>>>>>> b412c745
       "enum": [
         "json",
         "media",
@@ -1189,27 +661,15 @@
         "Responses with Content-Type of application/json",
         "Media download with context-dependent Content-Type",
         "Responses with Content-Type of application/x-protobuf"
-<<<<<<< HEAD
-      ],
-      "location": "query",
-      "description": "Data format for response.",
-      "default": "json"
-=======
       ]
     },
     "access_token": {
       "type": "string",
       "location": "query",
       "description": "OAuth access token."
->>>>>>> b412c745
     },
     "key": {
-      "location": "query",
       "description": "API key. Your API key identifies your project and provides you with API access, quota, and reports. Required unless you provide an OAuth 2.0 token.",
-      "type": "string"
-    },
-    "access_token": {
-      "description": "OAuth access token.",
       "type": "string",
       "location": "query"
     },
@@ -1222,12 +682,7 @@
       "location": "query",
       "description": "Pretty-print response.",
       "default": "true",
-<<<<<<< HEAD
-      "type": "boolean",
-      "location": "query"
-=======
       "type": "boolean"
->>>>>>> b412c745
     },
     "oauth_token": {
       "location": "query",
@@ -1235,26 +690,9 @@
       "type": "string"
     },
     "bearer_token": {
-<<<<<<< HEAD
-      "description": "OAuth bearer token.",
-      "type": "string",
-      "location": "query"
-    },
-    "upload_protocol": {
-      "description": "Upload protocol for media (e.g. \"raw\", \"multipart\").",
-      "type": "string",
-      "location": "query"
-    },
-    "prettyPrint": {
-      "description": "Returns response with indentations and line breaks.",
-      "default": "true",
-      "type": "boolean",
-      "location": "query"
-=======
       "location": "query",
       "description": "OAuth bearer token.",
       "type": "string"
->>>>>>> b412c745
     }
   },
   "schemas": {
@@ -1294,8 +732,6 @@
     },
     "PubsubMessage": {
       "properties": {
-<<<<<<< HEAD
-=======
         "publishTime": {
           "format": "google-datetime",
           "description": "The time at which the message was published, populated by the server when\nit receives the `Publish` call. It must not be populated by the\npublisher in a `Publish` call.",
@@ -1306,33 +742,16 @@
           "description": "The message payload. For JSON requests, the value of this field must be\n[base64-encoded](https://tools.ietf.org/html/rfc4648).",
           "type": "string"
         },
->>>>>>> b412c745
         "messageId": {
           "description": "ID of this message, assigned by the server when the message is published.\nGuaranteed to be unique within the topic. This value may be read by a\nsubscriber that receives a `PubsubMessage` via a `Pull` call or a push\ndelivery. It must not be populated by the publisher in a `Publish` call.",
           "type": "string"
         },
         "attributes": {
-          "description": "Optional attributes for this message.",
-          "type": "object",
           "additionalProperties": {
             "type": "string"
-<<<<<<< HEAD
-          }
-        },
-        "publishTime": {
-          "format": "google-datetime",
-          "description": "The time at which the message was published, populated by the server when\nit receives the `Publish` call. It must not be populated by the\npublisher in a `Publish` call.",
-          "type": "string"
-        },
-        "data": {
-          "format": "byte",
-          "description": "The message payload. For JSON requests, the value of this field must be\n[base64-encoded](https://tools.ietf.org/html/rfc4648).",
-          "type": "string"
-=======
           },
           "description": "Optional attributes for this message.",
           "type": "object"
->>>>>>> b412c745
         }
       },
       "id": "PubsubMessage",
@@ -1368,13 +787,8 @@
       },
       "id": "Binding"
     },
-<<<<<<< HEAD
-    "AcknowledgeRequest": {
-      "description": "Request for the Acknowledge method.",
-=======
     "ListTopicsResponse": {
       "description": "Response for the `ListTopics` method.",
->>>>>>> b412c745
       "type": "object",
       "properties": {
         "nextPageToken": {
@@ -1389,15 +803,6 @@
           "type": "array"
         }
       },
-<<<<<<< HEAD
-      "id": "AcknowledgeRequest"
-    },
-    "Empty": {
-      "description": "A generic empty message that you can re-use to avoid defining duplicated\nempty messages in your APIs. A typical example is to use it as the request\nor the response type of an API method. For instance:\n\n    service Foo {\n      rpc Bar(google.protobuf.Empty) returns (google.protobuf.Empty);\n    }\n\nThe JSON representation for `Empty` is empty JSON object `{}`.",
-      "type": "object",
-      "properties": {},
-      "id": "Empty"
-=======
       "id": "ListTopicsResponse"
     },
     "Empty": {
@@ -1405,7 +810,6 @@
       "id": "Empty",
       "description": "A generic empty message that you can re-use to avoid defining duplicated\nempty messages in your APIs. A typical example is to use it as the request\nor the response type of an API method. For instance:\n\n    service Foo {\n      rpc Bar(google.protobuf.Empty) returns (google.protobuf.Empty);\n    }\n\nThe JSON representation for `Empty` is empty JSON object `{}`.",
       "type": "object"
->>>>>>> b412c745
     },
     "AcknowledgeRequest": {
       "description": "Request for the Acknowledge method.",
@@ -1440,10 +844,7 @@
       "type": "object"
     },
     "PullResponse": {
-<<<<<<< HEAD
-=======
       "id": "PullResponse",
->>>>>>> b412c745
       "description": "Response for the `Pull` method.",
       "type": "object",
       "properties": {
@@ -1454,18 +855,9 @@
           },
           "type": "array"
         }
-<<<<<<< HEAD
-      },
-      "id": "PullResponse"
+      }
     },
     "ReceivedMessage": {
-      "description": "A message and its corresponding acknowledgment ID.",
-      "type": "object",
-=======
-      }
-    },
-    "ReceivedMessage": {
->>>>>>> b412c745
       "properties": {
         "message": {
           "description": "The message.",
@@ -1476,13 +868,9 @@
           "type": "string"
         }
       },
-<<<<<<< HEAD
-      "id": "ReceivedMessage"
-=======
       "id": "ReceivedMessage",
       "description": "A message and its corresponding acknowledgment ID.",
       "type": "object"
->>>>>>> b412c745
     },
     "PushConfig": {
       "description": "Configuration for a push delivery endpoint.",
@@ -1517,11 +905,6 @@
       "id": "TestIamPermissionsResponse"
     },
     "PullRequest": {
-<<<<<<< HEAD
-      "description": "Request for the `Pull` method.",
-      "type": "object",
-      "properties": {
-=======
       "id": "PullRequest",
       "description": "Request for the `Pull` method.",
       "type": "object",
@@ -1530,25 +913,12 @@
           "description": "If this is specified as true the system will respond immediately even if\nit is not able to return a message in the `Pull` response. Otherwise the\nsystem is allowed to wait until at least one message is available rather\nthan returning no messages. The client may cancel the request if it does\nnot wish to wait any longer for the response.",
           "type": "boolean"
         },
->>>>>>> b412c745
         "maxMessages": {
           "type": "integer",
           "format": "int32",
-<<<<<<< HEAD
-          "description": "The maximum number of messages returned for this request. The Pub/Sub\nsystem may return fewer than the number specified.",
-          "type": "integer"
-        },
-        "returnImmediately": {
-          "description": "If this is specified as true the system will respond immediately even if\nit is not able to return a message in the `Pull` response. Otherwise the\nsystem is allowed to wait until at least one message is available rather\nthan returning no messages. The client may cancel the request if it does\nnot wish to wait any longer for the response.",
-          "type": "boolean"
-        }
-      },
-      "id": "PullRequest"
-=======
           "description": "The maximum number of messages returned for this request. The Pub/Sub\nsystem may return fewer than the number specified."
         }
       }
->>>>>>> b412c745
     },
     "ListSubscriptionsResponse": {
       "description": "Response for the `ListSubscriptions` method.",
@@ -1610,13 +980,8 @@
           "description": "The name of the subscription. It must have the format\n`\"projects/{project}/subscriptions/{subscription}\"`. `{subscription}` must\nstart with a letter, and contain only letters (`[A-Za-z]`), numbers\n(`[0-9]`), dashes (`-`), underscores (`_`), periods (`.`), tildes (`~`),\nplus (`+`) or percent signs (`%`). It must be between 3 and 255 characters\nin length, and it must not start with `\"goog\"`."
         },
         "topic": {
-<<<<<<< HEAD
-          "description": "The name of the topic from which this subscription is receiving messages.\nThe value of this field will be `_deleted-topic_` if the topic has been\ndeleted.",
-          "type": "string"
-=======
           "type": "string",
           "description": "The name of the topic from which this subscription is receiving messages.\nThe value of this field will be `_deleted-topic_` if the topic has been\ndeleted."
->>>>>>> b412c745
         },
         "pushConfig": {
           "$ref": "PushConfig",
@@ -1637,23 +1002,7 @@
           },
           "type": "array"
         }
-<<<<<<< HEAD
-      },
-      "id": "TestIamPermissionsRequest"
-    },
-    "Topic": {
-      "description": "A topic resource.",
-      "type": "object",
-      "properties": {
-        "name": {
-          "description": "The name of the topic. It must have the format\n`\"projects/{project}/topics/{topic}\"`. `{topic}` must start with a letter,\nand contain only letters (`[A-Za-z]`), numbers (`[0-9]`), dashes (`-`),\nunderscores (`_`), periods (`.`), tildes (`~`), plus (`+`) or percent\nsigns (`%`). It must be between 3 and 255 characters in length, and it\nmust not start with `\"goog\"`.",
-          "type": "string"
-        }
-      },
-      "id": "Topic"
-=======
       }
->>>>>>> b412c745
     },
     "Policy": {
       "id": "Policy",
@@ -1677,10 +1026,6 @@
           },
           "type": "array"
         }
-<<<<<<< HEAD
-      },
-      "id": "Policy"
-=======
       }
     },
     "Topic": {
@@ -1693,7 +1038,6 @@
         }
       },
       "id": "Topic"
->>>>>>> b412c745
     }
   },
   "protocol": "rest",
@@ -1722,14 +1066,10 @@
   "rootUrl": "https://pubsub.googleapis.com/",
   "basePath": "",
   "ownerDomain": "google.com",
-<<<<<<< HEAD
-  "name": "pubsub"
-=======
   "name": "pubsub",
   "batchPath": "batch",
   "revision": "20170918",
   "documentationLink": "https://cloud.google.com/pubsub/docs",
   "id": "pubsub:v1beta2",
   "title": "Google Cloud Pub/Sub API"
->>>>>>> b412c745
 }