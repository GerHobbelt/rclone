--- conflicted
+++ resolved
@@ -1,14 +1,4 @@
 {
-<<<<<<< HEAD
-  "ownerDomain": "google.com",
-  "name": "storagetransfer",
-  "batchPath": "batch",
-  "id": "storagetransfer:v1",
-  "revision": "20170831",
-  "documentationLink": "https://cloud.google.com/storage/transfer",
-  "title": "Google Storage Transfer API",
-=======
->>>>>>> b412c745
   "ownerName": "Google",
   "discoveryVersion": "v1",
   "version_module": true,
@@ -16,15 +6,6 @@
     "googleServiceAccounts": {
       "methods": {
         "get": {
-<<<<<<< HEAD
-          "httpMethod": "GET",
-          "response": {
-            "$ref": "GoogleServiceAccount"
-          },
-          "parameterOrder": [
-            "projectId"
-          ],
-=======
           "description": "Returns the Google service account that is used by Storage Transfer\nService to access buckets in the project where transfers\nrun or in other projects. Each Google service account is associated\nwith one Google Cloud Platform Console project. Users\nshould add this service account to the Google Cloud Storage bucket\nACLs to grant access to Storage Transfer Service. This service\naccount is created and owned by Storage Transfer Service and can\nonly be used by Storage Transfer Service.",
           "httpMethod": "GET",
           "parameterOrder": [
@@ -33,48 +14,39 @@
           "response": {
             "$ref": "GoogleServiceAccount"
           },
->>>>>>> b412c745
           "scopes": [
             "https://www.googleapis.com/auth/cloud-platform"
           ],
           "parameters": {
             "projectId": {
-              "location": "path",
               "description": "The ID of the Google Cloud Platform Console project that the Google service\naccount is associated with.\nRequired.",
               "type": "string",
-              "required": true
+              "required": true,
+              "location": "path"
             }
           },
           "flatPath": "v1/googleServiceAccounts/{projectId}",
           "path": "v1/googleServiceAccounts/{projectId}",
-<<<<<<< HEAD
-          "id": "storagetransfer.googleServiceAccounts.get",
-          "description": "Returns the Google service account that is used by Storage Transfer\nService to access buckets in the project where transfers\nrun or in other projects. Each Google service account is associated\nwith one Google Cloud Platform Console project. Users\nshould add this service account to the Google Cloud Storage bucket\nACLs to grant access to Storage Transfer Service. This service\naccount is created and owned by Storage Transfer Service and can\nonly be used by Storage Transfer Service."
-=======
           "id": "storagetransfer.googleServiceAccounts.get"
->>>>>>> b412c745
         }
       }
     },
     "transferOperations": {
       "methods": {
-<<<<<<< HEAD
-        "pause": {
-          "response": {
-            "$ref": "Empty"
-=======
         "resume": {
           "path": "v1/{+name}:resume",
           "id": "storagetransfer.transferOperations.resume",
           "description": "Resumes a transfer operation that is paused.",
           "request": {
             "$ref": "ResumeTransferOperationRequest"
->>>>>>> b412c745
-          },
+          },
+          "httpMethod": "POST",
           "parameterOrder": [
             "name"
           ],
-          "httpMethod": "POST",
+          "response": {
+            "$ref": "Empty"
+          },
           "parameters": {
             "name": {
               "description": "The name of the transfer operation.\nRequired.",
@@ -87,21 +59,6 @@
           "scopes": [
             "https://www.googleapis.com/auth/cloud-platform"
           ],
-<<<<<<< HEAD
-          "flatPath": "v1/transferOperations/{transferOperationsId}:pause",
-          "id": "storagetransfer.transferOperations.pause",
-          "path": "v1/{+name}:pause",
-          "description": "Pauses a transfer operation.",
-          "request": {
-            "$ref": "PauseTransferOperationRequest"
-          }
-        },
-        "delete": {
-          "flatPath": "v1/transferOperations/{transferOperationsId}",
-          "id": "storagetransfer.transferOperations.delete",
-          "path": "v1/{+name}",
-          "description": "This method is not supported and the server returns `UNIMPLEMENTED`.",
-=======
           "flatPath": "v1/transferOperations/{transferOperationsId}:resume"
         },
         "cancel": {
@@ -109,62 +66,43 @@
           "id": "storagetransfer.transferOperations.cancel",
           "description": "Cancels a transfer. Use the get method to check whether the cancellation succeeded or whether the operation completed despite cancellation.",
           "httpMethod": "POST",
->>>>>>> b412c745
           "response": {
             "$ref": "Empty"
           },
           "parameterOrder": [
             "name"
           ],
-<<<<<<< HEAD
-          "httpMethod": "DELETE",
-=======
->>>>>>> b412c745
           "scopes": [
             "https://www.googleapis.com/auth/cloud-platform"
           ],
           "parameters": {
             "name": {
-<<<<<<< HEAD
-              "pattern": "^transferOperations/.+$",
-              "location": "path",
-              "description": "The name of the operation resource to be deleted.",
-=======
               "description": "The name of the operation resource to be cancelled.",
->>>>>>> b412c745
-              "type": "string",
-              "required": true
-            }
-<<<<<<< HEAD
-          }
-        },
-        "list": {
-          "flatPath": "v1/transferOperations",
-          "path": "v1/{+name}",
-          "id": "storagetransfer.transferOperations.list",
-          "description": "Lists operations that match the specified filter in the request. If the\nserver doesn't support this method, it returns `UNIMPLEMENTED`.\n\nNOTE: the `name` binding allows API services to override the binding\nto use different resource name schemes, such as `users/*/operations`. To\noverride the binding, API services can add a binding such as\n`\"/v1/{name=users/*}/operations\"` to their service configuration.\nFor backwards compatibility, the default name includes the operations\ncollection id, however overriding users must ensure the name binding\nis the parent resource, without the operations collection id.",
-=======
-          },
-          "flatPath": "v1/transferOperations/{transferOperationsId}:cancel"
-        },
-        "get": {
-          "scopes": [
-            "https://www.googleapis.com/auth/cloud-platform"
-          ],
-          "parameters": {
-            "name": {
-              "description": "The name of the operation resource.",
               "type": "string",
               "required": true,
               "pattern": "^transferOperations/.+$",
               "location": "path"
             }
           },
+          "flatPath": "v1/transferOperations/{transferOperationsId}:cancel"
+        },
+        "get": {
+          "scopes": [
+            "https://www.googleapis.com/auth/cloud-platform"
+          ],
+          "parameters": {
+            "name": {
+              "description": "The name of the operation resource.",
+              "type": "string",
+              "required": true,
+              "pattern": "^transferOperations/.+$",
+              "location": "path"
+            }
+          },
           "flatPath": "v1/transferOperations/{transferOperationsId}",
           "path": "v1/{+name}",
           "id": "storagetransfer.transferOperations.get",
           "description": "Gets the latest state of a long-running operation.  Clients can use this\nmethod to poll the operation result at intervals as recommended by the API\nservice.",
->>>>>>> b412c745
           "httpMethod": "GET",
           "parameterOrder": [
             "name"
@@ -185,58 +123,20 @@
             "https://www.googleapis.com/auth/cloud-platform"
           ],
           "parameters": {
-<<<<<<< HEAD
-            "pageToken": {
-              "description": "The list page token.",
-              "type": "string",
-              "location": "query"
-            },
-=======
->>>>>>> b412c745
             "name": {
               "description": "The name of the transfer operation.\nRequired.",
               "type": "string",
               "required": true,
               "pattern": "^transferOperations/.+$",
               "location": "path"
-<<<<<<< HEAD
-            },
-            "pageSize": {
-              "location": "query",
-              "format": "int32",
-              "description": "The list page size. The max allowed value is 256.",
-              "type": "integer"
-            },
-            "filter": {
-              "description": "A list of query parameters specified as JSON text in the form of {\\\"project_id\\\" : \\\"my_project_id\\\", \\\"job_names\\\" : [\\\"jobid1\\\", \\\"jobid2\\\",...], \\\"operation_names\\\" : [\\\"opid1\\\", \\\"opid2\\\",...], \\\"transfer_statuses\\\":[\\\"status1\\\", \\\"status2\\\",...]}. Since `job_names`, `operation_names`, and `transfer_statuses` support multiple values, they must be specified with array notation. `job_names`, `operation_names`, and `transfer_statuses` are optional.",
-              "type": "string",
-              "location": "query"
-            }
-          }
-        },
-        "resume": {
-          "path": "v1/{+name}:resume",
-          "id": "storagetransfer.transferOperations.resume",
-=======
             }
           },
           "flatPath": "v1/transferOperations/{transferOperationsId}:pause",
           "path": "v1/{+name}:pause",
           "id": "storagetransfer.transferOperations.pause",
->>>>>>> b412c745
           "request": {
             "$ref": "PauseTransferOperationRequest"
           },
-<<<<<<< HEAD
-          "description": "Resumes a transfer operation that is paused.",
-          "httpMethod": "POST",
-          "parameterOrder": [
-            "name"
-          ],
-          "response": {
-            "$ref": "Empty"
-          },
-=======
           "description": "Pauses a transfer operation."
         },
         "delete": {
@@ -247,24 +147,11 @@
           "parameterOrder": [
             "name"
           ],
->>>>>>> b412c745
           "scopes": [
             "https://www.googleapis.com/auth/cloud-platform"
           ],
           "parameters": {
             "name": {
-<<<<<<< HEAD
-              "description": "The name of the transfer operation.\nRequired.",
-              "type": "string",
-              "required": true,
-              "pattern": "^transferOperations/.+$",
-              "location": "path"
-            }
-          },
-          "flatPath": "v1/transferOperations/{transferOperationsId}:resume"
-        },
-        "cancel": {
-=======
               "pattern": "^transferOperations/.+$",
               "location": "path",
               "description": "The name of the operation resource to be deleted.",
@@ -281,21 +168,13 @@
           "id": "storagetransfer.transferOperations.list",
           "path": "v1/{+name}",
           "description": "Lists operations that match the specified filter in the request. If the\nserver doesn't support this method, it returns `UNIMPLEMENTED`.\n\nNOTE: the `name` binding allows API services to override the binding\nto use different resource name schemes, such as `users/*/operations`. To\noverride the binding, API services can add a binding such as\n`\"/v1/{name=users/*}/operations\"` to their service configuration.\nFor backwards compatibility, the default name includes the operations\ncollection id, however overriding users must ensure the name binding\nis the parent resource, without the operations collection id.",
->>>>>>> b412c745
           "response": {
             "$ref": "ListOperationsResponse"
           },
           "parameterOrder": [
             "name"
           ],
-<<<<<<< HEAD
-          "httpMethod": "POST",
-          "scopes": [
-            "https://www.googleapis.com/auth/cloud-platform"
-          ],
-=======
           "httpMethod": "GET",
->>>>>>> b412c745
           "parameters": {
             "filter": {
               "description": "A list of query parameters specified as JSON text in the form of {\\\"project_id\\\" : \\\"my_project_id\\\", \\\"job_names\\\" : [\\\"jobid1\\\", \\\"jobid2\\\",...], \\\"operation_names\\\" : [\\\"opid1\\\", \\\"opid2\\\",...], \\\"transfer_statuses\\\":[\\\"status1\\\", \\\"status2\\\",...]}. Since `job_names`, `operation_names`, and `transfer_statuses` support multiple values, they must be specified with array notation. `job_names`, `operation_names`, and `transfer_statuses` are optional.",
@@ -308,44 +187,6 @@
               "location": "query"
             },
             "name": {
-<<<<<<< HEAD
-              "location": "path",
-              "description": "The name of the operation resource to be cancelled.",
-              "type": "string",
-              "required": true,
-              "pattern": "^transferOperations/.+$"
-            }
-          },
-          "flatPath": "v1/transferOperations/{transferOperationsId}:cancel",
-          "id": "storagetransfer.transferOperations.cancel",
-          "path": "v1/{+name}:cancel",
-          "description": "Cancels a transfer. Use the get method to check whether the cancellation succeeded or whether the operation completed despite cancellation."
-        },
-        "get": {
-          "httpMethod": "GET",
-          "response": {
-            "$ref": "Operation"
-          },
-          "parameterOrder": [
-            "name"
-          ],
-          "scopes": [
-            "https://www.googleapis.com/auth/cloud-platform"
-          ],
-          "parameters": {
-            "name": {
-              "type": "string",
-              "required": true,
-              "pattern": "^transferOperations/.+$",
-              "location": "path",
-              "description": "The name of the operation resource."
-            }
-          },
-          "flatPath": "v1/transferOperations/{transferOperationsId}",
-          "path": "v1/{+name}",
-          "id": "storagetransfer.transferOperations.get",
-          "description": "Gets the latest state of a long-running operation.  Clients can use this\nmethod to poll the operation result at intervals as recommended by the API\nservice."
-=======
               "description": "The value `transferOperations`.",
               "type": "string",
               "required": true,
@@ -363,15 +204,11 @@
             "https://www.googleapis.com/auth/cloud-platform"
           ],
           "flatPath": "v1/transferOperations"
->>>>>>> b412c745
         }
       }
     },
     "transferJobs": {
       "methods": {
-<<<<<<< HEAD
-        "list": {
-=======
         "create": {
           "parameters": {},
           "scopes": [
@@ -394,7 +231,6 @@
           "scopes": [
             "https://www.googleapis.com/auth/cloud-platform"
           ],
->>>>>>> b412c745
           "parameters": {
             "filter": {
               "location": "query",
@@ -413,23 +249,6 @@
               "location": "query"
             }
           },
-<<<<<<< HEAD
-          "scopes": [
-            "https://www.googleapis.com/auth/cloud-platform"
-          ],
-          "flatPath": "v1/transferJobs",
-          "id": "storagetransfer.transferJobs.list",
-          "path": "v1/transferJobs",
-          "description": "Lists transfer jobs.",
-          "response": {
-            "$ref": "ListTransferJobsResponse"
-          },
-          "parameterOrder": [],
-          "httpMethod": "GET"
-        },
-        "get": {
-          "httpMethod": "GET",
-=======
           "flatPath": "v1/transferJobs",
           "path": "v1/transferJobs",
           "id": "storagetransfer.transferJobs.list",
@@ -444,16 +263,13 @@
           "id": "storagetransfer.transferJobs.get",
           "path": "v1/{+jobName}",
           "description": "Gets a transfer job.",
->>>>>>> b412c745
           "response": {
             "$ref": "TransferJob"
           },
           "parameterOrder": [
             "jobName"
           ],
-          "scopes": [
-            "https://www.googleapis.com/auth/cloud-platform"
-          ],
+          "httpMethod": "GET",
           "parameters": {
             "projectId": {
               "description": "The ID of the Google Cloud Platform Console project that owns the job.\nRequired.",
@@ -461,19 +277,6 @@
               "location": "query"
             },
             "jobName": {
-<<<<<<< HEAD
-              "location": "path",
-              "description": "The job to get.\nRequired.",
-              "type": "string",
-              "required": true,
-              "pattern": "^transferJobs/.+$"
-            }
-          },
-          "flatPath": "v1/transferJobs/{transferJobsId}",
-          "path": "v1/{+jobName}",
-          "id": "storagetransfer.transferJobs.get",
-          "description": "Gets a transfer job."
-=======
               "pattern": "^transferJobs/.+$",
               "location": "path",
               "description": "The job to get.\nRequired.",
@@ -485,7 +288,6 @@
             "https://www.googleapis.com/auth/cloud-platform"
           ],
           "flatPath": "v1/transferJobs/{transferJobsId}"
->>>>>>> b412c745
         },
         "patch": {
           "response": {
@@ -514,35 +316,11 @@
           "request": {
             "$ref": "UpdateTransferJobRequest"
           }
-<<<<<<< HEAD
-        },
-        "create": {
-          "path": "v1/transferJobs",
-          "id": "storagetransfer.transferJobs.create",
-          "description": "Creates a transfer job that runs periodically.",
-          "request": {
-            "$ref": "TransferJob"
-          },
-          "httpMethod": "POST",
-          "parameterOrder": [],
-          "response": {
-            "$ref": "TransferJob"
-          },
-          "parameters": {},
-          "scopes": [
-            "https://www.googleapis.com/auth/cloud-platform"
-          ],
-          "flatPath": "v1/transferJobs"
-=======
->>>>>>> b412c745
         }
       }
     }
   },
   "parameters": {
-<<<<<<< HEAD
-    "fields": {
-=======
     "$.xgafv": {
       "description": "V1 error format.",
       "type": "string",
@@ -578,54 +356,9 @@
       "type": "string"
     },
     "key": {
->>>>>>> b412c745
       "location": "query",
-      "description": "Selector specifying which fields to include in a partial response.",
+      "description": "API key. Your API key identifies your project and provides you with API access, quota, and reports. Required unless you provide an OAuth 2.0 token.",
       "type": "string"
-    },
-    "uploadType": {
-      "description": "Legacy upload protocol for media (e.g. \"media\", \"multipart\").",
-      "type": "string",
-      "location": "query"
-    },
-    "$.xgafv": {
-      "enum": [
-        "1",
-        "2"
-      ],
-      "description": "V1 error format.",
-      "type": "string",
-      "enumDescriptions": [
-        "v1 error format",
-        "v2 error format"
-      ],
-      "location": "query"
-    },
-    "callback": {
-      "location": "query",
-      "description": "JSONP",
-      "type": "string"
-    },
-    "alt": {
-      "enum": [
-        "json",
-        "media",
-        "proto"
-      ],
-      "type": "string",
-      "enumDescriptions": [
-        "Responses with Content-Type of application/json",
-        "Media download with context-dependent Content-Type",
-        "Responses with Content-Type of application/x-protobuf"
-      ],
-      "location": "query",
-      "description": "Data format for response.",
-      "default": "json"
-    },
-    "key": {
-      "description": "API key. Your API key identifies your project and provides you with API access, quota, and reports. Required unless you provide an OAuth 2.0 token.",
-      "type": "string",
-      "location": "query"
     },
     "access_token": {
       "description": "OAuth access token.",
@@ -642,18 +375,10 @@
       "description": "Pretty-print response.",
       "default": "true",
       "type": "boolean"
-<<<<<<< HEAD
     },
     "bearer_token": {
+      "location": "query",
       "description": "OAuth bearer token.",
-      "type": "string",
-      "location": "query"
-=======
->>>>>>> b412c745
-    },
-    "oauth_token": {
-      "location": "query",
-      "description": "OAuth 2.0 token for the current user.",
       "type": "string"
     },
     "oauth_token": {
@@ -667,15 +392,8 @@
       "type": "string"
     },
     "prettyPrint": {
-      "location": "query",
       "description": "Returns response with indentations and line breaks.",
       "default": "true",
-<<<<<<< HEAD
-      "type": "boolean"
-    }
-  },
-  "schemas": {
-=======
       "type": "boolean",
       "location": "query"
     },
@@ -925,7 +643,6 @@
         }
       }
     },
->>>>>>> b412c745
     "ErrorSummary": {
       "description": "A summary of errors by error code, plus a count and sample error log\nentries.",
       "type": "object",
@@ -978,73 +695,56 @@
           "type": "string"
         },
         "errorLogEntries": {
+          "description": "Error samples.",
           "items": {
             "$ref": "ErrorLogEntry"
           },
-          "type": "array",
-          "description": "Error samples."
+          "type": "array"
         }
       },
       "id": "ErrorSummary"
     },
     "HttpData": {
-<<<<<<< HEAD
-=======
       "id": "HttpData",
       "description": "An HttpData specifies a list of objects on the web to be transferred over\nHTTP.  The information of the objects to be transferred is contained in a\nfile referenced by a URL. The first line in the file must be\n\"TsvHttpData-1.0\", which specifies the format of the file.  Subsequent lines\nspecify the information of the list of objects, one object per list entry.\nEach entry has the following tab-delimited fields:\n\n* HTTP URL - The location of the object.\n\n* Length - The size of the object in bytes.\n\n* MD5 - The base64-encoded MD5 hash of the object.\n\nFor an example of a valid TSV file, see\n[Transferring data from URLs](https://cloud.google.com/storage/transfer/create-url-list).\n\nWhen transferring data based on a URL list, keep the following in mind:\n\n* When an object located at `http(s)://hostname:port/\u003cURL-path\u003e` is transferred\nto a data sink, the name of the object at the data sink is\n`\u003chostname\u003e/\u003cURL-path\u003e`.\n\n* If the specified size of an object does not match the actual size of the\nobject fetched, the object will not be transferred.\n\n* If the specified MD5 does not match the MD5 computed from the transferred\nbytes, the object transfer will fail. For more information, see\n[Generating MD5 hashes](https://cloud.google.com/storage/transfer/#md5)\n\n* Ensure that each URL you specify is publicly accessible. For\nexample, in Google Cloud Storage you can\n[share an object publicly]\n(https://cloud.google.com/storage/docs/cloud-console#_sharingdata) and get\na link to it.\n\n* Storage Transfer Service obeys `robots.txt` rules and requires the source\nHTTP server to support `Range` requests and to return a `Content-Length`\nheader in each response.\n\n* [ObjectConditions](#ObjectConditions) have no effect when filtering objects\nto transfer.",
->>>>>>> b412c745
       "type": "object",
       "properties": {
         "listUrl": {
           "description": "The URL that points to the file that stores the object list entries.\nThis file must allow public access.  Currently, only URLs with HTTP and\nHTTPS schemes are supported.\nRequired.",
           "type": "string"
         }
-<<<<<<< HEAD
-      },
-      "id": "HttpData",
-      "description": "An HttpData specifies a list of objects on the web to be transferred over\nHTTP.  The information of the objects to be transferred is contained in a\nfile referenced by a URL. The first line in the file must be\n\"TsvHttpData-1.0\", which specifies the format of the file.  Subsequent lines\nspecify the information of the list of objects, one object per list entry.\nEach entry has the following tab-delimited fields:\n\n* HTTP URL - The location of the object.\n\n* Length - The size of the object in bytes.\n\n* MD5 - The base64-encoded MD5 hash of the object.\n\nFor an example of a valid TSV file, see\n[Transferring data from URLs](https://cloud.google.com/storage/transfer/create-url-list).\n\nWhen transferring data based on a URL list, keep the following in mind:\n\n* When an object located at `http(s)://hostname:port/\u003cURL-path\u003e` is transferred\nto a data sink, the name of the object at the data sink is\n`\u003chostname\u003e/\u003cURL-path\u003e`.\n\n* If the specified size of an object does not match the actual size of the\nobject fetched, the object will not be transferred.\n\n* If the specified MD5 does not match the MD5 computed from the transferred\nbytes, the object transfer will fail. For more information, see\n[Generating MD5 hashes](https://cloud.google.com/storage/transfer/#md5)\n\n* Ensure that each URL you specify is publicly accessible. For\nexample, in Google Cloud Storage you can\n[share an object publicly]\n(https://cloud.google.com/storage/docs/cloud-console#_sharingdata) and get\na link to it.\n\n* Storage Transfer Service obeys `robots.txt` rules and requires the source\nHTTP server to support `Range` requests and to return a `Content-Length`\nheader in each response.\n\n* [ObjectConditions](#ObjectConditions) have no effect when filtering objects\nto transfer."
-=======
-      }
->>>>>>> b412c745
+      }
     },
     "GcsData": {
+      "description": "In a GcsData, an object's name is the Google Cloud Storage object's name and\nits `lastModificationTime` refers to the object's updated time, which changes\nwhen the content or the metadata of the object is updated.",
+      "type": "object",
       "properties": {
         "bucketName": {
           "description": "Google Cloud Storage bucket name (see\n[Bucket Name Requirements](https://cloud.google.com/storage/docs/bucket-naming#requirements)).\nRequired.",
           "type": "string"
         }
       },
-      "id": "GcsData",
-      "description": "In a GcsData, an object's name is the Google Cloud Storage object's name and\nits `lastModificationTime` refers to the object's updated time, which changes\nwhen the content or the metadata of the object is updated.",
-      "type": "object"
+      "id": "GcsData"
     },
     "ListTransferJobsResponse": {
-      "properties": {
+      "description": "Response from ListTransferJobs.",
+      "type": "object",
+      "properties": {
+        "nextPageToken": {
+          "description": "The list next page token.",
+          "type": "string"
+        },
         "transferJobs": {
           "description": "A list of transfer jobs.",
           "items": {
             "$ref": "TransferJob"
           },
           "type": "array"
-<<<<<<< HEAD
-        },
-        "nextPageToken": {
-          "description": "The list next page token.",
-          "type": "string"
-=======
->>>>>>> b412c745
         }
       },
-      "id": "ListTransferJobsResponse",
-      "description": "Response from ListTransferJobs.",
-      "type": "object"
+      "id": "ListTransferJobsResponse"
     },
     "UpdateTransferJobRequest": {
-<<<<<<< HEAD
-      "description": "Request passed to UpdateTransferJob.",
-      "type": "object",
-      "properties": {
-=======
       "id": "UpdateTransferJobRequest",
       "description": "Request passed to UpdateTransferJob.",
       "type": "object",
@@ -1057,26 +757,8 @@
           "description": "The ID of the Google Cloud Platform Console project that owns the job.\nRequired.",
           "type": "string"
         },
->>>>>>> b412c745
         "updateTransferJobFieldMask": {
-          "type": "string",
           "format": "google-fieldmask",
-<<<<<<< HEAD
-          "description": "The field mask of the fields in `transferJob` that are to be updated in\nthis request.  Fields in `transferJob` that can be updated are:\n`description`, `transferSpec`, and `status`.  To update the `transferSpec`\nof the job, a complete transfer specification has to be provided. An\nincomplete specification which misses any required fields will be rejected\nwith the error `INVALID_ARGUMENT`."
-        },
-        "transferJob": {
-          "description": "The job to update. `transferJob` is expected to specify only three fields:\n`description`, `transferSpec`, and `status`.  An UpdateTransferJobRequest\nthat specifies other fields will be rejected with an error\n`INVALID_ARGUMENT`.\nRequired.",
-          "$ref": "TransferJob"
-        },
-        "projectId": {
-          "description": "The ID of the Google Cloud Platform Console project that owns the job.\nRequired.",
-          "type": "string"
-        }
-      },
-      "id": "UpdateTransferJobRequest"
-    },
-    "ObjectConditions": {
-=======
           "description": "The field mask of the fields in `transferJob` that are to be updated in\nthis request.  Fields in `transferJob` that can be updated are:\n`description`, `transferSpec`, and `status`.  To update the `transferSpec`\nof the job, a complete transfer specification has to be provided. An\nincomplete specification which misses any required fields will be rejected\nwith the error `INVALID_ARGUMENT`.",
           "type": "string"
         }
@@ -1085,9 +767,20 @@
     "ObjectConditions": {
       "id": "ObjectConditions",
       "description": "Conditions that determine which objects will be transferred.",
->>>>>>> b412c745
-      "type": "object",
-      "properties": {
+      "type": "object",
+      "properties": {
+        "excludePrefixes": {
+          "description": "`excludePrefixes` must follow the requirements described for\n`includePrefixes`.\n\nThe max size of `excludePrefixes` is 1000.",
+          "items": {
+            "type": "string"
+          },
+          "type": "array"
+        },
+        "minTimeElapsedSinceLastModification": {
+          "format": "google-duration",
+          "description": "If unspecified, `minTimeElapsedSinceLastModification` takes a zero value\nand `maxTimeElapsedSinceLastModification` takes the maximum possible\nvalue of Duration. Objects that satisfy the object conditions\nmust either have a `lastModificationTime` greater or equal to\n`NOW` - `maxTimeElapsedSinceLastModification` and less than\n`NOW` - `minTimeElapsedSinceLastModification`, or not have a\n`lastModificationTime`.",
+          "type": "string"
+        },
         "maxTimeElapsedSinceLastModification": {
           "format": "google-duration",
           "description": "`maxTimeElapsedSinceLastModification` is the complement to\n`minTimeElapsedSinceLastModification`.",
@@ -1099,69 +792,17 @@
             "type": "string"
           },
           "type": "array"
-        },
-        "excludePrefixes": {
-          "description": "`excludePrefixes` must follow the requirements described for\n`includePrefixes`.\n\nThe max size of `excludePrefixes` is 1000.",
-          "items": {
-            "type": "string"
-          },
-          "type": "array"
-        },
-        "minTimeElapsedSinceLastModification": {
-<<<<<<< HEAD
-          "type": "string",
-          "format": "google-duration",
-          "description": "If unspecified, `minTimeElapsedSinceLastModification` takes a zero value\nand `maxTimeElapsedSinceLastModification` takes the maximum possible\nvalue of Duration. Objects that satisfy the object conditions\nmust either have a `lastModificationTime` greater or equal to\n`NOW` - `maxTimeElapsedSinceLastModification` and less than\n`NOW` - `minTimeElapsedSinceLastModification`, or not have a\n`lastModificationTime`."
-        }
-      },
-      "id": "ObjectConditions",
-      "description": "Conditions that determine which objects will be transferred."
-=======
-          "format": "google-duration",
-          "description": "If unspecified, `minTimeElapsedSinceLastModification` takes a zero value\nand `maxTimeElapsedSinceLastModification` takes the maximum possible\nvalue of Duration. Objects that satisfy the object conditions\nmust either have a `lastModificationTime` greater or equal to\n`NOW` - `maxTimeElapsedSinceLastModification` and less than\n`NOW` - `minTimeElapsedSinceLastModification`, or not have a\n`lastModificationTime`.",
-          "type": "string"
-        },
-        "maxTimeElapsedSinceLastModification": {
-          "format": "google-duration",
-          "description": "`maxTimeElapsedSinceLastModification` is the complement to\n`minTimeElapsedSinceLastModification`.",
-          "type": "string"
-        },
-        "includePrefixes": {
-          "description": "If `includePrefixes` is specified, objects that satisfy the object\nconditions must have names that start with one of the `includePrefixes`\nand that do not start with any of the `excludePrefixes`. If `includePrefixes`\nis not specified, all objects except those that have names starting with\none of the `excludePrefixes` must satisfy the object conditions.\n\nRequirements:\n\n  * Each include-prefix and exclude-prefix can contain any sequence of\n    Unicode characters, of max length 1024 bytes when UTF8-encoded, and\n    must not contain Carriage Return or Line Feed characters.  Wildcard\n    matching and regular expression matching are not supported.\n\n  * Each include-prefix and exclude-prefix must omit the leading slash.\n    For example, to include the `requests.gz` object in a transfer from\n    `s3://my-aws-bucket/logs/y=2015/requests.gz`, specify the include\n    prefix as `logs/y=2015/requests.gz`.\n\n  * None of the include-prefix or the exclude-prefix values can be empty,\n    if specified.\n\n  * Each include-prefix must include a distinct portion of the object\n    namespace, i.e., no include-prefix may be a prefix of another\n    include-prefix.\n\n  * Each exclude-prefix must exclude a distinct portion of the object\n    namespace, i.e., no exclude-prefix may be a prefix of another\n    exclude-prefix.\n\n  * If `includePrefixes` is specified, then each exclude-prefix must start\n    with the value of a path explicitly included by `includePrefixes`.\n\nThe max size of `includePrefixes` is 1000.",
-          "items": {
-            "type": "string"
-          },
-          "type": "array"
-        }
-      }
->>>>>>> b412c745
+        }
+      }
     },
     "Operation": {
       "id": "Operation",
       "description": "This resource represents a long-running operation that is the result of a\nnetwork API call.",
       "type": "object",
       "properties": {
-<<<<<<< HEAD
-        "error": {
-          "$ref": "Status",
-          "description": "The error result of the operation in case of failure or cancellation."
-        },
-        "metadata": {
-          "type": "object",
-          "additionalProperties": {
-            "description": "Properties of the object. Contains field @type with type URL.",
-            "type": "any"
-          },
-          "description": "Represents the transfer operation object."
-        },
-        "done": {
-          "type": "boolean",
-          "description": "If the value is `false`, it means the operation is still in progress.\nIf `true`, the operation is completed, and either `error` or `response` is\navailable."
-=======
         "done": {
           "description": "If the value is `false`, it means the operation is still in progress.\nIf `true`, the operation is completed, and either `error` or `response` is\navailable.",
           "type": "boolean"
->>>>>>> b412c745
         },
         "response": {
           "description": "The normal response of the operation in case of success.  If the original\nmethod returns no data on success, such as `Delete`, the response is\n`google.protobuf.Empty`.  If the original method is standard\n`Get`/`Create`/`Update`, the response should be the resource.  For other\nmethods, the response should have the type `XxxResponse`, where `Xxx`\nis the original method name.  For example, if the original method name\nis `TakeSnapshot()`, the inferred response type is\n`TakeSnapshotResponse`.",
@@ -1174,8 +815,6 @@
         "name": {
           "description": "The server-assigned name, which is only unique within the same service that originally returns it. If you use the default HTTP mapping, the `name` should have the format of `transferOperations/some/unique/name`.",
           "type": "string"
-<<<<<<< HEAD
-=======
         },
         "error": {
           "$ref": "Status",
@@ -1188,37 +827,47 @@
             "description": "Properties of the object. Contains field @type with type URL.",
             "type": "any"
           }
->>>>>>> b412c745
         }
       }
     },
     "TransferOptions": {
-      "id": "TransferOptions",
       "description": "TransferOptions uses three boolean parameters to define the actions\nto be performed on objects in a transfer.",
       "type": "object",
       "properties": {
+        "deleteObjectsFromSourceAfterTransfer": {
+          "description": "Whether objects should be deleted from the source after they are\ntransferred to the sink.  Note that this option and\n`deleteObjectsUniqueInSink` are mutually exclusive.",
+          "type": "boolean"
+        },
+        "deleteObjectsUniqueInSink": {
+          "description": "Whether objects that exist only in the sink should be deleted.  Note that\nthis option and `deleteObjectsFromSourceAfterTransfer` are mutually\nexclusive.",
+          "type": "boolean"
+        },
         "overwriteObjectsAlreadyExistingInSink": {
           "description": "Whether overwriting objects that already exist in the sink is allowed.",
           "type": "boolean"
-        },
-        "deleteObjectsFromSourceAfterTransfer": {
-          "description": "Whether objects should be deleted from the source after they are\ntransferred to the sink.  Note that this option and\n`deleteObjectsUniqueInSink` are mutually exclusive.",
-          "type": "boolean"
-        },
-        "deleteObjectsUniqueInSink": {
-          "description": "Whether objects that exist only in the sink should be deleted.  Note that\nthis option and `deleteObjectsFromSourceAfterTransfer` are mutually\nexclusive.",
-          "type": "boolean"
-        }
-      }
+        }
+      },
+      "id": "TransferOptions"
     },
     "TransferSpec": {
       "description": "Configuration for running a transfer.",
       "type": "object",
       "properties": {
-<<<<<<< HEAD
+        "gcsDataSink": {
+          "$ref": "GcsData",
+          "description": "A Google Cloud Storage data sink."
+        },
+        "gcsDataSource": {
+          "description": "A Google Cloud Storage data source.",
+          "$ref": "GcsData"
+        },
+        "transferOptions": {
+          "$ref": "TransferOptions",
+          "description": "If the option `deleteObjectsUniqueInSink` is `true`, object conditions\nbased on objects' `lastModificationTime` are ignored and do not exclude\nobjects in a data source or a data sink."
+        },
         "awsS3DataSource": {
-          "$ref": "AwsS3Data",
-          "description": "An AWS S3 data source."
+          "description": "An AWS S3 data source.",
+          "$ref": "AwsS3Data"
         },
         "httpDataSource": {
           "$ref": "HttpData",
@@ -1227,50 +876,25 @@
         "objectConditions": {
           "$ref": "ObjectConditions",
           "description": "Only objects that satisfy these object conditions are included in the set\nof data source and data sink objects.  Object conditions based on\nobjects' `lastModificationTime` do not exclude objects in a data sink."
-        },
-=======
->>>>>>> b412c745
-        "gcsDataSink": {
-          "$ref": "GcsData",
-          "description": "A Google Cloud Storage data sink."
-        },
-        "gcsDataSource": {
-          "$ref": "GcsData",
-          "description": "A Google Cloud Storage data source."
-        },
-        "transferOptions": {
-          "$ref": "TransferOptions",
-          "description": "If the option `deleteObjectsUniqueInSink` is `true`, object conditions\nbased on objects' `lastModificationTime` are ignored and do not exclude\nobjects in a data source or a data sink."
-<<<<<<< HEAD
-=======
-        },
-        "awsS3DataSource": {
-          "description": "An AWS S3 data source.",
-          "$ref": "AwsS3Data"
-        },
-        "httpDataSource": {
-          "$ref": "HttpData",
-          "description": "An HTTP URL data source."
-        },
-        "objectConditions": {
-          "$ref": "ObjectConditions",
-          "description": "Only objects that satisfy these object conditions are included in the set\nof data source and data sink objects.  Object conditions based on\nobjects' `lastModificationTime` do not exclude objects in a data sink."
->>>>>>> b412c745
         }
       },
       "id": "TransferSpec"
     },
+    "ResumeTransferOperationRequest": {
+      "id": "ResumeTransferOperationRequest",
+      "description": "Request passed to ResumeTransferOperation.",
+      "type": "object",
+      "properties": {}
+    },
     "Status": {
+      "id": "Status",
       "description": "The `Status` type defines a logical error model that is suitable for different\nprogramming environments, including REST APIs and RPC APIs. It is used by\n[gRPC](https://github.com/grpc). The error model is designed to be:\n\n- Simple to use and understand for most users\n- Flexible enough to meet unexpected needs\n\n# Overview\n\nThe `Status` message contains three pieces of data: error code, error message,\nand error details. The error code should be an enum value of\ngoogle.rpc.Code, but it may accept additional error codes if needed.  The\nerror message should be a developer-facing English message that helps\ndevelopers *understand* and *resolve* the error. If a localized user-facing\nerror message is needed, put the localized message in the error details or\nlocalize it in the client. The optional error details may contain arbitrary\ninformation about the error. There is a predefined set of error detail types\nin the package `google.rpc` that can be used for common error conditions.\n\n# Language mapping\n\nThe `Status` message is the logical representation of the error model, but it\nis not necessarily the actual wire format. When the `Status` message is\nexposed in different client libraries and different wire protocols, it can be\nmapped differently. For example, it will likely be mapped to some exceptions\nin Java, but more likely mapped to some error codes in C.\n\n# Other uses\n\nThe error model and the `Status` message can be used in a variety of\nenvironments, either with or without APIs, to provide a\nconsistent developer experience across different environments.\n\nExample uses of this error model include:\n\n- Partial errors. If a service needs to return partial errors to the client,\n    it may embed the `Status` in the normal response to indicate the partial\n    errors.\n\n- Workflow errors. A typical workflow has multiple steps. Each step may\n    have a `Status` message for error reporting.\n\n- Batch operations. If a client uses batch request and batch response, the\n    `Status` message should be used directly inside batch response, one for\n    each error sub-response.\n\n- Asynchronous operations. If an API call embeds asynchronous operation\n    results in its response, the status of those operations should be\n    represented directly using the `Status` message.\n\n- Logging. If some API errors are stored in logs, the message `Status` could\n    be used directly after any stripping needed for security/privacy reasons.",
       "type": "object",
       "properties": {
-<<<<<<< HEAD
-=======
         "message": {
           "description": "A developer-facing error message, which should be in English. Any\nuser-facing error message should be localized and sent in the\ngoogle.rpc.Status.details field, or localized by the client.",
           "type": "string"
         },
->>>>>>> b412c745
         "details": {
           "description": "A list of messages that carry the error details.  There is a common set of\nmessage types for APIs to use.",
           "items": {
@@ -1286,22 +910,8 @@
           "format": "int32",
           "description": "The status code, which should be an enum value of google.rpc.Code.",
           "type": "integer"
-<<<<<<< HEAD
-        },
-        "message": {
-          "description": "A developer-facing error message, which should be in English. Any\nuser-facing error message should be localized and sent in the\ngoogle.rpc.Status.details field, or localized by the client.",
-          "type": "string"
-=======
->>>>>>> b412c745
-        }
-      },
-      "id": "Status"
-    },
-    "ResumeTransferOperationRequest": {
-      "description": "Request passed to ResumeTransferOperation.",
-      "type": "object",
-      "properties": {},
-      "id": "ResumeTransferOperationRequest"
+        }
+      }
     },
     "ListOperationsResponse": {
       "description": "The response message for Operations.ListOperations.",
@@ -1333,23 +943,21 @@
       "id": "GoogleServiceAccount"
     },
     "TimeOfDay": {
-<<<<<<< HEAD
+      "id": "TimeOfDay",
       "description": "Represents a time of day. The date and time zone are either not significant\nor are specified elsewhere. An API may choose to allow leap seconds. Related\ntypes are google.type.Date and `google.protobuf.Timestamp`.",
       "type": "object",
       "properties": {
+        "hours": {
+          "format": "int32",
+          "description": "Hours of day in 24 hour format. Should be from 0 to 23. An API may choose\nto allow the value \"24:00:00\" for scenarios like business closing time.",
+          "type": "integer"
+        },
         "nanos": {
           "format": "int32",
           "description": "Fractions of seconds in nanoseconds. Must be from 0 to 999,999,999.",
           "type": "integer"
         },
         "seconds": {
-=======
-      "id": "TimeOfDay",
-      "description": "Represents a time of day. The date and time zone are either not significant\nor are specified elsewhere. An API may choose to allow leap seconds. Related\ntypes are google.type.Date and `google.protobuf.Timestamp`.",
-      "type": "object",
-      "properties": {
-        "hours": {
->>>>>>> b412c745
           "format": "int32",
           "description": "Seconds of minutes of the time. Must normally be from 0 to 59. An API may\nallow the value 60 if it allows leap-seconds.",
           "type": "integer"
@@ -1358,25 +966,11 @@
           "format": "int32",
           "description": "Minutes of hour of day. Must be from 0 to 59.",
           "type": "integer"
-        },
-        "hours": {
-          "format": "int32",
-          "description": "Hours of day in 24 hour format. Should be from 0 to 23. An API may choose\nto allow the value \"24:00:00\" for scenarios like business closing time.",
-          "type": "integer"
-        },
-        "minutes": {
-          "format": "int32",
-          "description": "Minutes of hour of day. Must be from 0 to 59.",
-          "type": "integer"
-        }
-<<<<<<< HEAD
-      },
-      "id": "TimeOfDay"
-=======
-      }
->>>>>>> b412c745
+        }
+      }
     },
     "ErrorLogEntry": {
+      "id": "ErrorLogEntry",
       "description": "An entry describing an error that has occurred.",
       "type": "object",
       "properties": {
@@ -1391,13 +985,9 @@
           "description": "A URL that refers to the target (a data source, a data sink,\nor an object) with which the error is associated.\nRequired.",
           "type": "string"
         }
-      },
-      "id": "ErrorLogEntry"
+      }
     },
     "TransferJob": {
-<<<<<<< HEAD
-      "properties": {
-=======
       "description": "This resource represents the configuration of a transfer job that runs\nperiodically.",
       "type": "object",
       "properties": {
@@ -1414,7 +1004,6 @@
           "description": "This field cannot be changed by user requests.",
           "type": "string"
         },
->>>>>>> b412c745
         "status": {
           "enumDescriptions": [
             "Zero is an illegal value.",
@@ -1433,8 +1022,7 @@
         },
         "schedule": {
           "$ref": "Schedule",
-<<<<<<< HEAD
-          "description": "Schedule specification.\nRequired."
+          "description": "Schedule specification."
         },
         "name": {
           "description": "A globally unique name assigned by Storage Transfer Service when the\njob is created. This field should be left empty in requests to create a new\ntransfer job; otherwise, the requests result in an `INVALID_ARGUMENT`\nerror.",
@@ -1444,272 +1032,7 @@
           "format": "google-datetime",
           "description": "This field cannot be changed by user requests.",
           "type": "string"
-=======
-          "description": "Schedule specification."
->>>>>>> b412c745
-        },
-        "projectId": {
-          "description": "The ID of the Google Cloud Platform Console project that owns the job.\nRequired.",
-          "type": "string"
-        },
-        "deletionTime": {
-          "format": "google-datetime",
-          "description": "This field cannot be changed by user requests.",
-          "type": "string"
-        },
-<<<<<<< HEAD
-        "description": {
-          "description": "A description provided by the user for the job. Its max length is 1024\nbytes when Unicode-encoded.",
-          "type": "string"
-        },
-        "transferSpec": {
-          "$ref": "TransferSpec",
-          "description": "Transfer specification.\nRequired."
-        },
-        "creationTime": {
-          "format": "google-datetime",
-          "description": "This field cannot be changed by user requests.",
-          "type": "string"
-        }
-      },
-      "id": "TransferJob",
-      "description": "This resource represents the configuration of a transfer job that runs\nperiodically.",
-      "type": "object"
-    },
-    "Schedule": {
-      "properties": {
-        "scheduleEndDate": {
-          "$ref": "Date",
-          "description": "The last day the recurring transfer will be run. If `scheduleEndDate`\nis the same as `scheduleStartDate`, the transfer will be executed only\nonce."
-        },
-        "startTimeOfDay": {
-          "description": "The time in UTC at which the transfer will be scheduled to start in a day.\nTransfers may start later than this time. If not specified, recurring and\none-time transfers that are scheduled to run today will run immediately;\nrecurring transfers that are scheduled to run on a future date will start\nat approximately midnight UTC on that date. Note that when configuring a\ntransfer with the Cloud Platform Console, the transfer's start time in a\nday is specified in your local timezone.",
-          "$ref": "TimeOfDay"
-        },
-        "scheduleStartDate": {
-          "$ref": "Date",
-          "description": "The first day the recurring transfer is scheduled to run. If\n`scheduleStartDate` is in the past, the transfer will run for the first\ntime on the following day.\nRequired."
-        }
-      },
-      "id": "Schedule",
-      "description": "Transfers can be scheduled to recur or to run just once.",
-      "type": "object"
-    },
-    "Date": {
-      "properties": {
-        "month": {
-          "format": "int32",
-          "description": "Month of year. Must be from 1 to 12.",
-          "type": "integer"
-        },
-        "day": {
-          "type": "integer",
-          "format": "int32",
-          "description": "Day of month. Must be from 1 to 31 and valid for the year and month, or 0\nif specifying a year/month where the day is not significant."
-        },
-        "year": {
-          "format": "int32",
-          "description": "Year of date. Must be from 1 to 9999, or 0 if specifying a date without\na year.",
-          "type": "integer"
-        }
-      },
-      "id": "Date",
-      "description": "Represents a whole calendar date, e.g. date of birth. The time of day and\ntime zone are either specified elsewhere or are not significant. The date\nis relative to the Proleptic Gregorian Calendar. The day may be 0 to\nrepresent a year and month where the day is not significant, e.g. credit card\nexpiration date. The year may be 0 to represent a month and day independent\nof year, e.g. anniversary date. Related types are google.type.TimeOfDay\nand `google.protobuf.Timestamp`.",
-      "type": "object"
-    },
-    "TransferOperation": {
-      "properties": {
-        "transferSpec": {
-          "description": "Transfer specification.\nRequired.",
-          "$ref": "TransferSpec"
-        },
-        "status": {
-          "enumDescriptions": [
-            "Zero is an illegal value.",
-            "In progress.",
-            "Paused.",
-            "Completed successfully.",
-            "Terminated due to an unrecoverable failure.",
-            "Aborted by the user."
-          ],
-          "enum": [
-            "STATUS_UNSPECIFIED",
-            "IN_PROGRESS",
-            "PAUSED",
-            "SUCCESS",
-            "FAILED",
-            "ABORTED"
-          ],
-          "description": "Status of the transfer operation.",
-          "type": "string"
-        },
-        "counters": {
-          "$ref": "TransferCounters",
-          "description": "Information about the progress of the transfer operation."
-        },
-        "errorBreakdowns": {
-          "description": "Summarizes errors encountered with sample error log entries.",
-          "items": {
-            "$ref": "ErrorSummary"
-          },
-          "type": "array"
-        },
-        "name": {
-          "description": "A globally unique ID assigned by the system.",
-          "type": "string"
-        },
-        "projectId": {
-          "description": "The ID of the Google Cloud Platform Console project that owns the operation.\nRequired.",
-          "type": "string"
-        },
-        "endTime": {
-          "format": "google-datetime",
-          "description": "End time of this transfer execution.",
-          "type": "string"
-        },
-        "startTime": {
-          "type": "string",
-          "format": "google-datetime",
-          "description": "Start time of this transfer execution."
-        },
-        "transferJobName": {
-          "description": "The name of the transfer job that triggers this transfer operation.",
-          "type": "string"
-        }
-      },
-      "id": "TransferOperation",
-      "description": "A description of the execution of a transfer.",
-      "type": "object"
-    },
-    "AwsS3Data": {
-      "description": "An AwsS3Data can be a data source, but not a data sink.\nIn an AwsS3Data, an object's name is the S3 object's key name.",
-      "type": "object",
-      "properties": {
-        "bucketName": {
-          "description": "S3 Bucket name (see\n[Creating a bucket](http://docs.aws.amazon.com/AmazonS3/latest/dev/create-bucket-get-location-example.html)).\nRequired.",
-          "type": "string"
-        },
-        "awsAccessKey": {
-          "$ref": "AwsAccessKey",
-          "description": "AWS access key used to sign the API requests to the AWS S3 bucket.\nPermissions on the bucket must be granted to the access ID of the\nAWS access key.\nRequired."
-        }
-      },
-      "id": "AwsS3Data"
-    },
-    "AwsAccessKey": {
-      "description": "AWS access key (see\n[AWS Security Credentials](http://docs.aws.amazon.com/general/latest/gr/aws-security-credentials.html)).",
-      "type": "object",
-      "properties": {
-        "secretAccessKey": {
-          "description": "AWS secret access key. This field is not returned in RPC responses.\nRequired.",
-          "type": "string"
-        },
-        "accessKeyId": {
-          "description": "AWS access key ID.\nRequired.",
-          "type": "string"
-        }
-      },
-      "id": "AwsAccessKey"
-    },
-    "Empty": {
-      "description": "A generic empty message that you can re-use to avoid defining duplicated\nempty messages in your APIs. A typical example is to use it as the request\nor the response type of an API method. For instance:\n\n    service Foo {\n      rpc Bar(google.protobuf.Empty) returns (google.protobuf.Empty);\n    }\n\nThe JSON representation for `Empty` is empty JSON object `{}`.",
-      "type": "object",
-      "properties": {},
-      "id": "Empty"
-    },
-    "PauseTransferOperationRequest": {
-      "type": "object",
-      "properties": {},
-      "id": "PauseTransferOperationRequest",
-      "description": "Request passed to PauseTransferOperation."
-    },
-    "TransferCounters": {
-      "properties": {
-        "bytesFromSourceFailed": {
-          "format": "int64",
-          "description": "Bytes in the data source that failed during the transfer.",
-          "type": "string"
-        },
-        "objectsCopiedToSink": {
-          "format": "int64",
-          "description": "Objects that are copied to the data sink.",
-          "type": "string"
-        },
-        "objectsFromSourceFailed": {
-          "format": "int64",
-          "description": "Objects in the data source that failed during the transfer.",
-          "type": "string"
-        },
-        "bytesFoundOnlyFromSink": {
-          "format": "int64",
-          "description": "Bytes found only in the data sink that are scheduled to be deleted.",
-          "type": "string"
-        },
-        "objectsDeletedFromSource": {
-          "format": "int64",
-          "description": "Objects that are deleted from the data source.",
-          "type": "string"
-        },
-        "bytesCopiedToSink": {
-          "format": "int64",
-          "description": "Bytes that are copied to the data sink.",
-          "type": "string"
-        },
-        "bytesFoundFromSource": {
-          "format": "int64",
-          "description": "Bytes found in the data source that are scheduled to be transferred,\nwhich will be copied, excluded based on conditions, or skipped due to\nfailures.",
-          "type": "string"
-        },
-        "objectsFromSourceSkippedBySync": {
-          "type": "string",
-          "format": "int64",
-          "description": "Objects in the data source that are not transferred because they already\nexist in the data sink."
-        },
-        "bytesDeletedFromSource": {
-          "format": "int64",
-          "description": "Bytes that are deleted from the data source.",
-          "type": "string"
-        },
-        "objectsFoundFromSource": {
-          "format": "int64",
-          "description": "Objects found in the data source that are scheduled to be transferred,\nwhich will be copied, excluded based on conditions, or skipped due to\nfailures.",
-          "type": "string"
-        },
-        "objectsFailedToDeleteFromSink": {
-          "format": "int64",
-          "description": "Objects that failed to be deleted from the data sink.",
-          "type": "string"
-        },
-        "objectsFoundOnlyFromSink": {
-          "format": "int64",
-          "description": "Objects found only in the data sink that are scheduled to be deleted.",
-          "type": "string"
-        },
-        "objectsDeletedFromSink": {
-          "format": "int64",
-          "description": "Objects that are deleted from the data sink.",
-          "type": "string"
-        },
-        "bytesFromSourceSkippedBySync": {
-          "format": "int64",
-          "description": "Bytes in the data source that are not transferred because they already\nexist in the data sink.",
-          "type": "string"
-        },
-        "bytesDeletedFromSink": {
-          "format": "int64",
-          "description": "Bytes that are deleted from the data sink.",
-          "type": "string"
-        },
-        "bytesFailedToDeleteFromSink": {
-          "format": "int64",
-          "description": "Bytes that failed to be deleted from the data sink.",
-          "type": "string"
-        }
-      },
-      "id": "TransferCounters",
-      "description": "A collection of counters that report the progress of a transfer operation.",
-      "type": "object"
-=======
+        },
         "projectId": {
           "description": "The ID of the Google Cloud Platform Console project that owns the job.",
           "type": "string"
@@ -1721,27 +1044,12 @@
         }
       },
       "id": "TransferJob"
->>>>>>> b412c745
     }
   },
+  "protocol": "rest",
   "icons": {
     "x32": "http://www.google.com/images/icons/product/search-32.gif",
     "x16": "http://www.google.com/images/icons/product/search-16.gif"
-<<<<<<< HEAD
-  },
-  "protocol": "rest",
-  "version": "v1",
-  "baseUrl": "https://storagetransfer.googleapis.com/",
-  "auth": {
-    "oauth2": {
-      "scopes": {
-        "https://www.googleapis.com/auth/cloud-platform": {
-          "description": "View and manage your data across Google Cloud Platform services"
-        }
-      }
-    }
-  },
-=======
   },
   "version": "v1",
   "baseUrl": "https://storagetransfer.googleapis.com/",
@@ -1754,14 +1062,10 @@
       }
     }
   },
->>>>>>> b412c745
   "servicePath": "",
   "description": "Transfers data from external data sources to a Google Cloud Storage bucket or between Google Cloud Storage buckets.",
   "kind": "discovery#restDescription",
   "rootUrl": "https://storagetransfer.googleapis.com/",
-<<<<<<< HEAD
-  "basePath": ""
-=======
   "basePath": "",
   "ownerDomain": "google.com",
   "name": "storagetransfer",
@@ -1770,5 +1074,4 @@
   "id": "storagetransfer:v1",
   "documentationLink": "https://cloud.google.com/storage/transfer",
   "title": "Google Storage Transfer API"
->>>>>>> b412c745
 }