{
<<<<<<< HEAD
=======
  "baseUrl": "https://dataproc.googleapis.com/",
>>>>>>> b412c745
  "auth": {
    "oauth2": {
      "scopes": {
        "https://www.googleapis.com/auth/cloud-platform": {
          "description": "View and manage your data across Google Cloud Platform services"
        }
      }
    }
  },
  "kind": "discovery#restDescription",
  "description": "Manages Hadoop-based clusters and jobs on Google Cloud Platform.",
  "servicePath": "",
  "rootUrl": "https://dataproc.googleapis.com/",
  "basePath": "",
  "ownerDomain": "google.com",
  "name": "dataproc",
  "batchPath": "batch",
  "id": "dataproc:v1",
  "revision": "20170822",
  "documentationLink": "https://cloud.google.com/dataproc/",
<<<<<<< HEAD
=======
  "revision": "20170926",
>>>>>>> b412c745
  "title": "Google Cloud Dataproc API",
  "ownerName": "Google",
  "discoveryVersion": "v1",
  "resources": {
    "projects": {
      "resources": {
        "regions": {
          "resources": {
            "clusters": {
              "methods": {
<<<<<<< HEAD
                "diagnose": {
                  "id": "dataproc.projects.regions.clusters.diagnose",
                  "path": "v1/projects/{projectId}/regions/{region}/clusters/{clusterName}:diagnose",
                  "description": "Gets cluster diagnostic information. After the operation completes, the Operation.response field contains DiagnoseClusterOutputLocation.",
                  "request": {
                    "$ref": "DiagnoseClusterRequest"
                  },
=======
                "cancel": {
                  "description": "Starts asynchronous cancellation on a long-running operation. The server makes a best effort to cancel the operation, but success is not guaranteed. If the server doesn't support this method, it returns google.rpc.Code.UNIMPLEMENTED. Clients can use Operations.GetOperation or other methods to check whether the cancellation succeeded or whether the operation completed despite cancellation. On successful cancellation, the operation is not deleted; instead, it becomes an operation with an Operation.error value with a google.rpc.Status.code of 1, corresponding to Code.CANCELLED.",
>>>>>>> b412c745
                  "response": {
                    "$ref": "Operation"
                  },
                  "parameterOrder": [
<<<<<<< HEAD
                    "projectId",
                    "region",
                    "clusterName"
                  ],
                  "httpMethod": "POST",
                  "parameters": {
                    "clusterName": {
                      "location": "path",
                      "description": "Required. The cluster name.",
                      "type": "string",
                      "required": true
                    },
                    "projectId": {
                      "type": "string",
                      "required": true,
                      "location": "path",
                      "description": "Required. The ID of the Google Cloud Platform project that the cluster belongs to."
                    },
                    "region": {
                      "description": "Required. The Cloud Dataproc region in which to handle the request.",
                      "type": "string",
                      "required": true,
                      "location": "path"
                    }
                  },
                  "scopes": [
                    "https://www.googleapis.com/auth/cloud-platform"
                  ],
                  "flatPath": "v1/projects/{projectId}/regions/{region}/clusters/{clusterName}:diagnose"
                },
                "delete": {
                  "description": "Deletes a cluster in a project.",
                  "response": {
                    "$ref": "Operation"
                  },
                  "parameterOrder": [
                    "projectId",
                    "region",
                    "clusterName"
                  ],
                  "httpMethod": "DELETE",
                  "scopes": [
                    "https://www.googleapis.com/auth/cloud-platform"
                  ],
                  "parameters": {
                    "projectId": {
                      "location": "path",
                      "description": "Required. The ID of the Google Cloud Platform project that the cluster belongs to.",
                      "type": "string",
                      "required": true
                    },
                    "region": {
                      "description": "Required. The Cloud Dataproc region in which to handle the request.",
                      "type": "string",
                      "required": true,
                      "location": "path"
                    },
                    "clusterName": {
                      "location": "path",
                      "description": "Required. The cluster name.",
                      "type": "string",
                      "required": true
                    }
                  },
                  "flatPath": "v1/projects/{projectId}/regions/{region}/clusters/{clusterName}",
                  "id": "dataproc.projects.regions.clusters.delete",
                  "path": "v1/projects/{projectId}/regions/{region}/clusters/{clusterName}"
                },
                "list": {
                  "id": "dataproc.projects.regions.clusters.list",
                  "path": "v1/projects/{projectId}/regions/{region}/clusters",
                  "description": "Lists all regions/{region}/clusters in a project.",
                  "response": {
                    "$ref": "ListClustersResponse"
=======
                    "name"
                  ],
                  "httpMethod": "POST",
                  "scopes": [
                    "https://www.googleapis.com/auth/cloud-platform"
                  ],
                  "parameters": {
                    "name": {
                      "location": "path",
                      "description": "The name of the operation resource to be cancelled.",
                      "type": "string",
                      "required": true,
                      "pattern": "^projects/[^/]+/regions/[^/]+/operations/[^/]+$"
                    }
                  },
                  "flatPath": "v1/projects/{projectsId}/regions/{regionsId}/operations/{operationsId}:cancel",
                  "id": "dataproc.projects.regions.operations.cancel",
                  "path": "v1/{+name}:cancel"
                },
                "delete": {
                  "description": "Deletes a long-running operation. This method indicates that the client is no longer interested in the operation result. It does not cancel the operation. If the server doesn't support this method, it returns google.rpc.Code.UNIMPLEMENTED.",
                  "response": {
                    "$ref": "Empty"
                  },
                  "parameterOrder": [
                    "name"
                  ],
                  "httpMethod": "DELETE",
                  "parameters": {
                    "name": {
                      "location": "path",
                      "description": "The name of the operation resource to be deleted.",
                      "type": "string",
                      "required": true,
                      "pattern": "^projects/[^/]+/regions/[^/]+/operations/[^/]+$"
                    }
                  },
                  "scopes": [
                    "https://www.googleapis.com/auth/cloud-platform"
                  ],
                  "flatPath": "v1/projects/{projectsId}/regions/{regionsId}/operations/{operationsId}",
                  "id": "dataproc.projects.regions.operations.delete",
                  "path": "v1/{+name}"
                },
                "get": {
                  "response": {
                    "$ref": "Operation"
>>>>>>> b412c745
                  },
                  "parameterOrder": [
                    "projectId",
                    "region"
                  ],
                  "httpMethod": "GET",
<<<<<<< HEAD
=======
                  "parameters": {
                    "name": {
                      "description": "The name of the operation resource.",
                      "type": "string",
                      "required": true,
                      "pattern": "^projects/[^/]+/regions/[^/]+/operations/[^/]+$",
                      "location": "path"
                    }
                  },
                  "scopes": [
                    "https://www.googleapis.com/auth/cloud-platform"
                  ],
                  "flatPath": "v1/projects/{projectsId}/regions/{regionsId}/operations/{operationsId}",
                  "id": "dataproc.projects.regions.operations.get",
                  "path": "v1/{+name}",
                  "description": "Gets the latest state of a long-running operation. Clients can use this method to poll the operation result at intervals as recommended by the API service."
                },
                "list": {
                  "flatPath": "v1/projects/{projectsId}/regions/{regionsId}/operations",
                  "id": "dataproc.projects.regions.operations.list",
                  "path": "v1/{+name}",
                  "description": "Lists operations that match the specified filter in the request. If the server doesn't support this method, it returns UNIMPLEMENTED.NOTE: the name binding allows API services to override the binding to use different resource name schemes, such as users/*/operations. To override the binding, API services can add a binding such as \"/v1/{name=users/*}/operations\" to their service configuration. For backwards compatibility, the default name includes the operations collection id, however overriding users must ensure the name binding is the parent resource, without the operations collection id.",
                  "response": {
                    "$ref": "ListOperationsResponse"
                  },
                  "parameterOrder": [
                    "name"
                  ],
                  "httpMethod": "GET",
>>>>>>> b412c745
                  "scopes": [
                    "https://www.googleapis.com/auth/cloud-platform"
                  ],
                  "parameters": {
                    "filter": {
<<<<<<< HEAD
                      "description": "Optional. A filter constraining the clusters to list. Filters are case-sensitive and have the following syntax:field = value AND field = value ...where field is one of status.state, clusterName, or labels.[KEY], and [KEY] is a label key. value can be * to match all values. status.state can be one of the following: ACTIVE, INACTIVE, CREATING, RUNNING, ERROR, DELETING, or UPDATING. ACTIVE contains the CREATING, UPDATING, and RUNNING states. INACTIVE contains the DELETING and ERROR states. clusterName is the name of the cluster provided at creation time. Only the logical AND operator is supported; space-separated items are treated as having an implicit AND operator.Example filter:status.state = ACTIVE AND clusterName = mycluster AND labels.env = staging AND labels.starred = *",
                      "type": "string",
                      "location": "query"
                    },
                    "region": {
                      "location": "path",
                      "description": "Required. The Cloud Dataproc region in which to handle the request.",
                      "type": "string",
                      "required": true
=======
                      "description": "The standard list filter.",
                      "type": "string",
                      "location": "query"
>>>>>>> b412c745
                    },
                    "pageToken": {
                      "description": "Optional. The standard List page token.",
                      "type": "string",
                      "location": "query"
                    },
<<<<<<< HEAD
                    "pageSize": {
                      "location": "query",
                      "format": "int32",
                      "description": "Optional. The standard List page size.",
                      "type": "integer"
                    },
                    "projectId": {
                      "location": "path",
                      "description": "Required. The ID of the Google Cloud Platform project that the cluster belongs to.",
                      "type": "string",
                      "required": true
                    }
                  },
                  "flatPath": "v1/projects/{projectId}/regions/{region}/clusters"
                },
                "create": {
                  "request": {
                    "$ref": "Cluster"
                  },
                  "description": "Creates a cluster in a project.",
=======
                    "name": {
                      "description": "The name of the operation's parent resource.",
                      "type": "string",
                      "required": true,
                      "pattern": "^projects/[^/]+/regions/[^/]+/operations$",
                      "location": "path"
                    },
                    "pageSize": {
                      "location": "query",
                      "format": "int32",
                      "description": "The standard list page size.",
                      "type": "integer"
                    }
                  }
                }
              }
            },
            "jobs": {
              "methods": {
                "get": {
                  "description": "Gets the resource representation for a job in a project.",
>>>>>>> b412c745
                  "response": {
                    "$ref": "Operation"
                  },
                  "parameterOrder": [
                    "projectId",
                    "region"
                  ],
                  "httpMethod": "POST",
                  "scopes": [
                    "https://www.googleapis.com/auth/cloud-platform"
                  ],
<<<<<<< HEAD
                  "parameters": {
                    "projectId": {
                      "type": "string",
                      "required": true,
                      "location": "path",
                      "description": "Required. The ID of the Google Cloud Platform project that the cluster belongs to."
                    },
                    "region": {
                      "location": "path",
                      "description": "Required. The Cloud Dataproc region in which to handle the request.",
                      "type": "string",
                      "required": true
                    }
                  },
                  "flatPath": "v1/projects/{projectId}/regions/{region}/clusters",
                  "id": "dataproc.projects.regions.clusters.create",
                  "path": "v1/projects/{projectId}/regions/{region}/clusters"
                },
                "get": {
                  "httpMethod": "GET",
=======
                  "httpMethod": "GET",
                  "parameters": {
                    "region": {
                      "location": "path",
                      "description": "Required. The Cloud Dataproc region in which to handle the request.",
                      "type": "string",
                      "required": true
                    },
                    "jobId": {
                      "description": "Required. The job ID.",
                      "type": "string",
                      "required": true,
                      "location": "path"
                    },
                    "projectId": {
                      "location": "path",
                      "description": "Required. The ID of the Google Cloud Platform project that the job belongs to.",
                      "type": "string",
                      "required": true
                    }
                  },
                  "scopes": [
                    "https://www.googleapis.com/auth/cloud-platform"
                  ],
                  "flatPath": "v1/projects/{projectId}/regions/{region}/jobs/{jobId}",
                  "id": "dataproc.projects.regions.jobs.get",
                  "path": "v1/projects/{projectId}/regions/{region}/jobs/{jobId}"
                },
                "patch": {
                  "description": "Updates a job in a project.",
                  "request": {
                    "$ref": "Job"
                  },
                  "httpMethod": "PATCH",
>>>>>>> b412c745
                  "parameterOrder": [
                    "projectId",
                    "region",
                    "clusterName"
                  ],
                  "response": {
                    "$ref": "Cluster"
                  },
                  "scopes": [
                    "https://www.googleapis.com/auth/cloud-platform"
                  ],
<<<<<<< HEAD
                  "parameters": {
                    "region": {
                      "location": "path",
                      "description": "Required. The Cloud Dataproc region in which to handle the request.",
                      "type": "string",
                      "required": true
                    },
                    "clusterName": {
                      "description": "Required. The cluster name.",
                      "type": "string",
                      "required": true,
                      "location": "path"
                    },
                    "projectId": {
                      "location": "path",
                      "description": "Required. The ID of the Google Cloud Platform project that the cluster belongs to.",
                      "type": "string",
                      "required": true
                    }
                  },
                  "flatPath": "v1/projects/{projectId}/regions/{region}/clusters/{clusterName}",
                  "path": "v1/projects/{projectId}/regions/{region}/clusters/{clusterName}",
                  "id": "dataproc.projects.regions.clusters.get",
                  "description": "Gets the resource representation for a cluster in a project."
                },
                "patch": {
                  "description": "Updates a cluster in a project.",
                  "request": {
                    "$ref": "Cluster"
                  },
                  "httpMethod": "PATCH",
=======
                  "response": {
                    "$ref": "Job"
                  },
                  "parameters": {
                    "jobId": {
                      "location": "path",
                      "description": "Required. The job ID.",
                      "type": "string",
                      "required": true
                    },
                    "projectId": {
                      "location": "path",
                      "description": "Required. The ID of the Google Cloud Platform project that the job belongs to.",
                      "type": "string",
                      "required": true
                    },
                    "updateMask": {
                      "location": "query",
                      "format": "google-fieldmask",
                      "description": "Required. Specifies the path, relative to \u003ccode\u003eJob\u003c/code\u003e, of the field to update. For example, to update the labels of a Job the \u003ccode\u003eupdate_mask\u003c/code\u003e parameter would be specified as \u003ccode\u003elabels\u003c/code\u003e, and the PATCH request body would specify the new value. \u003cstrong\u003eNote:\u003c/strong\u003e Currently, \u003ccode\u003elabels\u003c/code\u003e is the only field that can be updated.",
                      "type": "string"
                    },
                    "region": {
                      "description": "Required. The Cloud Dataproc region in which to handle the request.",
                      "type": "string",
                      "required": true,
                      "location": "path"
                    }
                  },
                  "scopes": [
                    "https://www.googleapis.com/auth/cloud-platform"
                  ],
                  "flatPath": "v1/projects/{projectId}/regions/{region}/jobs/{jobId}",
                  "path": "v1/projects/{projectId}/regions/{region}/jobs/{jobId}",
                  "id": "dataproc.projects.regions.jobs.patch"
                },
                "submit": {
                  "httpMethod": "POST",
>>>>>>> b412c745
                  "parameterOrder": [
                    "projectId",
                    "region",
                    "clusterName"
                  ],
                  "response": {
                    "$ref": "Operation"
                  },
                  "scopes": [
                    "https://www.googleapis.com/auth/cloud-platform"
                  ],
                  "parameters": {
<<<<<<< HEAD
                    "updateMask": {
                      "format": "google-fieldmask",
                      "description": "Required. Specifies the path, relative to Cluster, of the field to update. For example, to change the number of workers in a cluster to 5, the update_mask parameter would be specified as config.worker_config.num_instances, and the PATCH request body would specify the new value, as follows:\n{\n  \"config\":{\n    \"workerConfig\":{\n      \"numInstances\":\"5\"\n    }\n  }\n}\nSimilarly, to change the number of preemptible workers in a cluster to 5, the update_mask parameter would be config.secondary_worker_config.num_instances, and the PATCH request body would be set as follows:\n{\n  \"config\":{\n    \"secondaryWorkerConfig\":{\n      \"numInstances\":\"5\"\n    }\n  }\n}\n\u003cstrong\u003eNote:\u003c/strong\u003e Currently, only the following fields can be updated:\u003ctable\u003e  \u003ctbody\u003e  \u003ctr\u003e  \u003ctd\u003e\u003cstrong\u003eMask\u003c/strong\u003e\u003c/td\u003e  \u003ctd\u003e\u003cstrong\u003ePurpose\u003c/strong\u003e\u003c/td\u003e  \u003c/tr\u003e  \u003ctr\u003e  \u003ctd\u003e\u003cstrong\u003e\u003cem\u003elabels\u003c/em\u003e\u003c/strong\u003e\u003c/td\u003e  \u003ctd\u003eUpdate labels\u003c/td\u003e  \u003c/tr\u003e  \u003ctr\u003e  \u003ctd\u003e\u003cstrong\u003e\u003cem\u003econfig.worker_config.num_instances\u003c/em\u003e\u003c/strong\u003e\u003c/td\u003e  \u003ctd\u003eResize primary worker group\u003c/td\u003e  \u003c/tr\u003e  \u003ctr\u003e  \u003ctd\u003e\u003cstrong\u003e\u003cem\u003econfig.secondary_worker_config.num_instances\u003c/em\u003e\u003c/strong\u003e\u003c/td\u003e  \u003ctd\u003eResize secondary worker group\u003c/td\u003e  \u003c/tr\u003e  \u003c/tbody\u003e  \u003c/table\u003e",
                      "type": "string",
                      "location": "query"
                    },
=======
>>>>>>> b412c745
                    "region": {
                      "location": "path",
                      "description": "Required. The Cloud Dataproc region in which to handle the request.",
<<<<<<< HEAD
                      "type": "string",
                      "required": true
                    },
                    "clusterName": {
                      "description": "Required. The cluster name.",
                      "type": "string",
=======
                      "type": "string",
                      "required": true,
                      "location": "path"
                    },
                    "projectId": {
                      "description": "Required. The ID of the Google Cloud Platform project that the job belongs to.",
                      "type": "string",
>>>>>>> b412c745
                      "required": true,
                      "location": "path"
                    },
                    "projectId": {
                      "location": "path",
                      "description": "Required. The ID of the Google Cloud Platform project the cluster belongs to.",
                      "type": "string",
                      "required": true
                    }
                  },
<<<<<<< HEAD
                  "scopes": [
                    "https://www.googleapis.com/auth/cloud-platform"
                  ],
                  "flatPath": "v1/projects/{projectId}/regions/{region}/clusters/{clusterName}",
                  "path": "v1/projects/{projectId}/regions/{region}/clusters/{clusterName}",
                  "id": "dataproc.projects.regions.clusters.patch"
                }
              }
            },
            "operations": {
              "methods": {
                "cancel": {
                  "response": {
                    "$ref": "Empty"
                  },
                  "parameterOrder": [
                    "name"
                  ],
                  "httpMethod": "POST",
                  "parameters": {
                    "name": {
                      "pattern": "^projects/[^/]+/regions/[^/]+/operations/[^/]+$",
                      "location": "path",
                      "description": "The name of the operation resource to be cancelled.",
                      "type": "string",
                      "required": true
                    }
                  },
                  "scopes": [
                    "https://www.googleapis.com/auth/cloud-platform"
                  ],
                  "flatPath": "v1/projects/{projectsId}/regions/{regionsId}/operations/{operationsId}:cancel",
                  "id": "dataproc.projects.regions.operations.cancel",
                  "path": "v1/{+name}:cancel",
                  "description": "Starts asynchronous cancellation on a long-running operation. The server makes a best effort to cancel the operation, but success is not guaranteed. If the server doesn't support this method, it returns google.rpc.Code.UNIMPLEMENTED. Clients can use Operations.GetOperation or other methods to check whether the cancellation succeeded or whether the operation completed despite cancellation. On successful cancellation, the operation is not deleted; instead, it becomes an operation with an Operation.error value with a google.rpc.Status.code of 1, corresponding to Code.CANCELLED."
=======
                  "flatPath": "v1/projects/{projectId}/regions/{region}/jobs:submit",
                  "path": "v1/projects/{projectId}/regions/{region}/jobs:submit",
                  "id": "dataproc.projects.regions.jobs.submit",
                  "request": {
                    "$ref": "SubmitJobRequest"
                  },
                  "description": "Submits a job to a cluster."
>>>>>>> b412c745
                },
                "delete": {
                  "flatPath": "v1/projects/{projectsId}/regions/{regionsId}/operations/{operationsId}",
                  "id": "dataproc.projects.regions.operations.delete",
                  "path": "v1/{+name}",
                  "description": "Deletes a long-running operation. This method indicates that the client is no longer interested in the operation result. It does not cancel the operation. If the server doesn't support this method, it returns google.rpc.Code.UNIMPLEMENTED.",
                  "response": {
                    "$ref": "Empty"
                  },
                  "httpMethod": "DELETE",
                  "parameterOrder": [
                    "name"
                  ],
                  "parameters": {
<<<<<<< HEAD
                    "name": {
                      "pattern": "^projects/[^/]+/regions/[^/]+/operations/[^/]+$",
                      "location": "path",
                      "description": "The name of the operation resource to be deleted.",
                      "type": "string",
                      "required": true
                    }
                  },
                  "scopes": [
                    "https://www.googleapis.com/auth/cloud-platform"
                  ]
                },
                "get": {
                  "response": {
                    "$ref": "Operation"
                  },
                  "parameterOrder": [
                    "name"
                  ],
                  "httpMethod": "GET",
                  "parameters": {
                    "name": {
                      "type": "string",
                      "required": true,
                      "pattern": "^projects/[^/]+/regions/[^/]+/operations/[^/]+$",
                      "location": "path",
                      "description": "The name of the operation resource."
=======
                    "region": {
                      "location": "path",
                      "description": "Required. The Cloud Dataproc region in which to handle the request.",
                      "type": "string",
                      "required": true
                    },
                    "jobId": {
                      "location": "path",
                      "description": "Required. The job ID.",
                      "type": "string",
                      "required": true
                    },
                    "projectId": {
                      "description": "Required. The ID of the Google Cloud Platform project that the job belongs to.",
                      "type": "string",
                      "required": true,
                      "location": "path"
>>>>>>> b412c745
                    }
                  },
                  "scopes": [
                    "https://www.googleapis.com/auth/cloud-platform"
                  ],
<<<<<<< HEAD
                  "flatPath": "v1/projects/{projectsId}/regions/{regionsId}/operations/{operationsId}",
                  "id": "dataproc.projects.regions.operations.get",
                  "path": "v1/{+name}",
                  "description": "Gets the latest state of a long-running operation. Clients can use this method to poll the operation result at intervals as recommended by the API service."
                },
                "list": {
=======
                  "flatPath": "v1/projects/{projectId}/regions/{region}/jobs/{jobId}",
                  "id": "dataproc.projects.regions.jobs.delete",
                  "path": "v1/projects/{projectId}/regions/{region}/jobs/{jobId}"
                },
                "list": {
                  "description": "Lists regions/{region}/jobs in a project.",
>>>>>>> b412c745
                  "response": {
                    "$ref": "ListOperationsResponse"
                  },
                  "parameterOrder": [
                    "name"
                  ],
                  "httpMethod": "GET",
                  "parameters": {
<<<<<<< HEAD
                    "filter": {
                      "description": "The standard list filter.",
                      "type": "string",
                      "location": "query"
                    },
                    "pageToken": {
                      "location": "query",
                      "description": "The standard list page token.",
                      "type": "string"
                    },
                    "name": {
                      "pattern": "^projects/[^/]+/regions/[^/]+/operations$",
                      "location": "path",
                      "description": "The name of the operation's parent resource.",
                      "type": "string",
                      "required": true
                    },
                    "pageSize": {
                      "format": "int32",
                      "description": "The standard list page size.",
=======
                    "region": {
                      "description": "Required. The Cloud Dataproc region in which to handle the request.",
                      "type": "string",
                      "required": true,
                      "location": "path"
                    },
                    "clusterName": {
                      "description": "Optional. If set, the returned jobs list includes only jobs that were submitted to the named cluster.",
                      "type": "string",
                      "location": "query"
                    },
                    "projectId": {
                      "location": "path",
                      "description": "Required. The ID of the Google Cloud Platform project that the job belongs to.",
                      "type": "string",
                      "required": true
                    },
                    "filter": {
                      "location": "query",
                      "description": "Optional. A filter constraining the jobs to list. Filters are case-sensitive and have the following syntax:field = value AND field = value ...where field is status.state or labels.[KEY], and [KEY] is a label key. value can be * to match all values. status.state can be either ACTIVE or INACTIVE. Only the logical AND operator is supported; space-separated items are treated as having an implicit AND operator.Example filter:status.state = ACTIVE AND labels.env = staging AND labels.starred = *",
                      "type": "string"
                    },
                    "jobStateMatcher": {
                      "description": "Optional. Specifies enumerated categories of jobs to list (default = match ALL jobs).",
                      "type": "string",
                      "location": "query",
                      "enum": [
                        "ALL",
                        "ACTIVE",
                        "NON_ACTIVE"
                      ]
                    },
                    "pageToken": {
                      "description": "Optional. The page token, returned by a previous call, to request the next page of results.",
                      "type": "string",
                      "location": "query"
                    },
                    "pageSize": {
                      "format": "int32",
                      "description": "Optional. The number of results to return in each response.",
>>>>>>> b412c745
                      "type": "integer",
                      "location": "query"
                    }
                  },
                  "scopes": [
                    "https://www.googleapis.com/auth/cloud-platform"
                  ],
<<<<<<< HEAD
                  "flatPath": "v1/projects/{projectsId}/regions/{regionsId}/operations",
                  "id": "dataproc.projects.regions.operations.list",
                  "path": "v1/{+name}",
                  "description": "Lists operations that match the specified filter in the request. If the server doesn't support this method, it returns UNIMPLEMENTED.NOTE: the name binding allows API services to override the binding to use different resource name schemes, such as users/*/operations. To override the binding, API services can add a binding such as \"/v1/{name=users/*}/operations\" to their service configuration. For backwards compatibility, the default name includes the operations collection id, however overriding users must ensure the name binding is the parent resource, without the operations collection id."
                }
              }
            },
            "jobs": {
              "methods": {
=======
                  "flatPath": "v1/projects/{projectId}/regions/{region}/jobs",
                  "id": "dataproc.projects.regions.jobs.list",
                  "path": "v1/projects/{projectId}/regions/{region}/jobs"
                },
>>>>>>> b412c745
                "cancel": {
                  "response": {
                    "$ref": "Job"
                  },
                  "parameterOrder": [
                    "projectId",
                    "region",
                    "jobId"
                  ],
                  "httpMethod": "POST",
<<<<<<< HEAD
                  "scopes": [
                    "https://www.googleapis.com/auth/cloud-platform"
                  ],
=======
>>>>>>> b412c745
                  "parameters": {
                    "region": {
                      "description": "Required. The Cloud Dataproc region in which to handle the request.",
                      "type": "string",
                      "required": true,
                      "location": "path"
                    },
                    "jobId": {
                      "description": "Required. The job ID.",
                      "type": "string",
<<<<<<< HEAD
                      "required": true
=======
                      "required": true,
                      "location": "path"
>>>>>>> b412c745
                    },
                    "projectId": {
                      "location": "path",
                      "description": "Required. The ID of the Google Cloud Platform project that the job belongs to.",
                      "type": "string",
                      "required": true
                    }
                  },
                  "scopes": [
                    "https://www.googleapis.com/auth/cloud-platform"
                  ],
                  "flatPath": "v1/projects/{projectId}/regions/{region}/jobs/{jobId}:cancel",
                  "id": "dataproc.projects.regions.jobs.cancel",
                  "path": "v1/projects/{projectId}/regions/{region}/jobs/{jobId}:cancel",
                  "request": {
                    "$ref": "CancelJobRequest"
<<<<<<< HEAD
                  },
                  "description": "Starts a job cancellation request. To access the job resource after cancellation, call regions/{region}/jobs.list or regions/{region}/jobs.get."
                },
                "get": {
                  "id": "dataproc.projects.regions.jobs.get",
                  "path": "v1/projects/{projectId}/regions/{region}/jobs/{jobId}",
                  "description": "Gets the resource representation for a job in a project.",
=======
                  }
                }
              }
            },
            "clusters": {
              "methods": {
                "list": {
                  "description": "Lists all regions/{region}/clusters in a project.",
>>>>>>> b412c745
                  "response": {
                    "$ref": "Job"
                  },
                  "parameterOrder": [
                    "projectId",
                    "region",
                    "jobId"
                  ],
                  "httpMethod": "GET",
                  "scopes": [
                    "https://www.googleapis.com/auth/cloud-platform"
                  ],
                  "parameters": {
<<<<<<< HEAD
                    "jobId": {
                      "type": "string",
                      "required": true,
                      "location": "path",
                      "description": "Required. The job ID."
                    },
                    "projectId": {
                      "location": "path",
                      "description": "Required. The ID of the Google Cloud Platform project that the job belongs to.",
                      "type": "string",
                      "required": true
                    },
                    "region": {
                      "location": "path",
                      "description": "Required. The Cloud Dataproc region in which to handle the request.",
=======
                    "pageSize": {
                      "format": "int32",
                      "description": "Optional. The standard List page size.",
                      "type": "integer",
                      "location": "query"
                    },
                    "projectId": {
                      "description": "Required. The ID of the Google Cloud Platform project that the cluster belongs to.",
                      "type": "string",
                      "required": true,
                      "location": "path"
                    },
                    "filter": {
                      "location": "query",
                      "description": "Optional. A filter constraining the clusters to list. Filters are case-sensitive and have the following syntax:field = value AND field = value ...where field is one of status.state, clusterName, or labels.[KEY], and [KEY] is a label key. value can be * to match all values. status.state can be one of the following: ACTIVE, INACTIVE, CREATING, RUNNING, ERROR, DELETING, or UPDATING. ACTIVE contains the CREATING, UPDATING, and RUNNING states. INACTIVE contains the DELETING and ERROR states. clusterName is the name of the cluster provided at creation time. Only the logical AND operator is supported; space-separated items are treated as having an implicit AND operator.Example filter:status.state = ACTIVE AND clusterName = mycluster AND labels.env = staging AND labels.starred = *",
                      "type": "string"
                    },
                    "region": {
                      "description": "Required. The Cloud Dataproc region in which to handle the request.",
                      "type": "string",
                      "required": true,
                      "location": "path"
                    },
                    "pageToken": {
                      "description": "Optional. The standard List page token.",
>>>>>>> b412c745
                      "type": "string",
                      "required": true
                    }
                  },
<<<<<<< HEAD
                  "flatPath": "v1/projects/{projectId}/regions/{region}/jobs/{jobId}"
                },
                "patch": {
=======
                  "flatPath": "v1/projects/{projectId}/regions/{region}/clusters",
                  "id": "dataproc.projects.regions.clusters.list",
                  "path": "v1/projects/{projectId}/regions/{region}/clusters"
                },
                "create": {
                  "flatPath": "v1/projects/{projectId}/regions/{region}/clusters",
                  "path": "v1/projects/{projectId}/regions/{region}/clusters",
                  "id": "dataproc.projects.regions.clusters.create",
                  "description": "Creates a cluster in a project.",
>>>>>>> b412c745
                  "request": {
                    "$ref": "Job"
                  },
<<<<<<< HEAD
                  "description": "Updates a job in a project.",
                  "response": {
                    "$ref": "Job"
                  },
=======
                  "httpMethod": "POST",
>>>>>>> b412c745
                  "parameterOrder": [
                    "projectId",
                    "region",
                    "jobId"
                  ],
<<<<<<< HEAD
                  "httpMethod": "PATCH",
                  "scopes": [
                    "https://www.googleapis.com/auth/cloud-platform"
                  ],
                  "parameters": {
                    "updateMask": {
                      "format": "google-fieldmask",
                      "description": "Required. Specifies the path, relative to \u003ccode\u003eJob\u003c/code\u003e, of the field to update. For example, to update the labels of a Job the \u003ccode\u003eupdate_mask\u003c/code\u003e parameter would be specified as \u003ccode\u003elabels\u003c/code\u003e, and the PATCH request body would specify the new value. \u003cstrong\u003eNote:\u003c/strong\u003e Currently, \u003ccode\u003elabels\u003c/code\u003e is the only field that can be updated.",
=======
                  "response": {
                    "$ref": "Operation"
                  },
                  "parameters": {
                    "region": {
                      "location": "path",
                      "description": "Required. The Cloud Dataproc region in which to handle the request.",
                      "type": "string",
                      "required": true
                    },
                    "projectId": {
                      "location": "path",
                      "description": "Required. The ID of the Google Cloud Platform project that the cluster belongs to.",
                      "type": "string",
                      "required": true
                    }
                  },
                  "scopes": [
                    "https://www.googleapis.com/auth/cloud-platform"
                  ]
                },
                "patch": {
                  "request": {
                    "$ref": "Cluster"
                  },
                  "description": "Updates a cluster in a project.",
                  "httpMethod": "PATCH",
                  "parameterOrder": [
                    "projectId",
                    "region",
                    "clusterName"
                  ],
                  "response": {
                    "$ref": "Operation"
                  },
                  "scopes": [
                    "https://www.googleapis.com/auth/cloud-platform"
                  ],
                  "parameters": {
                    "projectId": {
                      "location": "path",
                      "description": "Required. The ID of the Google Cloud Platform project the cluster belongs to.",
                      "type": "string",
                      "required": true
                    },
                    "updateMask": {
                      "format": "google-fieldmask",
                      "description": "Required. Specifies the path, relative to Cluster, of the field to update. For example, to change the number of workers in a cluster to 5, the update_mask parameter would be specified as config.worker_config.num_instances, and the PATCH request body would specify the new value, as follows:\n{\n  \"config\":{\n    \"workerConfig\":{\n      \"numInstances\":\"5\"\n    }\n  }\n}\nSimilarly, to change the number of preemptible workers in a cluster to 5, the update_mask parameter would be config.secondary_worker_config.num_instances, and the PATCH request body would be set as follows:\n{\n  \"config\":{\n    \"secondaryWorkerConfig\":{\n      \"numInstances\":\"5\"\n    }\n  }\n}\n\u003cstrong\u003eNote:\u003c/strong\u003e Currently, only the following fields can be updated:\u003ctable\u003e  \u003ctbody\u003e  \u003ctr\u003e  \u003ctd\u003e\u003cstrong\u003eMask\u003c/strong\u003e\u003c/td\u003e  \u003ctd\u003e\u003cstrong\u003ePurpose\u003c/strong\u003e\u003c/td\u003e  \u003c/tr\u003e  \u003ctr\u003e  \u003ctd\u003e\u003cstrong\u003e\u003cem\u003elabels\u003c/em\u003e\u003c/strong\u003e\u003c/td\u003e  \u003ctd\u003eUpdate labels\u003c/td\u003e  \u003c/tr\u003e  \u003ctr\u003e  \u003ctd\u003e\u003cstrong\u003e\u003cem\u003econfig.worker_config.num_instances\u003c/em\u003e\u003c/strong\u003e\u003c/td\u003e  \u003ctd\u003eResize primary worker group\u003c/td\u003e  \u003c/tr\u003e  \u003ctr\u003e  \u003ctd\u003e\u003cstrong\u003e\u003cem\u003econfig.secondary_worker_config.num_instances\u003c/em\u003e\u003c/strong\u003e\u003c/td\u003e  \u003ctd\u003eResize secondary worker group\u003c/td\u003e  \u003c/tr\u003e  \u003c/tbody\u003e  \u003c/table\u003e",
>>>>>>> b412c745
                      "type": "string",
                      "location": "query"
                    },
                    "region": {
                      "location": "path",
                      "description": "Required. The Cloud Dataproc region in which to handle the request.",
                      "type": "string",
                      "required": true
                    },
<<<<<<< HEAD
                    "jobId": {
                      "type": "string",
                      "required": true,
                      "location": "path",
                      "description": "Required. The job ID."
                    },
                    "projectId": {
                      "description": "Required. The ID of the Google Cloud Platform project that the job belongs to.",
=======
                    "clusterName": {
                      "description": "Required. The cluster name.",
>>>>>>> b412c745
                      "type": "string",
                      "required": true,
                      "location": "path"
                    }
                  },
<<<<<<< HEAD
                  "flatPath": "v1/projects/{projectId}/regions/{region}/jobs/{jobId}",
                  "id": "dataproc.projects.regions.jobs.patch",
                  "path": "v1/projects/{projectId}/regions/{region}/jobs/{jobId}"
                },
                "submit": {
                  "flatPath": "v1/projects/{projectId}/regions/{region}/jobs:submit",
                  "id": "dataproc.projects.regions.jobs.submit",
                  "path": "v1/projects/{projectId}/regions/{region}/jobs:submit",
                  "request": {
                    "$ref": "SubmitJobRequest"
                  },
                  "description": "Submits a job to a cluster.",
                  "response": {
                    "$ref": "Job"
                  },
                  "parameterOrder": [
                    "projectId",
                    "region"
                  ],
                  "httpMethod": "POST",
                  "scopes": [
                    "https://www.googleapis.com/auth/cloud-platform"
                  ],
                  "parameters": {
                    "region": {
                      "location": "path",
                      "description": "Required. The Cloud Dataproc region in which to handle the request.",
                      "type": "string",
                      "required": true
                    },
                    "projectId": {
                      "description": "Required. The ID of the Google Cloud Platform project that the job belongs to.",
                      "type": "string",
                      "required": true,
                      "location": "path"
                    }
                  }
                },
                "delete": {
                  "flatPath": "v1/projects/{projectId}/regions/{region}/jobs/{jobId}",
                  "path": "v1/projects/{projectId}/regions/{region}/jobs/{jobId}",
                  "id": "dataproc.projects.regions.jobs.delete",
                  "description": "Deletes the job from the project. If the job is active, the delete fails, and the response returns FAILED_PRECONDITION.",
                  "httpMethod": "DELETE",
                  "parameterOrder": [
                    "projectId",
                    "region",
                    "jobId"
=======
                  "flatPath": "v1/projects/{projectId}/regions/{region}/clusters/{clusterName}",
                  "path": "v1/projects/{projectId}/regions/{region}/clusters/{clusterName}",
                  "id": "dataproc.projects.regions.clusters.patch"
                },
                "get": {
                  "description": "Gets the resource representation for a cluster in a project.",
                  "httpMethod": "GET",
                  "parameterOrder": [
                    "projectId",
                    "region",
                    "clusterName"
                  ],
                  "response": {
                    "$ref": "Cluster"
                  },
                  "parameters": {
                    "region": {
                      "description": "Required. The Cloud Dataproc region in which to handle the request.",
                      "type": "string",
                      "required": true,
                      "location": "path"
                    },
                    "clusterName": {
                      "location": "path",
                      "description": "Required. The cluster name.",
                      "type": "string",
                      "required": true
                    },
                    "projectId": {
                      "location": "path",
                      "description": "Required. The ID of the Google Cloud Platform project that the cluster belongs to.",
                      "type": "string",
                      "required": true
                    }
                  },
                  "scopes": [
                    "https://www.googleapis.com/auth/cloud-platform"
                  ],
                  "flatPath": "v1/projects/{projectId}/regions/{region}/clusters/{clusterName}",
                  "path": "v1/projects/{projectId}/regions/{region}/clusters/{clusterName}",
                  "id": "dataproc.projects.regions.clusters.get"
                },
                "diagnose": {
                  "request": {
                    "$ref": "DiagnoseClusterRequest"
                  },
                  "description": "Gets cluster diagnostic information. After the operation completes, the Operation.response field contains DiagnoseClusterOutputLocation.",
                  "httpMethod": "POST",
                  "parameterOrder": [
                    "projectId",
                    "region",
                    "clusterName"
                  ],
                  "response": {
                    "$ref": "Operation"
                  },
                  "scopes": [
                    "https://www.googleapis.com/auth/cloud-platform"
>>>>>>> b412c745
                  ],
                  "response": {
                    "$ref": "Empty"
                  },
                  "parameters": {
                    "projectId": {
                      "description": "Required. The ID of the Google Cloud Platform project that the cluster belongs to.",
                      "type": "string",
                      "required": true,
                      "location": "path"
                    },
                    "region": {
                      "location": "path",
                      "description": "Required. The Cloud Dataproc region in which to handle the request.",
                      "type": "string",
<<<<<<< HEAD
                      "required": true,
                      "location": "path"
=======
                      "required": true
>>>>>>> b412c745
                    },
                    "jobId": {
                      "location": "path",
<<<<<<< HEAD
                      "description": "Required. The job ID.",
                      "type": "string",
                      "required": true
                    },
                    "projectId": {
                      "description": "Required. The ID of the Google Cloud Platform project that the job belongs to.",
                      "type": "string",
                      "required": true,
                      "location": "path"
                    }
                  },
                  "scopes": [
                    "https://www.googleapis.com/auth/cloud-platform"
                  ]
                },
                "list": {
                  "httpMethod": "GET",
=======
                      "description": "Required. The cluster name.",
                      "type": "string",
                      "required": true
                    }
                  },
                  "flatPath": "v1/projects/{projectId}/regions/{region}/clusters/{clusterName}:diagnose",
                  "path": "v1/projects/{projectId}/regions/{region}/clusters/{clusterName}:diagnose",
                  "id": "dataproc.projects.regions.clusters.diagnose"
                },
                "delete": {
                  "flatPath": "v1/projects/{projectId}/regions/{region}/clusters/{clusterName}",
                  "id": "dataproc.projects.regions.clusters.delete",
                  "path": "v1/projects/{projectId}/regions/{region}/clusters/{clusterName}",
                  "description": "Deletes a cluster in a project.",
>>>>>>> b412c745
                  "response": {
                    "$ref": "ListJobsResponse"
                  },
                  "parameterOrder": [
                    "projectId",
                    "region"
                  ],
                  "scopes": [
                    "https://www.googleapis.com/auth/cloud-platform"
                  ],
<<<<<<< HEAD
                  "parameters": {
                    "projectId": {
                      "location": "path",
                      "description": "Required. The ID of the Google Cloud Platform project that the job belongs to.",
                      "type": "string",
                      "required": true
                    },
                    "filter": {
                      "description": "Optional. A filter constraining the jobs to list. Filters are case-sensitive and have the following syntax:field = value AND field = value ...where field is status.state or labels.[KEY], and [KEY] is a label key. value can be * to match all values. status.state can be either ACTIVE or INACTIVE. Only the logical AND operator is supported; space-separated items are treated as having an implicit AND operator.Example filter:status.state = ACTIVE AND labels.env = staging AND labels.starred = *",
                      "type": "string",
                      "location": "query"
                    },
                    "jobStateMatcher": {
                      "location": "query",
                      "enum": [
                        "ALL",
                        "ACTIVE",
                        "NON_ACTIVE"
                      ],
                      "description": "Optional. Specifies enumerated categories of jobs to list (default = match ALL jobs).",
                      "type": "string"
                    },
                    "pageToken": {
                      "location": "query",
                      "description": "Optional. The page token, returned by a previous call, to request the next page of results.",
                      "type": "string"
                    },
                    "pageSize": {
                      "format": "int32",
                      "description": "Optional. The number of results to return in each response.",
                      "type": "integer",
                      "location": "query"
=======
                  "httpMethod": "DELETE",
                  "scopes": [
                    "https://www.googleapis.com/auth/cloud-platform"
                  ],
                  "parameters": {
                    "projectId": {
                      "description": "Required. The ID of the Google Cloud Platform project that the cluster belongs to.",
                      "type": "string",
                      "required": true,
                      "location": "path"
>>>>>>> b412c745
                    },
                    "region": {
                      "description": "Required. The Cloud Dataproc region in which to handle the request.",
                      "type": "string",
                      "required": true,
                      "location": "path"
                    },
                    "clusterName": {
<<<<<<< HEAD
                      "description": "Optional. If set, the returned jobs list includes only jobs that were submitted to the named cluster.",
                      "type": "string",
                      "location": "query"
                    }
                  },
                  "flatPath": "v1/projects/{projectId}/regions/{region}/jobs",
                  "path": "v1/projects/{projectId}/regions/{region}/jobs",
                  "id": "dataproc.projects.regions.jobs.list",
                  "description": "Lists regions/{region}/jobs in a project."
=======
                      "location": "path",
                      "description": "Required. The cluster name.",
                      "type": "string",
                      "required": true
                    }
                  }
>>>>>>> b412c745
                }
              }
            }
          }
        }
      }
    }
  },
  "parameters": {
<<<<<<< HEAD
    "fields": {
      "description": "Selector specifying which fields to include in a partial response.",
      "type": "string",
      "location": "query"
    },
    "uploadType": {
      "type": "string",
      "location": "query",
      "description": "Legacy upload protocol for media (e.g. \"media\", \"multipart\")."
    },
    "callback": {
      "location": "query",
      "description": "JSONP",
      "type": "string"
    },
=======
    "key": {
      "description": "API key. Your API key identifies your project and provides you with API access, quota, and reports. Required unless you provide an OAuth 2.0 token.",
      "type": "string",
      "location": "query"
    },
    "access_token": {
      "location": "query",
      "description": "OAuth access token.",
      "type": "string"
    },
    "quotaUser": {
      "description": "Available to use for quota purposes for server-side applications. Can be any arbitrary string assigned to a user, but should not exceed 40 characters.",
      "type": "string",
      "location": "query"
    },
    "pp": {
      "location": "query",
      "description": "Pretty-print response.",
      "default": "true",
      "type": "boolean"
    },
    "bearer_token": {
      "description": "OAuth bearer token.",
      "type": "string",
      "location": "query"
    },
    "oauth_token": {
      "location": "query",
      "description": "OAuth 2.0 token for the current user.",
      "type": "string"
    },
    "upload_protocol": {
      "location": "query",
      "description": "Upload protocol for media (e.g. \"raw\", \"multipart\").",
      "type": "string"
    },
    "prettyPrint": {
      "description": "Returns response with indentations and line breaks.",
      "default": "true",
      "type": "boolean",
      "location": "query"
    },
    "fields": {
      "location": "query",
      "description": "Selector specifying which fields to include in a partial response.",
      "type": "string"
    },
    "uploadType": {
      "description": "Legacy upload protocol for media (e.g. \"media\", \"multipart\").",
      "type": "string",
      "location": "query"
    },
>>>>>>> b412c745
    "$.xgafv": {
      "enumDescriptions": [
        "v1 error format",
        "v2 error format"
      ],
      "location": "query",
      "enum": [
        "1",
        "2"
      ],
      "description": "V1 error format.",
      "type": "string"
<<<<<<< HEAD
=======
    },
    "callback": {
      "description": "JSONP",
      "type": "string",
      "location": "query"
>>>>>>> b412c745
    },
    "alt": {
      "enum": [
        "json",
        "media",
        "proto"
      ],
      "type": "string",
      "enumDescriptions": [
        "Responses with Content-Type of application/json",
        "Media download with context-dependent Content-Type",
        "Responses with Content-Type of application/x-protobuf"
      ],
      "location": "query",
      "description": "Data format for response.",
      "default": "json"
    },
    "key": {
      "location": "query",
      "description": "API key. Your API key identifies your project and provides you with API access, quota, and reports. Required unless you provide an OAuth 2.0 token.",
      "type": "string"
    },
    "access_token": {
      "description": "OAuth access token.",
      "type": "string",
      "location": "query"
    },
    "quotaUser": {
      "type": "string",
      "location": "query",
      "description": "Available to use for quota purposes for server-side applications. Can be any arbitrary string assigned to a user, but should not exceed 40 characters."
    },
    "pp": {
      "location": "query",
      "description": "Pretty-print response.",
      "default": "true",
      "type": "boolean"
    },
    "oauth_token": {
      "type": "string",
      "location": "query",
      "description": "OAuth 2.0 token for the current user."
    },
    "bearer_token": {
      "description": "OAuth bearer token.",
      "type": "string",
      "location": "query"
    },
    "upload_protocol": {
      "location": "query",
      "description": "Upload protocol for media (e.g. \"raw\", \"multipart\").",
      "type": "string"
    },
    "prettyPrint": {
      "location": "query",
      "description": "Returns response with indentations and line breaks.",
      "default": "true",
      "type": "boolean"
    }
  },
  "schemas": {
<<<<<<< HEAD
    "CancelJobRequest": {
      "type": "object",
      "properties": {},
      "id": "CancelJobRequest",
      "description": "A request to cancel a job."
    },
    "SparkSqlJob": {
      "description": "A Cloud Dataproc job for running Apache Spark SQL (http://spark.apache.org/sql/) queries.",
      "type": "object",
      "properties": {
        "queryFileUri": {
          "description": "The HCFS URI of the script that contains SQL queries.",
          "type": "string"
        },
        "queryList": {
          "description": "A list of queries.",
          "$ref": "QueryList"
        },
        "scriptVariables": {
          "description": "Optional. Mapping of query variable names to values (equivalent to the Spark SQL command: SET name=\"value\";).",
          "type": "object",
          "additionalProperties": {
            "type": "string"
          }
        },
        "jarFileUris": {
          "description": "Optional. HCFS URIs of jar files to be added to the Spark CLASSPATH.",
          "items": {
            "type": "string"
          },
          "type": "array"
=======
    "ListClustersResponse": {
      "description": "The list of all clusters in a project.",
      "type": "object",
      "properties": {
        "nextPageToken": {
          "description": "Output-only. This token is included in the response if there are more results to fetch. To fetch additional results, provide this value as the page_token in a subsequent ListClustersRequest.",
          "type": "string"
        },
        "clusters": {
          "description": "Output-only. The clusters in the project.",
          "items": {
            "$ref": "Cluster"
          },
          "type": "array"
        }
      },
      "id": "ListClustersResponse"
    },
    "Job": {
      "description": "A Cloud Dataproc job resource.",
      "type": "object",
      "properties": {
        "scheduling": {
          "$ref": "JobScheduling",
          "description": "Optional. Job scheduling configuration."
>>>>>>> b412c745
        },
        "pigJob": {
          "$ref": "PigJob",
          "description": "Job is a Pig job."
        },
<<<<<<< HEAD
        "properties": {
          "additionalProperties": {
            "type": "string"
          },
          "description": "Optional. A mapping of property names to values, used to configure Spark SQL's SparkConf. Properties that conflict with values set by the Cloud Dataproc API may be overwritten.",
          "type": "object"
        }
      },
      "id": "SparkSqlJob"
    },
    "Cluster": {
      "type": "object",
      "properties": {
        "labels": {
          "description": "Optional. The labels to associate with this cluster. Label keys must contain 1 to 63 characters, and must conform to RFC 1035 (https://www.ietf.org/rfc/rfc1035.txt). Label values may be empty, but, if present, must contain 1 to 63 characters, and must conform to RFC 1035 (https://www.ietf.org/rfc/rfc1035.txt). No more than 32 labels can be associated with a cluster.",
          "type": "object",
          "additionalProperties": {
            "type": "string"
          }
        },
        "metrics": {
          "description": "Contains cluster daemon metrics such as HDFS and YARN stats.Beta Feature: This report is available for testing purposes only. It may be changed before final release.",
          "$ref": "ClusterMetrics"
        },
        "status": {
          "description": "Output-only. Cluster status.",
          "$ref": "ClusterStatus"
        },
        "statusHistory": {
          "description": "Output-only. The previous cluster status.",
          "items": {
            "$ref": "ClusterStatus"
          },
          "type": "array"
        },
        "config": {
          "$ref": "ClusterConfig",
          "description": "Required. The cluster config. Note that Cloud Dataproc may set default values, and values may change when clusters are updated."
        },
        "clusterUuid": {
          "description": "Output-only. A cluster UUID (Unique Universal Identifier). Cloud Dataproc generates this value when it creates the cluster.",
          "type": "string"
        },
        "clusterName": {
          "description": "Required. The cluster name. Cluster names within a project must be unique. Names of deleted clusters can be reused.",
          "type": "string"
        },
        "projectId": {
          "description": "Required. The Google Cloud Platform project ID that the cluster belongs to.",
          "type": "string"
        }
      },
      "id": "Cluster",
      "description": "Describes the identifying information, config, and status of a cluster of Google Compute Engine instances."
    },
    "ListOperationsResponse": {
      "properties": {
        "nextPageToken": {
          "description": "The standard List next-page token.",
          "type": "string"
        },
        "operations": {
          "description": "A list of operations that matches the specified filter in the request.",
          "items": {
            "$ref": "Operation"
          },
          "type": "array"
        }
      },
      "id": "ListOperationsResponse",
      "description": "The response message for Operations.ListOperations.",
      "type": "object"
    },
    "SoftwareConfig": {
      "properties": {
        "imageVersion": {
          "description": "Optional. The version of software inside the cluster. It must match the regular expression [0-9]+\\.[0-9]+. If unspecified, it defaults to the latest version (see Cloud Dataproc Versioning).",
          "type": "string"
        },
        "properties": {
          "description": "Optional. The properties to set on daemon config files.Property keys are specified in prefix:property format, such as core:fs.defaultFS. The following are supported prefixes and their mappings:\ncapacity-scheduler: capacity-scheduler.xml\ncore: core-site.xml\ndistcp: distcp-default.xml\nhdfs: hdfs-site.xml\nhive: hive-site.xml\nmapred: mapred-site.xml\npig: pig.properties\nspark: spark-defaults.conf\nyarn: yarn-site.xmlFor more information, see Cluster properties.",
          "type": "object",
          "additionalProperties": {
            "type": "string"
          }
        }
      },
      "id": "SoftwareConfig",
      "description": "Specifies the selection and config of software inside the cluster.",
      "type": "object"
    },
    "JobPlacement": {
      "id": "JobPlacement",
      "description": "Cloud Dataproc job config.",
      "type": "object",
      "properties": {
        "clusterUuid": {
          "description": "Output-only. A cluster UUID generated by the Cloud Dataproc service when the job is submitted.",
          "type": "string"
        },
        "clusterName": {
          "description": "Required. The name of the cluster where the job will be submitted.",
          "type": "string"
        }
      }
    },
    "ClusterStatus": {
      "description": "The status of a cluster and its instances.",
      "type": "object",
      "properties": {
        "substate": {
          "description": "Output-only. Additional state information that includes status reported by the agent.",
          "type": "string",
          "enumDescriptions": [
            "",
            "The cluster is known to be in an unhealthy state (for example, critical daemons are not running or HDFS capacity is exhausted).Applies to RUNNING state.",
            "The agent-reported status is out of date (may occur if Cloud Dataproc loses communication with Agent).Applies to RUNNING state."
          ],
          "enum": [
            "UNSPECIFIED",
            "UNHEALTHY",
            "STALE_STATUS"
          ]
        },
        "stateStartTime": {
          "format": "google-datetime",
          "description": "Output-only. Time when this state was entered.",
          "type": "string"
        },
        "detail": {
          "description": "Output-only. Optional details of cluster's state.",
          "type": "string"
        },
        "state": {
          "description": "Output-only. The cluster's state.",
          "type": "string",
          "enumDescriptions": [
            "The cluster state is unknown.",
            "The cluster is being created and set up. It is not ready for use.",
            "The cluster is currently running and healthy. It is ready for use.",
            "The cluster encountered an error. It is not ready for use.",
            "The cluster is being deleted. It cannot be used.",
            "The cluster is being updated. It continues to accept and process jobs."
          ],
          "enum": [
            "UNKNOWN",
            "CREATING",
            "RUNNING",
            "ERROR",
            "DELETING",
            "UPDATING"
          ]
        }
      },
      "id": "ClusterStatus"
    },
    "PigJob": {
      "description": "A Cloud Dataproc job for running Apache Pig (https://pig.apache.org/) queries on YARN.",
      "type": "object",
      "properties": {
        "scriptVariables": {
          "description": "Optional. Mapping of query variable names to values (equivalent to the Pig command: name=[value]).",
          "type": "object",
          "additionalProperties": {
            "type": "string"
          }
        },
        "jarFileUris": {
          "items": {
            "type": "string"
          },
          "type": "array",
          "description": "Optional. HCFS URIs of jar files to add to the CLASSPATH of the Pig Client and Hadoop MapReduce (MR) tasks. Can contain Pig UDFs."
        },
        "loggingConfig": {
          "description": "Optional. The runtime log config for job execution.",
          "$ref": "LoggingConfig"
        },
        "properties": {
          "additionalProperties": {
            "type": "string"
          },
          "description": "Optional. A mapping of property names to values, used to configure Pig. Properties that conflict with values set by the Cloud Dataproc API may be overwritten. Can include properties set in /etc/hadoop/conf/*-site.xml, /etc/pig/conf/pig.properties, and classes in user code.",
          "type": "object"
        },
        "continueOnFailure": {
          "description": "Optional. Whether to continue executing queries if a query fails. The default value is false. Setting to true can be useful when executing independent parallel queries.",
          "type": "boolean"
        },
        "queryFileUri": {
          "type": "string",
          "description": "The HCFS URI of the script that contains the Pig queries."
        },
        "queryList": {
          "$ref": "QueryList",
          "description": "A list of queries."
        }
      },
      "id": "PigJob"
    },
    "ListClustersResponse": {
      "properties": {
        "nextPageToken": {
          "description": "Output-only. This token is included in the response if there are more results to fetch. To fetch additional results, provide this value as the page_token in a subsequent ListClustersRequest.",
          "type": "string"
        },
        "clusters": {
          "description": "Output-only. The clusters in the project.",
          "items": {
            "$ref": "Cluster"
          },
          "type": "array"
        }
      },
      "id": "ListClustersResponse",
      "description": "The list of all clusters in a project.",
      "type": "object"
    },
    "SparkJob": {
      "description": "A Cloud Dataproc job for running Apache Spark (http://spark.apache.org/) applications on YARN.",
      "type": "object",
      "properties": {
        "loggingConfig": {
          "description": "Optional. The runtime log config for job execution.",
          "$ref": "LoggingConfig"
        },
        "properties": {
          "additionalProperties": {
            "type": "string"
          },
          "description": "Optional. A mapping of property names to values, used to configure Spark. Properties that conflict with values set by the Cloud Dataproc API may be overwritten. Can include properties set in /etc/spark/conf/spark-defaults.conf and classes in user code.",
          "type": "object"
        },
        "args": {
          "description": "Optional. The arguments to pass to the driver. Do not include arguments, such as --conf, that can be set as job properties, since a collision may occur that causes an incorrect job submission.",
=======
        "hiveJob": {
          "description": "Job is a Hive job.",
          "$ref": "HiveJob"
        },
        "labels": {
          "additionalProperties": {
            "type": "string"
          },
          "description": "Optional. The labels to associate with this job. Label keys must contain 1 to 63 characters, and must conform to RFC 1035 (https://www.ietf.org/rfc/rfc1035.txt). Label values may be empty, but, if present, must contain 1 to 63 characters, and must conform to RFC 1035 (https://www.ietf.org/rfc/rfc1035.txt). No more than 32 labels can be associated with a job.",
          "type": "object"
        },
        "driverOutputResourceUri": {
          "description": "Output-only. A URI pointing to the location of the stdout of the job's driver program.",
          "type": "string"
        },
        "sparkJob": {
          "description": "Job is a Spark job.",
          "$ref": "SparkJob"
        },
        "sparkSqlJob": {
          "description": "Job is a SparkSql job.",
          "$ref": "SparkSqlJob"
        },
        "statusHistory": {
          "description": "Output-only. The previous job status.",
          "items": {
            "$ref": "JobStatus"
          },
          "type": "array"
        },
        "yarnApplications": {
          "description": "Output-only. The collection of YARN applications spun up by this job.Beta Feature: This report is available for testing purposes only. It may be changed before final release.",
          "items": {
            "$ref": "YarnApplication"
          },
          "type": "array"
        },
        "pysparkJob": {
          "$ref": "PySparkJob",
          "description": "Job is a Pyspark job."
        },
        "reference": {
          "description": "Optional. The fully qualified reference to the job, which can be used to obtain the equivalent REST path of the job resource. If this property is not specified when a job is created, the server generates a \u003ccode\u003ejob_id\u003c/code\u003e.",
          "$ref": "JobReference"
        },
        "hadoopJob": {
          "description": "Job is a Hadoop job.",
          "$ref": "HadoopJob"
        },
        "placement": {
          "description": "Required. Job information, including how, when, and where to run the job.",
          "$ref": "JobPlacement"
        },
        "status": {
          "description": "Output-only. The job status. Additional application-specific status information may be contained in the \u003ccode\u003etype_job\u003c/code\u003e and \u003ccode\u003eyarn_applications\u003c/code\u003e fields.",
          "$ref": "JobStatus"
        },
        "driverControlFilesUri": {
          "description": "Output-only. If present, the location of miscellaneous control files which may be used as part of job setup and handling. If not present, control files may be placed in the same location as driver_output_uri.",
          "type": "string"
        }
      },
      "id": "Job"
    },
    "SparkJob": {
      "description": "A Cloud Dataproc job for running Apache Spark (http://spark.apache.org/) applications on YARN.",
      "type": "object",
      "properties": {
        "args": {
          "description": "Optional. The arguments to pass to the driver. Do not include arguments, such as --conf, that can be set as job properties, since a collision may occur that causes an incorrect job submission.",
          "items": {
            "type": "string"
          },
          "type": "array"
        },
        "fileUris": {
          "description": "Optional. HCFS URIs of files to be copied to the working directory of Spark drivers and distributed tasks. Useful for naively parallel tasks.",
          "items": {
            "type": "string"
          },
          "type": "array"
        },
        "mainClass": {
          "description": "The name of the driver's main class. The jar file that contains the class must be in the default CLASSPATH or specified in jar_file_uris.",
          "type": "string"
        },
        "archiveUris": {
          "description": "Optional. HCFS URIs of archives to be extracted in the working directory of Spark drivers and tasks. Supported file types: .jar, .tar, .tar.gz, .tgz, and .zip.",
          "items": {
            "type": "string"
          },
          "type": "array"
        },
        "mainJarFileUri": {
          "description": "The HCFS URI of the jar file that contains the main class.",
          "type": "string"
        },
        "jarFileUris": {
          "description": "Optional. HCFS URIs of jar files to add to the CLASSPATHs of the Spark driver and tasks.",
          "items": {
            "type": "string"
          },
          "type": "array"
        },
        "loggingConfig": {
          "description": "Optional. The runtime log config for job execution.",
          "$ref": "LoggingConfig"
        },
        "properties": {
          "description": "Optional. A mapping of property names to values, used to configure Spark. Properties that conflict with values set by the Cloud Dataproc API may be overwritten. Can include properties set in /etc/spark/conf/spark-defaults.conf and classes in user code.",
          "type": "object",
          "additionalProperties": {
            "type": "string"
          }
        }
      },
      "id": "SparkJob"
    },
    "JobStatus": {
      "description": "Cloud Dataproc job status.",
      "type": "object",
      "properties": {
        "details": {
          "description": "Output-only. Optional job state details, such as an error description if the state is \u003ccode\u003eERROR\u003c/code\u003e.",
          "type": "string"
        },
        "state": {
          "enumDescriptions": [
            "The job state is unknown.",
            "The job is pending; it has been submitted, but is not yet running.",
            "Job has been received by the service and completed initial setup; it will soon be submitted to the cluster.",
            "The job is running on the cluster.",
            "A CancelJob request has been received, but is pending.",
            "Transient in-flight resources have been canceled, and the request to cancel the running job has been issued to the cluster.",
            "The job cancellation was successful.",
            "The job has completed successfully.",
            "The job has completed, but encountered an error.",
            "Job attempt has failed. The detail field contains failure details for this attempt.Applies to restartable jobs only."
          ],
          "enum": [
            "STATE_UNSPECIFIED",
            "PENDING",
            "SETUP_DONE",
            "RUNNING",
            "CANCEL_PENDING",
            "CANCEL_STARTED",
            "CANCELLED",
            "DONE",
            "ERROR",
            "ATTEMPT_FAILURE"
          ],
          "description": "Output-only. A state message specifying the overall job state.",
          "type": "string"
        },
        "substate": {
          "enumDescriptions": [
            "",
            "The Job is submitted to the agent.Applies to RUNNING state.",
            "The Job has been received and is awaiting execution (it may be waiting for a condition to be met). See the \"details\" field for the reason for the delay.Applies to RUNNING state.",
            "The agent-reported status is out of date, which may be caused by a loss of communication between the agent and Cloud Dataproc. If the agent does not send a timely update, the job will fail.Applies to RUNNING state."
          ],
          "enum": [
            "UNSPECIFIED",
            "SUBMITTED",
            "QUEUED",
            "STALE_STATUS"
          ],
          "description": "Output-only. Additional state information, which includes status reported by the agent.",
          "type": "string"
        },
        "stateStartTime": {
          "format": "google-datetime",
          "description": "Output-only. The time when this state was entered.",
          "type": "string"
        }
      },
      "id": "JobStatus"
    },
    "ManagedGroupConfig": {
      "description": "Specifies the resources used to actively manage an instance group.",
      "type": "object",
      "properties": {
        "instanceGroupManagerName": {
          "description": "Output-only. The name of the Instance Group Manager for this group.",
          "type": "string"
        },
        "instanceTemplateName": {
          "description": "Output-only. The name of the Instance Template used for the Managed Instance Group.",
          "type": "string"
        }
      },
      "id": "ManagedGroupConfig"
    },
    "ClusterOperationStatus": {
      "description": "The status of the operation.",
      "type": "object",
      "properties": {
        "details": {
          "description": "Output-only.A message containing any operation metadata details.",
          "type": "string"
        },
        "state": {
          "description": "Output-only. A message containing the operation state.",
          "type": "string",
          "enumDescriptions": [
            "Unused.",
            "The operation has been created.",
            "The operation is running.",
            "The operation is done; either cancelled or completed."
          ],
          "enum": [
            "UNKNOWN",
            "PENDING",
            "RUNNING",
            "DONE"
          ]
        },
        "innerState": {
          "description": "Output-only. A message containing the detailed operation state.",
          "type": "string"
        },
        "stateStartTime": {
          "format": "google-datetime",
          "description": "Output-only. The time this state was entered.",
          "type": "string"
        }
      },
      "id": "ClusterOperationStatus"
    },
    "YarnApplication": {
      "description": "A YARN application created by a job. Application information is a subset of \u003ccode\u003eorg.apache.hadoop.yarn.proto.YarnProtos.ApplicationReportProto\u003c/code\u003e.Beta Feature: This report is available for testing purposes only. It may be changed before final release.",
      "type": "object",
      "properties": {
        "trackingUrl": {
          "description": "Optional. The HTTP URL of the ApplicationMaster, HistoryServer, or TimelineServer that provides application-specific information. The URL uses the internal hostname, and requires a proxy server for resolution and, possibly, access.",
          "type": "string"
        },
        "progress": {
          "format": "float",
          "description": "Required. The numerical progress of the application, from 1 to 100.",
          "type": "number"
        },
        "state": {
          "enumDescriptions": [
            "Status is unspecified.",
            "Status is NEW.",
            "Status is NEW_SAVING.",
            "Status is SUBMITTED.",
            "Status is ACCEPTED.",
            "Status is RUNNING.",
            "Status is FINISHED.",
            "Status is FAILED.",
            "Status is KILLED."
          ],
          "enum": [
            "STATE_UNSPECIFIED",
            "NEW",
            "NEW_SAVING",
            "SUBMITTED",
            "ACCEPTED",
            "RUNNING",
            "FINISHED",
            "FAILED",
            "KILLED"
          ],
          "description": "Required. The application state.",
          "type": "string"
        },
        "name": {
          "description": "Required. The application name.",
          "type": "string"
        }
      },
      "id": "YarnApplication"
    },
    "QueryList": {
      "description": "A list of queries to run on a cluster.",
      "type": "object",
      "properties": {
        "queries": {
          "description": "Required. The queries to execute. You do not need to terminate a query with a semicolon. Multiple queries can be specified in one string by separating each with a semicolon. Here is an example of an Cloud Dataproc API snippet that uses a QueryList to specify a HiveJob:\n\"hiveJob\": {\n  \"queryList\": {\n    \"queries\": [\n      \"query1\",\n      \"query2\",\n      \"query3;query4\",\n    ]\n  }\n}\n",
          "items": {
            "type": "string"
          },
          "type": "array"
        }
      },
      "id": "QueryList"
    },
    "HadoopJob": {
      "description": "A Cloud Dataproc job for running Apache Hadoop MapReduce (https://hadoop.apache.org/docs/current/hadoop-mapreduce-client/hadoop-mapreduce-client-core/MapReduceTutorial.html) jobs on Apache Hadoop YARN (https://hadoop.apache.org/docs/r2.7.1/hadoop-yarn/hadoop-yarn-site/YARN.html).",
      "type": "object",
      "properties": {
        "mainClass": {
          "description": "The name of the driver's main class. The jar file containing the class must be in the default CLASSPATH or specified in jar_file_uris.",
          "type": "string"
        },
        "archiveUris": {
          "description": "Optional. HCFS URIs of archives to be extracted in the working directory of Hadoop drivers and tasks. Supported file types: .jar, .tar, .tar.gz, .tgz, or .zip.",
          "items": {
            "type": "string"
          },
          "type": "array"
        },
        "mainJarFileUri": {
          "description": "The HCFS URI of the jar file containing the main class. Examples:  'gs://foo-bucket/analytics-binaries/extract-useful-metrics-mr.jar'  'hdfs:/tmp/test-samples/custom-wordcount.jar'  'file:///home/usr/lib/hadoop-mapreduce/hadoop-mapreduce-examples.jar'",
          "type": "string"
        },
        "jarFileUris": {
          "description": "Optional. Jar file URIs to add to the CLASSPATHs of the Hadoop driver and tasks.",
>>>>>>> b412c745
          "items": {
            "type": "string"
          },
          "type": "array"
        },
<<<<<<< HEAD
        "fileUris": {
          "description": "Optional. HCFS URIs of files to be copied to the working directory of Spark drivers and distributed tasks. Useful for naively parallel tasks.",
          "items": {
            "type": "string"
          },
          "type": "array"
        },
        "mainClass": {
          "description": "The name of the driver's main class. The jar file that contains the class must be in the default CLASSPATH or specified in jar_file_uris.",
          "type": "string"
        },
        "archiveUris": {
          "description": "Optional. HCFS URIs of archives to be extracted in the working directory of Spark drivers and tasks. Supported file types: .jar, .tar, .tar.gz, .tgz, and .zip.",
=======
        "loggingConfig": {
          "$ref": "LoggingConfig",
          "description": "Optional. The runtime log config for job execution."
        },
        "properties": {
          "description": "Optional. A mapping of property names to values, used to configure Hadoop. Properties that conflict with values set by the Cloud Dataproc API may be overwritten. Can include properties set in /etc/hadoop/conf/*-site and classes in user code.",
          "type": "object",
          "additionalProperties": {
            "type": "string"
          }
        },
        "args": {
          "description": "Optional. The arguments to pass to the driver. Do not include arguments, such as -libjars or -Dfoo=bar, that can be set as job properties, since a collision may occur that causes an incorrect job submission.",
>>>>>>> b412c745
          "items": {
            "type": "string"
          },
          "type": "array"
        },
<<<<<<< HEAD
        "mainJarFileUri": {
          "description": "The HCFS URI of the jar file that contains the main class.",
          "type": "string"
        },
        "jarFileUris": {
          "description": "Optional. HCFS URIs of jar files to add to the CLASSPATHs of the Spark driver and tasks.",
=======
        "fileUris": {
          "description": "Optional. HCFS (Hadoop Compatible Filesystem) URIs of files to be copied to the working directory of Hadoop drivers and distributed tasks. Useful for naively parallel tasks.",
>>>>>>> b412c745
          "items": {
            "type": "string"
          },
          "type": "array"
        }
      },
<<<<<<< HEAD
      "id": "SparkJob"
    },
    "Job": {
      "description": "A Cloud Dataproc job resource.",
      "type": "object",
      "properties": {
        "yarnApplications": {
          "description": "Output-only. The collection of YARN applications spun up by this job.Beta Feature: This report is available for testing purposes only. It may be changed before final release.",
          "items": {
            "$ref": "YarnApplication"
          },
          "type": "array"
        },
        "pysparkJob": {
          "description": "Job is a Pyspark job.",
          "$ref": "PySparkJob"
        },
        "reference": {
          "description": "Optional. The fully qualified reference to the job, which can be used to obtain the equivalent REST path of the job resource. If this property is not specified when a job is created, the server generates a \u003ccode\u003ejob_id\u003c/code\u003e.",
          "$ref": "JobReference"
        },
        "hadoopJob": {
          "description": "Job is a Hadoop job.",
          "$ref": "HadoopJob"
        },
        "placement": {
          "description": "Required. Job information, including how, when, and where to run the job.",
          "$ref": "JobPlacement"
        },
        "status": {
          "$ref": "JobStatus",
          "description": "Output-only. The job status. Additional application-specific status information may be contained in the \u003ccode\u003etype_job\u003c/code\u003e and \u003ccode\u003eyarn_applications\u003c/code\u003e fields."
        },
        "driverControlFilesUri": {
          "description": "Output-only. If present, the location of miscellaneous control files which may be used as part of job setup and handling. If not present, control files may be placed in the same location as driver_output_uri.",
          "type": "string"
        },
        "scheduling": {
          "$ref": "JobScheduling",
          "description": "Optional. Job scheduling configuration."
        },
        "pigJob": {
          "$ref": "PigJob",
          "description": "Job is a Pig job."
        },
        "hiveJob": {
          "$ref": "HiveJob",
          "description": "Job is a Hive job."
        },
        "labels": {
          "additionalProperties": {
            "type": "string"
          },
          "description": "Optional. The labels to associate with this job. Label keys must contain 1 to 63 characters, and must conform to RFC 1035 (https://www.ietf.org/rfc/rfc1035.txt). Label values may be empty, but, if present, must contain 1 to 63 characters, and must conform to RFC 1035 (https://www.ietf.org/rfc/rfc1035.txt). No more than 32 labels can be associated with a job.",
          "type": "object"
        },
        "driverOutputResourceUri": {
          "type": "string",
          "description": "Output-only. A URI pointing to the location of the stdout of the job's driver program."
        },
        "statusHistory": {
          "description": "Output-only. The previous job status.",
          "items": {
            "$ref": "JobStatus"
          },
          "type": "array"
        },
        "sparkJob": {
          "description": "Job is a Spark job.",
          "$ref": "SparkJob"
        },
        "sparkSqlJob": {
          "$ref": "SparkSqlJob",
          "description": "Job is a SparkSql job."
        }
      },
      "id": "Job"
    },
    "JobStatus": {
      "description": "Cloud Dataproc job status.",
      "type": "object",
      "properties": {
        "substate": {
          "enum": [
            "UNSPECIFIED",
            "SUBMITTED",
            "QUEUED",
            "STALE_STATUS"
          ],
          "description": "Output-only. Additional state information, which includes status reported by the agent.",
          "type": "string",
          "enumDescriptions": [
            "",
            "The Job is submitted to the agent.Applies to RUNNING state.",
            "The Job has been received and is awaiting execution (it may be waiting for a condition to be met). See the \"details\" field for the reason for the delay.Applies to RUNNING state.",
            "The agent-reported status is out of date, which may be caused by a loss of communication between the agent and Cloud Dataproc. If the agent does not send a timely update, the job will fail.Applies to RUNNING state."
          ]
        },
        "stateStartTime": {
          "format": "google-datetime",
          "description": "Output-only. The time when this state was entered.",
          "type": "string"
        },
        "details": {
          "description": "Output-only. Optional job state details, such as an error description if the state is \u003ccode\u003eERROR\u003c/code\u003e.",
          "type": "string"
        },
        "state": {
          "type": "string",
          "enumDescriptions": [
            "The job state is unknown.",
            "The job is pending; it has been submitted, but is not yet running.",
            "Job has been received by the service and completed initial setup; it will soon be submitted to the cluster.",
            "The job is running on the cluster.",
            "A CancelJob request has been received, but is pending.",
            "Transient in-flight resources have been canceled, and the request to cancel the running job has been issued to the cluster.",
            "The job cancellation was successful.",
            "The job has completed successfully.",
            "The job has completed, but encountered an error.",
            "Job attempt has failed. The detail field contains failure details for this attempt.Applies to restartable jobs only."
          ],
          "enum": [
            "STATE_UNSPECIFIED",
            "PENDING",
            "SETUP_DONE",
            "RUNNING",
            "CANCEL_PENDING",
            "CANCEL_STARTED",
            "CANCELLED",
            "DONE",
            "ERROR",
            "ATTEMPT_FAILURE"
          ],
          "description": "Output-only. A state message specifying the overall job state."
        }
      },
      "id": "JobStatus"
    },
    "ManagedGroupConfig": {
      "id": "ManagedGroupConfig",
      "description": "Specifies the resources used to actively manage an instance group.",
      "type": "object",
      "properties": {
        "instanceGroupManagerName": {
          "description": "Output-only. The name of the Instance Group Manager for this group.",
          "type": "string"
        },
        "instanceTemplateName": {
          "description": "Output-only. The name of the Instance Template used for the Managed Instance Group.",
          "type": "string"
        }
      }
    },
    "ClusterOperationStatus": {
      "type": "object",
      "properties": {
        "innerState": {
          "description": "Output-only. A message containing the detailed operation state.",
          "type": "string"
        },
        "stateStartTime": {
          "format": "google-datetime",
          "description": "Output-only. The time this state was entered.",
          "type": "string"
        },
        "details": {
          "description": "Output-only.A message containing any operation metadata details.",
          "type": "string"
        },
        "state": {
          "enumDescriptions": [
            "Unused.",
            "The operation has been created.",
            "The operation is running.",
            "The operation is done; either cancelled or completed."
          ],
          "enum": [
            "UNKNOWN",
            "PENDING",
            "RUNNING",
            "DONE"
          ],
          "description": "Output-only. A message containing the operation state.",
          "type": "string"
        }
      },
      "id": "ClusterOperationStatus",
      "description": "The status of the operation."
    },
    "HadoopJob": {
      "properties": {
        "properties": {
          "type": "object",
          "additionalProperties": {
            "type": "string"
          },
          "description": "Optional. A mapping of property names to values, used to configure Hadoop. Properties that conflict with values set by the Cloud Dataproc API may be overwritten. Can include properties set in /etc/hadoop/conf/*-site and classes in user code."
        },
        "args": {
          "description": "Optional. The arguments to pass to the driver. Do not include arguments, such as -libjars or -Dfoo=bar, that can be set as job properties, since a collision may occur that causes an incorrect job submission.",
          "items": {
            "type": "string"
          },
          "type": "array"
        },
        "fileUris": {
          "description": "Optional. HCFS (Hadoop Compatible Filesystem) URIs of files to be copied to the working directory of Hadoop drivers and distributed tasks. Useful for naively parallel tasks.",
          "items": {
            "type": "string"
          },
          "type": "array"
        },
        "mainClass": {
          "description": "The name of the driver's main class. The jar file containing the class must be in the default CLASSPATH or specified in jar_file_uris.",
          "type": "string"
        },
        "archiveUris": {
          "description": "Optional. HCFS URIs of archives to be extracted in the working directory of Hadoop drivers and tasks. Supported file types: .jar, .tar, .tar.gz, .tgz, or .zip.",
=======
      "id": "HadoopJob"
    },
    "DiagnoseClusterRequest": {
      "description": "A request to collect cluster diagnostic information.",
      "type": "object",
      "properties": {},
      "id": "DiagnoseClusterRequest"
    },
    "DiskConfig": {
      "description": "Specifies the config of disk options for a group of VM instances.",
      "type": "object",
      "properties": {
        "bootDiskSizeGb": {
          "format": "int32",
          "description": "Optional. Size in GB of the boot disk (default is 500GB).",
          "type": "integer"
        },
        "numLocalSsds": {
          "format": "int32",
          "description": "Optional. Number of attached SSDs, from 0 to 4 (default is 0). If SSDs are not attached, the boot disk is used to store runtime logs and HDFS (https://hadoop.apache.org/docs/r1.2.1/hdfs_user_guide.html) data. If one or more SSDs are attached, this runtime bulk data is spread across them, and the boot disk contains only basic config and installed binaries.",
          "type": "integer"
        }
      },
      "id": "DiskConfig"
    },
    "ClusterOperationMetadata": {
      "description": "Metadata describing the operation.",
      "type": "object",
      "properties": {
        "labels": {
          "description": "Output-only. Labels associated with the operation",
          "type": "object",
          "additionalProperties": {
            "type": "string"
          }
        },
        "status": {
          "$ref": "ClusterOperationStatus",
          "description": "Output-only. Current operation status."
        },
        "statusHistory": {
          "description": "Output-only. The previous operation status.",
          "items": {
            "$ref": "ClusterOperationStatus"
          },
          "type": "array"
        },
        "clusterName": {
          "description": "Output-only. Name of the cluster for the operation.",
          "type": "string"
        },
        "clusterUuid": {
          "description": "Output-only. Cluster UUID for the operation.",
          "type": "string"
        },
        "operationType": {
          "description": "Output-only. The operation type.",
          "type": "string"
        },
        "description": {
          "description": "Output-only. Short description of operation.",
          "type": "string"
        },
        "warnings": {
          "description": "Output-only. Errors encountered during operation execution.",
          "items": {
            "type": "string"
          },
          "type": "array"
        }
      },
      "id": "ClusterOperationMetadata"
    },
    "Empty": {
      "description": "A generic empty message that you can re-use to avoid defining duplicated empty messages in your APIs. A typical example is to use it as the request or the response type of an API method. For instance:\nservice Foo {\n  rpc Bar(google.protobuf.Empty) returns (google.protobuf.Empty);\n}\nThe JSON representation for Empty is empty JSON object {}.",
      "type": "object",
      "properties": {},
      "id": "Empty"
    },
    "HiveJob": {
      "description": "A Cloud Dataproc job for running Apache Hive (https://hive.apache.org/) queries on YARN.",
      "type": "object",
      "properties": {
        "jarFileUris": {
          "description": "Optional. HCFS URIs of jar files to add to the CLASSPATH of the Hive server and Hadoop MapReduce (MR) tasks. Can contain Hive SerDes and UDFs.",
          "items": {
            "type": "string"
          },
          "type": "array"
        },
        "scriptVariables": {
          "description": "Optional. Mapping of query variable names to values (equivalent to the Hive command: SET name=\"value\";).",
          "type": "object",
          "additionalProperties": {
            "type": "string"
          }
        },
        "properties": {
          "description": "Optional. A mapping of property names and values, used to configure Hive. Properties that conflict with values set by the Cloud Dataproc API may be overwritten. Can include properties set in /etc/hadoop/conf/*-site.xml, /etc/hive/conf/hive-site.xml, and classes in user code.",
          "type": "object",
          "additionalProperties": {
            "type": "string"
          }
        },
        "continueOnFailure": {
          "description": "Optional. Whether to continue executing queries if a query fails. The default value is false. Setting to true can be useful when executing independent parallel queries.",
          "type": "boolean"
        },
        "queryFileUri": {
          "description": "The HCFS URI of the script that contains Hive queries.",
          "type": "string"
        },
        "queryList": {
          "$ref": "QueryList",
          "description": "A list of queries."
        }
      },
      "id": "HiveJob"
    },
    "DiagnoseClusterResults": {
      "description": "The location of diagnostic output.",
      "type": "object",
      "properties": {
        "outputUri": {
          "description": "Output-only. The Google Cloud Storage URI of the diagnostic output. The output report is a plain text file with a summary of collected diagnostics.",
          "type": "string"
        }
      },
      "id": "DiagnoseClusterResults"
    },
    "ClusterConfig": {
      "description": "The cluster config.",
      "type": "object",
      "properties": {
        "masterConfig": {
          "description": "Optional. The Google Compute Engine config settings for the master instance in a cluster.",
          "$ref": "InstanceGroupConfig"
        },
        "secondaryWorkerConfig": {
          "$ref": "InstanceGroupConfig",
          "description": "Optional. The Google Compute Engine config settings for additional worker instances in a cluster."
        },
        "initializationActions": {
          "description": "Optional. Commands to execute on each node after config is completed. By default, executables are run on master and all worker nodes. You can test a node's role metadata to run an executable on a master or worker node, as shown below using curl (you can also use wget):\nROLE=$(curl -H Metadata-Flavor:Google http://metadata/computeMetadata/v1/instance/attributes/dataproc-role)\nif [[ \"${ROLE}\" == 'Master' ]]; then\n  ... master specific actions ...\nelse\n  ... worker specific actions ...\nfi\n",
          "items": {
            "$ref": "NodeInitializationAction"
          },
          "type": "array"
        },
        "configBucket": {
          "description": "Optional. A Google Cloud Storage staging bucket used for sharing generated SSH keys and config. If you do not specify a staging bucket, Cloud Dataproc will determine an appropriate Cloud Storage location (US, ASIA, or EU) for your cluster's staging bucket according to the Google Compute Engine zone where your cluster is deployed, and then it will create and manage this project-level, per-location bucket for you.",
          "type": "string"
        },
        "workerConfig": {
          "description": "Optional. The Google Compute Engine config settings for worker instances in a cluster.",
          "$ref": "InstanceGroupConfig"
        },
        "gceClusterConfig": {
          "description": "Required. The shared Google Compute Engine config settings for all instances in a cluster.",
          "$ref": "GceClusterConfig"
        },
        "softwareConfig": {
          "description": "Optional. The config settings for software inside the cluster.",
          "$ref": "SoftwareConfig"
        }
      },
      "id": "ClusterConfig"
    },
    "PySparkJob": {
      "description": "A Cloud Dataproc job for running Apache PySpark (https://spark.apache.org/docs/0.9.0/python-programming-guide.html) applications on YARN.",
      "type": "object",
      "properties": {
        "args": {
          "description": "Optional. The arguments to pass to the driver. Do not include arguments, such as --conf, that can be set as job properties, since a collision may occur that causes an incorrect job submission.",
          "items": {
            "type": "string"
          },
          "type": "array"
        },
        "fileUris": {
          "description": "Optional. HCFS URIs of files to be copied to the working directory of Python drivers and distributed tasks. Useful for naively parallel tasks.",
          "items": {
            "type": "string"
          },
          "type": "array"
        },
        "pythonFileUris": {
          "description": "Optional. HCFS file URIs of Python files to pass to the PySpark framework. Supported file types: .py, .egg, and .zip.",
          "items": {
            "type": "string"
          },
          "type": "array"
        },
        "mainPythonFileUri": {
          "description": "Required. The HCFS URI of the main Python file to use as the driver. Must be a .py file.",
          "type": "string"
        },
        "archiveUris": {
          "description": "Optional. HCFS URIs of archives to be extracted in the working directory of .jar, .tar, .tar.gz, .tgz, and .zip.",
>>>>>>> b412c745
          "items": {
            "type": "string"
          },
          "type": "array"
<<<<<<< HEAD
        },
        "mainJarFileUri": {
          "description": "The HCFS URI of the jar file containing the main class. Examples:  'gs://foo-bucket/analytics-binaries/extract-useful-metrics-mr.jar'  'hdfs:/tmp/test-samples/custom-wordcount.jar'  'file:///home/usr/lib/hadoop-mapreduce/hadoop-mapreduce-examples.jar'",
          "type": "string"
        },
        "jarFileUris": {
          "description": "Optional. Jar file URIs to add to the CLASSPATHs of the Hadoop driver and tasks.",
=======
        },
        "jarFileUris": {
          "description": "Optional. HCFS URIs of jar files to add to the CLASSPATHs of the Python driver and tasks.",
>>>>>>> b412c745
          "items": {
            "type": "string"
          },
          "type": "array"
        },
        "loggingConfig": {
<<<<<<< HEAD
          "description": "Optional. The runtime log config for job execution.",
          "$ref": "LoggingConfig"
        }
      },
      "id": "HadoopJob",
      "description": "A Cloud Dataproc job for running Apache Hadoop MapReduce (https://hadoop.apache.org/docs/current/hadoop-mapreduce-client/hadoop-mapreduce-client-core/MapReduceTutorial.html) jobs on Apache Hadoop YARN (https://hadoop.apache.org/docs/r2.7.1/hadoop-yarn/hadoop-yarn-site/YARN.html).",
      "type": "object"
    },
    "QueryList": {
      "description": "A list of queries to run on a cluster.",
      "type": "object",
      "properties": {
        "queries": {
          "description": "Required. The queries to execute. You do not need to terminate a query with a semicolon. Multiple queries can be specified in one string by separating each with a semicolon. Here is an example of an Cloud Dataproc API snippet that uses a QueryList to specify a HiveJob:\n\"hiveJob\": {\n  \"queryList\": {\n    \"queries\": [\n      \"query1\",\n      \"query2\",\n      \"query3;query4\",\n    ]\n  }\n}\n",
          "items": {
            "type": "string"
          },
          "type": "array"
        }
      },
      "id": "QueryList"
    },
    "YarnApplication": {
      "type": "object",
      "properties": {
        "progress": {
          "type": "number",
          "format": "float",
          "description": "Required. The numerical progress of the application, from 1 to 100."
        },
        "state": {
          "description": "Required. The application state.",
          "type": "string",
          "enumDescriptions": [
            "Status is unspecified.",
            "Status is NEW.",
            "Status is NEW_SAVING.",
            "Status is SUBMITTED.",
            "Status is ACCEPTED.",
            "Status is RUNNING.",
            "Status is FINISHED.",
            "Status is FAILED.",
            "Status is KILLED."
          ],
          "enum": [
            "STATE_UNSPECIFIED",
            "NEW",
            "NEW_SAVING",
            "SUBMITTED",
            "ACCEPTED",
            "RUNNING",
            "FINISHED",
            "FAILED",
            "KILLED"
          ]
        },
        "name": {
          "description": "Required. The application name.",
          "type": "string"
        },
        "trackingUrl": {
          "description": "Optional. The HTTP URL of the ApplicationMaster, HistoryServer, or TimelineServer that provides application-specific information. The URL uses the internal hostname, and requires a proxy server for resolution and, possibly, access.",
          "type": "string"
        }
      },
      "id": "YarnApplication",
      "description": "A YARN application created by a job. Application information is a subset of \u003ccode\u003eorg.apache.hadoop.yarn.proto.YarnProtos.ApplicationReportProto\u003c/code\u003e.Beta Feature: This report is available for testing purposes only. It may be changed before final release."
    },
    "DiagnoseClusterRequest": {
      "id": "DiagnoseClusterRequest",
      "description": "A request to collect cluster diagnostic information.",
      "type": "object",
      "properties": {}
    },
    "DiskConfig": {
      "id": "DiskConfig",
      "description": "Specifies the config of disk options for a group of VM instances.",
      "type": "object",
      "properties": {
        "numLocalSsds": {
          "format": "int32",
          "description": "Optional. Number of attached SSDs, from 0 to 4 (default is 0). If SSDs are not attached, the boot disk is used to store runtime logs and HDFS (https://hadoop.apache.org/docs/r1.2.1/hdfs_user_guide.html) data. If one or more SSDs are attached, this runtime bulk data is spread across them, and the boot disk contains only basic config and installed binaries.",
          "type": "integer"
        },
        "bootDiskSizeGb": {
          "format": "int32",
          "description": "Optional. Size in GB of the boot disk (default is 500GB).",
          "type": "integer"
        }
      }
    },
    "ClusterOperationMetadata": {
      "type": "object",
      "properties": {
        "operationType": {
          "description": "Output-only. The operation type.",
          "type": "string"
        },
        "description": {
          "description": "Output-only. Short description of operation.",
          "type": "string"
        },
        "warnings": {
          "description": "Output-only. Errors encountered during operation execution.",
          "items": {
            "type": "string"
          },
          "type": "array"
        },
        "labels": {
=======
          "$ref": "LoggingConfig",
          "description": "Optional. The runtime log config for job execution."
        },
        "properties": {
          "description": "Optional. A mapping of property names to values, used to configure PySpark. Properties that conflict with values set by the Cloud Dataproc API may be overwritten. Can include properties set in /etc/spark/conf/spark-defaults.conf and classes in user code.",
          "type": "object",
          "additionalProperties": {
            "type": "string"
          }
        }
      },
      "id": "PySparkJob"
    },
    "GceClusterConfig": {
      "description": "Common config settings for resources of Google Compute Engine cluster instances, applicable to all instances in the cluster.",
      "type": "object",
      "properties": {
        "serviceAccount": {
          "description": "Optional. The service account of the instances. Defaults to the default Google Compute Engine service account. Custom service accounts need permissions equivalent to the folloing IAM roles:\nroles/logging.logWriter\nroles/storage.objectAdmin(see https://cloud.google.com/compute/docs/access/service-accounts#custom_service_accounts for more information). Example: [account_id]@[project_id].iam.gserviceaccount.com",
          "type": "string"
        },
        "subnetworkUri": {
          "description": "Optional. The Google Compute Engine subnetwork to be used for machine communications. Cannot be specified with network_uri.A full URL, partial URI, or short name are valid. Examples:\nhttps://www.googleapis.com/compute/v1/projects/[project_id]/regions/us-east1/sub0\nprojects/[project_id]/regions/us-east1/sub0\nsub0",
          "type": "string"
        },
        "networkUri": {
          "description": "Optional. The Google Compute Engine network to be used for machine communications. Cannot be specified with subnetwork_uri. If neither network_uri nor subnetwork_uri is specified, the \"default\" network of the project is used, if it exists. Cannot be a \"Custom Subnet Network\" (see Using Subnetworks for more information).A full URL, partial URI, or short name are valid. Examples:\nhttps://www.googleapis.com/compute/v1/projects/[project_id]/regions/global/default\nprojects/[project_id]/regions/global/default\ndefault",
          "type": "string"
        },
        "zoneUri": {
          "description": "Optional. The zone where the Google Compute Engine cluster will be located. On a create request, it is required in the \"global\" region. If omitted in a non-global Cloud Dataproc region, the service will pick a zone in the corresponding Compute Engine region. On a get request, zone will always be present.A full URL, partial URI, or short name are valid. Examples:\nhttps://www.googleapis.com/compute/v1/projects/[project_id]/zones/[zone]\nprojects/[project_id]/zones/[zone]\nus-central1-f",
          "type": "string"
        },
        "metadata": {
          "additionalProperties": {
            "type": "string"
          },
          "description": "The Google Compute Engine metadata entries to add to all instances (see Project and instance metadata (https://cloud.google.com/compute/docs/storing-retrieving-metadata#project_and_instance_metadata)).",
          "type": "object"
        },
        "internalIpOnly": {
          "description": "Optional. If true, all instances in the cluster will only have internal IP addresses. By default, clusters are not restricted to internal IP addresses, and will have ephemeral external IP addresses assigned to each instance. This internal_ip_only restriction can only be enabled for subnetwork enabled networks, and all off-cluster dependencies must be configured to be accessible without external IP addresses.",
          "type": "boolean"
        },
        "serviceAccountScopes": {
          "description": "Optional. The URIs of service account scopes to be included in Google Compute Engine instances. The following base set of scopes is always included:\nhttps://www.googleapis.com/auth/cloud.useraccounts.readonly\nhttps://www.googleapis.com/auth/devstorage.read_write\nhttps://www.googleapis.com/auth/logging.writeIf no scopes are specified, the following defaults are also provided:\nhttps://www.googleapis.com/auth/bigquery\nhttps://www.googleapis.com/auth/bigtable.admin.table\nhttps://www.googleapis.com/auth/bigtable.data\nhttps://www.googleapis.com/auth/devstorage.full_control",
          "items": {
            "type": "string"
          },
          "type": "array"
        },
        "tags": {
          "description": "The Google Compute Engine tags to add to all instances (see Tagging instances).",
          "items": {
            "type": "string"
          },
          "type": "array"
        }
      },
      "id": "GceClusterConfig"
    },
    "AcceleratorConfig": {
      "description": "Specifies the type and number of accelerator cards attached to the instances of an instance group (see GPUs on Compute Engine).",
      "type": "object",
      "properties": {
        "acceleratorCount": {
          "format": "int32",
          "description": "The number of the accelerator cards of this type exposed to this instance.",
          "type": "integer"
        },
        "acceleratorTypeUri": {
          "description": "Full URL, partial URI, or short name of the accelerator type resource to expose to this instance. See Google Compute Engine AcceleratorTypes( /compute/docs/reference/beta/acceleratorTypes)Examples * https://www.googleapis.com/compute/beta/projects/[project_id]/zones/us-east1-a/acceleratorTypes/nvidia-tesla-k80 * projects/[project_id]/zones/us-east1-a/acceleratorTypes/nvidia-tesla-k80 * nvidia-tesla-k80",
          "type": "string"
        }
      },
      "id": "AcceleratorConfig"
    },
    "ClusterMetrics": {
      "description": "Contains cluster daemon metrics, such as HDFS and YARN stats.Beta Feature: This report is available for testing purposes only. It may be changed before final release.",
      "type": "object",
      "properties": {
        "yarnMetrics": {
>>>>>>> b412c745
          "additionalProperties": {
            "format": "int64",
            "type": "string"
          },
<<<<<<< HEAD
          "description": "Output-only. Labels associated with the operation",
          "type": "object"
        },
        "status": {
          "$ref": "ClusterOperationStatus",
          "description": "Output-only. Current operation status."
        },
        "statusHistory": {
          "description": "Output-only. The previous operation status.",
          "items": {
            "$ref": "ClusterOperationStatus"
          },
          "type": "array"
        },
        "clusterName": {
          "description": "Output-only. Name of the cluster for the operation.",
          "type": "string"
        },
        "clusterUuid": {
          "type": "string",
          "description": "Output-only. Cluster UUID for the operation."
        }
      },
      "id": "ClusterOperationMetadata",
      "description": "Metadata describing the operation."
    },
    "Empty": {
      "description": "A generic empty message that you can re-use to avoid defining duplicated empty messages in your APIs. A typical example is to use it as the request or the response type of an API method. For instance:\nservice Foo {\n  rpc Bar(google.protobuf.Empty) returns (google.protobuf.Empty);\n}\nThe JSON representation for Empty is empty JSON object {}.",
      "type": "object",
      "properties": {},
      "id": "Empty"
    },
    "HiveJob": {
      "properties": {
        "continueOnFailure": {
          "description": "Optional. Whether to continue executing queries if a query fails. The default value is false. Setting to true can be useful when executing independent parallel queries.",
          "type": "boolean"
        },
        "queryFileUri": {
          "description": "The HCFS URI of the script that contains Hive queries.",
          "type": "string"
        },
        "queryList": {
          "description": "A list of queries.",
          "$ref": "QueryList"
        },
        "jarFileUris": {
          "description": "Optional. HCFS URIs of jar files to add to the CLASSPATH of the Hive server and Hadoop MapReduce (MR) tasks. Can contain Hive SerDes and UDFs.",
          "items": {
            "type": "string"
          },
          "type": "array"
        },
        "scriptVariables": {
          "additionalProperties": {
            "type": "string"
          },
          "description": "Optional. Mapping of query variable names to values (equivalent to the Hive command: SET name=\"value\";).",
          "type": "object"
        },
        "properties": {
          "additionalProperties": {
            "type": "string"
          },
          "description": "Optional. A mapping of property names and values, used to configure Hive. Properties that conflict with values set by the Cloud Dataproc API may be overwritten. Can include properties set in /etc/hadoop/conf/*-site.xml, /etc/hive/conf/hive-site.xml, and classes in user code.",
          "type": "object"
        }
      },
      "id": "HiveJob",
      "description": "A Cloud Dataproc job for running Apache Hive (https://hive.apache.org/) queries on YARN.",
      "type": "object"
    },
    "DiagnoseClusterResults": {
      "description": "The location of diagnostic output.",
      "type": "object",
      "properties": {
        "outputUri": {
          "description": "Output-only. The Google Cloud Storage URI of the diagnostic output. The output report is a plain text file with a summary of collected diagnostics.",
=======
          "description": "The YARN metrics.",
          "type": "object"
        },
        "hdfsMetrics": {
          "additionalProperties": {
            "format": "int64",
            "type": "string"
          },
          "description": "The HDFS metrics.",
          "type": "object"
        }
      },
      "id": "ClusterMetrics"
    },
    "LoggingConfig": {
      "description": "The runtime logging config of the job.",
      "type": "object",
      "properties": {
        "driverLogLevels": {
          "additionalProperties": {
            "enum": [
              "LEVEL_UNSPECIFIED",
              "ALL",
              "TRACE",
              "DEBUG",
              "INFO",
              "WARN",
              "ERROR",
              "FATAL",
              "OFF"
            ],
            "type": "string"
          },
          "description": "The per-package log levels for the driver. This may include \"root\" package name to configure rootLogger. Examples:  'com.google = FATAL', 'root = INFO', 'org.apache = DEBUG'",
          "type": "object"
        }
      },
      "id": "LoggingConfig"
    },
    "Operation": {
      "description": "This resource represents a long-running operation that is the result of a network API call.",
      "type": "object",
      "properties": {
        "error": {
          "description": "The error result of the operation in case of failure or cancellation.",
          "$ref": "Status"
        },
        "metadata": {
          "description": "Service-specific metadata associated with the operation. It typically contains progress information and common metadata such as create time. Some services might not provide such metadata. Any method that returns a long-running operation should document the metadata type, if any.",
          "type": "object",
          "additionalProperties": {
            "description": "Properties of the object. Contains field @type with type URL.",
            "type": "any"
          }
        },
        "done": {
          "description": "If the value is false, it means the operation is still in progress. If true, the operation is completed, and either error or response is available.",
          "type": "boolean"
        },
        "response": {
          "description": "The normal response of the operation in case of success. If the original method returns no data on success, such as Delete, the response is google.protobuf.Empty. If the original method is standard Get/Create/Update, the response should be the resource. For other methods, the response should have the type XxxResponse, where Xxx is the original method name. For example, if the original method name is TakeSnapshot(), the inferred response type is TakeSnapshotResponse.",
          "type": "object",
          "additionalProperties": {
            "description": "Properties of the object. Contains field @type with type URL.",
            "type": "any"
          }
        },
        "name": {
          "description": "The server-assigned name, which is only unique within the same service that originally returns it. If you use the default HTTP mapping, the name should have the format of operations/some/unique/name.",
          "type": "string"
        }
      },
      "id": "Operation"
    },
    "JobReference": {
      "description": "Encapsulates the full scoping used to reference a job.",
      "type": "object",
      "properties": {
        "jobId": {
          "description": "Optional. The job ID, which must be unique within the project. The job ID is generated by the server upon job submission or provided by the user as a means to perform retries without creating duplicate jobs. The ID must contain only letters (a-z, A-Z), numbers (0-9), underscores (_), or hyphens (-). The maximum length is 100 characters.",
          "type": "string"
        },
        "projectId": {
          "description": "Required. The ID of the Google Cloud Platform project that the job belongs to.",
          "type": "string"
        }
      },
      "id": "JobReference"
    },
    "SubmitJobRequest": {
      "description": "A request to submit a job.",
      "type": "object",
      "properties": {
        "job": {
          "description": "Required. The job resource.",
          "$ref": "Job"
        }
      },
      "id": "SubmitJobRequest"
    },
    "Status": {
      "description": "The Status type defines a logical error model that is suitable for different programming environments, including REST APIs and RPC APIs. It is used by gRPC (https://github.com/grpc). The error model is designed to be:\nSimple to use and understand for most users\nFlexible enough to meet unexpected needsOverviewThe Status message contains three pieces of data: error code, error message, and error details. The error code should be an enum value of google.rpc.Code, but it may accept additional error codes if needed. The error message should be a developer-facing English message that helps developers understand and resolve the error. If a localized user-facing error message is needed, put the localized message in the error details or localize it in the client. The optional error details may contain arbitrary information about the error. There is a predefined set of error detail types in the package google.rpc that can be used for common error conditions.Language mappingThe Status message is the logical representation of the error model, but it is not necessarily the actual wire format. When the Status message is exposed in different client libraries and different wire protocols, it can be mapped differently. For example, it will likely be mapped to some exceptions in Java, but more likely mapped to some error codes in C.Other usesThe error model and the Status message can be used in a variety of environments, either with or without APIs, to provide a consistent developer experience across different environments.Example uses of this error model include:\nPartial errors. If a service needs to return partial errors to the client, it may embed the Status in the normal response to indicate the partial errors.\nWorkflow errors. A typical workflow has multiple steps. Each step may have a Status message for error reporting.\nBatch operations. If a client uses batch request and batch response, the Status message should be used directly inside batch response, one for each error sub-response.\nAsynchronous operations. If an API call embeds asynchronous operation results in its response, the status of those operations should be represented directly using the Status message.\nLogging. If some API errors are stored in logs, the message Status could be used directly after any stripping needed for security/privacy reasons.",
      "type": "object",
      "properties": {
        "details": {
          "description": "A list of messages that carry the error details. There is a common set of message types for APIs to use.",
          "items": {
            "additionalProperties": {
              "description": "Properties of the object. Contains field @type with type URL.",
              "type": "any"
            },
            "type": "object"
          },
          "type": "array"
        },
        "code": {
          "format": "int32",
          "description": "The status code, which should be an enum value of google.rpc.Code.",
          "type": "integer"
        },
        "message": {
          "description": "A developer-facing error message, which should be in English. Any user-facing error message should be localized and sent in the google.rpc.Status.details field, or localized by the client.",
          "type": "string"
        }
      },
      "id": "Status"
    },
    "JobScheduling": {
      "description": "Job scheduling options.Beta Feature: These options are available for testing purposes only. They may be changed before final release.",
      "type": "object",
      "properties": {
        "maxFailuresPerHour": {
          "format": "int32",
          "description": "Optional. Maximum number of times per hour a driver may be restarted as a result of driver terminating with non-zero code before job is reported failed.A job may be reported as thrashing if driver exits with non-zero code 4 times within 10 minute window.Maximum value is 10.",
          "type": "integer"
        }
      },
      "id": "JobScheduling"
    },
    "InstanceGroupConfig": {
      "description": "Optional. The config settings for Google Compute Engine resources in an instance group, such as a master or worker group.",
      "type": "object",
      "properties": {
        "machineTypeUri": {
          "description": "Optional. The Google Compute Engine machine type used for cluster instances.A full URL, partial URI, or short name are valid. Examples:\nhttps://www.googleapis.com/compute/v1/projects/[project_id]/zones/us-east1-a/machineTypes/n1-standard-2\nprojects/[project_id]/zones/us-east1-a/machineTypes/n1-standard-2\nn1-standard-2",
>>>>>>> b412c745
          "type": "string"
        }
      },
      "id": "DiagnoseClusterResults"
    },
    "ClusterConfig": {
      "description": "The cluster config.",
      "type": "object",
      "properties": {
        "masterConfig": {
          "$ref": "InstanceGroupConfig",
          "description": "Optional. The Google Compute Engine config settings for the master instance in a cluster."
        },
<<<<<<< HEAD
        "secondaryWorkerConfig": {
          "$ref": "InstanceGroupConfig",
          "description": "Optional. The Google Compute Engine config settings for additional worker instances in a cluster."
        },
        "initializationActions": {
          "description": "Optional. Commands to execute on each node after config is completed. By default, executables are run on master and all worker nodes. You can test a node's role metadata to run an executable on a master or worker node, as shown below using curl (you can also use wget):\nROLE=$(curl -H Metadata-Flavor:Google http://metadata/computeMetadata/v1/instance/attributes/dataproc-role)\nif [[ \"${ROLE}\" == 'Master' ]]; then\n  ... master specific actions ...\nelse\n  ... worker specific actions ...\nfi\n",
          "items": {
            "$ref": "NodeInitializationAction"
          },
          "type": "array"
        },
        "configBucket": {
          "description": "Optional. A Google Cloud Storage staging bucket used for sharing generated SSH keys and config. If you do not specify a staging bucket, Cloud Dataproc will determine an appropriate Cloud Storage location (US, ASIA, or EU) for your cluster's staging bucket according to the Google Compute Engine zone where your cluster is deployed, and then it will create and manage this project-level, per-location bucket for you.",
          "type": "string"
        },
        "workerConfig": {
          "$ref": "InstanceGroupConfig",
          "description": "Optional. The Google Compute Engine config settings for worker instances in a cluster."
        },
        "gceClusterConfig": {
          "$ref": "GceClusterConfig",
          "description": "Required. The shared Google Compute Engine config settings for all instances in a cluster."
        },
        "softwareConfig": {
          "$ref": "SoftwareConfig",
          "description": "Optional. The config settings for software inside the cluster."
        }
      },
      "id": "ClusterConfig"
    },
    "PySparkJob": {
      "properties": {
        "properties": {
          "description": "Optional. A mapping of property names to values, used to configure PySpark. Properties that conflict with values set by the Cloud Dataproc API may be overwritten. Can include properties set in /etc/spark/conf/spark-defaults.conf and classes in user code.",
          "type": "object",
          "additionalProperties": {
            "type": "string"
          }
        },
        "args": {
          "description": "Optional. The arguments to pass to the driver. Do not include arguments, such as --conf, that can be set as job properties, since a collision may occur that causes an incorrect job submission.",
=======
        "imageUri": {
          "description": "Output-only. The Google Compute Engine image resource used for cluster instances. Inferred from SoftwareConfig.image_version.",
          "type": "string"
        },
        "isPreemptible": {
          "description": "Optional. Specifies that this instance group contains preemptible instances.",
          "type": "boolean"
        },
        "managedGroupConfig": {
          "description": "Output-only. The config for Google Compute Engine Instance Group Manager that manages this group. This is only used for preemptible instance groups.",
          "$ref": "ManagedGroupConfig"
        },
        "instanceNames": {
          "description": "Optional. The list of instance names. Cloud Dataproc derives the names from cluster_name, num_instances, and the instance group if not set by user (recommended practice is to let Cloud Dataproc derive the name).",
>>>>>>> b412c745
          "items": {
            "type": "string"
          },
          "type": "array"
        },
<<<<<<< HEAD
        "fileUris": {
          "description": "Optional. HCFS URIs of files to be copied to the working directory of Python drivers and distributed tasks. Useful for naively parallel tasks.",
          "items": {
            "type": "string"
          },
          "type": "array"
        },
        "pythonFileUris": {
          "description": "Optional. HCFS file URIs of Python files to pass to the PySpark framework. Supported file types: .py, .egg, and .zip.",
          "items": {
            "type": "string"
          },
          "type": "array"
        },
        "mainPythonFileUri": {
          "type": "string",
          "description": "Required. The HCFS URI of the main Python file to use as the driver. Must be a .py file."
        },
        "archiveUris": {
          "description": "Optional. HCFS URIs of archives to be extracted in the working directory of .jar, .tar, .tar.gz, .tgz, and .zip.",
          "items": {
            "type": "string"
          },
          "type": "array"
        },
        "jarFileUris": {
          "description": "Optional. HCFS URIs of jar files to add to the CLASSPATHs of the Python driver and tasks.",
          "items": {
            "type": "string"
          },
          "type": "array"
        },
        "loggingConfig": {
          "$ref": "LoggingConfig",
          "description": "Optional. The runtime log config for job execution."
        }
      },
      "id": "PySparkJob",
      "description": "A Cloud Dataproc job for running Apache PySpark (https://spark.apache.org/docs/0.9.0/python-programming-guide.html) applications on YARN.",
      "type": "object"
    },
    "GceClusterConfig": {
      "id": "GceClusterConfig",
      "description": "Common config settings for resources of Google Compute Engine cluster instances, applicable to all instances in the cluster.",
      "type": "object",
      "properties": {
        "metadata": {
          "description": "The Google Compute Engine metadata entries to add to all instances (see Project and instance metadata (https://cloud.google.com/compute/docs/storing-retrieving-metadata#project_and_instance_metadata)).",
          "type": "object",
          "additionalProperties": {
            "type": "string"
          }
        },
        "internalIpOnly": {
          "description": "Optional. If true, all instances in the cluster will only have internal IP addresses. By default, clusters are not restricted to internal IP addresses, and will have ephemeral external IP addresses assigned to each instance. This internal_ip_only restriction can only be enabled for subnetwork enabled networks, and all off-cluster dependencies must be configured to be accessible without external IP addresses.",
          "type": "boolean"
        },
        "serviceAccountScopes": {
          "description": "Optional. The URIs of service account scopes to be included in Google Compute Engine instances. The following base set of scopes is always included:\nhttps://www.googleapis.com/auth/cloud.useraccounts.readonly\nhttps://www.googleapis.com/auth/devstorage.read_write\nhttps://www.googleapis.com/auth/logging.writeIf no scopes are specified, the following defaults are also provided:\nhttps://www.googleapis.com/auth/bigquery\nhttps://www.googleapis.com/auth/bigtable.admin.table\nhttps://www.googleapis.com/auth/bigtable.data\nhttps://www.googleapis.com/auth/devstorage.full_control",
          "items": {
            "type": "string"
          },
          "type": "array"
        },
        "tags": {
          "description": "The Google Compute Engine tags to add to all instances (see Tagging instances).",
          "items": {
            "type": "string"
          },
          "type": "array"
        },
        "serviceAccount": {
          "description": "Optional. The service account of the instances. Defaults to the default Google Compute Engine service account. Custom service accounts need permissions equivalent to the folloing IAM roles:\nroles/logging.logWriter\nroles/storage.objectAdmin(see https://cloud.google.com/compute/docs/access/service-accounts#custom_service_accounts for more information). Example: [account_id]@[project_id].iam.gserviceaccount.com",
          "type": "string"
        },
        "subnetworkUri": {
          "description": "Optional. The Google Compute Engine subnetwork to be used for machine communications. Cannot be specified with network_uri.A full URL, partial URI, or short name are valid. Examples:\nhttps://www.googleapis.com/compute/v1/projects/[project_id]/regions/us-east1/sub0\nprojects/[project_id]/regions/us-east1/sub0\nsub0",
          "type": "string"
        },
        "networkUri": {
          "description": "Optional. The Google Compute Engine network to be used for machine communications. Cannot be specified with subnetwork_uri. If neither network_uri nor subnetwork_uri is specified, the \"default\" network of the project is used, if it exists. Cannot be a \"Custom Subnet Network\" (see Using Subnetworks for more information).A full URL, partial URI, or short name are valid. Examples:\nhttps://www.googleapis.com/compute/v1/projects/[project_id]/regions/global/default\nprojects/[project_id]/regions/global/default\ndefault",
          "type": "string"
        },
        "zoneUri": {
          "description": "Optional. The zone where the Google Compute Engine cluster will be located. On a create request, it is required in the \"global\" region. If omitted in a non-global Cloud Dataproc region, the service will pick a zone in the corresponding Compute Engine region. On a get request, zone will always be present.A full URL, partial URI, or short name are valid. Examples:\nhttps://www.googleapis.com/compute/v1/projects/[project_id]/zones/[zone]\nprojects/[project_id]/zones/[zone]\nus-central1-f",
=======
        "accelerators": {
          "description": "Optional. The Google Compute Engine accelerator configuration for these instances.Beta Feature: This feature is still under development. It may be changed before final release.",
          "items": {
            "$ref": "AcceleratorConfig"
          },
          "type": "array"
        },
        "numInstances": {
          "format": "int32",
          "description": "Optional. The number of VM instances in the instance group. For master instance groups, must be set to 1.",
          "type": "integer"
        },
        "diskConfig": {
          "description": "Optional. Disk option config settings.",
          "$ref": "DiskConfig"
        }
      },
      "id": "InstanceGroupConfig"
    },
    "NodeInitializationAction": {
      "description": "Specifies an executable to run on a fully configured node and a timeout period for executable completion.",
      "type": "object",
      "properties": {
        "executionTimeout": {
          "format": "google-duration",
          "description": "Optional. Amount of time executable has to complete. Default is 10 minutes. Cluster creation fails with an explanatory error message (the name of the executable that caused the error and the exceeded timeout period) if the executable is not completed at end of the timeout period.",
          "type": "string"
        },
        "executableFile": {
          "description": "Required. Google Cloud Storage URI of executable file.",
>>>>>>> b412c745
          "type": "string"
        }
      },
      "id": "NodeInitializationAction"
    },
<<<<<<< HEAD
    "ClusterMetrics": {
      "description": "Contains cluster daemon metrics, such as HDFS and YARN stats.Beta Feature: This report is available for testing purposes only. It may be changed before final release.",
      "type": "object",
      "properties": {
        "hdfsMetrics": {
          "additionalProperties": {
            "type": "string",
            "format": "int64"
          },
          "description": "The HDFS metrics.",
          "type": "object"
        },
        "yarnMetrics": {
          "description": "The YARN metrics.",
          "type": "object",
          "additionalProperties": {
            "type": "string",
            "format": "int64"
          }
        }
      },
      "id": "ClusterMetrics"
    },
    "AcceleratorConfig": {
      "description": "Specifies the type and number of accelerator cards attached to the instances of an instance group (see GPUs on Compute Engine).",
      "type": "object",
      "properties": {
        "acceleratorTypeUri": {
          "description": "Full URL, partial URI, or short name of the accelerator type resource to expose to this instance. See Google Compute Engine AcceleratorTypes( /compute/docs/reference/beta/acceleratorTypes)Examples * https://www.googleapis.com/compute/beta/projects/[project_id]/zones/us-east1-a/acceleratorTypes/nvidia-tesla-k80 * projects/[project_id]/zones/us-east1-a/acceleratorTypes/nvidia-tesla-k80 * nvidia-tesla-k80",
          "type": "string"
        },
        "acceleratorCount": {
          "format": "int32",
          "description": "The number of the accelerator cards of this type exposed to this instance.",
          "type": "integer"
        }
      },
      "id": "AcceleratorConfig"
    },
    "LoggingConfig": {
      "description": "The runtime logging config of the job.",
      "type": "object",
      "properties": {
        "driverLogLevels": {
          "additionalProperties": {
            "enum": [
              "LEVEL_UNSPECIFIED",
              "ALL",
              "TRACE",
              "DEBUG",
              "INFO",
              "WARN",
              "ERROR",
              "FATAL",
              "OFF"
            ],
            "type": "string"
          },
          "description": "The per-package log levels for the driver. This may include \"root\" package name to configure rootLogger. Examples:  'com.google = FATAL', 'root = INFO', 'org.apache = DEBUG'",
          "type": "object"
        }
      },
      "id": "LoggingConfig"
    },
    "Operation": {
      "type": "object",
      "properties": {
        "response": {
          "additionalProperties": {
            "description": "Properties of the object. Contains field @type with type URL.",
            "type": "any"
          },
          "description": "The normal response of the operation in case of success. If the original method returns no data on success, such as Delete, the response is google.protobuf.Empty. If the original method is standard Get/Create/Update, the response should be the resource. For other methods, the response should have the type XxxResponse, where Xxx is the original method name. For example, if the original method name is TakeSnapshot(), the inferred response type is TakeSnapshotResponse.",
          "type": "object"
        },
        "name": {
          "description": "The server-assigned name, which is only unique within the same service that originally returns it. If you use the default HTTP mapping, the name should have the format of operations/some/unique/name.",
          "type": "string"
        },
        "error": {
          "$ref": "Status",
          "description": "The error result of the operation in case of failure or cancellation."
        },
        "metadata": {
=======
    "ListJobsResponse": {
      "description": "A list of jobs in a project.",
      "type": "object",
      "properties": {
        "jobs": {
          "description": "Output-only. Jobs list.",
          "items": {
            "$ref": "Job"
          },
          "type": "array"
        },
        "nextPageToken": {
          "description": "Optional. This token is included in the response if there are more results to fetch. To fetch additional results, provide this value as the page_token in a subsequent \u003ccode\u003eListJobsRequest\u003c/code\u003e.",
          "type": "string"
        }
      },
      "id": "ListJobsResponse"
    },
    "CancelJobRequest": {
      "description": "A request to cancel a job.",
      "type": "object",
      "properties": {},
      "id": "CancelJobRequest"
    },
    "SparkSqlJob": {
      "description": "A Cloud Dataproc job for running Apache Spark SQL (http://spark.apache.org/sql/) queries.",
      "type": "object",
      "properties": {
        "scriptVariables": {
          "additionalProperties": {
            "type": "string"
          },
          "description": "Optional. Mapping of query variable names to values (equivalent to the Spark SQL command: SET name=\"value\";).",
          "type": "object"
        },
        "jarFileUris": {
          "description": "Optional. HCFS URIs of jar files to be added to the Spark CLASSPATH.",
          "items": {
            "type": "string"
          },
          "type": "array"
        },
        "loggingConfig": {
          "$ref": "LoggingConfig",
          "description": "Optional. The runtime log config for job execution."
        },
        "properties": {
          "description": "Optional. A mapping of property names to values, used to configure Spark SQL's SparkConf. Properties that conflict with values set by the Cloud Dataproc API may be overwritten.",
          "type": "object",
          "additionalProperties": {
            "type": "string"
          }
        },
        "queryFileUri": {
          "description": "The HCFS URI of the script that contains SQL queries.",
          "type": "string"
        },
        "queryList": {
          "$ref": "QueryList",
          "description": "A list of queries."
        }
      },
      "id": "SparkSqlJob"
    },
    "Cluster": {
      "description": "Describes the identifying information, config, and status of a cluster of Google Compute Engine instances.",
      "type": "object",
      "properties": {
        "labels": {
>>>>>>> b412c745
          "additionalProperties": {
            "description": "Properties of the object. Contains field @type with type URL.",
            "type": "any"
          },
<<<<<<< HEAD
          "description": "Service-specific metadata associated with the operation. It typically contains progress information and common metadata such as create time. Some services might not provide such metadata. Any method that returns a long-running operation should document the metadata type, if any.",
          "type": "object"
        },
        "done": {
          "description": "If the value is false, it means the operation is still in progress. If true, the operation is completed, and either error or response is available.",
          "type": "boolean"
        }
      },
      "id": "Operation",
      "description": "This resource represents a long-running operation that is the result of a network API call."
    },
    "JobReference": {
      "description": "Encapsulates the full scoping used to reference a job.",
      "type": "object",
      "properties": {
        "jobId": {
          "description": "Optional. The job ID, which must be unique within the project. The job ID is generated by the server upon job submission or provided by the user as a means to perform retries without creating duplicate jobs. The ID must contain only letters (a-z, A-Z), numbers (0-9), underscores (_), or hyphens (-). The maximum length is 100 characters.",
          "type": "string"
        },
        "projectId": {
          "description": "Required. The ID of the Google Cloud Platform project that the job belongs to.",
          "type": "string"
        }
      },
      "id": "JobReference"
    },
    "SubmitJobRequest": {
      "description": "A request to submit a job.",
      "type": "object",
      "properties": {
        "job": {
          "$ref": "Job",
          "description": "Required. The job resource."
        }
      },
      "id": "SubmitJobRequest"
    },
    "Status": {
      "description": "The Status type defines a logical error model that is suitable for different programming environments, including REST APIs and RPC APIs. It is used by gRPC (https://github.com/grpc). The error model is designed to be:\nSimple to use and understand for most users\nFlexible enough to meet unexpected needsOverviewThe Status message contains three pieces of data: error code, error message, and error details. The error code should be an enum value of google.rpc.Code, but it may accept additional error codes if needed. The error message should be a developer-facing English message that helps developers understand and resolve the error. If a localized user-facing error message is needed, put the localized message in the error details or localize it in the client. The optional error details may contain arbitrary information about the error. There is a predefined set of error detail types in the package google.rpc that can be used for common error conditions.Language mappingThe Status message is the logical representation of the error model, but it is not necessarily the actual wire format. When the Status message is exposed in different client libraries and different wire protocols, it can be mapped differently. For example, it will likely be mapped to some exceptions in Java, but more likely mapped to some error codes in C.Other usesThe error model and the Status message can be used in a variety of environments, either with or without APIs, to provide a consistent developer experience across different environments.Example uses of this error model include:\nPartial errors. If a service needs to return partial errors to the client, it may embed the Status in the normal response to indicate the partial errors.\nWorkflow errors. A typical workflow has multiple steps. Each step may have a Status message for error reporting.\nBatch operations. If a client uses batch request and batch response, the Status message should be used directly inside batch response, one for each error sub-response.\nAsynchronous operations. If an API call embeds asynchronous operation results in its response, the status of those operations should be represented directly using the Status message.\nLogging. If some API errors are stored in logs, the message Status could be used directly after any stripping needed for security/privacy reasons.",
      "type": "object",
      "properties": {
        "code": {
          "type": "integer",
          "format": "int32",
          "description": "The status code, which should be an enum value of google.rpc.Code."
        },
        "message": {
          "description": "A developer-facing error message, which should be in English. Any user-facing error message should be localized and sent in the google.rpc.Status.details field, or localized by the client.",
          "type": "string"
        },
        "details": {
          "description": "A list of messages that carry the error details. There is a common set of message types for APIs to use.",
          "items": {
            "additionalProperties": {
              "description": "Properties of the object. Contains field @type with type URL.",
              "type": "any"
            },
            "type": "object"
          },
          "type": "array"
        }
      },
      "id": "Status"
    },
    "InstanceGroupConfig": {
      "description": "Optional. The config settings for Google Compute Engine resources in an instance group, such as a master or worker group.",
      "type": "object",
      "properties": {
        "machineTypeUri": {
          "description": "Optional. The Google Compute Engine machine type used for cluster instances.A full URL, partial URI, or short name are valid. Examples:\nhttps://www.googleapis.com/compute/v1/projects/[project_id]/zones/us-east1-a/machineTypes/n1-standard-2\nprojects/[project_id]/zones/us-east1-a/machineTypes/n1-standard-2\nn1-standard-2",
          "type": "string"
        },
        "imageUri": {
          "description": "Output-only. The Google Compute Engine image resource used for cluster instances. Inferred from SoftwareConfig.image_version.",
          "type": "string"
        },
        "managedGroupConfig": {
          "$ref": "ManagedGroupConfig",
          "description": "Output-only. The config for Google Compute Engine Instance Group Manager that manages this group. This is only used for preemptible instance groups."
        },
        "isPreemptible": {
          "type": "boolean",
          "description": "Optional. Specifies that this instance group contains preemptible instances."
        },
        "instanceNames": {
          "description": "Optional. The list of instance names. Cloud Dataproc derives the names from cluster_name, num_instances, and the instance group if not set by user (recommended practice is to let Cloud Dataproc derive the name).",
          "items": {
            "type": "string"
          },
          "type": "array"
        },
        "accelerators": {
          "items": {
            "$ref": "AcceleratorConfig"
          },
          "type": "array",
          "description": "Optional. The Google Compute Engine accelerator configuration for these instances.Beta Feature: This feature is still under development. It may be changed before final release."
        },
        "numInstances": {
          "format": "int32",
          "description": "Optional. The number of VM instances in the instance group. For master instance groups, must be set to 1.",
          "type": "integer"
        },
        "diskConfig": {
          "$ref": "DiskConfig",
          "description": "Optional. Disk option config settings."
        }
      },
      "id": "InstanceGroupConfig"
    },
    "JobScheduling": {
      "type": "object",
      "properties": {
        "maxFailuresPerHour": {
          "format": "int32",
          "description": "Optional. Maximum number of times per hour a driver may be restarted as a result of driver terminating with non-zero code before job is reported failed.A job may be reported as thrashing if driver exits with non-zero code 4 times within 10 minute window.Maximum value is 10.",
          "type": "integer"
        }
      },
      "id": "JobScheduling",
      "description": "Job scheduling options.Beta Feature: These options are available for testing purposes only. They may be changed before final release."
    },
    "NodeInitializationAction": {
      "properties": {
        "executionTimeout": {
          "format": "google-duration",
          "description": "Optional. Amount of time executable has to complete. Default is 10 minutes. Cluster creation fails with an explanatory error message (the name of the executable that caused the error and the exceeded timeout period) if the executable is not completed at end of the timeout period.",
          "type": "string"
        },
        "executableFile": {
          "description": "Required. Google Cloud Storage URI of executable file.",
=======
          "description": "Optional. The labels to associate with this cluster. Label keys must contain 1 to 63 characters, and must conform to RFC 1035 (https://www.ietf.org/rfc/rfc1035.txt). Label values may be empty, but, if present, must contain 1 to 63 characters, and must conform to RFC 1035 (https://www.ietf.org/rfc/rfc1035.txt). No more than 32 labels can be associated with a cluster.",
          "type": "object"
        },
        "status": {
          "$ref": "ClusterStatus",
          "description": "Output-only. Cluster status."
        },
        "metrics": {
          "$ref": "ClusterMetrics",
          "description": "Contains cluster daemon metrics such as HDFS and YARN stats.Beta Feature: This report is available for testing purposes only. It may be changed before final release."
        },
        "config": {
          "$ref": "ClusterConfig",
          "description": "Required. The cluster config. Note that Cloud Dataproc may set default values, and values may change when clusters are updated."
        },
        "statusHistory": {
          "description": "Output-only. The previous cluster status.",
          "items": {
            "$ref": "ClusterStatus"
          },
          "type": "array"
        },
        "clusterName": {
          "description": "Required. The cluster name. Cluster names within a project must be unique. Names of deleted clusters can be reused.",
          "type": "string"
        },
        "clusterUuid": {
          "description": "Output-only. A cluster UUID (Unique Universal Identifier). Cloud Dataproc generates this value when it creates the cluster.",
          "type": "string"
        },
        "projectId": {
          "description": "Required. The Google Cloud Platform project ID that the cluster belongs to.",
          "type": "string"
        }
      },
      "id": "Cluster"
    },
    "ListOperationsResponse": {
      "description": "The response message for Operations.ListOperations.",
      "type": "object",
      "properties": {
        "nextPageToken": {
          "description": "The standard List next-page token.",
          "type": "string"
        },
        "operations": {
          "description": "A list of operations that matches the specified filter in the request.",
          "items": {
            "$ref": "Operation"
          },
          "type": "array"
        }
      },
      "id": "ListOperationsResponse"
    },
    "JobPlacement": {
      "description": "Cloud Dataproc job config.",
      "type": "object",
      "properties": {
        "clusterUuid": {
          "description": "Output-only. A cluster UUID generated by the Cloud Dataproc service when the job is submitted.",
          "type": "string"
        },
        "clusterName": {
          "description": "Required. The name of the cluster where the job will be submitted.",
          "type": "string"
        }
      },
      "id": "JobPlacement"
    },
    "SoftwareConfig": {
      "description": "Specifies the selection and config of software inside the cluster.",
      "type": "object",
      "properties": {
        "imageVersion": {
          "description": "Optional. The version of software inside the cluster. It must match the regular expression [0-9]+\\.[0-9]+. If unspecified, it defaults to the latest version (see Cloud Dataproc Versioning).",
          "type": "string"
        },
        "properties": {
          "description": "Optional. The properties to set on daemon config files.Property keys are specified in prefix:property format, such as core:fs.defaultFS. The following are supported prefixes and their mappings:\ncapacity-scheduler: capacity-scheduler.xml\ncore: core-site.xml\ndistcp: distcp-default.xml\nhdfs: hdfs-site.xml\nhive: hive-site.xml\nmapred: mapred-site.xml\npig: pig.properties\nspark: spark-defaults.conf\nyarn: yarn-site.xmlFor more information, see Cluster properties.",
          "type": "object",
          "additionalProperties": {
            "type": "string"
          }
        }
      },
      "id": "SoftwareConfig"
    },
    "ClusterStatus": {
      "description": "The status of a cluster and its instances.",
      "type": "object",
      "properties": {
        "substate": {
          "description": "Output-only. Additional state information that includes status reported by the agent.",
          "type": "string",
          "enumDescriptions": [
            "",
            "The cluster is known to be in an unhealthy state (for example, critical daemons are not running or HDFS capacity is exhausted).Applies to RUNNING state.",
            "The agent-reported status is out of date (may occur if Cloud Dataproc loses communication with Agent).Applies to RUNNING state."
          ],
          "enum": [
            "UNSPECIFIED",
            "UNHEALTHY",
            "STALE_STATUS"
          ]
        },
        "stateStartTime": {
          "format": "google-datetime",
          "description": "Output-only. Time when this state was entered.",
          "type": "string"
        },
        "detail": {
          "description": "Output-only. Optional details of cluster's state.",
>>>>>>> b412c745
          "type": "string"
        },
        "state": {
          "description": "Output-only. The cluster's state.",
          "type": "string",
          "enumDescriptions": [
            "The cluster state is unknown.",
            "The cluster is being created and set up. It is not ready for use.",
            "The cluster is currently running and healthy. It is ready for use.",
            "The cluster encountered an error. It is not ready for use.",
            "The cluster is being deleted. It cannot be used.",
            "The cluster is being updated. It continues to accept and process jobs."
          ],
          "enum": [
            "UNKNOWN",
            "CREATING",
            "RUNNING",
            "ERROR",
            "DELETING",
            "UPDATING"
          ]
        }
      },
<<<<<<< HEAD
      "id": "NodeInitializationAction",
      "description": "Specifies an executable to run on a fully configured node and a timeout period for executable completion.",
      "type": "object"
    },
    "ListJobsResponse": {
      "description": "A list of jobs in a project.",
      "type": "object",
      "properties": {
        "jobs": {
          "description": "Output-only. Jobs list.",
          "items": {
            "$ref": "Job"
          },
          "type": "array"
        },
        "nextPageToken": {
          "description": "Optional. This token is included in the response if there are more results to fetch. To fetch additional results, provide this value as the page_token in a subsequent \u003ccode\u003eListJobsRequest\u003c/code\u003e.",
          "type": "string"
        }
      },
      "id": "ListJobsResponse"
=======
      "id": "ClusterStatus"
    },
    "PigJob": {
      "description": "A Cloud Dataproc job for running Apache Pig (https://pig.apache.org/) queries on YARN.",
      "type": "object",
      "properties": {
        "jarFileUris": {
          "description": "Optional. HCFS URIs of jar files to add to the CLASSPATH of the Pig Client and Hadoop MapReduce (MR) tasks. Can contain Pig UDFs.",
          "items": {
            "type": "string"
          },
          "type": "array"
        },
        "scriptVariables": {
          "description": "Optional. Mapping of query variable names to values (equivalent to the Pig command: name=[value]).",
          "type": "object",
          "additionalProperties": {
            "type": "string"
          }
        },
        "loggingConfig": {
          "$ref": "LoggingConfig",
          "description": "Optional. The runtime log config for job execution."
        },
        "properties": {
          "additionalProperties": {
            "type": "string"
          },
          "description": "Optional. A mapping of property names to values, used to configure Pig. Properties that conflict with values set by the Cloud Dataproc API may be overwritten. Can include properties set in /etc/hadoop/conf/*-site.xml, /etc/pig/conf/pig.properties, and classes in user code.",
          "type": "object"
        },
        "continueOnFailure": {
          "description": "Optional. Whether to continue executing queries if a query fails. The default value is false. Setting to true can be useful when executing independent parallel queries.",
          "type": "boolean"
        },
        "queryList": {
          "$ref": "QueryList",
          "description": "A list of queries."
        },
        "queryFileUri": {
          "description": "The HCFS URI of the script that contains the Pig queries.",
          "type": "string"
        }
      },
      "id": "PigJob"
>>>>>>> b412c745
    }
  },
  "protocol": "rest",
  "icons": {
    "x16": "http://www.google.com/images/icons/product/search-16.gif",
    "x32": "http://www.google.com/images/icons/product/search-32.gif"
  },
<<<<<<< HEAD
  "version": "v1",
  "baseUrl": "https://dataproc.googleapis.com/"
=======
  "protocol": "rest",
  "version": "v1"
>>>>>>> b412c745
}<|MERGE_RESOLUTION|>--- conflicted
+++ resolved
@@ -1,8 +1,5 @@
 {
-<<<<<<< HEAD
-=======
   "baseUrl": "https://dataproc.googleapis.com/",
->>>>>>> b412c745
   "auth": {
     "oauth2": {
       "scopes": {
@@ -21,12 +18,8 @@
   "name": "dataproc",
   "batchPath": "batch",
   "id": "dataproc:v1",
-  "revision": "20170822",
   "documentationLink": "https://cloud.google.com/dataproc/",
-<<<<<<< HEAD
-=======
   "revision": "20170926",
->>>>>>> b412c745
   "title": "Google Cloud Dataproc API",
   "ownerName": "Google",
   "discoveryVersion": "v1",
@@ -35,100 +28,14 @@
       "resources": {
         "regions": {
           "resources": {
-            "clusters": {
+            "operations": {
               "methods": {
-<<<<<<< HEAD
-                "diagnose": {
-                  "id": "dataproc.projects.regions.clusters.diagnose",
-                  "path": "v1/projects/{projectId}/regions/{region}/clusters/{clusterName}:diagnose",
-                  "description": "Gets cluster diagnostic information. After the operation completes, the Operation.response field contains DiagnoseClusterOutputLocation.",
-                  "request": {
-                    "$ref": "DiagnoseClusterRequest"
-                  },
-=======
                 "cancel": {
                   "description": "Starts asynchronous cancellation on a long-running operation. The server makes a best effort to cancel the operation, but success is not guaranteed. If the server doesn't support this method, it returns google.rpc.Code.UNIMPLEMENTED. Clients can use Operations.GetOperation or other methods to check whether the cancellation succeeded or whether the operation completed despite cancellation. On successful cancellation, the operation is not deleted; instead, it becomes an operation with an Operation.error value with a google.rpc.Status.code of 1, corresponding to Code.CANCELLED.",
->>>>>>> b412c745
                   "response": {
-                    "$ref": "Operation"
+                    "$ref": "Empty"
                   },
                   "parameterOrder": [
-<<<<<<< HEAD
-                    "projectId",
-                    "region",
-                    "clusterName"
-                  ],
-                  "httpMethod": "POST",
-                  "parameters": {
-                    "clusterName": {
-                      "location": "path",
-                      "description": "Required. The cluster name.",
-                      "type": "string",
-                      "required": true
-                    },
-                    "projectId": {
-                      "type": "string",
-                      "required": true,
-                      "location": "path",
-                      "description": "Required. The ID of the Google Cloud Platform project that the cluster belongs to."
-                    },
-                    "region": {
-                      "description": "Required. The Cloud Dataproc region in which to handle the request.",
-                      "type": "string",
-                      "required": true,
-                      "location": "path"
-                    }
-                  },
-                  "scopes": [
-                    "https://www.googleapis.com/auth/cloud-platform"
-                  ],
-                  "flatPath": "v1/projects/{projectId}/regions/{region}/clusters/{clusterName}:diagnose"
-                },
-                "delete": {
-                  "description": "Deletes a cluster in a project.",
-                  "response": {
-                    "$ref": "Operation"
-                  },
-                  "parameterOrder": [
-                    "projectId",
-                    "region",
-                    "clusterName"
-                  ],
-                  "httpMethod": "DELETE",
-                  "scopes": [
-                    "https://www.googleapis.com/auth/cloud-platform"
-                  ],
-                  "parameters": {
-                    "projectId": {
-                      "location": "path",
-                      "description": "Required. The ID of the Google Cloud Platform project that the cluster belongs to.",
-                      "type": "string",
-                      "required": true
-                    },
-                    "region": {
-                      "description": "Required. The Cloud Dataproc region in which to handle the request.",
-                      "type": "string",
-                      "required": true,
-                      "location": "path"
-                    },
-                    "clusterName": {
-                      "location": "path",
-                      "description": "Required. The cluster name.",
-                      "type": "string",
-                      "required": true
-                    }
-                  },
-                  "flatPath": "v1/projects/{projectId}/regions/{region}/clusters/{clusterName}",
-                  "id": "dataproc.projects.regions.clusters.delete",
-                  "path": "v1/projects/{projectId}/regions/{region}/clusters/{clusterName}"
-                },
-                "list": {
-                  "id": "dataproc.projects.regions.clusters.list",
-                  "path": "v1/projects/{projectId}/regions/{region}/clusters",
-                  "description": "Lists all regions/{region}/clusters in a project.",
-                  "response": {
-                    "$ref": "ListClustersResponse"
-=======
                     "name"
                   ],
                   "httpMethod": "POST",
@@ -176,15 +83,11 @@
                 "get": {
                   "response": {
                     "$ref": "Operation"
->>>>>>> b412c745
                   },
                   "parameterOrder": [
-                    "projectId",
-                    "region"
+                    "name"
                   ],
                   "httpMethod": "GET",
-<<<<<<< HEAD
-=======
                   "parameters": {
                     "name": {
                       "description": "The name of the operation resource.",
@@ -214,55 +117,20 @@
                     "name"
                   ],
                   "httpMethod": "GET",
->>>>>>> b412c745
                   "scopes": [
                     "https://www.googleapis.com/auth/cloud-platform"
                   ],
                   "parameters": {
                     "filter": {
-<<<<<<< HEAD
-                      "description": "Optional. A filter constraining the clusters to list. Filters are case-sensitive and have the following syntax:field = value AND field = value ...where field is one of status.state, clusterName, or labels.[KEY], and [KEY] is a label key. value can be * to match all values. status.state can be one of the following: ACTIVE, INACTIVE, CREATING, RUNNING, ERROR, DELETING, or UPDATING. ACTIVE contains the CREATING, UPDATING, and RUNNING states. INACTIVE contains the DELETING and ERROR states. clusterName is the name of the cluster provided at creation time. Only the logical AND operator is supported; space-separated items are treated as having an implicit AND operator.Example filter:status.state = ACTIVE AND clusterName = mycluster AND labels.env = staging AND labels.starred = *",
+                      "description": "The standard list filter.",
                       "type": "string",
                       "location": "query"
                     },
-                    "region": {
-                      "location": "path",
-                      "description": "Required. The Cloud Dataproc region in which to handle the request.",
-                      "type": "string",
-                      "required": true
-=======
-                      "description": "The standard list filter.",
-                      "type": "string",
-                      "location": "query"
->>>>>>> b412c745
-                    },
                     "pageToken": {
-                      "description": "Optional. The standard List page token.",
-                      "type": "string",
-                      "location": "query"
-                    },
-<<<<<<< HEAD
-                    "pageSize": {
                       "location": "query",
-                      "format": "int32",
-                      "description": "Optional. The standard List page size.",
-                      "type": "integer"
-                    },
-                    "projectId": {
-                      "location": "path",
-                      "description": "Required. The ID of the Google Cloud Platform project that the cluster belongs to.",
-                      "type": "string",
-                      "required": true
-                    }
-                  },
-                  "flatPath": "v1/projects/{projectId}/regions/{region}/clusters"
-                },
-                "create": {
-                  "request": {
-                    "$ref": "Cluster"
-                  },
-                  "description": "Creates a cluster in a project.",
-=======
+                      "description": "The standard list page token.",
+                      "type": "string"
+                    },
                     "name": {
                       "description": "The name of the operation's parent resource.",
                       "type": "string",
@@ -284,40 +152,14 @@
               "methods": {
                 "get": {
                   "description": "Gets the resource representation for a job in a project.",
->>>>>>> b412c745
                   "response": {
-                    "$ref": "Operation"
+                    "$ref": "Job"
                   },
                   "parameterOrder": [
                     "projectId",
-                    "region"
-                  ],
-                  "httpMethod": "POST",
-                  "scopes": [
-                    "https://www.googleapis.com/auth/cloud-platform"
-                  ],
-<<<<<<< HEAD
-                  "parameters": {
-                    "projectId": {
-                      "type": "string",
-                      "required": true,
-                      "location": "path",
-                      "description": "Required. The ID of the Google Cloud Platform project that the cluster belongs to."
-                    },
-                    "region": {
-                      "location": "path",
-                      "description": "Required. The Cloud Dataproc region in which to handle the request.",
-                      "type": "string",
-                      "required": true
-                    }
-                  },
-                  "flatPath": "v1/projects/{projectId}/regions/{region}/clusters",
-                  "id": "dataproc.projects.regions.clusters.create",
-                  "path": "v1/projects/{projectId}/regions/{region}/clusters"
-                },
-                "get": {
-                  "httpMethod": "GET",
-=======
+                    "region",
+                    "jobId"
+                  ],
                   "httpMethod": "GET",
                   "parameters": {
                     "region": {
@@ -352,51 +194,11 @@
                     "$ref": "Job"
                   },
                   "httpMethod": "PATCH",
->>>>>>> b412c745
                   "parameterOrder": [
                     "projectId",
                     "region",
-                    "clusterName"
-                  ],
-                  "response": {
-                    "$ref": "Cluster"
-                  },
-                  "scopes": [
-                    "https://www.googleapis.com/auth/cloud-platform"
-                  ],
-<<<<<<< HEAD
-                  "parameters": {
-                    "region": {
-                      "location": "path",
-                      "description": "Required. The Cloud Dataproc region in which to handle the request.",
-                      "type": "string",
-                      "required": true
-                    },
-                    "clusterName": {
-                      "description": "Required. The cluster name.",
-                      "type": "string",
-                      "required": true,
-                      "location": "path"
-                    },
-                    "projectId": {
-                      "location": "path",
-                      "description": "Required. The ID of the Google Cloud Platform project that the cluster belongs to.",
-                      "type": "string",
-                      "required": true
-                    }
-                  },
-                  "flatPath": "v1/projects/{projectId}/regions/{region}/clusters/{clusterName}",
-                  "path": "v1/projects/{projectId}/regions/{region}/clusters/{clusterName}",
-                  "id": "dataproc.projects.regions.clusters.get",
-                  "description": "Gets the resource representation for a cluster in a project."
-                },
-                "patch": {
-                  "description": "Updates a cluster in a project.",
-                  "request": {
-                    "$ref": "Cluster"
-                  },
-                  "httpMethod": "PATCH",
-=======
+                    "jobId"
+                  ],
                   "response": {
                     "$ref": "Job"
                   },
@@ -435,39 +237,19 @@
                 },
                 "submit": {
                   "httpMethod": "POST",
->>>>>>> b412c745
                   "parameterOrder": [
                     "projectId",
-                    "region",
-                    "clusterName"
+                    "region"
                   ],
                   "response": {
-                    "$ref": "Operation"
+                    "$ref": "Job"
                   },
                   "scopes": [
                     "https://www.googleapis.com/auth/cloud-platform"
                   ],
                   "parameters": {
-<<<<<<< HEAD
-                    "updateMask": {
-                      "format": "google-fieldmask",
-                      "description": "Required. Specifies the path, relative to Cluster, of the field to update. For example, to change the number of workers in a cluster to 5, the update_mask parameter would be specified as config.worker_config.num_instances, and the PATCH request body would specify the new value, as follows:\n{\n  \"config\":{\n    \"workerConfig\":{\n      \"numInstances\":\"5\"\n    }\n  }\n}\nSimilarly, to change the number of preemptible workers in a cluster to 5, the update_mask parameter would be config.secondary_worker_config.num_instances, and the PATCH request body would be set as follows:\n{\n  \"config\":{\n    \"secondaryWorkerConfig\":{\n      \"numInstances\":\"5\"\n    }\n  }\n}\n\u003cstrong\u003eNote:\u003c/strong\u003e Currently, only the following fields can be updated:\u003ctable\u003e  \u003ctbody\u003e  \u003ctr\u003e  \u003ctd\u003e\u003cstrong\u003eMask\u003c/strong\u003e\u003c/td\u003e  \u003ctd\u003e\u003cstrong\u003ePurpose\u003c/strong\u003e\u003c/td\u003e  \u003c/tr\u003e  \u003ctr\u003e  \u003ctd\u003e\u003cstrong\u003e\u003cem\u003elabels\u003c/em\u003e\u003c/strong\u003e\u003c/td\u003e  \u003ctd\u003eUpdate labels\u003c/td\u003e  \u003c/tr\u003e  \u003ctr\u003e  \u003ctd\u003e\u003cstrong\u003e\u003cem\u003econfig.worker_config.num_instances\u003c/em\u003e\u003c/strong\u003e\u003c/td\u003e  \u003ctd\u003eResize primary worker group\u003c/td\u003e  \u003c/tr\u003e  \u003ctr\u003e  \u003ctd\u003e\u003cstrong\u003e\u003cem\u003econfig.secondary_worker_config.num_instances\u003c/em\u003e\u003c/strong\u003e\u003c/td\u003e  \u003ctd\u003eResize secondary worker group\u003c/td\u003e  \u003c/tr\u003e  \u003c/tbody\u003e  \u003c/table\u003e",
-                      "type": "string",
-                      "location": "query"
-                    },
-=======
->>>>>>> b412c745
                     "region": {
-                      "location": "path",
                       "description": "Required. The Cloud Dataproc region in which to handle the request.",
-<<<<<<< HEAD
-                      "type": "string",
-                      "required": true
-                    },
-                    "clusterName": {
-                      "description": "Required. The cluster name.",
-                      "type": "string",
-=======
                       "type": "string",
                       "required": true,
                       "location": "path"
@@ -475,54 +257,10 @@
                     "projectId": {
                       "description": "Required. The ID of the Google Cloud Platform project that the job belongs to.",
                       "type": "string",
->>>>>>> b412c745
                       "required": true,
                       "location": "path"
-                    },
-                    "projectId": {
-                      "location": "path",
-                      "description": "Required. The ID of the Google Cloud Platform project the cluster belongs to.",
-                      "type": "string",
-                      "required": true
                     }
                   },
-<<<<<<< HEAD
-                  "scopes": [
-                    "https://www.googleapis.com/auth/cloud-platform"
-                  ],
-                  "flatPath": "v1/projects/{projectId}/regions/{region}/clusters/{clusterName}",
-                  "path": "v1/projects/{projectId}/regions/{region}/clusters/{clusterName}",
-                  "id": "dataproc.projects.regions.clusters.patch"
-                }
-              }
-            },
-            "operations": {
-              "methods": {
-                "cancel": {
-                  "response": {
-                    "$ref": "Empty"
-                  },
-                  "parameterOrder": [
-                    "name"
-                  ],
-                  "httpMethod": "POST",
-                  "parameters": {
-                    "name": {
-                      "pattern": "^projects/[^/]+/regions/[^/]+/operations/[^/]+$",
-                      "location": "path",
-                      "description": "The name of the operation resource to be cancelled.",
-                      "type": "string",
-                      "required": true
-                    }
-                  },
-                  "scopes": [
-                    "https://www.googleapis.com/auth/cloud-platform"
-                  ],
-                  "flatPath": "v1/projects/{projectsId}/regions/{regionsId}/operations/{operationsId}:cancel",
-                  "id": "dataproc.projects.regions.operations.cancel",
-                  "path": "v1/{+name}:cancel",
-                  "description": "Starts asynchronous cancellation on a long-running operation. The server makes a best effort to cancel the operation, but success is not guaranteed. If the server doesn't support this method, it returns google.rpc.Code.UNIMPLEMENTED. Clients can use Operations.GetOperation or other methods to check whether the cancellation succeeded or whether the operation completed despite cancellation. On successful cancellation, the operation is not deleted; instead, it becomes an operation with an Operation.error value with a google.rpc.Status.code of 1, corresponding to Code.CANCELLED."
-=======
                   "flatPath": "v1/projects/{projectId}/regions/{region}/jobs:submit",
                   "path": "v1/projects/{projectId}/regions/{region}/jobs:submit",
                   "id": "dataproc.projects.regions.jobs.submit",
@@ -530,50 +268,19 @@
                     "$ref": "SubmitJobRequest"
                   },
                   "description": "Submits a job to a cluster."
->>>>>>> b412c745
                 },
                 "delete": {
-                  "flatPath": "v1/projects/{projectsId}/regions/{regionsId}/operations/{operationsId}",
-                  "id": "dataproc.projects.regions.operations.delete",
-                  "path": "v1/{+name}",
-                  "description": "Deletes a long-running operation. This method indicates that the client is no longer interested in the operation result. It does not cancel the operation. If the server doesn't support this method, it returns google.rpc.Code.UNIMPLEMENTED.",
+                  "description": "Deletes the job from the project. If the job is active, the delete fails, and the response returns FAILED_PRECONDITION.",
                   "response": {
                     "$ref": "Empty"
                   },
+                  "parameterOrder": [
+                    "projectId",
+                    "region",
+                    "jobId"
+                  ],
                   "httpMethod": "DELETE",
-                  "parameterOrder": [
-                    "name"
-                  ],
                   "parameters": {
-<<<<<<< HEAD
-                    "name": {
-                      "pattern": "^projects/[^/]+/regions/[^/]+/operations/[^/]+$",
-                      "location": "path",
-                      "description": "The name of the operation resource to be deleted.",
-                      "type": "string",
-                      "required": true
-                    }
-                  },
-                  "scopes": [
-                    "https://www.googleapis.com/auth/cloud-platform"
-                  ]
-                },
-                "get": {
-                  "response": {
-                    "$ref": "Operation"
-                  },
-                  "parameterOrder": [
-                    "name"
-                  ],
-                  "httpMethod": "GET",
-                  "parameters": {
-                    "name": {
-                      "type": "string",
-                      "required": true,
-                      "pattern": "^projects/[^/]+/regions/[^/]+/operations/[^/]+$",
-                      "location": "path",
-                      "description": "The name of the operation resource."
-=======
                     "region": {
                       "location": "path",
                       "description": "Required. The Cloud Dataproc region in which to handle the request.",
@@ -591,57 +298,26 @@
                       "type": "string",
                       "required": true,
                       "location": "path"
->>>>>>> b412c745
                     }
                   },
                   "scopes": [
                     "https://www.googleapis.com/auth/cloud-platform"
                   ],
-<<<<<<< HEAD
-                  "flatPath": "v1/projects/{projectsId}/regions/{regionsId}/operations/{operationsId}",
-                  "id": "dataproc.projects.regions.operations.get",
-                  "path": "v1/{+name}",
-                  "description": "Gets the latest state of a long-running operation. Clients can use this method to poll the operation result at intervals as recommended by the API service."
-                },
-                "list": {
-=======
                   "flatPath": "v1/projects/{projectId}/regions/{region}/jobs/{jobId}",
                   "id": "dataproc.projects.regions.jobs.delete",
                   "path": "v1/projects/{projectId}/regions/{region}/jobs/{jobId}"
                 },
                 "list": {
                   "description": "Lists regions/{region}/jobs in a project.",
->>>>>>> b412c745
                   "response": {
-                    "$ref": "ListOperationsResponse"
+                    "$ref": "ListJobsResponse"
                   },
                   "parameterOrder": [
-                    "name"
+                    "projectId",
+                    "region"
                   ],
                   "httpMethod": "GET",
                   "parameters": {
-<<<<<<< HEAD
-                    "filter": {
-                      "description": "The standard list filter.",
-                      "type": "string",
-                      "location": "query"
-                    },
-                    "pageToken": {
-                      "location": "query",
-                      "description": "The standard list page token.",
-                      "type": "string"
-                    },
-                    "name": {
-                      "pattern": "^projects/[^/]+/regions/[^/]+/operations$",
-                      "location": "path",
-                      "description": "The name of the operation's parent resource.",
-                      "type": "string",
-                      "required": true
-                    },
-                    "pageSize": {
-                      "format": "int32",
-                      "description": "The standard list page size.",
-=======
                     "region": {
                       "description": "Required. The Cloud Dataproc region in which to handle the request.",
                       "type": "string",
@@ -682,7 +358,6 @@
                     "pageSize": {
                       "format": "int32",
                       "description": "Optional. The number of results to return in each response.",
->>>>>>> b412c745
                       "type": "integer",
                       "location": "query"
                     }
@@ -690,22 +365,10 @@
                   "scopes": [
                     "https://www.googleapis.com/auth/cloud-platform"
                   ],
-<<<<<<< HEAD
-                  "flatPath": "v1/projects/{projectsId}/regions/{regionsId}/operations",
-                  "id": "dataproc.projects.regions.operations.list",
-                  "path": "v1/{+name}",
-                  "description": "Lists operations that match the specified filter in the request. If the server doesn't support this method, it returns UNIMPLEMENTED.NOTE: the name binding allows API services to override the binding to use different resource name schemes, such as users/*/operations. To override the binding, API services can add a binding such as \"/v1/{name=users/*}/operations\" to their service configuration. For backwards compatibility, the default name includes the operations collection id, however overriding users must ensure the name binding is the parent resource, without the operations collection id."
-                }
-              }
-            },
-            "jobs": {
-              "methods": {
-=======
                   "flatPath": "v1/projects/{projectId}/regions/{region}/jobs",
                   "id": "dataproc.projects.regions.jobs.list",
                   "path": "v1/projects/{projectId}/regions/{region}/jobs"
                 },
->>>>>>> b412c745
                 "cancel": {
                   "response": {
                     "$ref": "Job"
@@ -716,12 +379,6 @@
                     "jobId"
                   ],
                   "httpMethod": "POST",
-<<<<<<< HEAD
-                  "scopes": [
-                    "https://www.googleapis.com/auth/cloud-platform"
-                  ],
-=======
->>>>>>> b412c745
                   "parameters": {
                     "region": {
                       "description": "Required. The Cloud Dataproc region in which to handle the request.",
@@ -732,12 +389,8 @@
                     "jobId": {
                       "description": "Required. The job ID.",
                       "type": "string",
-<<<<<<< HEAD
-                      "required": true
-=======
                       "required": true,
                       "location": "path"
->>>>>>> b412c745
                     },
                     "projectId": {
                       "location": "path",
@@ -752,17 +405,9 @@
                   "flatPath": "v1/projects/{projectId}/regions/{region}/jobs/{jobId}:cancel",
                   "id": "dataproc.projects.regions.jobs.cancel",
                   "path": "v1/projects/{projectId}/regions/{region}/jobs/{jobId}:cancel",
+                  "description": "Starts a job cancellation request. To access the job resource after cancellation, call regions/{region}/jobs.list or regions/{region}/jobs.get.",
                   "request": {
                     "$ref": "CancelJobRequest"
-<<<<<<< HEAD
-                  },
-                  "description": "Starts a job cancellation request. To access the job resource after cancellation, call regions/{region}/jobs.list or regions/{region}/jobs.get."
-                },
-                "get": {
-                  "id": "dataproc.projects.regions.jobs.get",
-                  "path": "v1/projects/{projectId}/regions/{region}/jobs/{jobId}",
-                  "description": "Gets the resource representation for a job in a project.",
-=======
                   }
                 }
               }
@@ -771,37 +416,18 @@
               "methods": {
                 "list": {
                   "description": "Lists all regions/{region}/clusters in a project.",
->>>>>>> b412c745
                   "response": {
-                    "$ref": "Job"
+                    "$ref": "ListClustersResponse"
                   },
                   "parameterOrder": [
                     "projectId",
-                    "region",
-                    "jobId"
+                    "region"
                   ],
                   "httpMethod": "GET",
                   "scopes": [
                     "https://www.googleapis.com/auth/cloud-platform"
                   ],
                   "parameters": {
-<<<<<<< HEAD
-                    "jobId": {
-                      "type": "string",
-                      "required": true,
-                      "location": "path",
-                      "description": "Required. The job ID."
-                    },
-                    "projectId": {
-                      "location": "path",
-                      "description": "Required. The ID of the Google Cloud Platform project that the job belongs to.",
-                      "type": "string",
-                      "required": true
-                    },
-                    "region": {
-                      "location": "path",
-                      "description": "Required. The Cloud Dataproc region in which to handle the request.",
-=======
                     "pageSize": {
                       "format": "int32",
                       "description": "Optional. The standard List page size.",
@@ -827,16 +453,10 @@
                     },
                     "pageToken": {
                       "description": "Optional. The standard List page token.",
->>>>>>> b412c745
-                      "type": "string",
-                      "required": true
+                      "type": "string",
+                      "location": "query"
                     }
                   },
-<<<<<<< HEAD
-                  "flatPath": "v1/projects/{projectId}/regions/{region}/jobs/{jobId}"
-                },
-                "patch": {
-=======
                   "flatPath": "v1/projects/{projectId}/regions/{region}/clusters",
                   "id": "dataproc.projects.regions.clusters.list",
                   "path": "v1/projects/{projectId}/regions/{region}/clusters"
@@ -846,33 +466,14 @@
                   "path": "v1/projects/{projectId}/regions/{region}/clusters",
                   "id": "dataproc.projects.regions.clusters.create",
                   "description": "Creates a cluster in a project.",
->>>>>>> b412c745
                   "request": {
-                    "$ref": "Job"
-                  },
-<<<<<<< HEAD
-                  "description": "Updates a job in a project.",
-                  "response": {
-                    "$ref": "Job"
-                  },
-=======
+                    "$ref": "Cluster"
+                  },
                   "httpMethod": "POST",
->>>>>>> b412c745
                   "parameterOrder": [
                     "projectId",
-                    "region",
-                    "jobId"
-                  ],
-<<<<<<< HEAD
-                  "httpMethod": "PATCH",
-                  "scopes": [
-                    "https://www.googleapis.com/auth/cloud-platform"
-                  ],
-                  "parameters": {
-                    "updateMask": {
-                      "format": "google-fieldmask",
-                      "description": "Required. Specifies the path, relative to \u003ccode\u003eJob\u003c/code\u003e, of the field to update. For example, to update the labels of a Job the \u003ccode\u003eupdate_mask\u003c/code\u003e parameter would be specified as \u003ccode\u003elabels\u003c/code\u003e, and the PATCH request body would specify the new value. \u003cstrong\u003eNote:\u003c/strong\u003e Currently, \u003ccode\u003elabels\u003c/code\u003e is the only field that can be updated.",
-=======
+                    "region"
+                  ],
                   "response": {
                     "$ref": "Operation"
                   },
@@ -921,7 +522,6 @@
                     "updateMask": {
                       "format": "google-fieldmask",
                       "description": "Required. Specifies the path, relative to Cluster, of the field to update. For example, to change the number of workers in a cluster to 5, the update_mask parameter would be specified as config.worker_config.num_instances, and the PATCH request body would specify the new value, as follows:\n{\n  \"config\":{\n    \"workerConfig\":{\n      \"numInstances\":\"5\"\n    }\n  }\n}\nSimilarly, to change the number of preemptible workers in a cluster to 5, the update_mask parameter would be config.secondary_worker_config.num_instances, and the PATCH request body would be set as follows:\n{\n  \"config\":{\n    \"secondaryWorkerConfig\":{\n      \"numInstances\":\"5\"\n    }\n  }\n}\n\u003cstrong\u003eNote:\u003c/strong\u003e Currently, only the following fields can be updated:\u003ctable\u003e  \u003ctbody\u003e  \u003ctr\u003e  \u003ctd\u003e\u003cstrong\u003eMask\u003c/strong\u003e\u003c/td\u003e  \u003ctd\u003e\u003cstrong\u003ePurpose\u003c/strong\u003e\u003c/td\u003e  \u003c/tr\u003e  \u003ctr\u003e  \u003ctd\u003e\u003cstrong\u003e\u003cem\u003elabels\u003c/em\u003e\u003c/strong\u003e\u003c/td\u003e  \u003ctd\u003eUpdate labels\u003c/td\u003e  \u003c/tr\u003e  \u003ctr\u003e  \u003ctd\u003e\u003cstrong\u003e\u003cem\u003econfig.worker_config.num_instances\u003c/em\u003e\u003c/strong\u003e\u003c/td\u003e  \u003ctd\u003eResize primary worker group\u003c/td\u003e  \u003c/tr\u003e  \u003ctr\u003e  \u003ctd\u003e\u003cstrong\u003e\u003cem\u003econfig.secondary_worker_config.num_instances\u003c/em\u003e\u003c/strong\u003e\u003c/td\u003e  \u003ctd\u003eResize secondary worker group\u003c/td\u003e  \u003c/tr\u003e  \u003c/tbody\u003e  \u003c/table\u003e",
->>>>>>> b412c745
                       "type": "string",
                       "location": "query"
                     },
@@ -931,74 +531,13 @@
                       "type": "string",
                       "required": true
                     },
-<<<<<<< HEAD
-                    "jobId": {
-                      "type": "string",
-                      "required": true,
-                      "location": "path",
-                      "description": "Required. The job ID."
-                    },
-                    "projectId": {
-                      "description": "Required. The ID of the Google Cloud Platform project that the job belongs to.",
-=======
                     "clusterName": {
                       "description": "Required. The cluster name.",
->>>>>>> b412c745
                       "type": "string",
                       "required": true,
                       "location": "path"
                     }
                   },
-<<<<<<< HEAD
-                  "flatPath": "v1/projects/{projectId}/regions/{region}/jobs/{jobId}",
-                  "id": "dataproc.projects.regions.jobs.patch",
-                  "path": "v1/projects/{projectId}/regions/{region}/jobs/{jobId}"
-                },
-                "submit": {
-                  "flatPath": "v1/projects/{projectId}/regions/{region}/jobs:submit",
-                  "id": "dataproc.projects.regions.jobs.submit",
-                  "path": "v1/projects/{projectId}/regions/{region}/jobs:submit",
-                  "request": {
-                    "$ref": "SubmitJobRequest"
-                  },
-                  "description": "Submits a job to a cluster.",
-                  "response": {
-                    "$ref": "Job"
-                  },
-                  "parameterOrder": [
-                    "projectId",
-                    "region"
-                  ],
-                  "httpMethod": "POST",
-                  "scopes": [
-                    "https://www.googleapis.com/auth/cloud-platform"
-                  ],
-                  "parameters": {
-                    "region": {
-                      "location": "path",
-                      "description": "Required. The Cloud Dataproc region in which to handle the request.",
-                      "type": "string",
-                      "required": true
-                    },
-                    "projectId": {
-                      "description": "Required. The ID of the Google Cloud Platform project that the job belongs to.",
-                      "type": "string",
-                      "required": true,
-                      "location": "path"
-                    }
-                  }
-                },
-                "delete": {
-                  "flatPath": "v1/projects/{projectId}/regions/{region}/jobs/{jobId}",
-                  "path": "v1/projects/{projectId}/regions/{region}/jobs/{jobId}",
-                  "id": "dataproc.projects.regions.jobs.delete",
-                  "description": "Deletes the job from the project. If the job is active, the delete fails, and the response returns FAILED_PRECONDITION.",
-                  "httpMethod": "DELETE",
-                  "parameterOrder": [
-                    "projectId",
-                    "region",
-                    "jobId"
-=======
                   "flatPath": "v1/projects/{projectId}/regions/{region}/clusters/{clusterName}",
                   "path": "v1/projects/{projectId}/regions/{region}/clusters/{clusterName}",
                   "id": "dataproc.projects.regions.clusters.patch"
@@ -1057,11 +596,7 @@
                   },
                   "scopes": [
                     "https://www.googleapis.com/auth/cloud-platform"
->>>>>>> b412c745
-                  ],
-                  "response": {
-                    "$ref": "Empty"
-                  },
+                  ],
                   "parameters": {
                     "projectId": {
                       "description": "Required. The ID of the Google Cloud Platform project that the cluster belongs to.",
@@ -1073,34 +608,10 @@
                       "location": "path",
                       "description": "Required. The Cloud Dataproc region in which to handle the request.",
                       "type": "string",
-<<<<<<< HEAD
-                      "required": true,
-                      "location": "path"
-=======
                       "required": true
->>>>>>> b412c745
-                    },
-                    "jobId": {
+                    },
+                    "clusterName": {
                       "location": "path",
-<<<<<<< HEAD
-                      "description": "Required. The job ID.",
-                      "type": "string",
-                      "required": true
-                    },
-                    "projectId": {
-                      "description": "Required. The ID of the Google Cloud Platform project that the job belongs to.",
-                      "type": "string",
-                      "required": true,
-                      "location": "path"
-                    }
-                  },
-                  "scopes": [
-                    "https://www.googleapis.com/auth/cloud-platform"
-                  ]
-                },
-                "list": {
-                  "httpMethod": "GET",
-=======
                       "description": "Required. The cluster name.",
                       "type": "string",
                       "required": true
@@ -1115,51 +626,14 @@
                   "id": "dataproc.projects.regions.clusters.delete",
                   "path": "v1/projects/{projectId}/regions/{region}/clusters/{clusterName}",
                   "description": "Deletes a cluster in a project.",
->>>>>>> b412c745
                   "response": {
-                    "$ref": "ListJobsResponse"
+                    "$ref": "Operation"
                   },
                   "parameterOrder": [
                     "projectId",
-                    "region"
-                  ],
-                  "scopes": [
-                    "https://www.googleapis.com/auth/cloud-platform"
-                  ],
-<<<<<<< HEAD
-                  "parameters": {
-                    "projectId": {
-                      "location": "path",
-                      "description": "Required. The ID of the Google Cloud Platform project that the job belongs to.",
-                      "type": "string",
-                      "required": true
-                    },
-                    "filter": {
-                      "description": "Optional. A filter constraining the jobs to list. Filters are case-sensitive and have the following syntax:field = value AND field = value ...where field is status.state or labels.[KEY], and [KEY] is a label key. value can be * to match all values. status.state can be either ACTIVE or INACTIVE. Only the logical AND operator is supported; space-separated items are treated as having an implicit AND operator.Example filter:status.state = ACTIVE AND labels.env = staging AND labels.starred = *",
-                      "type": "string",
-                      "location": "query"
-                    },
-                    "jobStateMatcher": {
-                      "location": "query",
-                      "enum": [
-                        "ALL",
-                        "ACTIVE",
-                        "NON_ACTIVE"
-                      ],
-                      "description": "Optional. Specifies enumerated categories of jobs to list (default = match ALL jobs).",
-                      "type": "string"
-                    },
-                    "pageToken": {
-                      "location": "query",
-                      "description": "Optional. The page token, returned by a previous call, to request the next page of results.",
-                      "type": "string"
-                    },
-                    "pageSize": {
-                      "format": "int32",
-                      "description": "Optional. The number of results to return in each response.",
-                      "type": "integer",
-                      "location": "query"
-=======
+                    "region",
+                    "clusterName"
+                  ],
                   "httpMethod": "DELETE",
                   "scopes": [
                     "https://www.googleapis.com/auth/cloud-platform"
@@ -1170,7 +644,6 @@
                       "type": "string",
                       "required": true,
                       "location": "path"
->>>>>>> b412c745
                     },
                     "region": {
                       "description": "Required. The Cloud Dataproc region in which to handle the request.",
@@ -1179,24 +652,12 @@
                       "location": "path"
                     },
                     "clusterName": {
-<<<<<<< HEAD
-                      "description": "Optional. If set, the returned jobs list includes only jobs that were submitted to the named cluster.",
-                      "type": "string",
-                      "location": "query"
-                    }
-                  },
-                  "flatPath": "v1/projects/{projectId}/regions/{region}/jobs",
-                  "path": "v1/projects/{projectId}/regions/{region}/jobs",
-                  "id": "dataproc.projects.regions.jobs.list",
-                  "description": "Lists regions/{region}/jobs in a project."
-=======
                       "location": "path",
                       "description": "Required. The cluster name.",
                       "type": "string",
                       "required": true
                     }
                   }
->>>>>>> b412c745
                 }
               }
             }
@@ -1206,23 +667,6 @@
     }
   },
   "parameters": {
-<<<<<<< HEAD
-    "fields": {
-      "description": "Selector specifying which fields to include in a partial response.",
-      "type": "string",
-      "location": "query"
-    },
-    "uploadType": {
-      "type": "string",
-      "location": "query",
-      "description": "Legacy upload protocol for media (e.g. \"media\", \"multipart\")."
-    },
-    "callback": {
-      "location": "query",
-      "description": "JSONP",
-      "type": "string"
-    },
-=======
     "key": {
       "description": "API key. Your API key identifies your project and provides you with API access, quota, and reports. Required unless you provide an OAuth 2.0 token.",
       "type": "string",
@@ -1275,7 +719,6 @@
       "type": "string",
       "location": "query"
     },
->>>>>>> b412c745
     "$.xgafv": {
       "enumDescriptions": [
         "v1 error format",
@@ -1288,16 +731,15 @@
       ],
       "description": "V1 error format.",
       "type": "string"
-<<<<<<< HEAD
-=======
     },
     "callback": {
       "description": "JSONP",
       "type": "string",
       "location": "query"
->>>>>>> b412c745
     },
     "alt": {
+      "description": "Data format for response.",
+      "default": "json",
       "enum": [
         "json",
         "media",
@@ -1309,87 +751,10 @@
         "Media download with context-dependent Content-Type",
         "Responses with Content-Type of application/x-protobuf"
       ],
-      "location": "query",
-      "description": "Data format for response.",
-      "default": "json"
-    },
-    "key": {
-      "location": "query",
-      "description": "API key. Your API key identifies your project and provides you with API access, quota, and reports. Required unless you provide an OAuth 2.0 token.",
-      "type": "string"
-    },
-    "access_token": {
-      "description": "OAuth access token.",
-      "type": "string",
       "location": "query"
-    },
-    "quotaUser": {
-      "type": "string",
-      "location": "query",
-      "description": "Available to use for quota purposes for server-side applications. Can be any arbitrary string assigned to a user, but should not exceed 40 characters."
-    },
-    "pp": {
-      "location": "query",
-      "description": "Pretty-print response.",
-      "default": "true",
-      "type": "boolean"
-    },
-    "oauth_token": {
-      "type": "string",
-      "location": "query",
-      "description": "OAuth 2.0 token for the current user."
-    },
-    "bearer_token": {
-      "description": "OAuth bearer token.",
-      "type": "string",
-      "location": "query"
-    },
-    "upload_protocol": {
-      "location": "query",
-      "description": "Upload protocol for media (e.g. \"raw\", \"multipart\").",
-      "type": "string"
-    },
-    "prettyPrint": {
-      "location": "query",
-      "description": "Returns response with indentations and line breaks.",
-      "default": "true",
-      "type": "boolean"
     }
   },
   "schemas": {
-<<<<<<< HEAD
-    "CancelJobRequest": {
-      "type": "object",
-      "properties": {},
-      "id": "CancelJobRequest",
-      "description": "A request to cancel a job."
-    },
-    "SparkSqlJob": {
-      "description": "A Cloud Dataproc job for running Apache Spark SQL (http://spark.apache.org/sql/) queries.",
-      "type": "object",
-      "properties": {
-        "queryFileUri": {
-          "description": "The HCFS URI of the script that contains SQL queries.",
-          "type": "string"
-        },
-        "queryList": {
-          "description": "A list of queries.",
-          "$ref": "QueryList"
-        },
-        "scriptVariables": {
-          "description": "Optional. Mapping of query variable names to values (equivalent to the Spark SQL command: SET name=\"value\";).",
-          "type": "object",
-          "additionalProperties": {
-            "type": "string"
-          }
-        },
-        "jarFileUris": {
-          "description": "Optional. HCFS URIs of jar files to be added to the Spark CLASSPATH.",
-          "items": {
-            "type": "string"
-          },
-          "type": "array"
-=======
     "ListClustersResponse": {
       "description": "The list of all clusters in a project.",
       "type": "object",
@@ -1415,249 +780,11 @@
         "scheduling": {
           "$ref": "JobScheduling",
           "description": "Optional. Job scheduling configuration."
->>>>>>> b412c745
         },
         "pigJob": {
           "$ref": "PigJob",
           "description": "Job is a Pig job."
         },
-<<<<<<< HEAD
-        "properties": {
-          "additionalProperties": {
-            "type": "string"
-          },
-          "description": "Optional. A mapping of property names to values, used to configure Spark SQL's SparkConf. Properties that conflict with values set by the Cloud Dataproc API may be overwritten.",
-          "type": "object"
-        }
-      },
-      "id": "SparkSqlJob"
-    },
-    "Cluster": {
-      "type": "object",
-      "properties": {
-        "labels": {
-          "description": "Optional. The labels to associate with this cluster. Label keys must contain 1 to 63 characters, and must conform to RFC 1035 (https://www.ietf.org/rfc/rfc1035.txt). Label values may be empty, but, if present, must contain 1 to 63 characters, and must conform to RFC 1035 (https://www.ietf.org/rfc/rfc1035.txt). No more than 32 labels can be associated with a cluster.",
-          "type": "object",
-          "additionalProperties": {
-            "type": "string"
-          }
-        },
-        "metrics": {
-          "description": "Contains cluster daemon metrics such as HDFS and YARN stats.Beta Feature: This report is available for testing purposes only. It may be changed before final release.",
-          "$ref": "ClusterMetrics"
-        },
-        "status": {
-          "description": "Output-only. Cluster status.",
-          "$ref": "ClusterStatus"
-        },
-        "statusHistory": {
-          "description": "Output-only. The previous cluster status.",
-          "items": {
-            "$ref": "ClusterStatus"
-          },
-          "type": "array"
-        },
-        "config": {
-          "$ref": "ClusterConfig",
-          "description": "Required. The cluster config. Note that Cloud Dataproc may set default values, and values may change when clusters are updated."
-        },
-        "clusterUuid": {
-          "description": "Output-only. A cluster UUID (Unique Universal Identifier). Cloud Dataproc generates this value when it creates the cluster.",
-          "type": "string"
-        },
-        "clusterName": {
-          "description": "Required. The cluster name. Cluster names within a project must be unique. Names of deleted clusters can be reused.",
-          "type": "string"
-        },
-        "projectId": {
-          "description": "Required. The Google Cloud Platform project ID that the cluster belongs to.",
-          "type": "string"
-        }
-      },
-      "id": "Cluster",
-      "description": "Describes the identifying information, config, and status of a cluster of Google Compute Engine instances."
-    },
-    "ListOperationsResponse": {
-      "properties": {
-        "nextPageToken": {
-          "description": "The standard List next-page token.",
-          "type": "string"
-        },
-        "operations": {
-          "description": "A list of operations that matches the specified filter in the request.",
-          "items": {
-            "$ref": "Operation"
-          },
-          "type": "array"
-        }
-      },
-      "id": "ListOperationsResponse",
-      "description": "The response message for Operations.ListOperations.",
-      "type": "object"
-    },
-    "SoftwareConfig": {
-      "properties": {
-        "imageVersion": {
-          "description": "Optional. The version of software inside the cluster. It must match the regular expression [0-9]+\\.[0-9]+. If unspecified, it defaults to the latest version (see Cloud Dataproc Versioning).",
-          "type": "string"
-        },
-        "properties": {
-          "description": "Optional. The properties to set on daemon config files.Property keys are specified in prefix:property format, such as core:fs.defaultFS. The following are supported prefixes and their mappings:\ncapacity-scheduler: capacity-scheduler.xml\ncore: core-site.xml\ndistcp: distcp-default.xml\nhdfs: hdfs-site.xml\nhive: hive-site.xml\nmapred: mapred-site.xml\npig: pig.properties\nspark: spark-defaults.conf\nyarn: yarn-site.xmlFor more information, see Cluster properties.",
-          "type": "object",
-          "additionalProperties": {
-            "type": "string"
-          }
-        }
-      },
-      "id": "SoftwareConfig",
-      "description": "Specifies the selection and config of software inside the cluster.",
-      "type": "object"
-    },
-    "JobPlacement": {
-      "id": "JobPlacement",
-      "description": "Cloud Dataproc job config.",
-      "type": "object",
-      "properties": {
-        "clusterUuid": {
-          "description": "Output-only. A cluster UUID generated by the Cloud Dataproc service when the job is submitted.",
-          "type": "string"
-        },
-        "clusterName": {
-          "description": "Required. The name of the cluster where the job will be submitted.",
-          "type": "string"
-        }
-      }
-    },
-    "ClusterStatus": {
-      "description": "The status of a cluster and its instances.",
-      "type": "object",
-      "properties": {
-        "substate": {
-          "description": "Output-only. Additional state information that includes status reported by the agent.",
-          "type": "string",
-          "enumDescriptions": [
-            "",
-            "The cluster is known to be in an unhealthy state (for example, critical daemons are not running or HDFS capacity is exhausted).Applies to RUNNING state.",
-            "The agent-reported status is out of date (may occur if Cloud Dataproc loses communication with Agent).Applies to RUNNING state."
-          ],
-          "enum": [
-            "UNSPECIFIED",
-            "UNHEALTHY",
-            "STALE_STATUS"
-          ]
-        },
-        "stateStartTime": {
-          "format": "google-datetime",
-          "description": "Output-only. Time when this state was entered.",
-          "type": "string"
-        },
-        "detail": {
-          "description": "Output-only. Optional details of cluster's state.",
-          "type": "string"
-        },
-        "state": {
-          "description": "Output-only. The cluster's state.",
-          "type": "string",
-          "enumDescriptions": [
-            "The cluster state is unknown.",
-            "The cluster is being created and set up. It is not ready for use.",
-            "The cluster is currently running and healthy. It is ready for use.",
-            "The cluster encountered an error. It is not ready for use.",
-            "The cluster is being deleted. It cannot be used.",
-            "The cluster is being updated. It continues to accept and process jobs."
-          ],
-          "enum": [
-            "UNKNOWN",
-            "CREATING",
-            "RUNNING",
-            "ERROR",
-            "DELETING",
-            "UPDATING"
-          ]
-        }
-      },
-      "id": "ClusterStatus"
-    },
-    "PigJob": {
-      "description": "A Cloud Dataproc job for running Apache Pig (https://pig.apache.org/) queries on YARN.",
-      "type": "object",
-      "properties": {
-        "scriptVariables": {
-          "description": "Optional. Mapping of query variable names to values (equivalent to the Pig command: name=[value]).",
-          "type": "object",
-          "additionalProperties": {
-            "type": "string"
-          }
-        },
-        "jarFileUris": {
-          "items": {
-            "type": "string"
-          },
-          "type": "array",
-          "description": "Optional. HCFS URIs of jar files to add to the CLASSPATH of the Pig Client and Hadoop MapReduce (MR) tasks. Can contain Pig UDFs."
-        },
-        "loggingConfig": {
-          "description": "Optional. The runtime log config for job execution.",
-          "$ref": "LoggingConfig"
-        },
-        "properties": {
-          "additionalProperties": {
-            "type": "string"
-          },
-          "description": "Optional. A mapping of property names to values, used to configure Pig. Properties that conflict with values set by the Cloud Dataproc API may be overwritten. Can include properties set in /etc/hadoop/conf/*-site.xml, /etc/pig/conf/pig.properties, and classes in user code.",
-          "type": "object"
-        },
-        "continueOnFailure": {
-          "description": "Optional. Whether to continue executing queries if a query fails. The default value is false. Setting to true can be useful when executing independent parallel queries.",
-          "type": "boolean"
-        },
-        "queryFileUri": {
-          "type": "string",
-          "description": "The HCFS URI of the script that contains the Pig queries."
-        },
-        "queryList": {
-          "$ref": "QueryList",
-          "description": "A list of queries."
-        }
-      },
-      "id": "PigJob"
-    },
-    "ListClustersResponse": {
-      "properties": {
-        "nextPageToken": {
-          "description": "Output-only. This token is included in the response if there are more results to fetch. To fetch additional results, provide this value as the page_token in a subsequent ListClustersRequest.",
-          "type": "string"
-        },
-        "clusters": {
-          "description": "Output-only. The clusters in the project.",
-          "items": {
-            "$ref": "Cluster"
-          },
-          "type": "array"
-        }
-      },
-      "id": "ListClustersResponse",
-      "description": "The list of all clusters in a project.",
-      "type": "object"
-    },
-    "SparkJob": {
-      "description": "A Cloud Dataproc job for running Apache Spark (http://spark.apache.org/) applications on YARN.",
-      "type": "object",
-      "properties": {
-        "loggingConfig": {
-          "description": "Optional. The runtime log config for job execution.",
-          "$ref": "LoggingConfig"
-        },
-        "properties": {
-          "additionalProperties": {
-            "type": "string"
-          },
-          "description": "Optional. A mapping of property names to values, used to configure Spark. Properties that conflict with values set by the Cloud Dataproc API may be overwritten. Can include properties set in /etc/spark/conf/spark-defaults.conf and classes in user code.",
-          "type": "object"
-        },
-        "args": {
-          "description": "Optional. The arguments to pass to the driver. Do not include arguments, such as --conf, that can be set as job properties, since a collision may occur that causes an incorrect job submission.",
-=======
         "hiveJob": {
           "description": "Job is a Hive job.",
           "$ref": "HiveJob"
@@ -1968,27 +1095,11 @@
         },
         "jarFileUris": {
           "description": "Optional. Jar file URIs to add to the CLASSPATHs of the Hadoop driver and tasks.",
->>>>>>> b412c745
-          "items": {
-            "type": "string"
-          },
-          "type": "array"
-        },
-<<<<<<< HEAD
-        "fileUris": {
-          "description": "Optional. HCFS URIs of files to be copied to the working directory of Spark drivers and distributed tasks. Useful for naively parallel tasks.",
-          "items": {
-            "type": "string"
-          },
-          "type": "array"
-        },
-        "mainClass": {
-          "description": "The name of the driver's main class. The jar file that contains the class must be in the default CLASSPATH or specified in jar_file_uris.",
-          "type": "string"
-        },
-        "archiveUris": {
-          "description": "Optional. HCFS URIs of archives to be extracted in the working directory of Spark drivers and tasks. Supported file types: .jar, .tar, .tar.gz, .tgz, and .zip.",
-=======
+          "items": {
+            "type": "string"
+          },
+          "type": "array"
+        },
         "loggingConfig": {
           "$ref": "LoggingConfig",
           "description": "Optional. The runtime log config for job execution."
@@ -2002,249 +1113,19 @@
         },
         "args": {
           "description": "Optional. The arguments to pass to the driver. Do not include arguments, such as -libjars or -Dfoo=bar, that can be set as job properties, since a collision may occur that causes an incorrect job submission.",
->>>>>>> b412c745
-          "items": {
-            "type": "string"
-          },
-          "type": "array"
-        },
-<<<<<<< HEAD
-        "mainJarFileUri": {
-          "description": "The HCFS URI of the jar file that contains the main class.",
-          "type": "string"
-        },
-        "jarFileUris": {
-          "description": "Optional. HCFS URIs of jar files to add to the CLASSPATHs of the Spark driver and tasks.",
-=======
+          "items": {
+            "type": "string"
+          },
+          "type": "array"
+        },
         "fileUris": {
           "description": "Optional. HCFS (Hadoop Compatible Filesystem) URIs of files to be copied to the working directory of Hadoop drivers and distributed tasks. Useful for naively parallel tasks.",
->>>>>>> b412c745
-          "items": {
-            "type": "string"
-          },
-          "type": "array"
-        }
-      },
-<<<<<<< HEAD
-      "id": "SparkJob"
-    },
-    "Job": {
-      "description": "A Cloud Dataproc job resource.",
-      "type": "object",
-      "properties": {
-        "yarnApplications": {
-          "description": "Output-only. The collection of YARN applications spun up by this job.Beta Feature: This report is available for testing purposes only. It may be changed before final release.",
-          "items": {
-            "$ref": "YarnApplication"
-          },
-          "type": "array"
-        },
-        "pysparkJob": {
-          "description": "Job is a Pyspark job.",
-          "$ref": "PySparkJob"
-        },
-        "reference": {
-          "description": "Optional. The fully qualified reference to the job, which can be used to obtain the equivalent REST path of the job resource. If this property is not specified when a job is created, the server generates a \u003ccode\u003ejob_id\u003c/code\u003e.",
-          "$ref": "JobReference"
-        },
-        "hadoopJob": {
-          "description": "Job is a Hadoop job.",
-          "$ref": "HadoopJob"
-        },
-        "placement": {
-          "description": "Required. Job information, including how, when, and where to run the job.",
-          "$ref": "JobPlacement"
-        },
-        "status": {
-          "$ref": "JobStatus",
-          "description": "Output-only. The job status. Additional application-specific status information may be contained in the \u003ccode\u003etype_job\u003c/code\u003e and \u003ccode\u003eyarn_applications\u003c/code\u003e fields."
-        },
-        "driverControlFilesUri": {
-          "description": "Output-only. If present, the location of miscellaneous control files which may be used as part of job setup and handling. If not present, control files may be placed in the same location as driver_output_uri.",
-          "type": "string"
-        },
-        "scheduling": {
-          "$ref": "JobScheduling",
-          "description": "Optional. Job scheduling configuration."
-        },
-        "pigJob": {
-          "$ref": "PigJob",
-          "description": "Job is a Pig job."
-        },
-        "hiveJob": {
-          "$ref": "HiveJob",
-          "description": "Job is a Hive job."
-        },
-        "labels": {
-          "additionalProperties": {
-            "type": "string"
-          },
-          "description": "Optional. The labels to associate with this job. Label keys must contain 1 to 63 characters, and must conform to RFC 1035 (https://www.ietf.org/rfc/rfc1035.txt). Label values may be empty, but, if present, must contain 1 to 63 characters, and must conform to RFC 1035 (https://www.ietf.org/rfc/rfc1035.txt). No more than 32 labels can be associated with a job.",
-          "type": "object"
-        },
-        "driverOutputResourceUri": {
-          "type": "string",
-          "description": "Output-only. A URI pointing to the location of the stdout of the job's driver program."
-        },
-        "statusHistory": {
-          "description": "Output-only. The previous job status.",
-          "items": {
-            "$ref": "JobStatus"
-          },
-          "type": "array"
-        },
-        "sparkJob": {
-          "description": "Job is a Spark job.",
-          "$ref": "SparkJob"
-        },
-        "sparkSqlJob": {
-          "$ref": "SparkSqlJob",
-          "description": "Job is a SparkSql job."
-        }
-      },
-      "id": "Job"
-    },
-    "JobStatus": {
-      "description": "Cloud Dataproc job status.",
-      "type": "object",
-      "properties": {
-        "substate": {
-          "enum": [
-            "UNSPECIFIED",
-            "SUBMITTED",
-            "QUEUED",
-            "STALE_STATUS"
-          ],
-          "description": "Output-only. Additional state information, which includes status reported by the agent.",
-          "type": "string",
-          "enumDescriptions": [
-            "",
-            "The Job is submitted to the agent.Applies to RUNNING state.",
-            "The Job has been received and is awaiting execution (it may be waiting for a condition to be met). See the \"details\" field for the reason for the delay.Applies to RUNNING state.",
-            "The agent-reported status is out of date, which may be caused by a loss of communication between the agent and Cloud Dataproc. If the agent does not send a timely update, the job will fail.Applies to RUNNING state."
-          ]
-        },
-        "stateStartTime": {
-          "format": "google-datetime",
-          "description": "Output-only. The time when this state was entered.",
-          "type": "string"
-        },
-        "details": {
-          "description": "Output-only. Optional job state details, such as an error description if the state is \u003ccode\u003eERROR\u003c/code\u003e.",
-          "type": "string"
-        },
-        "state": {
-          "type": "string",
-          "enumDescriptions": [
-            "The job state is unknown.",
-            "The job is pending; it has been submitted, but is not yet running.",
-            "Job has been received by the service and completed initial setup; it will soon be submitted to the cluster.",
-            "The job is running on the cluster.",
-            "A CancelJob request has been received, but is pending.",
-            "Transient in-flight resources have been canceled, and the request to cancel the running job has been issued to the cluster.",
-            "The job cancellation was successful.",
-            "The job has completed successfully.",
-            "The job has completed, but encountered an error.",
-            "Job attempt has failed. The detail field contains failure details for this attempt.Applies to restartable jobs only."
-          ],
-          "enum": [
-            "STATE_UNSPECIFIED",
-            "PENDING",
-            "SETUP_DONE",
-            "RUNNING",
-            "CANCEL_PENDING",
-            "CANCEL_STARTED",
-            "CANCELLED",
-            "DONE",
-            "ERROR",
-            "ATTEMPT_FAILURE"
-          ],
-          "description": "Output-only. A state message specifying the overall job state."
-        }
-      },
-      "id": "JobStatus"
-    },
-    "ManagedGroupConfig": {
-      "id": "ManagedGroupConfig",
-      "description": "Specifies the resources used to actively manage an instance group.",
-      "type": "object",
-      "properties": {
-        "instanceGroupManagerName": {
-          "description": "Output-only. The name of the Instance Group Manager for this group.",
-          "type": "string"
-        },
-        "instanceTemplateName": {
-          "description": "Output-only. The name of the Instance Template used for the Managed Instance Group.",
-          "type": "string"
-        }
-      }
-    },
-    "ClusterOperationStatus": {
-      "type": "object",
-      "properties": {
-        "innerState": {
-          "description": "Output-only. A message containing the detailed operation state.",
-          "type": "string"
-        },
-        "stateStartTime": {
-          "format": "google-datetime",
-          "description": "Output-only. The time this state was entered.",
-          "type": "string"
-        },
-        "details": {
-          "description": "Output-only.A message containing any operation metadata details.",
-          "type": "string"
-        },
-        "state": {
-          "enumDescriptions": [
-            "Unused.",
-            "The operation has been created.",
-            "The operation is running.",
-            "The operation is done; either cancelled or completed."
-          ],
-          "enum": [
-            "UNKNOWN",
-            "PENDING",
-            "RUNNING",
-            "DONE"
-          ],
-          "description": "Output-only. A message containing the operation state.",
-          "type": "string"
-        }
-      },
-      "id": "ClusterOperationStatus",
-      "description": "The status of the operation."
-    },
-    "HadoopJob": {
-      "properties": {
-        "properties": {
-          "type": "object",
-          "additionalProperties": {
-            "type": "string"
-          },
-          "description": "Optional. A mapping of property names to values, used to configure Hadoop. Properties that conflict with values set by the Cloud Dataproc API may be overwritten. Can include properties set in /etc/hadoop/conf/*-site and classes in user code."
-        },
-        "args": {
-          "description": "Optional. The arguments to pass to the driver. Do not include arguments, such as -libjars or -Dfoo=bar, that can be set as job properties, since a collision may occur that causes an incorrect job submission.",
-          "items": {
-            "type": "string"
-          },
-          "type": "array"
-        },
-        "fileUris": {
-          "description": "Optional. HCFS (Hadoop Compatible Filesystem) URIs of files to be copied to the working directory of Hadoop drivers and distributed tasks. Useful for naively parallel tasks.",
-          "items": {
-            "type": "string"
-          },
-          "type": "array"
-        },
-        "mainClass": {
-          "description": "The name of the driver's main class. The jar file containing the class must be in the default CLASSPATH or specified in jar_file_uris.",
-          "type": "string"
-        },
-        "archiveUris": {
-          "description": "Optional. HCFS URIs of archives to be extracted in the working directory of Hadoop drivers and tasks. Supported file types: .jar, .tar, .tar.gz, .tgz, or .zip.",
-=======
+          "items": {
+            "type": "string"
+          },
+          "type": "array"
+        }
+      },
       "id": "HadoopJob"
     },
     "DiagnoseClusterRequest": {
@@ -2444,142 +1325,19 @@
         },
         "archiveUris": {
           "description": "Optional. HCFS URIs of archives to be extracted in the working directory of .jar, .tar, .tar.gz, .tgz, and .zip.",
->>>>>>> b412c745
-          "items": {
-            "type": "string"
-          },
-          "type": "array"
-<<<<<<< HEAD
-        },
-        "mainJarFileUri": {
-          "description": "The HCFS URI of the jar file containing the main class. Examples:  'gs://foo-bucket/analytics-binaries/extract-useful-metrics-mr.jar'  'hdfs:/tmp/test-samples/custom-wordcount.jar'  'file:///home/usr/lib/hadoop-mapreduce/hadoop-mapreduce-examples.jar'",
-          "type": "string"
-        },
-        "jarFileUris": {
-          "description": "Optional. Jar file URIs to add to the CLASSPATHs of the Hadoop driver and tasks.",
-=======
+          "items": {
+            "type": "string"
+          },
+          "type": "array"
         },
         "jarFileUris": {
           "description": "Optional. HCFS URIs of jar files to add to the CLASSPATHs of the Python driver and tasks.",
->>>>>>> b412c745
           "items": {
             "type": "string"
           },
           "type": "array"
         },
         "loggingConfig": {
-<<<<<<< HEAD
-          "description": "Optional. The runtime log config for job execution.",
-          "$ref": "LoggingConfig"
-        }
-      },
-      "id": "HadoopJob",
-      "description": "A Cloud Dataproc job for running Apache Hadoop MapReduce (https://hadoop.apache.org/docs/current/hadoop-mapreduce-client/hadoop-mapreduce-client-core/MapReduceTutorial.html) jobs on Apache Hadoop YARN (https://hadoop.apache.org/docs/r2.7.1/hadoop-yarn/hadoop-yarn-site/YARN.html).",
-      "type": "object"
-    },
-    "QueryList": {
-      "description": "A list of queries to run on a cluster.",
-      "type": "object",
-      "properties": {
-        "queries": {
-          "description": "Required. The queries to execute. You do not need to terminate a query with a semicolon. Multiple queries can be specified in one string by separating each with a semicolon. Here is an example of an Cloud Dataproc API snippet that uses a QueryList to specify a HiveJob:\n\"hiveJob\": {\n  \"queryList\": {\n    \"queries\": [\n      \"query1\",\n      \"query2\",\n      \"query3;query4\",\n    ]\n  }\n}\n",
-          "items": {
-            "type": "string"
-          },
-          "type": "array"
-        }
-      },
-      "id": "QueryList"
-    },
-    "YarnApplication": {
-      "type": "object",
-      "properties": {
-        "progress": {
-          "type": "number",
-          "format": "float",
-          "description": "Required. The numerical progress of the application, from 1 to 100."
-        },
-        "state": {
-          "description": "Required. The application state.",
-          "type": "string",
-          "enumDescriptions": [
-            "Status is unspecified.",
-            "Status is NEW.",
-            "Status is NEW_SAVING.",
-            "Status is SUBMITTED.",
-            "Status is ACCEPTED.",
-            "Status is RUNNING.",
-            "Status is FINISHED.",
-            "Status is FAILED.",
-            "Status is KILLED."
-          ],
-          "enum": [
-            "STATE_UNSPECIFIED",
-            "NEW",
-            "NEW_SAVING",
-            "SUBMITTED",
-            "ACCEPTED",
-            "RUNNING",
-            "FINISHED",
-            "FAILED",
-            "KILLED"
-          ]
-        },
-        "name": {
-          "description": "Required. The application name.",
-          "type": "string"
-        },
-        "trackingUrl": {
-          "description": "Optional. The HTTP URL of the ApplicationMaster, HistoryServer, or TimelineServer that provides application-specific information. The URL uses the internal hostname, and requires a proxy server for resolution and, possibly, access.",
-          "type": "string"
-        }
-      },
-      "id": "YarnApplication",
-      "description": "A YARN application created by a job. Application information is a subset of \u003ccode\u003eorg.apache.hadoop.yarn.proto.YarnProtos.ApplicationReportProto\u003c/code\u003e.Beta Feature: This report is available for testing purposes only. It may be changed before final release."
-    },
-    "DiagnoseClusterRequest": {
-      "id": "DiagnoseClusterRequest",
-      "description": "A request to collect cluster diagnostic information.",
-      "type": "object",
-      "properties": {}
-    },
-    "DiskConfig": {
-      "id": "DiskConfig",
-      "description": "Specifies the config of disk options for a group of VM instances.",
-      "type": "object",
-      "properties": {
-        "numLocalSsds": {
-          "format": "int32",
-          "description": "Optional. Number of attached SSDs, from 0 to 4 (default is 0). If SSDs are not attached, the boot disk is used to store runtime logs and HDFS (https://hadoop.apache.org/docs/r1.2.1/hdfs_user_guide.html) data. If one or more SSDs are attached, this runtime bulk data is spread across them, and the boot disk contains only basic config and installed binaries.",
-          "type": "integer"
-        },
-        "bootDiskSizeGb": {
-          "format": "int32",
-          "description": "Optional. Size in GB of the boot disk (default is 500GB).",
-          "type": "integer"
-        }
-      }
-    },
-    "ClusterOperationMetadata": {
-      "type": "object",
-      "properties": {
-        "operationType": {
-          "description": "Output-only. The operation type.",
-          "type": "string"
-        },
-        "description": {
-          "description": "Output-only. Short description of operation.",
-          "type": "string"
-        },
-        "warnings": {
-          "description": "Output-only. Errors encountered during operation execution.",
-          "items": {
-            "type": "string"
-          },
-          "type": "array"
-        },
-        "labels": {
-=======
           "$ref": "LoggingConfig",
           "description": "Optional. The runtime log config for job execution."
         },
@@ -2662,91 +1420,10 @@
       "type": "object",
       "properties": {
         "yarnMetrics": {
->>>>>>> b412c745
           "additionalProperties": {
             "format": "int64",
             "type": "string"
           },
-<<<<<<< HEAD
-          "description": "Output-only. Labels associated with the operation",
-          "type": "object"
-        },
-        "status": {
-          "$ref": "ClusterOperationStatus",
-          "description": "Output-only. Current operation status."
-        },
-        "statusHistory": {
-          "description": "Output-only. The previous operation status.",
-          "items": {
-            "$ref": "ClusterOperationStatus"
-          },
-          "type": "array"
-        },
-        "clusterName": {
-          "description": "Output-only. Name of the cluster for the operation.",
-          "type": "string"
-        },
-        "clusterUuid": {
-          "type": "string",
-          "description": "Output-only. Cluster UUID for the operation."
-        }
-      },
-      "id": "ClusterOperationMetadata",
-      "description": "Metadata describing the operation."
-    },
-    "Empty": {
-      "description": "A generic empty message that you can re-use to avoid defining duplicated empty messages in your APIs. A typical example is to use it as the request or the response type of an API method. For instance:\nservice Foo {\n  rpc Bar(google.protobuf.Empty) returns (google.protobuf.Empty);\n}\nThe JSON representation for Empty is empty JSON object {}.",
-      "type": "object",
-      "properties": {},
-      "id": "Empty"
-    },
-    "HiveJob": {
-      "properties": {
-        "continueOnFailure": {
-          "description": "Optional. Whether to continue executing queries if a query fails. The default value is false. Setting to true can be useful when executing independent parallel queries.",
-          "type": "boolean"
-        },
-        "queryFileUri": {
-          "description": "The HCFS URI of the script that contains Hive queries.",
-          "type": "string"
-        },
-        "queryList": {
-          "description": "A list of queries.",
-          "$ref": "QueryList"
-        },
-        "jarFileUris": {
-          "description": "Optional. HCFS URIs of jar files to add to the CLASSPATH of the Hive server and Hadoop MapReduce (MR) tasks. Can contain Hive SerDes and UDFs.",
-          "items": {
-            "type": "string"
-          },
-          "type": "array"
-        },
-        "scriptVariables": {
-          "additionalProperties": {
-            "type": "string"
-          },
-          "description": "Optional. Mapping of query variable names to values (equivalent to the Hive command: SET name=\"value\";).",
-          "type": "object"
-        },
-        "properties": {
-          "additionalProperties": {
-            "type": "string"
-          },
-          "description": "Optional. A mapping of property names and values, used to configure Hive. Properties that conflict with values set by the Cloud Dataproc API may be overwritten. Can include properties set in /etc/hadoop/conf/*-site.xml, /etc/hive/conf/hive-site.xml, and classes in user code.",
-          "type": "object"
-        }
-      },
-      "id": "HiveJob",
-      "description": "A Cloud Dataproc job for running Apache Hive (https://hive.apache.org/) queries on YARN.",
-      "type": "object"
-    },
-    "DiagnoseClusterResults": {
-      "description": "The location of diagnostic output.",
-      "type": "object",
-      "properties": {
-        "outputUri": {
-          "description": "Output-only. The Google Cloud Storage URI of the diagnostic output. The output report is a plain text file with a summary of collected diagnostics.",
-=======
           "description": "The YARN metrics.",
           "type": "object"
         },
@@ -2892,63 +1569,8 @@
       "properties": {
         "machineTypeUri": {
           "description": "Optional. The Google Compute Engine machine type used for cluster instances.A full URL, partial URI, or short name are valid. Examples:\nhttps://www.googleapis.com/compute/v1/projects/[project_id]/zones/us-east1-a/machineTypes/n1-standard-2\nprojects/[project_id]/zones/us-east1-a/machineTypes/n1-standard-2\nn1-standard-2",
->>>>>>> b412c745
-          "type": "string"
-        }
-      },
-      "id": "DiagnoseClusterResults"
-    },
-    "ClusterConfig": {
-      "description": "The cluster config.",
-      "type": "object",
-      "properties": {
-        "masterConfig": {
-          "$ref": "InstanceGroupConfig",
-          "description": "Optional. The Google Compute Engine config settings for the master instance in a cluster."
-        },
-<<<<<<< HEAD
-        "secondaryWorkerConfig": {
-          "$ref": "InstanceGroupConfig",
-          "description": "Optional. The Google Compute Engine config settings for additional worker instances in a cluster."
-        },
-        "initializationActions": {
-          "description": "Optional. Commands to execute on each node after config is completed. By default, executables are run on master and all worker nodes. You can test a node's role metadata to run an executable on a master or worker node, as shown below using curl (you can also use wget):\nROLE=$(curl -H Metadata-Flavor:Google http://metadata/computeMetadata/v1/instance/attributes/dataproc-role)\nif [[ \"${ROLE}\" == 'Master' ]]; then\n  ... master specific actions ...\nelse\n  ... worker specific actions ...\nfi\n",
-          "items": {
-            "$ref": "NodeInitializationAction"
-          },
-          "type": "array"
-        },
-        "configBucket": {
-          "description": "Optional. A Google Cloud Storage staging bucket used for sharing generated SSH keys and config. If you do not specify a staging bucket, Cloud Dataproc will determine an appropriate Cloud Storage location (US, ASIA, or EU) for your cluster's staging bucket according to the Google Compute Engine zone where your cluster is deployed, and then it will create and manage this project-level, per-location bucket for you.",
-          "type": "string"
-        },
-        "workerConfig": {
-          "$ref": "InstanceGroupConfig",
-          "description": "Optional. The Google Compute Engine config settings for worker instances in a cluster."
-        },
-        "gceClusterConfig": {
-          "$ref": "GceClusterConfig",
-          "description": "Required. The shared Google Compute Engine config settings for all instances in a cluster."
-        },
-        "softwareConfig": {
-          "$ref": "SoftwareConfig",
-          "description": "Optional. The config settings for software inside the cluster."
-        }
-      },
-      "id": "ClusterConfig"
-    },
-    "PySparkJob": {
-      "properties": {
-        "properties": {
-          "description": "Optional. A mapping of property names to values, used to configure PySpark. Properties that conflict with values set by the Cloud Dataproc API may be overwritten. Can include properties set in /etc/spark/conf/spark-defaults.conf and classes in user code.",
-          "type": "object",
-          "additionalProperties": {
-            "type": "string"
-          }
-        },
-        "args": {
-          "description": "Optional. The arguments to pass to the driver. Do not include arguments, such as --conf, that can be set as job properties, since a collision may occur that causes an incorrect job submission.",
-=======
+          "type": "string"
+        },
         "imageUri": {
           "description": "Output-only. The Google Compute Engine image resource used for cluster instances. Inferred from SoftwareConfig.image_version.",
           "type": "string"
@@ -2963,99 +1585,11 @@
         },
         "instanceNames": {
           "description": "Optional. The list of instance names. Cloud Dataproc derives the names from cluster_name, num_instances, and the instance group if not set by user (recommended practice is to let Cloud Dataproc derive the name).",
->>>>>>> b412c745
-          "items": {
-            "type": "string"
-          },
-          "type": "array"
-        },
-<<<<<<< HEAD
-        "fileUris": {
-          "description": "Optional. HCFS URIs of files to be copied to the working directory of Python drivers and distributed tasks. Useful for naively parallel tasks.",
-          "items": {
-            "type": "string"
-          },
-          "type": "array"
-        },
-        "pythonFileUris": {
-          "description": "Optional. HCFS file URIs of Python files to pass to the PySpark framework. Supported file types: .py, .egg, and .zip.",
-          "items": {
-            "type": "string"
-          },
-          "type": "array"
-        },
-        "mainPythonFileUri": {
-          "type": "string",
-          "description": "Required. The HCFS URI of the main Python file to use as the driver. Must be a .py file."
-        },
-        "archiveUris": {
-          "description": "Optional. HCFS URIs of archives to be extracted in the working directory of .jar, .tar, .tar.gz, .tgz, and .zip.",
-          "items": {
-            "type": "string"
-          },
-          "type": "array"
-        },
-        "jarFileUris": {
-          "description": "Optional. HCFS URIs of jar files to add to the CLASSPATHs of the Python driver and tasks.",
-          "items": {
-            "type": "string"
-          },
-          "type": "array"
-        },
-        "loggingConfig": {
-          "$ref": "LoggingConfig",
-          "description": "Optional. The runtime log config for job execution."
-        }
-      },
-      "id": "PySparkJob",
-      "description": "A Cloud Dataproc job for running Apache PySpark (https://spark.apache.org/docs/0.9.0/python-programming-guide.html) applications on YARN.",
-      "type": "object"
-    },
-    "GceClusterConfig": {
-      "id": "GceClusterConfig",
-      "description": "Common config settings for resources of Google Compute Engine cluster instances, applicable to all instances in the cluster.",
-      "type": "object",
-      "properties": {
-        "metadata": {
-          "description": "The Google Compute Engine metadata entries to add to all instances (see Project and instance metadata (https://cloud.google.com/compute/docs/storing-retrieving-metadata#project_and_instance_metadata)).",
-          "type": "object",
-          "additionalProperties": {
-            "type": "string"
-          }
-        },
-        "internalIpOnly": {
-          "description": "Optional. If true, all instances in the cluster will only have internal IP addresses. By default, clusters are not restricted to internal IP addresses, and will have ephemeral external IP addresses assigned to each instance. This internal_ip_only restriction can only be enabled for subnetwork enabled networks, and all off-cluster dependencies must be configured to be accessible without external IP addresses.",
-          "type": "boolean"
-        },
-        "serviceAccountScopes": {
-          "description": "Optional. The URIs of service account scopes to be included in Google Compute Engine instances. The following base set of scopes is always included:\nhttps://www.googleapis.com/auth/cloud.useraccounts.readonly\nhttps://www.googleapis.com/auth/devstorage.read_write\nhttps://www.googleapis.com/auth/logging.writeIf no scopes are specified, the following defaults are also provided:\nhttps://www.googleapis.com/auth/bigquery\nhttps://www.googleapis.com/auth/bigtable.admin.table\nhttps://www.googleapis.com/auth/bigtable.data\nhttps://www.googleapis.com/auth/devstorage.full_control",
-          "items": {
-            "type": "string"
-          },
-          "type": "array"
-        },
-        "tags": {
-          "description": "The Google Compute Engine tags to add to all instances (see Tagging instances).",
-          "items": {
-            "type": "string"
-          },
-          "type": "array"
-        },
-        "serviceAccount": {
-          "description": "Optional. The service account of the instances. Defaults to the default Google Compute Engine service account. Custom service accounts need permissions equivalent to the folloing IAM roles:\nroles/logging.logWriter\nroles/storage.objectAdmin(see https://cloud.google.com/compute/docs/access/service-accounts#custom_service_accounts for more information). Example: [account_id]@[project_id].iam.gserviceaccount.com",
-          "type": "string"
-        },
-        "subnetworkUri": {
-          "description": "Optional. The Google Compute Engine subnetwork to be used for machine communications. Cannot be specified with network_uri.A full URL, partial URI, or short name are valid. Examples:\nhttps://www.googleapis.com/compute/v1/projects/[project_id]/regions/us-east1/sub0\nprojects/[project_id]/regions/us-east1/sub0\nsub0",
-          "type": "string"
-        },
-        "networkUri": {
-          "description": "Optional. The Google Compute Engine network to be used for machine communications. Cannot be specified with subnetwork_uri. If neither network_uri nor subnetwork_uri is specified, the \"default\" network of the project is used, if it exists. Cannot be a \"Custom Subnet Network\" (see Using Subnetworks for more information).A full URL, partial URI, or short name are valid. Examples:\nhttps://www.googleapis.com/compute/v1/projects/[project_id]/regions/global/default\nprojects/[project_id]/regions/global/default\ndefault",
-          "type": "string"
-        },
-        "zoneUri": {
-          "description": "Optional. The zone where the Google Compute Engine cluster will be located. On a create request, it is required in the \"global\" region. If omitted in a non-global Cloud Dataproc region, the service will pick a zone in the corresponding Compute Engine region. On a get request, zone will always be present.A full URL, partial URI, or short name are valid. Examples:\nhttps://www.googleapis.com/compute/v1/projects/[project_id]/zones/[zone]\nprojects/[project_id]/zones/[zone]\nus-central1-f",
-=======
+          "items": {
+            "type": "string"
+          },
+          "type": "array"
+        },
         "accelerators": {
           "description": "Optional. The Google Compute Engine accelerator configuration for these instances.Beta Feature: This feature is still under development. It may be changed before final release.",
           "items": {
@@ -3086,98 +1620,11 @@
         },
         "executableFile": {
           "description": "Required. Google Cloud Storage URI of executable file.",
->>>>>>> b412c745
           "type": "string"
         }
       },
       "id": "NodeInitializationAction"
     },
-<<<<<<< HEAD
-    "ClusterMetrics": {
-      "description": "Contains cluster daemon metrics, such as HDFS and YARN stats.Beta Feature: This report is available for testing purposes only. It may be changed before final release.",
-      "type": "object",
-      "properties": {
-        "hdfsMetrics": {
-          "additionalProperties": {
-            "type": "string",
-            "format": "int64"
-          },
-          "description": "The HDFS metrics.",
-          "type": "object"
-        },
-        "yarnMetrics": {
-          "description": "The YARN metrics.",
-          "type": "object",
-          "additionalProperties": {
-            "type": "string",
-            "format": "int64"
-          }
-        }
-      },
-      "id": "ClusterMetrics"
-    },
-    "AcceleratorConfig": {
-      "description": "Specifies the type and number of accelerator cards attached to the instances of an instance group (see GPUs on Compute Engine).",
-      "type": "object",
-      "properties": {
-        "acceleratorTypeUri": {
-          "description": "Full URL, partial URI, or short name of the accelerator type resource to expose to this instance. See Google Compute Engine AcceleratorTypes( /compute/docs/reference/beta/acceleratorTypes)Examples * https://www.googleapis.com/compute/beta/projects/[project_id]/zones/us-east1-a/acceleratorTypes/nvidia-tesla-k80 * projects/[project_id]/zones/us-east1-a/acceleratorTypes/nvidia-tesla-k80 * nvidia-tesla-k80",
-          "type": "string"
-        },
-        "acceleratorCount": {
-          "format": "int32",
-          "description": "The number of the accelerator cards of this type exposed to this instance.",
-          "type": "integer"
-        }
-      },
-      "id": "AcceleratorConfig"
-    },
-    "LoggingConfig": {
-      "description": "The runtime logging config of the job.",
-      "type": "object",
-      "properties": {
-        "driverLogLevels": {
-          "additionalProperties": {
-            "enum": [
-              "LEVEL_UNSPECIFIED",
-              "ALL",
-              "TRACE",
-              "DEBUG",
-              "INFO",
-              "WARN",
-              "ERROR",
-              "FATAL",
-              "OFF"
-            ],
-            "type": "string"
-          },
-          "description": "The per-package log levels for the driver. This may include \"root\" package name to configure rootLogger. Examples:  'com.google = FATAL', 'root = INFO', 'org.apache = DEBUG'",
-          "type": "object"
-        }
-      },
-      "id": "LoggingConfig"
-    },
-    "Operation": {
-      "type": "object",
-      "properties": {
-        "response": {
-          "additionalProperties": {
-            "description": "Properties of the object. Contains field @type with type URL.",
-            "type": "any"
-          },
-          "description": "The normal response of the operation in case of success. If the original method returns no data on success, such as Delete, the response is google.protobuf.Empty. If the original method is standard Get/Create/Update, the response should be the resource. For other methods, the response should have the type XxxResponse, where Xxx is the original method name. For example, if the original method name is TakeSnapshot(), the inferred response type is TakeSnapshotResponse.",
-          "type": "object"
-        },
-        "name": {
-          "description": "The server-assigned name, which is only unique within the same service that originally returns it. If you use the default HTTP mapping, the name should have the format of operations/some/unique/name.",
-          "type": "string"
-        },
-        "error": {
-          "$ref": "Status",
-          "description": "The error result of the operation in case of failure or cancellation."
-        },
-        "metadata": {
-=======
     "ListJobsResponse": {
       "description": "A list of jobs in a project.",
       "type": "object",
@@ -3247,144 +1694,9 @@
       "type": "object",
       "properties": {
         "labels": {
->>>>>>> b412c745
           "additionalProperties": {
-            "description": "Properties of the object. Contains field @type with type URL.",
-            "type": "any"
-          },
-<<<<<<< HEAD
-          "description": "Service-specific metadata associated with the operation. It typically contains progress information and common metadata such as create time. Some services might not provide such metadata. Any method that returns a long-running operation should document the metadata type, if any.",
-          "type": "object"
-        },
-        "done": {
-          "description": "If the value is false, it means the operation is still in progress. If true, the operation is completed, and either error or response is available.",
-          "type": "boolean"
-        }
-      },
-      "id": "Operation",
-      "description": "This resource represents a long-running operation that is the result of a network API call."
-    },
-    "JobReference": {
-      "description": "Encapsulates the full scoping used to reference a job.",
-      "type": "object",
-      "properties": {
-        "jobId": {
-          "description": "Optional. The job ID, which must be unique within the project. The job ID is generated by the server upon job submission or provided by the user as a means to perform retries without creating duplicate jobs. The ID must contain only letters (a-z, A-Z), numbers (0-9), underscores (_), or hyphens (-). The maximum length is 100 characters.",
-          "type": "string"
-        },
-        "projectId": {
-          "description": "Required. The ID of the Google Cloud Platform project that the job belongs to.",
-          "type": "string"
-        }
-      },
-      "id": "JobReference"
-    },
-    "SubmitJobRequest": {
-      "description": "A request to submit a job.",
-      "type": "object",
-      "properties": {
-        "job": {
-          "$ref": "Job",
-          "description": "Required. The job resource."
-        }
-      },
-      "id": "SubmitJobRequest"
-    },
-    "Status": {
-      "description": "The Status type defines a logical error model that is suitable for different programming environments, including REST APIs and RPC APIs. It is used by gRPC (https://github.com/grpc). The error model is designed to be:\nSimple to use and understand for most users\nFlexible enough to meet unexpected needsOverviewThe Status message contains three pieces of data: error code, error message, and error details. The error code should be an enum value of google.rpc.Code, but it may accept additional error codes if needed. The error message should be a developer-facing English message that helps developers understand and resolve the error. If a localized user-facing error message is needed, put the localized message in the error details or localize it in the client. The optional error details may contain arbitrary information about the error. There is a predefined set of error detail types in the package google.rpc that can be used for common error conditions.Language mappingThe Status message is the logical representation of the error model, but it is not necessarily the actual wire format. When the Status message is exposed in different client libraries and different wire protocols, it can be mapped differently. For example, it will likely be mapped to some exceptions in Java, but more likely mapped to some error codes in C.Other usesThe error model and the Status message can be used in a variety of environments, either with or without APIs, to provide a consistent developer experience across different environments.Example uses of this error model include:\nPartial errors. If a service needs to return partial errors to the client, it may embed the Status in the normal response to indicate the partial errors.\nWorkflow errors. A typical workflow has multiple steps. Each step may have a Status message for error reporting.\nBatch operations. If a client uses batch request and batch response, the Status message should be used directly inside batch response, one for each error sub-response.\nAsynchronous operations. If an API call embeds asynchronous operation results in its response, the status of those operations should be represented directly using the Status message.\nLogging. If some API errors are stored in logs, the message Status could be used directly after any stripping needed for security/privacy reasons.",
-      "type": "object",
-      "properties": {
-        "code": {
-          "type": "integer",
-          "format": "int32",
-          "description": "The status code, which should be an enum value of google.rpc.Code."
-        },
-        "message": {
-          "description": "A developer-facing error message, which should be in English. Any user-facing error message should be localized and sent in the google.rpc.Status.details field, or localized by the client.",
-          "type": "string"
-        },
-        "details": {
-          "description": "A list of messages that carry the error details. There is a common set of message types for APIs to use.",
-          "items": {
-            "additionalProperties": {
-              "description": "Properties of the object. Contains field @type with type URL.",
-              "type": "any"
-            },
-            "type": "object"
-          },
-          "type": "array"
-        }
-      },
-      "id": "Status"
-    },
-    "InstanceGroupConfig": {
-      "description": "Optional. The config settings for Google Compute Engine resources in an instance group, such as a master or worker group.",
-      "type": "object",
-      "properties": {
-        "machineTypeUri": {
-          "description": "Optional. The Google Compute Engine machine type used for cluster instances.A full URL, partial URI, or short name are valid. Examples:\nhttps://www.googleapis.com/compute/v1/projects/[project_id]/zones/us-east1-a/machineTypes/n1-standard-2\nprojects/[project_id]/zones/us-east1-a/machineTypes/n1-standard-2\nn1-standard-2",
-          "type": "string"
-        },
-        "imageUri": {
-          "description": "Output-only. The Google Compute Engine image resource used for cluster instances. Inferred from SoftwareConfig.image_version.",
-          "type": "string"
-        },
-        "managedGroupConfig": {
-          "$ref": "ManagedGroupConfig",
-          "description": "Output-only. The config for Google Compute Engine Instance Group Manager that manages this group. This is only used for preemptible instance groups."
-        },
-        "isPreemptible": {
-          "type": "boolean",
-          "description": "Optional. Specifies that this instance group contains preemptible instances."
-        },
-        "instanceNames": {
-          "description": "Optional. The list of instance names. Cloud Dataproc derives the names from cluster_name, num_instances, and the instance group if not set by user (recommended practice is to let Cloud Dataproc derive the name).",
-          "items": {
-            "type": "string"
-          },
-          "type": "array"
-        },
-        "accelerators": {
-          "items": {
-            "$ref": "AcceleratorConfig"
-          },
-          "type": "array",
-          "description": "Optional. The Google Compute Engine accelerator configuration for these instances.Beta Feature: This feature is still under development. It may be changed before final release."
-        },
-        "numInstances": {
-          "format": "int32",
-          "description": "Optional. The number of VM instances in the instance group. For master instance groups, must be set to 1.",
-          "type": "integer"
-        },
-        "diskConfig": {
-          "$ref": "DiskConfig",
-          "description": "Optional. Disk option config settings."
-        }
-      },
-      "id": "InstanceGroupConfig"
-    },
-    "JobScheduling": {
-      "type": "object",
-      "properties": {
-        "maxFailuresPerHour": {
-          "format": "int32",
-          "description": "Optional. Maximum number of times per hour a driver may be restarted as a result of driver terminating with non-zero code before job is reported failed.A job may be reported as thrashing if driver exits with non-zero code 4 times within 10 minute window.Maximum value is 10.",
-          "type": "integer"
-        }
-      },
-      "id": "JobScheduling",
-      "description": "Job scheduling options.Beta Feature: These options are available for testing purposes only. They may be changed before final release."
-    },
-    "NodeInitializationAction": {
-      "properties": {
-        "executionTimeout": {
-          "format": "google-duration",
-          "description": "Optional. Amount of time executable has to complete. Default is 10 minutes. Cluster creation fails with an explanatory error message (the name of the executable that caused the error and the exceeded timeout period) if the executable is not completed at end of the timeout period.",
-          "type": "string"
-        },
-        "executableFile": {
-          "description": "Required. Google Cloud Storage URI of executable file.",
-=======
+            "type": "string"
+          },
           "description": "Optional. The labels to associate with this cluster. Label keys must contain 1 to 63 characters, and must conform to RFC 1035 (https://www.ietf.org/rfc/rfc1035.txt). Label values may be empty, but, if present, must contain 1 to 63 characters, and must conform to RFC 1035 (https://www.ietf.org/rfc/rfc1035.txt). No more than 32 labels can be associated with a cluster.",
           "type": "object"
         },
@@ -3498,7 +1810,6 @@
         },
         "detail": {
           "description": "Output-only. Optional details of cluster's state.",
->>>>>>> b412c745
           "type": "string"
         },
         "state": {
@@ -3522,29 +1833,6 @@
           ]
         }
       },
-<<<<<<< HEAD
-      "id": "NodeInitializationAction",
-      "description": "Specifies an executable to run on a fully configured node and a timeout period for executable completion.",
-      "type": "object"
-    },
-    "ListJobsResponse": {
-      "description": "A list of jobs in a project.",
-      "type": "object",
-      "properties": {
-        "jobs": {
-          "description": "Output-only. Jobs list.",
-          "items": {
-            "$ref": "Job"
-          },
-          "type": "array"
-        },
-        "nextPageToken": {
-          "description": "Optional. This token is included in the response if there are more results to fetch. To fetch additional results, provide this value as the page_token in a subsequent \u003ccode\u003eListJobsRequest\u003c/code\u003e.",
-          "type": "string"
-        }
-      },
-      "id": "ListJobsResponse"
-=======
       "id": "ClusterStatus"
     },
     "PigJob": {
@@ -3590,19 +1878,12 @@
         }
       },
       "id": "PigJob"
->>>>>>> b412c745
     }
   },
-  "protocol": "rest",
   "icons": {
-    "x16": "http://www.google.com/images/icons/product/search-16.gif",
-    "x32": "http://www.google.com/images/icons/product/search-32.gif"
+    "x32": "http://www.google.com/images/icons/product/search-32.gif",
+    "x16": "http://www.google.com/images/icons/product/search-16.gif"
   },
-<<<<<<< HEAD
-  "version": "v1",
-  "baseUrl": "https://dataproc.googleapis.com/"
-=======
   "protocol": "rest",
   "version": "v1"
->>>>>>> b412c745
 }