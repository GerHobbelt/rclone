--- conflicted
+++ resolved
@@ -1,243 +1,20 @@
 {
-<<<<<<< HEAD
-=======
   "batchPath": "batch",
   "title": "Google Cloud Natural Language API",
   "ownerName": "Google",
->>>>>>> b412c745
   "resources": {
     "documents": {
       "methods": {
         "analyzeSyntax": {
-<<<<<<< HEAD
-          "request": {
-            "$ref": "AnalyzeSyntaxRequest"
-          },
-          "description": "Analyzes the syntax of the text and provides sentence boundaries and\ntokenization along with part of speech tags, dependency trees, and other\nproperties.",
-=======
           "description": "Analyzes the syntax of the text and provides sentence boundaries and\ntokenization along with part of speech tags, dependency trees, and other\nproperties.",
           "request": {
             "$ref": "AnalyzeSyntaxRequest"
           },
->>>>>>> b412c745
           "response": {
             "$ref": "AnalyzeSyntaxResponse"
           },
           "parameterOrder": [],
           "httpMethod": "POST",
-<<<<<<< HEAD
-          "scopes": [
-            "https://www.googleapis.com/auth/cloud-language",
-            "https://www.googleapis.com/auth/cloud-platform"
-          ],
-          "parameters": {},
-          "flatPath": "v1beta2/documents:analyzeSyntax",
-          "id": "language.documents.analyzeSyntax",
-          "path": "v1beta2/documents:analyzeSyntax"
-        },
-        "analyzeSentiment": {
-          "scopes": [
-            "https://www.googleapis.com/auth/cloud-language",
-            "https://www.googleapis.com/auth/cloud-platform"
-          ],
-          "parameters": {},
-          "flatPath": "v1beta2/documents:analyzeSentiment",
-          "path": "v1beta2/documents:analyzeSentiment",
-          "id": "language.documents.analyzeSentiment",
-          "request": {
-            "$ref": "AnalyzeSentimentRequest"
-          },
-          "description": "Analyzes the sentiment of the provided text.",
-          "httpMethod": "POST",
-          "parameterOrder": [],
-          "response": {
-            "$ref": "AnalyzeSentimentResponse"
-          }
-        },
-        "annotateText": {
-          "response": {
-            "$ref": "AnnotateTextResponse"
-          },
-          "parameterOrder": [],
-          "httpMethod": "POST",
-          "parameters": {},
-          "scopes": [
-            "https://www.googleapis.com/auth/cloud-language",
-            "https://www.googleapis.com/auth/cloud-platform"
-          ],
-          "flatPath": "v1beta2/documents:annotateText",
-          "id": "language.documents.annotateText",
-          "path": "v1beta2/documents:annotateText",
-          "description": "A convenience method that provides all syntax, sentiment, entity, and\nclassification features in one call.",
-          "request": {
-            "$ref": "AnnotateTextRequest"
-          }
-        },
-        "analyzeEntitySentiment": {
-          "flatPath": "v1beta2/documents:analyzeEntitySentiment",
-          "id": "language.documents.analyzeEntitySentiment",
-          "path": "v1beta2/documents:analyzeEntitySentiment",
-          "request": {
-            "$ref": "AnalyzeEntitySentimentRequest"
-          },
-          "description": "Finds entities, similar to AnalyzeEntities in the text and analyzes\nsentiment associated with each entity and its mentions.",
-          "response": {
-            "$ref": "AnalyzeEntitySentimentResponse"
-          },
-          "parameterOrder": [],
-          "httpMethod": "POST",
-          "scopes": [
-            "https://www.googleapis.com/auth/cloud-language",
-            "https://www.googleapis.com/auth/cloud-platform"
-          ],
-          "parameters": {}
-        },
-        "analyzeEntities": {
-          "description": "Finds named entities (currently proper names and common nouns) in the text\nalong with entity types, salience, mentions for each entity, and\nother properties.",
-          "request": {
-            "$ref": "AnalyzeEntitiesRequest"
-          },
-          "httpMethod": "POST",
-          "parameterOrder": [],
-          "response": {
-            "$ref": "AnalyzeEntitiesResponse"
-          },
-          "parameters": {},
-          "scopes": [
-            "https://www.googleapis.com/auth/cloud-language",
-            "https://www.googleapis.com/auth/cloud-platform"
-          ],
-          "flatPath": "v1beta2/documents:analyzeEntities",
-          "path": "v1beta2/documents:analyzeEntities",
-          "id": "language.documents.analyzeEntities"
-        }
-      }
-    }
-  },
-  "parameters": {
-    "quotaUser": {
-      "location": "query",
-      "description": "Available to use for quota purposes for server-side applications. Can be any arbitrary string assigned to a user, but should not exceed 40 characters.",
-      "type": "string"
-    },
-    "pp": {
-      "description": "Pretty-print response.",
-      "default": "true",
-      "type": "boolean",
-      "location": "query"
-    },
-    "bearer_token": {
-      "description": "OAuth bearer token.",
-      "type": "string",
-      "location": "query"
-    },
-    "oauth_token": {
-      "description": "OAuth 2.0 token for the current user.",
-      "type": "string",
-      "location": "query"
-    },
-    "upload_protocol": {
-      "description": "Upload protocol for media (e.g. \"raw\", \"multipart\").",
-      "type": "string",
-      "location": "query"
-    },
-    "prettyPrint": {
-      "default": "true",
-      "type": "boolean",
-      "location": "query",
-      "description": "Returns response with indentations and line breaks."
-    },
-    "uploadType": {
-      "description": "Legacy upload protocol for media (e.g. \"media\", \"multipart\").",
-      "type": "string",
-      "location": "query"
-    },
-    "fields": {
-      "description": "Selector specifying which fields to include in a partial response.",
-      "type": "string",
-      "location": "query"
-    },
-    "$.xgafv": {
-      "location": "query",
-      "enum": [
-        "1",
-        "2"
-      ],
-      "description": "V1 error format.",
-      "type": "string",
-      "enumDescriptions": [
-        "v1 error format",
-        "v2 error format"
-      ]
-    },
-    "callback": {
-      "location": "query",
-      "description": "JSONP",
-      "type": "string"
-    },
-    "alt": {
-      "enumDescriptions": [
-        "Responses with Content-Type of application/json",
-        "Media download with context-dependent Content-Type",
-        "Responses with Content-Type of application/x-protobuf"
-      ],
-      "location": "query",
-      "description": "Data format for response.",
-      "default": "json",
-      "enum": [
-        "json",
-        "media",
-        "proto"
-      ],
-      "type": "string"
-    },
-    "access_token": {
-      "location": "query",
-      "description": "OAuth access token.",
-      "type": "string"
-    },
-    "key": {
-      "location": "query",
-      "description": "API key. Your API key identifies your project and provides you with API access, quota, and reports. Required unless you provide an OAuth 2.0 token.",
-      "type": "string"
-    }
-  },
-  "version": "v1beta2",
-  "baseUrl": "https://language.googleapis.com/",
-  "servicePath": "",
-  "description": "Provides natural language understanding technologies to developers. Examples include sentiment analysis, entity recognition, entity sentiment analysis, and text annotations.",
-  "kind": "discovery#restDescription",
-  "basePath": "",
-  "documentationLink": "https://cloud.google.com/natural-language/",
-  "id": "language:v1beta2",
-  "revision": "20170822",
-  "discoveryVersion": "v1",
-  "version_module": true,
-  "schemas": {
-    "Status": {
-      "description": "The `Status` type defines a logical error model that is suitable for different\nprogramming environments, including REST APIs and RPC APIs. It is used by\n[gRPC](https://github.com/grpc). The error model is designed to be:\n\n- Simple to use and understand for most users\n- Flexible enough to meet unexpected needs\n\n# Overview\n\nThe `Status` message contains three pieces of data: error code, error message,\nand error details. The error code should be an enum value of\ngoogle.rpc.Code, but it may accept additional error codes if needed.  The\nerror message should be a developer-facing English message that helps\ndevelopers *understand* and *resolve* the error. If a localized user-facing\nerror message is needed, put the localized message in the error details or\nlocalize it in the client. The optional error details may contain arbitrary\ninformation about the error. There is a predefined set of error detail types\nin the package `google.rpc` that can be used for common error conditions.\n\n# Language mapping\n\nThe `Status` message is the logical representation of the error model, but it\nis not necessarily the actual wire format. When the `Status` message is\nexposed in different client libraries and different wire protocols, it can be\nmapped differently. For example, it will likely be mapped to some exceptions\nin Java, but more likely mapped to some error codes in C.\n\n# Other uses\n\nThe error model and the `Status` message can be used in a variety of\nenvironments, either with or without APIs, to provide a\nconsistent developer experience across different environments.\n\nExample uses of this error model include:\n\n- Partial errors. If a service needs to return partial errors to the client,\n    it may embed the `Status` in the normal response to indicate the partial\n    errors.\n\n- Workflow errors. A typical workflow has multiple steps. Each step may\n    have a `Status` message for error reporting.\n\n- Batch operations. If a client uses batch request and batch response, the\n    `Status` message should be used directly inside batch response, one for\n    each error sub-response.\n\n- Asynchronous operations. If an API call embeds asynchronous operation\n    results in its response, the status of those operations should be\n    represented directly using the `Status` message.\n\n- Logging. If some API errors are stored in logs, the message `Status` could\n    be used directly after any stripping needed for security/privacy reasons.",
-      "type": "object",
-      "properties": {
-        "details": {
-          "description": "A list of messages that carry the error details.  There is a common set of\nmessage types for APIs to use.",
-          "items": {
-            "additionalProperties": {
-              "description": "Properties of the object. Contains field @type with type URL.",
-              "type": "any"
-            },
-            "type": "object"
-          },
-          "type": "array"
-        },
-        "code": {
-          "format": "int32",
-          "description": "The status code, which should be an enum value of google.rpc.Code.",
-          "type": "integer"
-        },
-        "message": {
-          "description": "A developer-facing error message, which should be in English. Any\nuser-facing error message should be localized and sent in the\ngoogle.rpc.Status.details field, or localized by the client.",
-          "type": "string"
-=======
           "parameters": {},
           "scopes": [
             "https://www.googleapis.com/auth/cloud-language",
@@ -734,29 +511,11 @@
             "PASSIVE"
           ],
           "description": "The grammatical voice."
->>>>>>> b412c745
         }
       },
       "id": "PartOfSpeech",
       "description": "Represents part of speech information for a token."
     },
-<<<<<<< HEAD
-    "Features": {
-      "description": "All available features for sentiment, syntax, and semantic analysis.\nSetting each one to true will enable that specific analysis for the input.",
-      "type": "object",
-      "properties": {
-        "extractEntitySentiment": {
-          "description": "Extract entities and their associated sentiment.",
-          "type": "boolean"
-        },
-        "extractDocumentSentiment": {
-          "description": "Extract document-level sentiment.",
-          "type": "boolean"
-        },
-        "extractSyntax": {
-          "description": "Extract syntax information.",
-          "type": "boolean"
-=======
     "ClassificationCategory": {
       "description": "Represents a category returned from the text classifier.",
       "type": "object",
@@ -765,23 +524,12 @@
           "type": "number",
           "format": "float",
           "description": "The classifier's confidence of the category. Number represents how certain\nthe classifier is that this category represents the given text."
->>>>>>> b412c745
         },
         "name": {
           "type": "string",
           "description": "The name of the category representing the document."
         }
       },
-<<<<<<< HEAD
-      "id": "Features"
-    },
-    "EntityMention": {
-      "id": "EntityMention",
-      "description": "Represents a mention for an entity in the text. Currently, proper noun\nmentions are supported.",
-      "type": "object",
-      "properties": {
-        "type": {
-=======
       "id": "ClassificationCategory"
     },
     "AnalyzeSyntaxRequest": {
@@ -790,7 +538,6 @@
       "properties": {
         "encodingType": {
           "type": "string",
->>>>>>> b412c745
           "enumDescriptions": [
             "If `EncodingType` is not specified, encoding-dependent information (such as\n`begin_offset`) will be set at `-1`.",
             "Encoding-dependent information (such as `begin_offset`) is calculated based\non the UTF-8 encoding of the input. C++ and Go are examples of languages\nthat use this encoding natively.",
@@ -805,34 +552,6 @@
           ],
           "description": "The encoding type used by the API to calculate offsets."
         },
-<<<<<<< HEAD
-        "text": {
-          "$ref": "TextSpan",
-          "description": "The mention text."
-        },
-        "sentiment": {
-          "description": "For calls to AnalyzeEntitySentiment or if\nAnnotateTextRequest.Features.extract_entity_sentiment is set to\ntrue, this field will contain the sentiment expressed for this mention of\nthe entity in the provided document.",
-          "$ref": "Sentiment"
-        }
-      }
-    },
-    "Sentence": {
-      "description": "Represents a sentence in the input document.",
-      "type": "object",
-      "properties": {
-        "sentiment": {
-          "description": "For calls to AnalyzeSentiment or if\nAnnotateTextRequest.Features.extract_document_sentiment is set to\ntrue, this field will contain the sentiment for the sentence.",
-          "$ref": "Sentiment"
-        },
-        "text": {
-          "$ref": "TextSpan",
-          "description": "The sentence text."
-        }
-      },
-      "id": "Sentence"
-    },
-    "Document": {
-=======
         "document": {
           "$ref": "Document",
           "description": "Input document."
@@ -860,7 +579,6 @@
     },
     "Entity": {
       "description": "Represents a phrase in the text that is a known entity, such as\na person, an organization, or location. The API associates information, such\nas salience and mentions, with entities.",
->>>>>>> b412c745
       "type": "object",
       "properties": {
         "mentions": {
@@ -874,15 +592,7 @@
           "description": "The representative name for the entity.",
           "type": "string"
         },
-        "content": {
-          "description": "The content of the input in string format.",
-          "type": "string"
-        },
         "type": {
-<<<<<<< HEAD
-          "description": "Required. If the type is not set or is `TYPE_UNSPECIFIED`,\nreturns an `INVALID_ARGUMENT` error.",
-=======
->>>>>>> b412c745
           "type": "string",
           "enumDescriptions": [
             "Unknown",
@@ -895,20 +605,6 @@
             "Other types"
           ],
           "enum": [
-<<<<<<< HEAD
-            "TYPE_UNSPECIFIED",
-            "PLAIN_TEXT",
-            "HTML"
-          ]
-        }
-      },
-      "id": "Document",
-      "description": "################################################################ #\n\nRepresents the input to API methods."
-    },
-    "AnalyzeEntitiesRequest": {
-      "id": "AnalyzeEntitiesRequest",
-      "description": "The entity analysis request message.",
-=======
             "UNKNOWN",
             "PERSON",
             "LOCATION",
@@ -940,7 +636,6 @@
       "id": "Entity"
     },
     "AnnotateTextRequest": {
->>>>>>> b412c745
       "type": "object",
       "properties": {
         "features": {
@@ -948,81 +643,13 @@
           "description": "The enabled features."
         },
         "encodingType": {
-          "type": "string",
-          "enumDescriptions": [
-            "If `EncodingType` is not specified, encoding-dependent information (such as\n`begin_offset`) will be set at `-1`.",
-            "Encoding-dependent information (such as `begin_offset`) is calculated based\non the UTF-8 encoding of the input. C++ and Go are examples of languages\nthat use this encoding natively.",
-            "Encoding-dependent information (such as `begin_offset`) is calculated based\non the UTF-16 encoding of the input. Java and Javascript are examples of\nlanguages that use this encoding natively.",
-            "Encoding-dependent information (such as `begin_offset`) is calculated based\non the UTF-32 encoding of the input. Python is an example of a language\nthat uses this encoding natively."
-          ],
           "enum": [
             "NONE",
             "UTF8",
             "UTF16",
             "UTF32"
           ],
-          "description": "The encoding type used by the API to calculate offsets."
-        },
-        "document": {
-          "$ref": "Document",
-          "description": "Input document."
-        }
-<<<<<<< HEAD
-      }
-    },
-    "Sentiment": {
-      "description": "Represents the feeling associated with the entire text or entities in\nthe text.",
-      "type": "object",
-      "properties": {
-        "score": {
-          "format": "float",
-          "description": "Sentiment score between -1.0 (negative sentiment) and 1.0\n(positive sentiment).",
-          "type": "number"
-        },
-        "magnitude": {
-          "format": "float",
-          "description": "A non-negative number in the [0, +inf) range, which represents\nthe absolute magnitude of sentiment regardless of score (positive or\nnegative).",
-          "type": "number"
-        }
-      },
-      "id": "Sentiment"
-=======
-      },
-      "id": "AnnotateTextRequest",
-      "description": "The request message for the text annotation API, which can perform multiple\nanalysis types (sentiment, entities, and syntax) in one call."
->>>>>>> b412c745
-    },
-    "AnalyzeSentimentRequest": {
-      "description": "The sentiment analysis request message.",
-      "type": "object",
-      "properties": {
-<<<<<<< HEAD
-        "entities": {
-          "description": "The recognized entities in the input document with associated sentiments.",
-          "items": {
-            "$ref": "Entity"
-          },
-          "type": "array"
-        },
-        "language": {
-          "description": "The language of the text, which will be the same as the language specified\nin the request or, if not specified, the automatically-detected language.\nSee Document.language field for more details.",
-          "type": "string"
-        }
-      },
-      "id": "AnalyzeEntitySentimentResponse"
-    },
-    "AnalyzeEntitySentimentRequest": {
-      "properties": {
-=======
->>>>>>> b412c745
-        "encodingType": {
-          "enum": [
-            "NONE",
-            "UTF8",
-            "UTF16",
-            "UTF32"
-          ],
-          "description": "The encoding type used by the API to calculate sentence offsets for the\nsentence sentiment.",
+          "description": "The encoding type used by the API to calculate offsets.",
           "type": "string",
           "enumDescriptions": [
             "If `EncodingType` is not specified, encoding-dependent information (such as\n`begin_offset`) will be set at `-1`.",
@@ -1036,129 +663,36 @@
           "description": "Input document."
         }
       },
+      "id": "AnnotateTextRequest",
+      "description": "The request message for the text annotation API, which can perform multiple\nanalysis types (sentiment, entities, and syntax) in one call."
+    },
+    "AnalyzeSentimentRequest": {
+      "description": "The sentiment analysis request message.",
+      "type": "object",
+      "properties": {
+        "encodingType": {
+          "enum": [
+            "NONE",
+            "UTF8",
+            "UTF16",
+            "UTF32"
+          ],
+          "description": "The encoding type used by the API to calculate sentence offsets for the\nsentence sentiment.",
+          "type": "string",
+          "enumDescriptions": [
+            "If `EncodingType` is not specified, encoding-dependent information (such as\n`begin_offset`) will be set at `-1`.",
+            "Encoding-dependent information (such as `begin_offset`) is calculated based\non the UTF-8 encoding of the input. C++ and Go are examples of languages\nthat use this encoding natively.",
+            "Encoding-dependent information (such as `begin_offset`) is calculated based\non the UTF-16 encoding of the input. Java and Javascript are examples of\nlanguages that use this encoding natively.",
+            "Encoding-dependent information (such as `begin_offset`) is calculated based\non the UTF-32 encoding of the input. Python is an example of a language\nthat uses this encoding natively."
+          ]
+        },
+        "document": {
+          "$ref": "Document",
+          "description": "Input document."
+        }
+      },
       "id": "AnalyzeSentimentRequest"
     },
-<<<<<<< HEAD
-    "PartOfSpeech": {
-      "description": "Represents part of speech information for a token.",
-      "type": "object",
-      "properties": {
-        "reciprocity": {
-          "enum": [
-            "RECIPROCITY_UNKNOWN",
-            "RECIPROCAL",
-            "NON_RECIPROCAL"
-          ],
-          "description": "The grammatical reciprocity.",
-          "type": "string",
-          "enumDescriptions": [
-            "Reciprocity is not applicable in the analyzed language or is not\npredicted.",
-            "Reciprocal",
-            "Non-reciprocal"
-          ]
-        },
-        "form": {
-          "type": "string",
-          "enumDescriptions": [
-            "Form is not applicable in the analyzed language or is not predicted.",
-            "Adnomial",
-            "Auxiliary",
-            "Complementizer",
-            "Final ending",
-            "Gerund",
-            "Realis",
-            "Irrealis",
-            "Short form",
-            "Long form",
-            "Order form",
-            "Specific form"
-          ],
-          "enum": [
-            "FORM_UNKNOWN",
-            "ADNOMIAL",
-            "AUXILIARY",
-            "COMPLEMENTIZER",
-            "FINAL_ENDING",
-            "GERUND",
-            "REALIS",
-            "IRREALIS",
-            "SHORT",
-            "LONG",
-            "ORDER",
-            "SPECIFIC"
-          ],
-          "description": "The grammatical form."
-        },
-        "number": {
-          "enumDescriptions": [
-            "Number is not applicable in the analyzed language or is not predicted.",
-            "Singular",
-            "Plural",
-            "Dual"
-          ],
-          "enum": [
-            "NUMBER_UNKNOWN",
-            "SINGULAR",
-            "PLURAL",
-            "DUAL"
-          ],
-          "description": "The grammatical number.",
-          "type": "string"
-        },
-        "voice": {
-          "enumDescriptions": [
-            "Voice is not applicable in the analyzed language or is not predicted.",
-            "Active",
-            "Causative",
-            "Passive"
-          ],
-          "enum": [
-            "VOICE_UNKNOWN",
-            "ACTIVE",
-            "CAUSATIVE",
-            "PASSIVE"
-          ],
-          "description": "The grammatical voice.",
-          "type": "string"
-        },
-        "aspect": {
-          "description": "The grammatical aspect.",
-          "type": "string",
-          "enumDescriptions": [
-            "Aspect is not applicable in the analyzed language or is not predicted.",
-            "Perfective",
-            "Imperfective",
-            "Progressive"
-          ],
-          "enum": [
-            "ASPECT_UNKNOWN",
-            "PERFECTIVE",
-            "IMPERFECTIVE",
-            "PROGRESSIVE"
-          ]
-        },
-        "mood": {
-          "enumDescriptions": [
-            "Mood is not applicable in the analyzed language or is not predicted.",
-            "Conditional",
-            "Imperative",
-            "Indicative",
-            "Interrogative",
-            "Jussive",
-            "Subjunctive"
-          ],
-          "enum": [
-            "MOOD_UNKNOWN",
-            "CONDITIONAL_MOOD",
-            "IMPERATIVE",
-            "INDICATIVE",
-            "INTERROGATIVE",
-            "JUSSIVE",
-            "SUBJUNCTIVE"
-          ],
-          "description": "The grammatical mood.",
-          "type": "string"
-=======
     "Status": {
       "type": "object",
       "properties": {
@@ -1166,157 +700,11 @@
           "format": "int32",
           "description": "The status code, which should be an enum value of google.rpc.Code.",
           "type": "integer"
->>>>>>> b412c745
         },
         "message": {
           "description": "A developer-facing error message, which should be in English. Any\nuser-facing error message should be localized and sent in the\ngoogle.rpc.Status.details field, or localized by the client.",
           "type": "string"
         },
-<<<<<<< HEAD
-        "gender": {
-          "description": "The grammatical gender.",
-          "type": "string",
-          "enumDescriptions": [
-            "Gender is not applicable in the analyzed language or is not predicted.",
-            "Feminine",
-            "Masculine",
-            "Neuter"
-          ],
-          "enum": [
-            "GENDER_UNKNOWN",
-            "FEMININE",
-            "MASCULINE",
-            "NEUTER"
-          ]
-        },
-        "person": {
-          "description": "The grammatical person.",
-          "type": "string",
-          "enumDescriptions": [
-            "Person is not applicable in the analyzed language or is not predicted.",
-            "First",
-            "Second",
-            "Third",
-            "Reflexive"
-          ],
-          "enum": [
-            "PERSON_UNKNOWN",
-            "FIRST",
-            "SECOND",
-            "THIRD",
-            "REFLEXIVE_PERSON"
-          ]
-        },
-        "proper": {
-          "enumDescriptions": [
-            "Proper is not applicable in the analyzed language or is not predicted.",
-            "Proper",
-            "Not proper"
-          ],
-          "enum": [
-            "PROPER_UNKNOWN",
-            "PROPER",
-            "NOT_PROPER"
-          ],
-          "description": "The grammatical properness.",
-          "type": "string"
-        },
-        "case": {
-          "description": "The grammatical case.",
-          "type": "string",
-          "enumDescriptions": [
-            "Case is not applicable in the analyzed language or is not predicted.",
-            "Accusative",
-            "Adverbial",
-            "Complementive",
-            "Dative",
-            "Genitive",
-            "Instrumental",
-            "Locative",
-            "Nominative",
-            "Oblique",
-            "Partitive",
-            "Prepositional",
-            "Reflexive",
-            "Relative",
-            "Vocative"
-          ],
-          "enum": [
-            "CASE_UNKNOWN",
-            "ACCUSATIVE",
-            "ADVERBIAL",
-            "COMPLEMENTIVE",
-            "DATIVE",
-            "GENITIVE",
-            "INSTRUMENTAL",
-            "LOCATIVE",
-            "NOMINATIVE",
-            "OBLIQUE",
-            "PARTITIVE",
-            "PREPOSITIONAL",
-            "REFLEXIVE_CASE",
-            "RELATIVE_CASE",
-            "VOCATIVE"
-          ]
-        },
-        "tense": {
-          "type": "string",
-          "enumDescriptions": [
-            "Tense is not applicable in the analyzed language or is not predicted.",
-            "Conditional",
-            "Future",
-            "Past",
-            "Present",
-            "Imperfect",
-            "Pluperfect"
-          ],
-          "enum": [
-            "TENSE_UNKNOWN",
-            "CONDITIONAL_TENSE",
-            "FUTURE",
-            "PAST",
-            "PRESENT",
-            "IMPERFECT",
-            "PLUPERFECT"
-          ],
-          "description": "The grammatical tense."
-        }
-      },
-      "id": "PartOfSpeech"
-    },
-    "AnalyzeSyntaxRequest": {
-      "description": "The syntax analysis request message.",
-      "type": "object",
-      "properties": {
-        "encodingType": {
-          "enumDescriptions": [
-            "If `EncodingType` is not specified, encoding-dependent information (such as\n`begin_offset`) will be set at `-1`.",
-            "Encoding-dependent information (such as `begin_offset`) is calculated based\non the UTF-8 encoding of the input. C++ and Go are examples of languages\nthat use this encoding natively.",
-            "Encoding-dependent information (such as `begin_offset`) is calculated based\non the UTF-16 encoding of the input. Java and Javascript are examples of\nlanguages that use this encoding natively.",
-            "Encoding-dependent information (such as `begin_offset`) is calculated based\non the UTF-32 encoding of the input. Python is an example of a language\nthat uses this encoding natively."
-          ],
-          "enum": [
-            "NONE",
-            "UTF8",
-            "UTF16",
-            "UTF32"
-          ],
-          "description": "The encoding type used by the API to calculate offsets.",
-          "type": "string"
-        },
-        "document": {
-          "description": "Input document.",
-          "$ref": "Document"
-        }
-      },
-      "id": "AnalyzeSyntaxRequest"
-    },
-    "AnalyzeSentimentResponse": {
-      "properties": {
-        "documentSentiment": {
-          "description": "The overall sentiment of the input document.",
-          "$ref": "Sentiment"
-=======
         "details": {
           "description": "A list of messages that carry the error details.  There is a common set of\nmessage types for APIs to use.",
           "items": {
@@ -1454,7 +842,6 @@
         "documentSentiment": {
           "$ref": "Sentiment",
           "description": "The overall sentiment of the input document."
->>>>>>> b412c745
         },
         "language": {
           "description": "The language of the text, which will be the same as the language specified\nin the request or, if not specified, the automatically-detected language.\nSee Document.language field for more details.",
@@ -1469,91 +856,6 @@
         }
       },
       "id": "AnalyzeSentimentResponse",
-<<<<<<< HEAD
-      "description": "The sentiment analysis response message.",
-      "type": "object"
-    },
-    "AnalyzeEntitiesResponse": {
-      "description": "The entity analysis response message.",
-      "type": "object",
-      "properties": {
-        "language": {
-          "type": "string",
-          "description": "The language of the text, which will be the same as the language specified\nin the request or, if not specified, the automatically-detected language.\nSee Document.language field for more details."
-        },
-        "entities": {
-          "items": {
-            "$ref": "Entity"
-          },
-          "type": "array",
-          "description": "The recognized entities in the input document."
-        }
-      },
-      "id": "AnalyzeEntitiesResponse"
-    },
-    "Entity": {
-      "description": "Represents a phrase in the text that is a known entity, such as\na person, an organization, or location. The API associates information, such\nas salience and mentions, with entities.",
-      "type": "object",
-      "properties": {
-        "name": {
-          "description": "The representative name for the entity.",
-          "type": "string"
-        },
-        "type": {
-          "description": "The entity type.",
-          "type": "string",
-          "enumDescriptions": [
-            "Unknown",
-            "Person",
-            "Location",
-            "Organization",
-            "Event",
-            "Work of art",
-            "Consumer goods",
-            "Other types"
-          ],
-          "enum": [
-            "UNKNOWN",
-            "PERSON",
-            "LOCATION",
-            "ORGANIZATION",
-            "EVENT",
-            "WORK_OF_ART",
-            "CONSUMER_GOOD",
-            "OTHER"
-          ]
-        },
-        "metadata": {
-          "description": "Metadata associated with the entity.\n\nCurrently, Wikipedia URLs and Knowledge Graph MIDs are provided, if\navailable. The associated keys are \"wikipedia_url\" and \"mid\", respectively.",
-          "type": "object",
-          "additionalProperties": {
-            "type": "string"
-          }
-        },
-        "salience": {
-          "format": "float",
-          "description": "The salience score associated with the entity in the [0, 1.0] range.\n\nThe salience score for an entity provides information about the\nimportance or centrality of that entity to the entire document text.\nScores closer to 0 are less salient, while scores closer to 1.0 are highly\nsalient.",
-          "type": "number"
-        },
-        "sentiment": {
-          "$ref": "Sentiment",
-          "description": "For calls to AnalyzeEntitySentiment or if\nAnnotateTextRequest.Features.extract_entity_sentiment is set to\ntrue, this field will contain the aggregate sentiment expressed for this\nentity in the provided document."
-        },
-        "mentions": {
-          "description": "The mentions of this entity in the input document. The API currently\nsupports proper noun mentions.",
-          "items": {
-            "$ref": "EntityMention"
-          },
-          "type": "array"
-        }
-      },
-      "id": "Entity"
-    },
-    "AnalyzeSyntaxResponse": {
-      "description": "The syntax analysis response message.",
-      "type": "object",
-      "properties": {
-=======
       "description": "The sentiment analysis response message."
     },
     "AnalyzeSyntaxResponse": {
@@ -1602,24 +904,10 @@
           "$ref": "Sentiment",
           "description": "The overall sentiment for the document. Populated if the user enables\nAnnotateTextRequest.Features.extract_document_sentiment."
         },
->>>>>>> b412c745
         "language": {
           "description": "The language of the text, which will be the same as the language specified\nin the request or, if not specified, the automatically-detected language.\nSee Document.language field for more details.",
           "type": "string"
         },
-<<<<<<< HEAD
-        "sentences": {
-          "description": "Sentences in the input document.",
-          "items": {
-            "$ref": "Sentence"
-          },
-          "type": "array"
-        },
-        "tokens": {
-          "description": "Tokens, along with their syntactic information, in the input document.",
-          "items": {
-            "$ref": "Token"
-=======
         "entities": {
           "items": {
             "$ref": "Entity"
@@ -1631,62 +919,10 @@
           "description": "Sentences in the input document. Populated if the user enables\nAnnotateTextRequest.Features.extract_syntax.",
           "items": {
             "$ref": "Sentence"
->>>>>>> b412c745
           },
           "type": "array"
         }
       },
-<<<<<<< HEAD
-      "id": "AnalyzeSyntaxResponse"
-    },
-    "AnnotateTextRequest": {
-      "description": "The request message for the text annotation API, which can perform multiple\nanalysis types (sentiment, entities, and syntax) in one call.",
-      "type": "object",
-      "properties": {
-        "encodingType": {
-          "description": "The encoding type used by the API to calculate offsets.",
-          "type": "string",
-          "enumDescriptions": [
-            "If `EncodingType` is not specified, encoding-dependent information (such as\n`begin_offset`) will be set at `-1`.",
-            "Encoding-dependent information (such as `begin_offset`) is calculated based\non the UTF-8 encoding of the input. C++ and Go are examples of languages\nthat use this encoding natively.",
-            "Encoding-dependent information (such as `begin_offset`) is calculated based\non the UTF-16 encoding of the input. Java and Javascript are examples of\nlanguages that use this encoding natively.",
-            "Encoding-dependent information (such as `begin_offset`) is calculated based\non the UTF-32 encoding of the input. Python is an example of a language\nthat uses this encoding natively."
-          ],
-          "enum": [
-            "NONE",
-            "UTF8",
-            "UTF16",
-            "UTF32"
-          ]
-        },
-        "document": {
-          "$ref": "Document",
-          "description": "Input document."
-        },
-        "features": {
-          "description": "The enabled features.",
-          "$ref": "Features"
-        }
-      },
-      "id": "AnnotateTextRequest"
-    },
-    "AnalyzeSentimentRequest": {
-      "properties": {
-        "encodingType": {
-          "description": "The encoding type used by the API to calculate sentence offsets for the\nsentence sentiment.",
-          "type": "string",
-          "enumDescriptions": [
-            "If `EncodingType` is not specified, encoding-dependent information (such as\n`begin_offset`) will be set at `-1`.",
-            "Encoding-dependent information (such as `begin_offset`) is calculated based\non the UTF-8 encoding of the input. C++ and Go are examples of languages\nthat use this encoding natively.",
-            "Encoding-dependent information (such as `begin_offset`) is calculated based\non the UTF-16 encoding of the input. Java and Javascript are examples of\nlanguages that use this encoding natively.",
-            "Encoding-dependent information (such as `begin_offset`) is calculated based\non the UTF-32 encoding of the input. Python is an example of a language\nthat uses this encoding natively."
-          ],
-          "enum": [
-            "NONE",
-            "UTF8",
-            "UTF16",
-            "UTF32"
-=======
       "id": "AnnotateTextResponse",
       "description": "The text annotations response message."
     },
@@ -1870,247 +1106,34 @@
             "Infinitival modifier",
             "Measure",
             "Nominal complement of a noun"
->>>>>>> b412c745
           ]
         }
       },
-<<<<<<< HEAD
-      "id": "AnalyzeSentimentRequest",
-      "description": "The sentiment analysis request message.",
-      "type": "object"
-    },
-    "AnnotateTextResponse": {
-      "description": "The text annotations response message.",
-      "type": "object",
-      "properties": {
-        "language": {
-          "description": "The language of the text, which will be the same as the language specified\nin the request or, if not specified, the automatically-detected language.\nSee Document.language field for more details.",
-          "type": "string"
-        },
-        "sentences": {
-          "description": "Sentences in the input document. Populated if the user enables\nAnnotateTextRequest.Features.extract_syntax.",
-          "items": {
-            "$ref": "Sentence"
-          },
-          "type": "array"
-        },
-        "tokens": {
-          "description": "Tokens, along with their syntactic information, in the input document.\nPopulated if the user enables\nAnnotateTextRequest.Features.extract_syntax.",
-          "items": {
-            "$ref": "Token"
-          },
-          "type": "array"
-        },
-        "entities": {
-          "description": "Entities, along with their semantic information, in the input document.\nPopulated if the user enables\nAnnotateTextRequest.Features.extract_entities.",
-          "items": {
-            "$ref": "Entity"
-          },
-          "type": "array"
-        },
-        "documentSentiment": {
-          "description": "The overall sentiment for the document. Populated if the user enables\nAnnotateTextRequest.Features.extract_document_sentiment.",
-          "$ref": "Sentiment"
-        }
-      },
-      "id": "AnnotateTextResponse"
-    },
-    "DependencyEdge": {
-      "description": "Represents dependency parse tree information for a token.",
-      "type": "object",
-      "properties": {
-        "label": {
-          "enum": [
-            "UNKNOWN",
-            "ABBREV",
-            "ACOMP",
-            "ADVCL",
-            "ADVMOD",
-            "AMOD",
-            "APPOS",
-            "ATTR",
-            "AUX",
-            "AUXPASS",
-            "CC",
-            "CCOMP",
-            "CONJ",
-            "CSUBJ",
-            "CSUBJPASS",
-            "DEP",
-            "DET",
-            "DISCOURSE",
-            "DOBJ",
-            "EXPL",
-            "GOESWITH",
-            "IOBJ",
-            "MARK",
-            "MWE",
-            "MWV",
-            "NEG",
-            "NN",
-            "NPADVMOD",
-            "NSUBJ",
-            "NSUBJPASS",
-            "NUM",
-            "NUMBER",
-            "P",
-            "PARATAXIS",
-            "PARTMOD",
-            "PCOMP",
-            "POBJ",
-            "POSS",
-            "POSTNEG",
-            "PRECOMP",
-            "PRECONJ",
-            "PREDET",
-            "PREF",
-            "PREP",
-            "PRONL",
-            "PRT",
-            "PS",
-            "QUANTMOD",
-            "RCMOD",
-            "RCMODREL",
-            "RDROP",
-            "REF",
-            "REMNANT",
-            "REPARANDUM",
-            "ROOT",
-            "SNUM",
-            "SUFF",
-            "TMOD",
-            "TOPIC",
-            "VMOD",
-            "VOCATIVE",
-            "XCOMP",
-            "SUFFIX",
-            "TITLE",
-            "ADVPHMOD",
-            "AUXCAUS",
-            "AUXVV",
-            "DTMOD",
-            "FOREIGN",
-            "KW",
-            "LIST",
-            "NOMC",
-            "NOMCSUBJ",
-            "NOMCSUBJPASS",
-            "NUMC",
-            "COP",
-            "DISLOCATED"
-          ],
-          "description": "The parse label for the token.",
-          "type": "string",
-          "enumDescriptions": [
-            "Unknown",
-            "Abbreviation modifier",
-            "Adjectival complement",
-            "Adverbial clause modifier",
-            "Adverbial modifier",
-            "Adjectival modifier of an NP",
-            "Appositional modifier of an NP",
-            "Attribute dependent of a copular verb",
-            "Auxiliary (non-main) verb",
-            "Passive auxiliary",
-            "Coordinating conjunction",
-            "Clausal complement of a verb or adjective",
-            "Conjunct",
-            "Clausal subject",
-            "Clausal passive subject",
-            "Dependency (unable to determine)",
-            "Determiner",
-            "Discourse",
-            "Direct object",
-            "Expletive",
-            "Goes with (part of a word in a text not well edited)",
-            "Indirect object",
-            "Marker (word introducing a subordinate clause)",
-            "Multi-word expression",
-            "Multi-word verbal expression",
-            "Negation modifier",
-            "Noun compound modifier",
-            "Noun phrase used as an adverbial modifier",
-            "Nominal subject",
-            "Passive nominal subject",
-            "Numeric modifier of a noun",
-            "Element of compound number",
-            "Punctuation mark",
-            "Parataxis relation",
-            "Participial modifier",
-            "The complement of a preposition is a clause",
-            "Object of a preposition",
-            "Possession modifier",
-            "Postverbal negative particle",
-            "Predicate complement",
-            "Preconjunt",
-            "Predeterminer",
-            "Prefix",
-            "Prepositional modifier",
-            "The relationship between a verb and verbal morpheme",
-            "Particle",
-            "Associative or possessive marker",
-            "Quantifier phrase modifier",
-            "Relative clause modifier",
-            "Complementizer in relative clause",
-            "Ellipsis without a preceding predicate",
-            "Referent",
-            "Remnant",
-            "Reparandum",
-            "Root",
-            "Suffix specifying a unit of number",
-            "Suffix",
-            "Temporal modifier",
-            "Topic marker",
-            "Clause headed by an infinite form of the verb that modifies a noun",
-            "Vocative",
-            "Open clausal complement",
-            "Name suffix",
-            "Name title",
-            "Adverbial phrase modifier",
-            "Causative auxiliary",
-            "Helper auxiliary",
-            "Rentaishi (Prenominal modifier)",
-            "Foreign words",
-            "Keyword",
-            "List for chains of comparable items",
-            "Nominalized clause",
-            "Nominalized clausal subject",
-            "Nominalized clausal passive",
-            "Compound of numeric modifier",
-            "Copula",
-            "Dislocated relation (for fronted/topicalized elements)"
-          ]
-        },
-        "headTokenIndex": {
-          "format": "int32",
-          "description": "Represents the head of this token in the dependency tree.\nThis is the index of the token which has an arc going to this token.\nThe index is the position of the token in the array of tokens returned\nby the API method. If this token is a root token, then the\n`head_token_index` is its own index.",
-          "type": "integer"
-        }
-      },
-      "id": "DependencyEdge"
+      "id": "DependencyEdge",
+      "description": "Represents dependency parse tree information for a token."
     },
     "Token": {
-      "properties": {
+      "description": "Represents the smallest syntactic building block of the text.",
+      "type": "object",
+      "properties": {
+        "dependencyEdge": {
+          "$ref": "DependencyEdge",
+          "description": "Dependency tree parse for this token."
+        },
+        "text": {
+          "$ref": "TextSpan",
+          "description": "The token text."
+        },
+        "lemma": {
+          "type": "string",
+          "description": "[Lemma](https://en.wikipedia.org/wiki/Lemma_%28morphology%29) of the token."
+        },
         "partOfSpeech": {
           "$ref": "PartOfSpeech",
           "description": "Parts of speech tag for this token."
-        },
-        "dependencyEdge": {
-          "$ref": "DependencyEdge",
-          "description": "Dependency tree parse for this token."
-        },
-        "text": {
-          "$ref": "TextSpan",
-          "description": "The token text."
-        },
-        "lemma": {
-          "description": "[Lemma](https://en.wikipedia.org/wiki/Lemma_%28morphology%29) of the token.",
-          "type": "string"
-        }
-      },
-      "id": "Token",
-      "description": "Represents the smallest syntactic building block of the text.",
-      "type": "object"
+        }
+      },
+      "id": "Token"
     },
     "TextSpan": {
       "description": "Represents an output piece of text.",
@@ -2127,48 +1150,6 @@
         }
       },
       "id": "TextSpan"
-=======
-      "id": "DependencyEdge",
-      "description": "Represents dependency parse tree information for a token."
-    },
-    "Token": {
-      "description": "Represents the smallest syntactic building block of the text.",
-      "type": "object",
-      "properties": {
-        "dependencyEdge": {
-          "$ref": "DependencyEdge",
-          "description": "Dependency tree parse for this token."
-        },
-        "text": {
-          "$ref": "TextSpan",
-          "description": "The token text."
-        },
-        "lemma": {
-          "type": "string",
-          "description": "[Lemma](https://en.wikipedia.org/wiki/Lemma_%28morphology%29) of the token."
-        },
-        "partOfSpeech": {
-          "$ref": "PartOfSpeech",
-          "description": "Parts of speech tag for this token."
-        }
-      },
-      "id": "Token"
-    },
-    "TextSpan": {
-      "description": "Represents an output piece of text.",
-      "type": "object",
-      "properties": {
-        "content": {
-          "description": "The content of the output text.",
-          "type": "string"
-        },
-        "beginOffset": {
-          "format": "int32",
-          "description": "The API calculates the beginning offset of the content in the original\ndocument according to the EncodingType specified in the API request.",
-          "type": "integer"
-        }
-      },
-      "id": "TextSpan"
     },
     "EntityMention": {
       "type": "object",
@@ -2244,14 +1225,13 @@
         }
       },
       "id": "Sentiment"
->>>>>>> b412c745
     }
   },
+  "protocol": "rest",
   "icons": {
     "x32": "http://www.google.com/images/icons/product/search-32.gif",
     "x16": "http://www.google.com/images/icons/product/search-16.gif"
   },
-  "protocol": "rest",
   "canonicalName": "Cloud Natural Language",
   "auth": {
     "oauth2": {
@@ -2267,12 +1247,5 @@
   },
   "rootUrl": "https://language.googleapis.com/",
   "ownerDomain": "google.com",
-<<<<<<< HEAD
-  "name": "language",
-  "batchPath": "batch",
-  "title": "Google Cloud Natural Language API",
-  "ownerName": "Google"
-=======
   "name": "language"
->>>>>>> b412c745
 }