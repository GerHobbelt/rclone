{
<<<<<<< HEAD
=======
  "version": "v1beta1",
  "baseUrl": "https://proximitybeacon.googleapis.com/",
  "auth": {
    "oauth2": {
      "scopes": {
        "https://www.googleapis.com/auth/userlocation.beacon.registry": {
          "description": "View and modify your beacons"
        }
      }
    }
  },
  "servicePath": "",
  "description": "Registers, manages, indexes, and searches beacons.",
  "kind": "discovery#restDescription",
  "rootUrl": "https://proximitybeacon.googleapis.com/",
  "basePath": "",
  "ownerDomain": "google.com",
  "name": "proximitybeacon",
  "batchPath": "batch",
  "revision": "20170913",
  "documentationLink": "https://developers.google.com/beacons/proximity/",
  "id": "proximitybeacon:v1beta1",
>>>>>>> b412c745
  "title": "Google Proximity Beacon API",
  "discoveryVersion": "v1",
<<<<<<< HEAD
=======
  "ownerName": "Google",
>>>>>>> b412c745
  "version_module": true,
  "resources": {
    "beaconinfo": {
      "methods": {
        "getforobserved": {
<<<<<<< HEAD
          "request": {
            "$ref": "GetInfoForObservedBeaconsRequest"
          },
          "description": "Given one or more beacon observations, returns any beacon information\nand attachments accessible to your application. Authorize by using the\n[API key](https://developers.google.com/beacons/proximity/get-started#request_a_browser_api_key)\nfor the application.",
=======
          "httpMethod": "POST",
          "parameterOrder": [],
>>>>>>> b412c745
          "response": {
            "$ref": "GetInfoForObservedBeaconsResponse"
          },
          "parameterOrder": [],
          "httpMethod": "POST",
          "parameters": {},
          "flatPath": "v1beta1/beaconinfo:getforobserved",
<<<<<<< HEAD
          "id": "proximitybeacon.beaconinfo.getforobserved",
          "path": "v1beta1/beaconinfo:getforobserved"
=======
          "path": "v1beta1/beaconinfo:getforobserved",
          "id": "proximitybeacon.beaconinfo.getforobserved",
          "request": {
            "$ref": "GetInfoForObservedBeaconsRequest"
          },
          "description": "Given one or more beacon observations, returns any beacon information\nand attachments accessible to your application. Authorize by using the\n[API key](https://developers.google.com/beacons/proximity/get-started#request_a_browser_api_key)\nfor the application."
>>>>>>> b412c745
        }
      }
    },
    "namespaces": {
      "methods": {
<<<<<<< HEAD
        "list": {
          "httpMethod": "GET",
          "parameterOrder": [],
          "response": {
            "$ref": "ListNamespacesResponse"
          },
          "parameters": {
            "projectId": {
              "description": "The project id to list namespaces under.\nOptional.",
              "type": "string",
              "location": "query"
            }
          },
          "scopes": [
            "https://www.googleapis.com/auth/userlocation.beacon.registry"
          ],
          "flatPath": "v1beta1/namespaces",
          "path": "v1beta1/namespaces",
          "id": "proximitybeacon.namespaces.list",
          "description": "Lists all attachment namespaces owned by your Google Developers Console\nproject. Attachment data associated with a beacon must include a\nnamespaced type, and the namespace must be owned by your project.\n\nAuthenticate using an [OAuth access token](https://developers.google.com/identity/protocols/OAuth2)\nfrom a signed-in user with **viewer**, **Is owner** or **Can edit**\npermissions in the Google Developers Console project."
        },
        "update": {
          "httpMethod": "PUT",
          "parameterOrder": [
            "namespaceName"
          ],
=======
        "update": {
          "request": {
            "$ref": "Namespace"
          },
          "description": "Updates the information about the specified namespace. Only the namespace\nvisibility can be updated.",
>>>>>>> b412c745
          "response": {
            "$ref": "Namespace"
          },
          "scopes": [
            "https://www.googleapis.com/auth/userlocation.beacon.registry"
          ],
<<<<<<< HEAD
=======
          "httpMethod": "PUT",
          "scopes": [
            "https://www.googleapis.com/auth/userlocation.beacon.registry"
          ],
>>>>>>> b412c745
          "parameters": {
            "namespaceName": {
              "description": "Resource name of this namespace. Namespaces names have the format:\n\u003ccode\u003enamespaces/\u003cvar\u003enamespace\u003c/var\u003e\u003c/code\u003e.",
              "type": "string",
              "required": true,
              "pattern": "^namespaces/[^/]+$",
              "location": "path"
            },
            "projectId": {
              "location": "query",
              "description": "The project id of the namespace to update. If the project id is not\nspecified then the project making the request is used. The project id\nmust match the project that owns the beacon.\nOptional.",
              "type": "string"
            }
          },
          "flatPath": "v1beta1/namespaces/{namespacesId}",
          "id": "proximitybeacon.namespaces.update",
          "path": "v1beta1/{+namespaceName}"
        },
        "list": {
          "description": "Lists all attachment namespaces owned by your Google Developers Console\nproject. Attachment data associated with a beacon must include a\nnamespaced type, and the namespace must be owned by your project.\n\nAuthenticate using an [OAuth access token](https://developers.google.com/identity/protocols/OAuth2)\nfrom a signed-in user with **viewer**, **Is owner** or **Can edit**\npermissions in the Google Developers Console project.",
          "httpMethod": "GET",
          "parameterOrder": [],
          "response": {
            "$ref": "ListNamespacesResponse"
          },
          "parameters": {
            "projectId": {
              "location": "query",
              "description": "The project id to list namespaces under.\nOptional.",
              "type": "string"
            }
          },
<<<<<<< HEAD
          "flatPath": "v1beta1/namespaces/{namespacesId}",
          "path": "v1beta1/{+namespaceName}",
          "id": "proximitybeacon.namespaces.update",
          "request": {
            "$ref": "Namespace"
          },
          "description": "Updates the information about the specified namespace. Only the namespace\nvisibility can be updated."
=======
          "scopes": [
            "https://www.googleapis.com/auth/userlocation.beacon.registry"
          ],
          "flatPath": "v1beta1/namespaces",
          "path": "v1beta1/namespaces",
          "id": "proximitybeacon.namespaces.list"
>>>>>>> b412c745
        }
      }
    },
    "v1beta1": {
      "methods": {
        "getEidparams": {
<<<<<<< HEAD
          "flatPath": "v1beta1/eidparams",
          "id": "proximitybeacon.getEidparams",
          "path": "v1beta1/eidparams",
          "description": "Gets the Proximity Beacon API's current public key and associated\nparameters used to initiate the Diffie-Hellman key exchange required to\nregister a beacon that broadcasts the Eddystone-EID format. This key\nchanges periodically; clients may cache it and re-use the same public key\nto provision and register multiple beacons. However, clients should be\nprepared to refresh this key when they encounter an error registering an\nEddystone-EID beacon.",
          "response": {
            "$ref": "EphemeralIdRegistrationParams"
          },
          "parameterOrder": [],
          "httpMethod": "GET",
          "parameters": {},
          "scopes": [
            "https://www.googleapis.com/auth/userlocation.beacon.registry"
          ]
=======
          "scopes": [
            "https://www.googleapis.com/auth/userlocation.beacon.registry"
          ],
          "parameters": {},
          "flatPath": "v1beta1/eidparams",
          "path": "v1beta1/eidparams",
          "id": "proximitybeacon.getEidparams",
          "description": "Gets the Proximity Beacon API's current public key and associated\nparameters used to initiate the Diffie-Hellman key exchange required to\nregister a beacon that broadcasts the Eddystone-EID format. This key\nchanges periodically; clients may cache it and re-use the same public key\nto provision and register multiple beacons. However, clients should be\nprepared to refresh this key when they encounter an error registering an\nEddystone-EID beacon.",
          "httpMethod": "GET",
          "parameterOrder": [],
          "response": {
            "$ref": "EphemeralIdRegistrationParams"
          }
>>>>>>> b412c745
        }
      }
    },
    "beacons": {
      "methods": {
<<<<<<< HEAD
        "get": {
          "flatPath": "v1beta1/beacons/{beaconsId}",
          "path": "v1beta1/{+beaconName}",
          "id": "proximitybeacon.beacons.get",
          "description": "Returns detailed information about the specified beacon.\n\nAuthenticate using an [OAuth access token](https://developers.google.com/identity/protocols/OAuth2)\nfrom a signed-in user with **viewer**, **Is owner** or **Can edit**\npermissions in the Google Developers Console project.\n\nRequests may supply an Eddystone-EID beacon name in the form:\n`beacons/4!beaconId` where the `beaconId` is the base16 ephemeral ID\nbroadcast by the beacon. The returned `Beacon` object will contain the\nbeacon's stable Eddystone-UID. Clients not authorized to resolve the\nbeacon's ephemeral Eddystone-EID broadcast will receive an error.",
          "httpMethod": "GET",
          "parameterOrder": [
            "beaconName"
          ],
          "response": {
            "$ref": "Beacon"
          },
          "parameters": {
            "projectId": {
              "description": "The project id of the beacon to request. If the project id is not specified\nthen the project making the request is used. The project id must match the\nproject that owns the beacon.\nOptional.",
              "type": "string",
              "location": "query"
            },
            "beaconName": {
              "description": "Resource name of this beacon. A beacon name has the format\n\"beacons/N!beaconId\" where the beaconId is the base16 ID broadcast by\nthe beacon and N is a code for the beacon's type. Possible values are\n`3` for Eddystone-UID, `4` for Eddystone-EID, `1` for iBeacon, or `5`\nfor AltBeacon. For Eddystone-EID beacons, you may use either the\ncurrent EID or the beacon's \"stable\" UID.\nRequired.",
              "type": "string",
              "required": true,
              "pattern": "^beacons/[^/]+$",
              "location": "path"
            }
          },
          "scopes": [
            "https://www.googleapis.com/auth/userlocation.beacon.registry"
          ]
        },
        "update": {
          "flatPath": "v1beta1/beacons/{beaconsId}",
          "id": "proximitybeacon.beacons.update",
          "path": "v1beta1/{+beaconName}",
          "description": "Updates the information about the specified beacon. **Any field that you do\nnot populate in the submitted beacon will be permanently erased**, so you\nshould follow the \"read, modify, write\" pattern to avoid inadvertently\ndestroying data.\n\nChanges to the beacon status via this method will be  silently ignored.\nTo update beacon status, use the separate methods on this API for\nactivation, deactivation, and decommissioning.\nAuthenticate using an [OAuth access token](https://developers.google.com/identity/protocols/OAuth2)\nfrom a signed-in user with **Is owner** or **Can edit** permissions in the\nGoogle Developers Console project.",
          "request": {
            "$ref": "Beacon"
          },
=======
        "decommission": {
>>>>>>> b412c745
          "response": {
            "$ref": "Beacon"
          },
          "parameterOrder": [
            "beaconName"
          ],
<<<<<<< HEAD
          "httpMethod": "PUT",
          "parameters": {
            "beaconName": {
              "location": "path",
              "description": "Resource name of this beacon. A beacon name has the format\n\"beacons/N!beaconId\" where the beaconId is the base16 ID broadcast by\nthe beacon and N is a code for the beacon's type. Possible values are\n`3` for Eddystone, `1` for iBeacon, or `5` for AltBeacon.\n\nThis field must be left empty when registering. After reading a beacon,\nclients can use the name for future operations.",
=======
          "httpMethod": "POST",
          "scopes": [
            "https://www.googleapis.com/auth/userlocation.beacon.registry"
          ],
          "parameters": {
            "beaconName": {
>>>>>>> b412c745
              "type": "string",
              "required": true,
              "pattern": "^beacons/[^/]+$",
              "location": "path",
              "description": "Beacon that should be decommissioned. A beacon name has the format\n\"beacons/N!beaconId\" where the beaconId is the base16 ID broadcast by\nthe beacon and N is a code for the beacon's type. Possible values are\n`3` for Eddystone-UID, `4` for Eddystone-EID, `1` for iBeacon, or `5`\nfor AltBeacon. For Eddystone-EID beacons, you may use either the\ncurrent EID of the beacon's \"stable\" UID.\nRequired."
            },
            "projectId": {
              "location": "query",
<<<<<<< HEAD
              "description": "The project id of the beacon to update. If the project id is not\nspecified then the project making the request is used. The project id\nmust match the project that owns the beacon.\nOptional.",
              "type": "string"
            }
          },
          "scopes": [
            "https://www.googleapis.com/auth/userlocation.beacon.registry"
          ]
        },
        "decommission": {
          "description": "Decommissions the specified beacon in the service. This beacon will no\nlonger be returned from `beaconinfo.getforobserved`. This operation is\npermanent -- you will not be able to re-register a beacon with this ID\nagain.\n\nAuthenticate using an [OAuth access token](https://developers.google.com/identity/protocols/OAuth2)\nfrom a signed-in user with **Is owner** or **Can edit** permissions in the\nGoogle Developers Console project.",
          "response": {
            "$ref": "Empty"
          },
          "parameterOrder": [
            "beaconName"
          ],
          "httpMethod": "POST",
          "parameters": {
            "projectId": {
              "location": "query",
              "description": "The project id of the beacon to decommission. If the project id is not\nspecified then the project making the request is used. The project id\nmust match the project that owns the beacon.\nOptional.",
              "type": "string"
            },
            "beaconName": {
              "description": "Beacon that should be decommissioned. A beacon name has the format\n\"beacons/N!beaconId\" where the beaconId is the base16 ID broadcast by\nthe beacon and N is a code for the beacon's type. Possible values are\n`3` for Eddystone-UID, `4` for Eddystone-EID, `1` for iBeacon, or `5`\nfor AltBeacon. For Eddystone-EID beacons, you may use either the\ncurrent EID of the beacon's \"stable\" UID.\nRequired.",
              "type": "string",
              "required": true,
              "pattern": "^beacons/[^/]+$",
              "location": "path"
            }
          },
          "scopes": [
            "https://www.googleapis.com/auth/userlocation.beacon.registry"
          ],
          "flatPath": "v1beta1/beacons/{beaconsId}:decommission",
          "id": "proximitybeacon.beacons.decommission",
          "path": "v1beta1/{+beaconName}:decommission"
=======
              "description": "The project id of the beacon to decommission. If the project id is not\nspecified then the project making the request is used. The project id\nmust match the project that owns the beacon.\nOptional.",
              "type": "string"
            }
          },
          "flatPath": "v1beta1/beacons/{beaconsId}:decommission",
          "id": "proximitybeacon.beacons.decommission",
          "path": "v1beta1/{+beaconName}:decommission",
          "description": "Decommissions the specified beacon in the service. This beacon will no\nlonger be returned from `beaconinfo.getforobserved`. This operation is\npermanent -- you will not be able to re-register a beacon with this ID\nagain.\n\nAuthenticate using an [OAuth access token](https://developers.google.com/identity/protocols/OAuth2)\nfrom a signed-in user with **Is owner** or **Can edit** permissions in the\nGoogle Developers Console project."
>>>>>>> b412c745
        },
        "delete": {
          "flatPath": "v1beta1/beacons/{beaconsId}",
          "id": "proximitybeacon.beacons.delete",
          "path": "v1beta1/{+beaconName}",
          "description": "Deletes the specified beacon including all diagnostics data for the beacon\nas well as any attachments on the beacon (including those belonging to\nother projects). This operation cannot be undone.\n\nAuthenticate using an [OAuth access token](https://developers.google.com/identity/protocols/OAuth2)\nfrom a signed-in user with **Is owner** or **Can edit** permissions in the\nGoogle Developers Console project.",
          "response": {
            "$ref": "Empty"
          },
          "parameterOrder": [
            "beaconName"
          ],
          "httpMethod": "DELETE",
          "parameters": {
            "projectId": {
              "location": "query",
              "description": "The project id of the beacon to delete. If not provided, the project\nthat is making the request is used.\nOptional.",
              "type": "string"
            },
            "beaconName": {
<<<<<<< HEAD
              "location": "path",
              "description": "Beacon that should be deleted. A beacon name has the format\n\"beacons/N!beaconId\" where the beaconId is the base16 ID broadcast by\nthe beacon and N is a code for the beacon's type. Possible values are\n`3` for Eddystone-UID, `4` for Eddystone-EID, `1` for iBeacon, or `5`\nfor AltBeacon. For Eddystone-EID beacons, you may use either the\ncurrent EID or the beacon's \"stable\" UID.\nRequired.",
=======
>>>>>>> b412c745
              "type": "string",
              "required": true,
              "pattern": "^beacons/[^/]+$"
            }
          }
        },
        "deactivate": {
          "description": "Deactivates a beacon. Once deactivated, the API will not return\ninformation nor attachment data for the beacon when queried via\n`beaconinfo.getforobserved`. Calling this method on an already inactive\nbeacon will do nothing (but will return a successful response code).\n\nAuthenticate using an [OAuth access token](https://developers.google.com/identity/protocols/OAuth2)\nfrom a signed-in user with **Is owner** or **Can edit** permissions in the\nGoogle Developers Console project.",
          "response": {
            "$ref": "Empty"
          },
          "parameterOrder": [
            "beaconName"
          ],
          "httpMethod": "POST",
          "parameters": {
            "beaconName": {
              "description": "Beacon that should be deactivated. A beacon name has the format\n\"beacons/N!beaconId\" where the beaconId is the base16 ID broadcast by\nthe beacon and N is a code for the beacon's type. Possible values are\n`3` for Eddystone-UID, `4` for Eddystone-EID, `1` for iBeacon, or `5`\nfor AltBeacon. For Eddystone-EID beacons, you may use either the\ncurrent EID or the beacon's \"stable\" UID.\nRequired.",
              "type": "string",
              "required": true,
              "pattern": "^beacons/[^/]+$",
<<<<<<< HEAD
              "location": "path"
            },
            "projectId": {
              "description": "The project id of the beacon to deactivate. If the project id is not\nspecified then the project making the request is used. The project id must\nmatch the project that owns the beacon.\nOptional.",
              "type": "string",
              "location": "query"
=======
              "location": "path",
              "description": "Beacon that should be deleted. A beacon name has the format\n\"beacons/N!beaconId\" where the beaconId is the base16 ID broadcast by\nthe beacon and N is a code for the beacon's type. Possible values are\n`3` for Eddystone-UID, `4` for Eddystone-EID, `1` for iBeacon, or `5`\nfor AltBeacon. For Eddystone-EID beacons, you may use either the\ncurrent EID or the beacon's \"stable\" UID.\nRequired."
>>>>>>> b412c745
            }
          },
          "scopes": [
            "https://www.googleapis.com/auth/userlocation.beacon.registry"
          ],
<<<<<<< HEAD
          "flatPath": "v1beta1/beacons/{beaconsId}:deactivate",
          "id": "proximitybeacon.beacons.deactivate",
          "path": "v1beta1/{+beaconName}:deactivate"
        },
        "register": {
=======
          "flatPath": "v1beta1/beacons/{beaconsId}",
          "id": "proximitybeacon.beacons.delete",
          "path": "v1beta1/{+beaconName}"
        },
        "deactivate": {
          "description": "Deactivates a beacon. Once deactivated, the API will not return\ninformation nor attachment data for the beacon when queried via\n`beaconinfo.getforobserved`. Calling this method on an already inactive\nbeacon will do nothing (but will return a successful response code).\n\nAuthenticate using an [OAuth access token](https://developers.google.com/identity/protocols/OAuth2)\nfrom a signed-in user with **Is owner** or **Can edit** permissions in the\nGoogle Developers Console project.",
>>>>>>> b412c745
          "response": {
            "$ref": "Empty"
          },
          "parameterOrder": [
            "beaconName"
          ],
          "httpMethod": "POST",
          "parameters": {
            "projectId": {
              "location": "query",
              "description": "The project id of the beacon to deactivate. If the project id is not\nspecified then the project making the request is used. The project id must\nmatch the project that owns the beacon.\nOptional.",
              "type": "string"
            },
            "beaconName": {
              "location": "path",
              "description": "Beacon that should be deactivated. A beacon name has the format\n\"beacons/N!beaconId\" where the beaconId is the base16 ID broadcast by\nthe beacon and N is a code for the beacon's type. Possible values are\n`3` for Eddystone-UID, `4` for Eddystone-EID, `1` for iBeacon, or `5`\nfor AltBeacon. For Eddystone-EID beacons, you may use either the\ncurrent EID or the beacon's \"stable\" UID.\nRequired.",
              "type": "string",
              "required": true,
              "pattern": "^beacons/[^/]+$"
            }
          },
          "scopes": [
            "https://www.googleapis.com/auth/userlocation.beacon.registry"
          ],
<<<<<<< HEAD
          "flatPath": "v1beta1/beacons:register",
          "id": "proximitybeacon.beacons.register",
          "path": "v1beta1/beacons:register",
          "description": "Registers a previously unregistered beacon given its `advertisedId`.\nThese IDs are unique within the system. An ID can be registered only once.\n\nAuthenticate using an [OAuth access token](https://developers.google.com/identity/protocols/OAuth2)\nfrom a signed-in user with **Is owner** or **Can edit** permissions in the\nGoogle Developers Console project.",
          "request": {
            "$ref": "Beacon"
          }
=======
          "flatPath": "v1beta1/beacons/{beaconsId}:deactivate",
          "id": "proximitybeacon.beacons.deactivate",
          "path": "v1beta1/{+beaconName}:deactivate"
>>>>>>> b412c745
        },
        "list": {
          "flatPath": "v1beta1/beacons",
          "id": "proximitybeacon.beacons.list",
          "path": "v1beta1/beacons",
          "description": "Searches the beacon registry for beacons that match the given search\ncriteria. Only those beacons that the client has permission to list\nwill be returned.\n\nAuthenticate using an [OAuth access token](https://developers.google.com/identity/protocols/OAuth2)\nfrom a signed-in user with **viewer**, **Is owner** or **Can edit**\npermissions in the Google Developers Console project.",
          "response": {
            "$ref": "ListBeaconsResponse"
          },
          "parameterOrder": [],
          "httpMethod": "GET",
          "scopes": [
            "https://www.googleapis.com/auth/userlocation.beacon.registry"
          ],
          "parameters": {
            "pageSize": {
              "type": "integer",
              "location": "query",
              "format": "int32",
              "description": "The maximum number of records to return for this request, up to a\nserver-defined upper limit."
            },
            "q": {
              "location": "query",
              "description": "Filter query string that supports the following field filters:\n\n* **description:`\"\u003cstring\u003e\"`**\n  For example: **description:\"Room 3\"**\n  Returns beacons whose description matches tokens in the string \"Room 3\"\n  (not necessarily that exact string).\n  The string must be double-quoted.\n* **status:`\u003cenum\u003e`**\n  For example: **status:active**\n  Returns beacons whose status matches the given value. Values must be\n  one of the Beacon.Status enum values (case insensitive). Accepts\n  multiple filters which will be combined with OR logic.\n* **stability:`\u003cenum\u003e`**\n  For example: **stability:mobile**\n  Returns beacons whose expected stability matches the given value.\n  Values must be one of the Beacon.Stability enum values (case\n  insensitive). Accepts multiple filters which will be combined with\n  OR logic.\n* **place\\_id:`\"\u003cstring\u003e\"`**\n  For example: **place\\_id:\"ChIJVSZzVR8FdkgRXGmmm6SslKw=\"**\n  Returns beacons explicitly registered at the given place, expressed as\n  a Place ID obtained from [Google Places API](/places/place-id). Does not\n  match places inside the given place. Does not consider the beacon's\n  actual location (which may be different from its registered place).\n  Accepts multiple filters that will be combined with OR logic. The place\n  ID must be double-quoted.\n* **registration\\_time`[\u003c|\u003e|\u003c=|\u003e=]\u003cinteger\u003e`**\n  For example: **registration\\_time\u003e=1433116800**\n  Returns beacons whose registration time matches the given filter.\n  Supports the operators: \u003c, \u003e, \u003c=, and \u003e=. Timestamp must be expressed as\n  an integer number of seconds since midnight January 1, 1970 UTC. Accepts\n  at most two filters that will be combined with AND logic, to support\n  \"between\" semantics. If more than two are supplied, the latter ones are\n  ignored.\n* **lat:`\u003cdouble\u003e lng:\u003cdouble\u003e radius:\u003cinteger\u003e`**\n  For example: **lat:51.1232343 lng:-1.093852 radius:1000**\n  Returns beacons whose registered location is within the given circle.\n  When any of these fields are given, all are required. Latitude and\n  longitude must be decimal degrees between -90.0 and 90.0 and between\n  -180.0 and 180.0 respectively. Radius must be an integer number of\n  meters between 10 and 1,000,000 (1000 km).\n* **property:`\"\u003cstring\u003e=\u003cstring\u003e\"`**\n  For example: **property:\"battery-type=CR2032\"**\n  Returns beacons which have a property of the given name and value.\n  Supports multiple filters which will be combined with OR logic.\n  The entire name=value string must be double-quoted as one string.\n* **attachment\\_type:`\"\u003cstring\u003e\"`**\n  For example: **attachment_type:\"my-namespace/my-type\"**\n  Returns beacons having at least one attachment of the given namespaced\n  type. Supports \"any within this namespace\" via the partial wildcard\n  syntax: \"my-namespace/*\". Supports multiple filters which will be\n  combined with OR logic. The string must be double-quoted.\n* **indoor\\_level:`\"\u003cstring\u003e\"`**\n  For example: **indoor\\_level:\"1\"**\n  Returns beacons which are located on the given indoor level. Accepts\n  multiple filters that will be combined with OR logic.\n\nMultiple filters on the same field are combined with OR logic (except\nregistration_time which is combined with AND logic).\nMultiple filters on different fields are combined with AND logic.\nFilters should be separated by spaces.\n\nAs with any HTTP query string parameter, the whole filter expression must\nbe URL-encoded.\n\nExample REST request:\n`GET /v1beta1/beacons?q=status:active%20lat:51.123%20lng:-1.095%20radius:1000`",
              "type": "string"
            },
            "projectId": {
              "description": "The project id to list beacons under. If not present then the project\ncredential that made the request is used as the project.\nOptional.",
              "type": "string",
              "location": "query"
            },
            "pageToken": {
              "description": "A pagination token obtained from a previous request to list beacons.",
              "type": "string",
              "location": "query"
<<<<<<< HEAD
            }
          },
          "flatPath": "v1beta1/beacons",
          "id": "proximitybeacon.beacons.list",
          "path": "v1beta1/beacons"
        },
        "activate": {
          "description": "Activates a beacon. A beacon that is active will return information\nand attachment data when queried via `beaconinfo.getforobserved`.\nCalling this method on an already active beacon will do nothing (but\nwill return a successful response code).\n\nAuthenticate using an [OAuth access token](https://developers.google.com/identity/protocols/OAuth2)\nfrom a signed-in user with **Is owner** or **Can edit** permissions in the\nGoogle Developers Console project.",
          "parameterOrder": [
            "beaconName"
          ],
=======
            }
          }
        },
        "register": {
          "flatPath": "v1beta1/beacons:register",
          "path": "v1beta1/beacons:register",
          "id": "proximitybeacon.beacons.register",
          "description": "Registers a previously unregistered beacon given its `advertisedId`.\nThese IDs are unique within the system. An ID can be registered only once.\n\nAuthenticate using an [OAuth access token](https://developers.google.com/identity/protocols/OAuth2)\nfrom a signed-in user with **Is owner** or **Can edit** permissions in the\nGoogle Developers Console project.",
          "request": {
            "$ref": "Beacon"
          },
          "httpMethod": "POST",
          "parameterOrder": [],
          "response": {
            "$ref": "Beacon"
          },
          "parameters": {
            "projectId": {
              "location": "query",
              "description": "The project id of the project the beacon will be registered to. If\nthe project id is not specified then the project making the request\nis used.\nOptional.",
              "type": "string"
            }
          },
          "scopes": [
            "https://www.googleapis.com/auth/userlocation.beacon.registry"
          ]
        },
        "activate": {
          "flatPath": "v1beta1/beacons/{beaconsId}:activate",
          "id": "proximitybeacon.beacons.activate",
          "path": "v1beta1/{+beaconName}:activate",
          "description": "Activates a beacon. A beacon that is active will return information\nand attachment data when queried via `beaconinfo.getforobserved`.\nCalling this method on an already active beacon will do nothing (but\nwill return a successful response code).\n\nAuthenticate using an [OAuth access token](https://developers.google.com/identity/protocols/OAuth2)\nfrom a signed-in user with **Is owner** or **Can edit** permissions in the\nGoogle Developers Console project.",
          "response": {
            "$ref": "Empty"
          },
          "httpMethod": "POST",
          "parameterOrder": [
            "beaconName"
          ],
          "scopes": [
            "https://www.googleapis.com/auth/userlocation.beacon.registry"
          ],
          "parameters": {
            "beaconName": {
              "type": "string",
              "required": true,
              "pattern": "^beacons/[^/]+$",
              "location": "path",
              "description": "Beacon that should be activated. A beacon name has the format\n\"beacons/N!beaconId\" where the beaconId is the base16 ID broadcast by\nthe beacon and N is a code for the beacon's type. Possible values are\n`3` for Eddystone-UID, `4` for Eddystone-EID, `1` for iBeacon, or `5`\nfor AltBeacon. For Eddystone-EID beacons, you may use either the\ncurrent EID or the beacon's \"stable\" UID.\nRequired."
            },
            "projectId": {
              "description": "The project id of the beacon to activate. If the project id is not\nspecified then the project making the request is used. The project id\nmust match the project that owns the beacon.\nOptional.",
              "type": "string",
              "location": "query"
            }
          }
        },
        "get": {
          "description": "Returns detailed information about the specified beacon.\n\nAuthenticate using an [OAuth access token](https://developers.google.com/identity/protocols/OAuth2)\nfrom a signed-in user with **viewer**, **Is owner** or **Can edit**\npermissions in the Google Developers Console project.\n\nRequests may supply an Eddystone-EID beacon name in the form:\n`beacons/4!beaconId` where the `beaconId` is the base16 ephemeral ID\nbroadcast by the beacon. The returned `Beacon` object will contain the\nbeacon's stable Eddystone-UID. Clients not authorized to resolve the\nbeacon's ephemeral Eddystone-EID broadcast will receive an error.",
>>>>>>> b412c745
          "response": {
            "$ref": "Empty"
          },
<<<<<<< HEAD
          "httpMethod": "POST",
          "scopes": [
            "https://www.googleapis.com/auth/userlocation.beacon.registry"
          ],
          "parameters": {
            "beaconName": {
              "description": "Beacon that should be activated. A beacon name has the format\n\"beacons/N!beaconId\" where the beaconId is the base16 ID broadcast by\nthe beacon and N is a code for the beacon's type. Possible values are\n`3` for Eddystone-UID, `4` for Eddystone-EID, `1` for iBeacon, or `5`\nfor AltBeacon. For Eddystone-EID beacons, you may use either the\ncurrent EID or the beacon's \"stable\" UID.\nRequired.",
=======
          "parameterOrder": [
            "beaconName"
          ],
          "httpMethod": "GET",
          "parameters": {
            "beaconName": {
              "location": "path",
              "description": "Resource name of this beacon. A beacon name has the format\n\"beacons/N!beaconId\" where the beaconId is the base16 ID broadcast by\nthe beacon and N is a code for the beacon's type. Possible values are\n`3` for Eddystone-UID, `4` for Eddystone-EID, `1` for iBeacon, or `5`\nfor AltBeacon. For Eddystone-EID beacons, you may use either the\ncurrent EID or the beacon's \"stable\" UID.\nRequired.",
              "type": "string",
              "required": true,
              "pattern": "^beacons/[^/]+$"
            },
            "projectId": {
              "location": "query",
              "description": "The project id of the beacon to request. If the project id is not specified\nthen the project making the request is used. The project id must match the\nproject that owns the beacon.\nOptional.",
              "type": "string"
            }
          },
          "scopes": [
            "https://www.googleapis.com/auth/userlocation.beacon.registry"
          ],
          "flatPath": "v1beta1/beacons/{beaconsId}",
          "id": "proximitybeacon.beacons.get",
          "path": "v1beta1/{+beaconName}"
        },
        "update": {
          "response": {
            "$ref": "Beacon"
          },
          "parameterOrder": [
            "beaconName"
          ],
          "httpMethod": "PUT",
          "scopes": [
            "https://www.googleapis.com/auth/userlocation.beacon.registry"
          ],
          "parameters": {
            "beaconName": {
              "location": "path",
              "description": "Resource name of this beacon. A beacon name has the format\n\"beacons/N!beaconId\" where the beaconId is the base16 ID broadcast by\nthe beacon and N is a code for the beacon's type. Possible values are\n`3` for Eddystone, `1` for iBeacon, or `5` for AltBeacon.\n\nThis field must be left empty when registering. After reading a beacon,\nclients can use the name for future operations.",
>>>>>>> b412c745
              "type": "string",
              "required": true,
              "pattern": "^beacons/[^/]+$"
            },
            "projectId": {
              "type": "string",
              "location": "query",
<<<<<<< HEAD
              "description": "The project id of the beacon to activate. If the project id is not\nspecified then the project making the request is used. The project id\nmust match the project that owns the beacon.\nOptional.",
              "type": "string"
            }
          },
          "flatPath": "v1beta1/beacons/{beaconsId}:activate",
          "id": "proximitybeacon.beacons.activate",
          "path": "v1beta1/{+beaconName}:activate"
=======
              "description": "The project id of the beacon to update. If the project id is not\nspecified then the project making the request is used. The project id\nmust match the project that owns the beacon.\nOptional."
            }
          },
          "flatPath": "v1beta1/beacons/{beaconsId}",
          "id": "proximitybeacon.beacons.update",
          "path": "v1beta1/{+beaconName}",
          "request": {
            "$ref": "Beacon"
          },
          "description": "Updates the information about the specified beacon. **Any field that you do\nnot populate in the submitted beacon will be permanently erased**, so you\nshould follow the \"read, modify, write\" pattern to avoid inadvertently\ndestroying data.\n\nChanges to the beacon status via this method will be  silently ignored.\nTo update beacon status, use the separate methods on this API for\nactivation, deactivation, and decommissioning.\nAuthenticate using an [OAuth access token](https://developers.google.com/identity/protocols/OAuth2)\nfrom a signed-in user with **Is owner** or **Can edit** permissions in the\nGoogle Developers Console project."
>>>>>>> b412c745
        }
      },
      "resources": {
        "attachments": {
          "methods": {
            "list": {
<<<<<<< HEAD
              "description": "Returns the attachments for the specified beacon that match the specified\nnamespaced-type pattern.\n\nTo control which namespaced types are returned, you add the\n`namespacedType` query parameter to the request. You must either use\n`*/*`, to return all attachments, or the namespace must be one of\nthe ones returned from the  `namespaces` endpoint.\n\nAuthenticate using an [OAuth access token](https://developers.google.com/identity/protocols/OAuth2)\nfrom a signed-in user with **viewer**, **Is owner** or **Can edit**\npermissions in the Google Developers Console project.",
=======
              "httpMethod": "GET",
>>>>>>> b412c745
              "response": {
                "$ref": "ListBeaconAttachmentsResponse"
              },
              "parameterOrder": [
                "beaconName"
              ],
<<<<<<< HEAD
              "httpMethod": "GET",
              "scopes": [
                "https://www.googleapis.com/auth/userlocation.beacon.registry"
              ],
              "parameters": {
=======
              "parameters": {
                "projectId": {
                  "type": "string",
                  "location": "query",
                  "description": "The project id to list beacon attachments under. This field can be\nused when \"*\" is specified to mean all attachment namespaces. Projects\nmay have multiple attachments with multiple namespaces. If \"*\" is\nspecified and the projectId string is empty, then the project\nmaking the request is used.\nOptional."
                },
>>>>>>> b412c745
                "namespacedType": {
                  "description": "Specifies the namespace and type of attachment to include in response in\n\u003cvar\u003enamespace/type\u003c/var\u003e format. Accepts `*/*` to specify\n\"all types in all namespaces\".",
                  "type": "string",
                  "location": "query"
                },
                "beaconName": {
                  "description": "Beacon whose attachments should be fetched. A beacon name has the\nformat \"beacons/N!beaconId\" where the beaconId is the base16 ID broadcast\nby the beacon and N is a code for the beacon's type. Possible values are\n`3` for Eddystone-UID, `4` for Eddystone-EID, `1` for iBeacon, or `5`\nfor AltBeacon. For Eddystone-EID beacons, you may use either the\ncurrent EID or the beacon's \"stable\" UID.\nRequired.",
                  "type": "string",
                  "required": true,
                  "pattern": "^beacons/[^/]+$",
                  "location": "path"
                },
                "projectId": {
                  "location": "query",
                  "description": "The project id to list beacon attachments under. This field can be\nused when \"*\" is specified to mean all attachment namespaces. Projects\nmay have multiple attachments with multiple namespaces. If \"*\" is\nspecified and the projectId string is empty, then the project\nmaking the request is used.\nOptional.",
                  "type": "string"
                }
              },
<<<<<<< HEAD
              "flatPath": "v1beta1/beacons/{beaconsId}/attachments",
              "id": "proximitybeacon.beacons.attachments.list",
              "path": "v1beta1/{+beaconName}/attachments"
            },
            "batchDelete": {
              "description": "Deletes multiple attachments on a given beacon. This operation is\npermanent and cannot be undone.\n\nYou can optionally specify `namespacedType` to choose which attachments\nshould be deleted. If you do not specify `namespacedType`,  all your\nattachments on the given beacon will be deleted. You also may explicitly\nspecify `*/*` to delete all.\n\nAuthenticate using an [OAuth access token](https://developers.google.com/identity/protocols/OAuth2)\nfrom a signed-in user with **Is owner** or **Can edit** permissions in the\nGoogle Developers Console project.",
=======
              "scopes": [
                "https://www.googleapis.com/auth/userlocation.beacon.registry"
              ],
              "flatPath": "v1beta1/beacons/{beaconsId}/attachments",
              "path": "v1beta1/{+beaconName}/attachments",
              "id": "proximitybeacon.beacons.attachments.list",
              "description": "Returns the attachments for the specified beacon that match the specified\nnamespaced-type pattern.\n\nTo control which namespaced types are returned, you add the\n`namespacedType` query parameter to the request. You must either use\n`*/*`, to return all attachments, or the namespace must be one of\nthe ones returned from the  `namespaces` endpoint.\n\nAuthenticate using an [OAuth access token](https://developers.google.com/identity/protocols/OAuth2)\nfrom a signed-in user with **viewer**, **Is owner** or **Can edit**\npermissions in the Google Developers Console project."
            },
            "batchDelete": {
>>>>>>> b412c745
              "response": {
                "$ref": "DeleteAttachmentsResponse"
              },
              "parameterOrder": [
                "beaconName"
              ],
              "httpMethod": "POST",
              "scopes": [
                "https://www.googleapis.com/auth/userlocation.beacon.registry"
              ],
              "parameters": {
                "projectId": {
                  "description": "The project id to delete beacon attachments under. This field can be\nused when \"*\" is specified to mean all attachment namespaces. Projects\nmay have multiple attachments with multiple namespaces. If \"*\" is\nspecified and the projectId string is empty, then the project\nmaking the request is used.\nOptional.",
                  "type": "string",
                  "location": "query"
                },
                "namespacedType": {
                  "location": "query",
                  "description": "Specifies the namespace and type of attachments to delete in\n`namespace/type` format. Accepts `*/*` to specify\n\"all types in all namespaces\".\nOptional.",
                  "type": "string"
                },
                "beaconName": {
                  "description": "The beacon whose attachments should be deleted. A beacon name has the\nformat \"beacons/N!beaconId\" where the beaconId is the base16 ID broadcast\nby the beacon and N is a code for the beacon's type. Possible values are\n`3` for Eddystone-UID, `4` for Eddystone-EID, `1` for iBeacon, or `5`\nfor AltBeacon. For Eddystone-EID beacons, you may use either the\ncurrent EID or the beacon's \"stable\" UID.\nRequired.",
                  "type": "string",
                  "required": true,
<<<<<<< HEAD
                  "pattern": "^beacons/[^/]+$"
=======
                  "pattern": "^beacons/[^/]+$",
                  "location": "path"
                },
                "projectId": {
                  "location": "query",
                  "description": "The project id to delete beacon attachments under. This field can be\nused when \"*\" is specified to mean all attachment namespaces. Projects\nmay have multiple attachments with multiple namespaces. If \"*\" is\nspecified and the projectId string is empty, then the project\nmaking the request is used.\nOptional.",
                  "type": "string"
>>>>>>> b412c745
                }
              },
              "flatPath": "v1beta1/beacons/{beaconsId}/attachments:batchDelete",
              "id": "proximitybeacon.beacons.attachments.batchDelete",
<<<<<<< HEAD
              "path": "v1beta1/{+beaconName}/attachments:batchDelete"
            },
            "create": {
              "description": "Associates the given data with the specified beacon. Attachment data must\ncontain two parts:\n\u003cul\u003e\n\u003cli\u003eA namespaced type.\u003c/li\u003e\n\u003cli\u003eThe actual attachment data itself.\u003c/li\u003e\n\u003c/ul\u003e\nThe namespaced type consists of two parts, the namespace and the type.\nThe namespace must be one of the values returned by the `namespaces`\nendpoint, while the type can be a string of any characters except for the\nforward slash (`/`) up to 100 characters in length.\n\nAttachment data can be up to 1024 bytes long.\n\nAuthenticate using an [OAuth access token](https://developers.google.com/identity/protocols/OAuth2)\nfrom a signed-in user with **Is owner** or **Can edit** permissions in the\nGoogle Developers Console project.",
              "request": {
                "$ref": "BeaconAttachment"
              },
=======
              "path": "v1beta1/{+beaconName}/attachments:batchDelete",
              "description": "Deletes multiple attachments on a given beacon. This operation is\npermanent and cannot be undone.\n\nYou can optionally specify `namespacedType` to choose which attachments\nshould be deleted. If you do not specify `namespacedType`,  all your\nattachments on the given beacon will be deleted. You also may explicitly\nspecify `*/*` to delete all.\n\nAuthenticate using an [OAuth access token](https://developers.google.com/identity/protocols/OAuth2)\nfrom a signed-in user with **Is owner** or **Can edit** permissions in the\nGoogle Developers Console project."
            },
            "create": {
              "request": {
                "$ref": "BeaconAttachment"
              },
              "description": "Associates the given data with the specified beacon. Attachment data must\ncontain two parts:\n\u003cul\u003e\n\u003cli\u003eA namespaced type.\u003c/li\u003e\n\u003cli\u003eThe actual attachment data itself.\u003c/li\u003e\n\u003c/ul\u003e\nThe namespaced type consists of two parts, the namespace and the type.\nThe namespace must be one of the values returned by the `namespaces`\nendpoint, while the type can be a string of any characters except for the\nforward slash (`/`) up to 100 characters in length.\n\nAttachment data can be up to 1024 bytes long.\n\nAuthenticate using an [OAuth access token](https://developers.google.com/identity/protocols/OAuth2)\nfrom a signed-in user with **Is owner** or **Can edit** permissions in the\nGoogle Developers Console project.",
>>>>>>> b412c745
              "response": {
                "$ref": "BeaconAttachment"
              },
              "parameterOrder": [
                "beaconName"
              ],
              "httpMethod": "POST",
              "parameters": {
                "beaconName": {
<<<<<<< HEAD
                  "location": "path",
                  "description": "Beacon on which the attachment should be created. A beacon name has the\nformat \"beacons/N!beaconId\" where the beaconId is the base16 ID broadcast\nby the beacon and N is a code for the beacon's type. Possible values are\n`3` for Eddystone-UID, `4` for Eddystone-EID, `1` for iBeacon, or `5`\nfor AltBeacon. For Eddystone-EID beacons, you may use either the\ncurrent EID or the beacon's \"stable\" UID.\nRequired.",
                  "type": "string",
                  "required": true,
                  "pattern": "^beacons/[^/]+$"
=======
                  "pattern": "^beacons/[^/]+$",
                  "location": "path",
                  "description": "Beacon on which the attachment should be created. A beacon name has the\nformat \"beacons/N!beaconId\" where the beaconId is the base16 ID broadcast\nby the beacon and N is a code for the beacon's type. Possible values are\n`3` for Eddystone-UID, `4` for Eddystone-EID, `1` for iBeacon, or `5`\nfor AltBeacon. For Eddystone-EID beacons, you may use either the\ncurrent EID or the beacon's \"stable\" UID.\nRequired.",
                  "type": "string",
                  "required": true
>>>>>>> b412c745
                },
                "projectId": {
                  "description": "The project id of the project the attachment will belong to. If\nthe project id is not specified then the project making the request\nis used.\nOptional.",
                  "type": "string",
                  "location": "query"
                }
              },
              "scopes": [
                "https://www.googleapis.com/auth/userlocation.beacon.registry"
              ],
              "flatPath": "v1beta1/beacons/{beaconsId}/attachments",
              "id": "proximitybeacon.beacons.attachments.create",
              "path": "v1beta1/{+beaconName}/attachments"
            },
            "delete": {
              "flatPath": "v1beta1/beacons/{beaconsId}/attachments/{attachmentsId}",
<<<<<<< HEAD
              "path": "v1beta1/{+attachmentName}",
              "id": "proximitybeacon.beacons.attachments.delete",
              "description": "Deletes the specified attachment for the given beacon. Each attachment has\na unique attachment name (`attachmentName`) which is returned when you\nfetch the attachment data via this API. You specify this with the delete\nrequest to control which attachment is removed. This operation cannot be\nundone.\n\nAuthenticate using an [OAuth access token](https://developers.google.com/identity/protocols/OAuth2)\nfrom a signed-in user with **Is owner** or **Can edit** permissions in the\nGoogle Developers Console project.",
              "httpMethod": "DELETE",
              "response": {
                "$ref": "Empty"
              },
              "parameterOrder": [
                "attachmentName"
              ],
              "scopes": [
                "https://www.googleapis.com/auth/userlocation.beacon.registry"
              ],
=======
              "id": "proximitybeacon.beacons.attachments.delete",
              "path": "v1beta1/{+attachmentName}",
              "description": "Deletes the specified attachment for the given beacon. Each attachment has\na unique attachment name (`attachmentName`) which is returned when you\nfetch the attachment data via this API. You specify this with the delete\nrequest to control which attachment is removed. This operation cannot be\nundone.\n\nAuthenticate using an [OAuth access token](https://developers.google.com/identity/protocols/OAuth2)\nfrom a signed-in user with **Is owner** or **Can edit** permissions in the\nGoogle Developers Console project.",
              "parameterOrder": [
                "attachmentName"
              ],
              "response": {
                "$ref": "Empty"
              },
              "httpMethod": "DELETE",
>>>>>>> b412c745
              "parameters": {
                "attachmentName": {
                  "description": "The attachment name (`attachmentName`) of\nthe attachment to remove. For example:\n`beacons/3!893737abc9/attachments/c5e937-af0-494-959-ec49d12738`. For\nEddystone-EID beacons, the beacon ID portion (`3!893737abc9`) may be the\nbeacon's current EID, or its \"stable\" Eddystone-UID.\nRequired.",
                  "type": "string",
                  "required": true,
                  "pattern": "^beacons/[^/]+/attachments/[^/]+$",
                  "location": "path"
<<<<<<< HEAD
                },
                "projectId": {
                  "location": "query",
                  "description": "The project id of the attachment to delete. If not provided, the project\nthat is making the request is used.\nOptional.",
                  "type": "string"
                }
              }
=======
                }
              },
              "scopes": [
                "https://www.googleapis.com/auth/userlocation.beacon.registry"
              ]
>>>>>>> b412c745
            }
          }
        },
        "diagnostics": {
          "methods": {
            "list": {
<<<<<<< HEAD
              "flatPath": "v1beta1/beacons/{beaconsId}/diagnostics",
              "path": "v1beta1/{+beaconName}/diagnostics",
              "id": "proximitybeacon.beacons.diagnostics.list",
=======
              "id": "proximitybeacon.beacons.diagnostics.list",
              "path": "v1beta1/{+beaconName}/diagnostics",
>>>>>>> b412c745
              "description": "List the diagnostics for a single beacon. You can also list diagnostics for\nall the beacons owned by your Google Developers Console project by using\nthe beacon name `beacons/-`.\n\nAuthenticate using an [OAuth access token](https://developers.google.com/identity/protocols/OAuth2)\nfrom a signed-in user with **viewer**, **Is owner** or **Can edit**\npermissions in the Google Developers Console project.",
              "httpMethod": "GET",
              "response": {
                "$ref": "ListDiagnosticsResponse"
              },
              "parameterOrder": [
                "beaconName"
              ],
<<<<<<< HEAD
              "parameters": {
=======
              "httpMethod": "GET",
              "parameters": {
                "beaconName": {
                  "location": "path",
                  "description": "Beacon that the diagnostics are for.",
                  "type": "string",
                  "required": true,
                  "pattern": "^beacons/[^/]+$"
                },
                "pageToken": {
                  "type": "string",
                  "location": "query",
                  "description": "Requests results that occur after the `page_token`, obtained from the\nresponse to a previous request. Optional."
                },
>>>>>>> b412c745
                "alertFilter": {
                  "description": "Requests only beacons that have the given alert. For example, to find\nbeacons that have low batteries use `alert_filter=LOW_BATTERY`.",
                  "type": "string",
                  "location": "query",
                  "enum": [
                    "ALERT_UNSPECIFIED",
                    "WRONG_LOCATION",
                    "LOW_BATTERY"
                  ]
                },
                "pageSize": {
                  "format": "int32",
                  "description": "Specifies the maximum number of results to return. Defaults to\n10. Maximum 1000. Optional.",
                  "type": "integer",
                  "location": "query"
                },
                "projectId": {
                  "description": "Requests only diagnostic records for the given project id. If not set,\nthen the project making the request will be used for looking up\ndiagnostic records. Optional.",
                  "type": "string",
                  "location": "query"
<<<<<<< HEAD
                },
                "beaconName": {
                  "description": "Beacon that the diagnostics are for.",
                  "type": "string",
                  "required": true,
                  "pattern": "^beacons/[^/]+$",
                  "location": "path"
                },
                "pageToken": {
                  "description": "Requests results that occur after the `page_token`, obtained from the\nresponse to a previous request. Optional.",
                  "type": "string",
                  "location": "query"
=======
>>>>>>> b412c745
                }
              },
              "scopes": [
                "https://www.googleapis.com/auth/userlocation.beacon.registry"
<<<<<<< HEAD
              ]
=======
              ],
              "flatPath": "v1beta1/beacons/{beaconsId}/diagnostics"
>>>>>>> b412c745
            }
          }
        }
      }
    }
  },
  "parameters": {
    "upload_protocol": {
      "description": "Upload protocol for media (e.g. \"raw\", \"multipart\").",
      "type": "string",
      "location": "query"
    },
    "prettyPrint": {
      "location": "query",
      "description": "Returns response with indentations and line breaks.",
      "default": "true",
      "type": "boolean"
<<<<<<< HEAD
    },
    "fields": {
      "location": "query",
      "description": "Selector specifying which fields to include in a partial response.",
      "type": "string"
=======
>>>>>>> b412c745
    },
    "uploadType": {
      "description": "Legacy upload protocol for media (e.g. \"media\", \"multipart\").",
<<<<<<< HEAD
=======
      "type": "string",
      "location": "query"
    },
    "fields": {
      "location": "query",
      "description": "Selector specifying which fields to include in a partial response.",
>>>>>>> b412c745
      "type": "string"
    },
    "$.xgafv": {
      "enumDescriptions": [
        "v1 error format",
        "v2 error format"
      ],
      "location": "query",
      "enum": [
        "1",
        "2"
<<<<<<< HEAD
      ]
=======
      ],
      "description": "V1 error format.",
      "type": "string"
>>>>>>> b412c745
    },
    "callback": {
      "location": "query",
      "description": "JSONP",
      "type": "string"
    },
    "alt": {
      "description": "Data format for response.",
      "default": "json",
      "enum": [
        "json",
        "media",
        "proto"
      ],
      "type": "string",
      "enumDescriptions": [
        "Responses with Content-Type of application/json",
        "Media download with context-dependent Content-Type",
        "Responses with Content-Type of application/x-protobuf"
      ],
      "location": "query"
    },
    "access_token": {
      "type": "string",
      "location": "query",
      "description": "OAuth access token."
    },
    "key": {
      "description": "API key. Your API key identifies your project and provides you with API access, quota, and reports. Required unless you provide an OAuth 2.0 token.",
      "type": "string",
      "location": "query"
    },
    "quotaUser": {
      "location": "query",
      "description": "Available to use for quota purposes for server-side applications. Can be any arbitrary string assigned to a user, but should not exceed 40 characters.",
      "type": "string"
    },
    "pp": {
      "default": "true",
      "type": "boolean",
      "location": "query",
      "description": "Pretty-print response."
    },
    "bearer_token": {
<<<<<<< HEAD
=======
      "description": "OAuth bearer token.",
      "type": "string",
      "location": "query"
    },
    "oauth_token": {
>>>>>>> b412c745
      "location": "query",
      "description": "OAuth 2.0 token for the current user.",
      "type": "string"
    },
    "oauth_token": {
      "description": "OAuth 2.0 token for the current user.",
      "type": "string",
      "location": "query"
    }
  },
  "schemas": {
<<<<<<< HEAD
    "ListBeaconAttachmentsResponse": {
      "description": "Response to `ListBeaconAttachments` that contains the requested attachments.",
      "type": "object",
      "properties": {
        "attachments": {
          "description": "The attachments that corresponded to the request params.",
          "items": {
            "$ref": "BeaconAttachment"
          },
          "type": "array"
        }
      },
      "id": "ListBeaconAttachmentsResponse"
    },
    "Namespace": {
      "description": "An attachment namespace defines read and write access for all the attachments\ncreated under it. Each namespace is globally unique, and owned by one\nproject which is the only project that can create attachments under it.",
      "type": "object",
      "properties": {
        "namespaceName": {
          "description": "Resource name of this namespace. Namespaces names have the format:\n\u003ccode\u003enamespaces/\u003cvar\u003enamespace\u003c/var\u003e\u003c/code\u003e.",
          "type": "string"
        },
        "servingVisibility": {
          "description": "Specifies what clients may receive attachments under this namespace\nvia `beaconinfo.getforobserved`.",
          "type": "string",
          "enumDescriptions": [
            "Do not use this value.",
            "Served only to the project that owns the namespace.",
            "Any project can subscribe to attachments under the namespace."
          ],
          "enum": [
            "VISIBILITY_UNSPECIFIED",
            "UNLISTED",
            "PUBLIC"
          ]
        }
      },
      "id": "Namespace"
    },
    "AttachmentInfo": {
      "description": "A subset of attachment information served via the\n`beaconinfo.getforobserved` method, used when your users encounter your\nbeacons.",
      "type": "object",
      "properties": {
        "namespacedType": {
          "description": "Specifies what kind of attachment this is. Tells a client how to\ninterpret the `data` field. Format is \u003cvar\u003enamespace/type\u003c/var\u003e, for\nexample \u003ccode\u003escrupulous-wombat-12345/welcome-message\u003c/code\u003e",
          "type": "string"
=======
    "EphemeralIdRegistrationParams": {
      "type": "object",
      "properties": {
        "maxRotationPeriodExponent": {
          "format": "uint32",
          "description": "Indicates the maximum rotation period supported by the service.\nSee EddystoneEidRegistration.rotation_period_exponent",
          "type": "integer"
        },
        "minRotationPeriodExponent": {
          "format": "uint32",
          "description": "Indicates the minimum rotation period supported by the service.\nSee EddystoneEidRegistration.rotation_period_exponent",
          "type": "integer"
>>>>>>> b412c745
        },
        "serviceEcdhPublicKey": {
          "format": "byte",
          "description": "The beacon service's public key for use by a beacon to derive its\nIdentity Key using Elliptic Curve Diffie-Hellman key exchange.",
          "type": "string"
        }
      },
      "id": "EphemeralIdRegistrationParams",
      "description": "Information a client needs to provision and register beacons that\nbroadcast Eddystone-EID format beacon IDs, using Elliptic curve\nDiffie-Hellman key exchange. See\n[the Eddystone specification](https://github.com/google/eddystone/tree/master/eddystone-eid) at GitHub."
    },
    "BeaconInfo": {
      "description": "A subset of beacon information served via the `beaconinfo.getforobserved`\nmethod, which you call when users of your app encounter your beacons.",
      "type": "object",
      "properties": {
<<<<<<< HEAD
        "beaconName": {
          "description": "The name under which the beacon is registered.",
          "type": "string"
        },
        "attachments": {
          "description": "Attachments matching the type(s) requested.\nMay be empty if no attachment types were requested.",
          "items": {
            "$ref": "AttachmentInfo"
          },
          "type": "array"
        },
        "advertisedId": {
          "description": "The ID advertised by the beacon.",
          "$ref": "AdvertisedId"
        }
      },
      "id": "BeaconInfo"
    },
    "EphemeralIdRegistrationParams": {
      "description": "Information a client needs to provision and register beacons that\nbroadcast Eddystone-EID format beacon IDs, using Elliptic curve\nDiffie-Hellman key exchange. See\n[the Eddystone specification](https://github.com/google/eddystone/tree/master/eddystone-eid) at GitHub.",
      "type": "object",
      "properties": {
        "serviceEcdhPublicKey": {
          "format": "byte",
          "description": "The beacon service's public key for use by a beacon to derive its\nIdentity Key using Elliptic Curve Diffie-Hellman key exchange.",
          "type": "string"
        },
        "maxRotationPeriodExponent": {
          "format": "uint32",
          "description": "Indicates the maximum rotation period supported by the service.\nSee EddystoneEidRegistration.rotation_period_exponent",
          "type": "integer"
        },
        "minRotationPeriodExponent": {
          "format": "uint32",
          "description": "Indicates the minimum rotation period supported by the service.\nSee EddystoneEidRegistration.rotation_period_exponent",
=======
        "numDeleted": {
          "format": "int32",
          "description": "The number of attachments that were deleted.",
>>>>>>> b412c745
          "type": "integer"
        }
      },
      "id": "DeleteAttachmentsResponse"
    },
    "DeleteAttachmentsResponse": {
      "description": "Response for a request to delete attachments.",
      "type": "object",
      "properties": {
        "numDeleted": {
          "format": "int32",
          "description": "The number of attachments that were deleted.",
          "type": "integer"
        }
      },
      "id": "DeleteAttachmentsResponse"
    },
    "Observation": {
      "type": "object",
      "properties": {
        "telemetry": {
          "format": "byte",
          "description": "The array of telemetry bytes received from the beacon. The server is\nresponsible for parsing it. This field may frequently be empty, as\nwith a beacon that transmits telemetry only occasionally.",
          "type": "string"
        },
        "timestampMs": {
          "format": "google-datetime",
          "description": "Time when the beacon was observed.",
          "type": "string"
        },
        "advertisedId": {
          "$ref": "AdvertisedId",
          "description": "The ID advertised by the beacon the client has encountered.\n\nIf the submitted `advertised_id` type is Eddystone-EID, then the client\nmust be authorized to resolve the given beacon. Otherwise no data will be\nreturned for that beacon.\nRequired."
        }
      },
      "id": "Observation",
      "description": "Represents one beacon observed once."
    },
    "ListDiagnosticsResponse": {
      "description": "Response that contains the requested diagnostics.",
      "type": "object",
      "properties": {
        "diagnostics": {
          "description": "The diagnostics matching the given request.",
          "items": {
            "$ref": "Diagnostics"
          },
          "type": "array"
        },
        "nextPageToken": {
          "description": "Token that can be used for pagination. Returned only if the\nrequest matches more beacons than can be returned in this response.",
          "type": "string"
        }
      },
      "id": "ListDiagnosticsResponse"
    },
    "GetInfoForObservedBeaconsResponse": {
      "description": "Information about the requested beacons, optionally including attachment\ndata.",
      "type": "object",
      "properties": {
        "beacons": {
          "description": "Public information about beacons.\nMay be empty if the request matched no beacons.",
          "items": {
            "$ref": "BeaconInfo"
          },
          "type": "array"
        }
      },
      "id": "GetInfoForObservedBeaconsResponse"
    },
    "Beacon": {
      "description": "Details of a beacon device.",
      "type": "object",
      "properties": {
<<<<<<< HEAD
        "indoorLevel": {
          "description": "The indoor level information for this beacon, if known. As returned by the\nGoogle Maps API.\nOptional.",
          "$ref": "IndoorLevel"
        },
=======
>>>>>>> b412c745
        "status": {
          "enumDescriptions": [
            "Do not use this value.",
            "The \"normal\" in-use state of a beacon.",
            "Beacon should no longer be used for any purpose. This is irreversible.",
            "The beacon should not be visible to mobile devices. This is reversible."
          ],
          "enum": [
            "STATUS_UNSPECIFIED",
            "ACTIVE",
            "DECOMMISSIONED",
            "INACTIVE"
          ],
          "description": "Current status of the beacon.\nRequired.",
          "type": "string"
        },
        "indoorLevel": {
          "$ref": "IndoorLevel",
          "description": "The indoor level information for this beacon, if known. As returned by the\nGoogle Maps API.\nOptional."
        },
        "beaconName": {
          "description": "Resource name of this beacon. A beacon name has the format\n\"beacons/N!beaconId\" where the beaconId is the base16 ID broadcast by\nthe beacon and N is a code for the beacon's type. Possible values are\n`3` for Eddystone, `1` for iBeacon, or `5` for AltBeacon.\n\nThis field must be left empty when registering. After reading a beacon,\nclients can use the name for future operations.",
          "type": "string"
        },
        "expectedStability": {
          "enumDescriptions": [
            "Do not use this value.",
            "Not expected to move, for example a store's front door.",
            "Usually stable but may move rarely, usually within a single place,\nfor example a store display.",
            "Moves frequently, for example a personal item or food truck.",
            "Moves continuously in service, for example a bus or train."
          ],
          "enum": [
            "STABILITY_UNSPECIFIED",
            "STABLE",
            "PORTABLE",
            "MOBILE",
            "ROVING"
          ],
          "description": "Expected location stability. This is set when the beacon is registered or\nupdated, not automatically detected in any way.\nOptional.",
          "type": "string"
        },
        "advertisedId": {
          "description": "The identifier of a beacon as advertised by it. This field must be\npopulated when registering. It may be empty when updating a beacon\nrecord because it is ignored in updates.\n\nWhen registering a beacon that broadcasts Eddystone-EID, this field\nshould contain a \"stable\" Eddystone-UID that identifies the beacon and\nlinks it to its attachments. The stable Eddystone-UID is only used for\nadministering the beacon.",
          "$ref": "AdvertisedId"
<<<<<<< HEAD
=======
        },
        "provisioningKey": {
          "type": "string",
          "format": "byte",
          "description": "Some beacons may require a user to provide an authorization key before\nchanging any of its configuration (e.g. broadcast frames, transmit power).\nThis field provides a place to store and control access to that key.\nThis field is populated in responses to `GET /v1beta1/beacons/3!beaconId`\nfrom users with write access to the given beacon. That is to say: If the\nuser is authorized to write the beacon's confidential data in the service,\nthe service considers them authorized to configure the beacon. Note\nthat this key grants nothing on the service, only on the beacon itself."
>>>>>>> b412c745
        },
        "ephemeralIdRegistration": {
          "$ref": "EphemeralIdRegistration",
          "description": "Write-only registration parameters for beacons using Eddystone-EID\n(remotely resolved ephemeral ID) format. This information will not be\npopulated in API responses. When submitting this data, the `advertised_id`\nfield must contain an ID of type Eddystone-UID. Any other ID type will\nresult in an error."
        },
        "latLng": {
          "description": "The location of the beacon, expressed as a latitude and longitude pair.\nThis location is given when the beacon is registered or updated. It does\nnot necessarily indicate the actual current location of the beacon.\nOptional.",
          "$ref": "LatLng"
        },
        "placeId": {
          "description": "The [Google Places API](/places/place-id) Place ID of the place where\nthe beacon is deployed. This is given when the beacon is registered or\nupdated, not automatically detected in any way.\nOptional.",
          "type": "string"
        },
        "description": {
          "description": "Free text used to identify and describe the beacon. Maximum length 140\ncharacters.\nOptional.",
          "type": "string"
        },
<<<<<<< HEAD
        "description": {
          "description": "Free text used to identify and describe the beacon. Maximum length 140\ncharacters.\nOptional.",
          "type": "string"
        },
        "placeId": {
          "description": "The [Google Places API](/places/place-id) Place ID of the place where\nthe beacon is deployed. This is given when the beacon is registered or\nupdated, not automatically detected in any way.\nOptional.",
          "type": "string"
        },
        "latLng": {
          "$ref": "LatLng",
          "description": "The location of the beacon, expressed as a latitude and longitude pair.\nThis location is given when the beacon is registered or updated. It does\nnot necessarily indicate the actual current location of the beacon.\nOptional."
        },
        "properties": {
          "description": "Properties of the beacon device, for example battery type or firmware\nversion.\nOptional.",
          "type": "object",
          "additionalProperties": {
            "type": "string"
          }
=======
        "properties": {
          "additionalProperties": {
            "type": "string"
          },
          "description": "Properties of the beacon device, for example battery type or firmware\nversion.\nOptional.",
          "type": "object"
>>>>>>> b412c745
        }
      },
      "id": "Beacon"
    },
    "AdvertisedId": {
      "description": "Defines a unique identifier of a beacon as broadcast by the device.",
      "type": "object",
      "properties": {
        "type": {
<<<<<<< HEAD
          "description": "Specifies the identifier type.\nRequired.",
          "type": "string",
          "enumDescriptions": [
            "Do not use this value.",
            "Eddystone, an open beacon format that supports Android and iOS devices\nhttps://github.com/google/eddystone/wiki/Beacon-Specification",
            "Apple iBeacon compatible beacon",
            "See http://altbeacon.org and/or https://github.com/AltBeacon/spec.",
            "Eddystone Ephemeral ID"
          ],
=======
>>>>>>> b412c745
          "enum": [
            "TYPE_UNSPECIFIED",
            "EDDYSTONE",
            "IBEACON",
            "ALTBEACON",
            "EDDYSTONE_EID"
<<<<<<< HEAD
=======
          ],
          "description": "Specifies the identifier type.\nRequired.",
          "type": "string",
          "enumDescriptions": [
            "Do not use this value.",
            "Eddystone, an open beacon format that supports Android and iOS devices\nhttps://github.com/google/eddystone/wiki/Beacon-Specification",
            "Apple iBeacon compatible beacon",
            "See http://altbeacon.org and/or https://github.com/AltBeacon/spec.",
            "Eddystone Ephemeral ID"
>>>>>>> b412c745
          ]
        },
        "id": {
          "type": "string",
          "format": "byte",
          "description": "The actual beacon identifier, as broadcast by the beacon hardware. Must be\n[base64](http://tools.ietf.org/html/rfc4648#section-4) encoded in HTTP\nrequests, and will be so encoded (with padding) in responses. The base64\nencoding should be of the binary byte-stream and not any textual (such as\nhex) representation thereof.\nRequired."
        }
      },
      "id": "AdvertisedId"
    },
    "Date": {
      "description": "Represents a whole calendar date, e.g. date of birth. The time of day and\ntime zone are either specified elsewhere or are not significant. The date\nis relative to the Proleptic Gregorian Calendar. The day may be 0 to\nrepresent a year and month where the day is not significant, e.g. credit card\nexpiration date. The year may be 0 to represent a month and day independent\nof year, e.g. anniversary date. Related types are google.type.TimeOfDay\nand `google.protobuf.Timestamp`.",
      "type": "object",
      "properties": {
        "day": {
          "format": "int32",
          "description": "Day of month. Must be from 1 to 31 and valid for the year and month, or 0\nif specifying a year/month where the day is not significant.",
          "type": "integer"
        },
        "year": {
          "format": "int32",
          "description": "Year of date. Must be from 1 to 9999, or 0 if specifying a date without\na year.",
          "type": "integer"
        },
        "month": {
          "format": "int32",
          "description": "Month of year. Must be from 1 to 12.",
          "type": "integer"
        }
      },
      "id": "Date"
    },
    "IndoorLevel": {
      "description": "Indoor level, a human-readable string as returned by Google Maps APIs,\nuseful to indicate which floor of a building a beacon is located on.",
<<<<<<< HEAD
      "type": "object",
      "properties": {
        "name": {
          "description": "The name of this level.",
          "type": "string"
        }
      },
      "id": "IndoorLevel"
    },
    "ListNamespacesResponse": {
      "description": "Response to ListNamespacesRequest that contains all the project's namespaces.",
=======
>>>>>>> b412c745
      "type": "object",
      "properties": {
        "name": {
          "description": "The name of this level.",
          "type": "string"
        }
      },
      "id": "IndoorLevel"
    },
<<<<<<< HEAD
    "Diagnostics": {
      "description": "Diagnostics for a single beacon.",
      "type": "object",
      "properties": {
        "alerts": {
          "enumDescriptions": [
            "Invalid value. Should never appear.",
            "The beacon has been reported in a location different than its registered\nlocation. This may indicate that the beacon has been moved. This signal\nis not 100% accurate, but indicates that further investigation is worth\nwhile.",
            "The battery level for the beacon is low enough that, given the beacon's\ncurrent use, its battery will run out with in the next 60 days. This\nindicates that the battery should be replaced soon."
          ],
          "description": "An unordered list of Alerts that the beacon has.",
          "items": {
            "enum": [
              "ALERT_UNSPECIFIED",
              "WRONG_LOCATION",
              "LOW_BATTERY"
            ],
            "type": "string"
          },
          "type": "array"
        },
        "estimatedLowBatteryDate": {
          "$ref": "Date",
          "description": "The date when the battery is expected to be low. If the value is missing\nthen there is no estimate for when the battery will be low.\nThis value is only an estimate, not an exact date."
        },
        "beaconName": {
          "description": "Resource name of the beacon. For Eddystone-EID beacons, this may\nbe the beacon's current EID, or the beacon's \"stable\" Eddystone-UID.",
          "type": "string"
        }
      },
      "id": "Diagnostics"
    },
    "ListBeaconsResponse": {
      "description": "Response that contains list beacon results and pagination help.",
=======
    "ListNamespacesResponse": {
>>>>>>> b412c745
      "type": "object",
      "properties": {
        "namespaces": {
          "description": "The attachments that corresponded to the request params.",
          "items": {
            "$ref": "Namespace"
          },
          "type": "array"
        }
      },
      "id": "ListNamespacesResponse",
      "description": "Response to ListNamespacesRequest that contains all the project's namespaces."
    },
<<<<<<< HEAD
=======
    "Diagnostics": {
      "description": "Diagnostics for a single beacon.",
      "type": "object",
      "properties": {
        "beaconName": {
          "description": "Resource name of the beacon. For Eddystone-EID beacons, this may\nbe the beacon's current EID, or the beacon's \"stable\" Eddystone-UID.",
          "type": "string"
        },
        "alerts": {
          "enumDescriptions": [
            "Invalid value. Should never appear.",
            "The beacon has been reported in a location different than its registered\nlocation. This may indicate that the beacon has been moved. This signal\nis not 100% accurate, but indicates that further investigation is worth\nwhile.",
            "The battery level for the beacon is low enough that, given the beacon's\ncurrent use, its battery will run out with in the next 60 days. This\nindicates that the battery should be replaced soon."
          ],
          "description": "An unordered list of Alerts that the beacon has.",
          "items": {
            "type": "string",
            "enum": [
              "ALERT_UNSPECIFIED",
              "WRONG_LOCATION",
              "LOW_BATTERY"
            ]
          },
          "type": "array"
        },
        "estimatedLowBatteryDate": {
          "$ref": "Date",
          "description": "The date when the battery is expected to be low. If the value is missing\nthen there is no estimate for when the battery will be low.\nThis value is only an estimate, not an exact date."
        }
      },
      "id": "Diagnostics"
    },
    "ListBeaconsResponse": {
      "type": "object",
      "properties": {
        "nextPageToken": {
          "description": "An opaque pagination token that the client may provide in their next\nrequest to retrieve the next page of results.",
          "type": "string"
        },
        "totalCount": {
          "format": "int64",
          "description": "Estimate of the total number of beacons matched by the query. Higher\nvalues may be less accurate.",
          "type": "string"
        },
        "beacons": {
          "items": {
            "$ref": "Beacon"
          },
          "type": "array",
          "description": "The beacons that matched the search criteria."
        }
      },
      "id": "ListBeaconsResponse",
      "description": "Response that contains list beacon results and pagination help."
    },
>>>>>>> b412c745
    "GetInfoForObservedBeaconsRequest": {
      "description": "Request for beacon and attachment information about beacons that\na mobile client has encountered \"in the wild\".",
      "type": "object",
      "properties": {
        "observations": {
          "items": {
            "$ref": "Observation"
          },
          "type": "array",
          "description": "The beacons that the client has encountered.\nAt least one must be given."
        },
        "namespacedTypes": {
          "description": "Specifies what kind of attachments to include in the response.\nWhen given, the response will include only attachments of the given types.\nWhen empty, no attachments will be returned. Must be in the format\n\u003cvar\u003enamespace/type\u003c/var\u003e. Accepts `*` to specify all types in\nall namespaces owned by the client.\nOptional.",
          "items": {
            "type": "string"
          },
          "type": "array"
        }
      },
      "id": "GetInfoForObservedBeaconsRequest"
    },
    "Empty": {
      "description": "A generic empty message that you can re-use to avoid defining duplicated\nempty messages in your APIs. A typical example is to use it as the request\nor the response type of an API method. For instance:\n\n    service Foo {\n      rpc Bar(google.protobuf.Empty) returns (google.protobuf.Empty);\n    }\n\nThe JSON representation for `Empty` is empty JSON object `{}`.",
<<<<<<< HEAD
      "type": "object",
      "properties": {},
      "id": "Empty"
    },
    "BeaconAttachment": {
      "description": "Project-specific data associated with a beacon.",
=======
>>>>>>> b412c745
      "type": "object",
      "properties": {},
      "id": "Empty"
    },
    "BeaconAttachment": {
      "properties": {
        "namespacedType": {
          "description": "Specifies what kind of attachment this is. Tells a client how to\ninterpret the `data` field. Format is \u003cvar\u003enamespace/type\u003c/var\u003e. Namespace\nprovides type separation between clients. Type describes the type of\n`data`, for use by the client when parsing the `data` field.\nRequired.",
          "type": "string"
        },
        "data": {
          "format": "byte",
          "description": "An opaque data container for client-provided data. Must be\n[base64](http://tools.ietf.org/html/rfc4648#section-4) encoded in HTTP\nrequests, and will be so encoded (with padding) in responses.\nRequired.",
          "type": "string"
        },
        "creationTimeMs": {
          "format": "google-datetime",
          "description": "The UTC time when this attachment was created, in milliseconds since the\nUNIX epoch.",
          "type": "string"
        },
        "attachmentName": {
          "description": "Resource name of this attachment. Attachment names have the format:\n\u003ccode\u003ebeacons/\u003cvar\u003ebeacon_id\u003c/var\u003e/attachments/\u003cvar\u003eattachment_id\u003c/var\u003e\u003c/code\u003e.\nLeave this empty on creation.",
          "type": "string"
        }
      },
      "id": "BeaconAttachment",
      "description": "Project-specific data associated with a beacon.",
      "type": "object"
    },
    "EphemeralIdRegistration": {
      "description": "Write-only registration parameters for beacons using Eddystone-EID format.\nTwo ways of securely registering an Eddystone-EID beacon with the service\nare supported:\n\n1. Perform an ECDH key exchange via this API, including a previous call\n   to `GET /v1beta1/eidparams`. In this case the fields\n   `beacon_ecdh_public_key` and `service_ecdh_public_key` should be\n   populated and `beacon_identity_key` should not be populated. This\n   method ensures that only the two parties in the ECDH key exchange can\n   compute the identity key, which becomes a secret between them.\n2. Derive or obtain the beacon's identity key via other secure means\n   (perhaps an ECDH key exchange between the beacon and a mobile device\n   or any other secure method), and then submit the resulting identity key\n   to the service. In this case `beacon_identity_key` field should be\n   populated, and neither of `beacon_ecdh_public_key` nor\n   `service_ecdh_public_key` fields should be. The security of this method\n   depends on how securely the parties involved (in particular the\n   bluetooth client) handle the identity key, and obviously on how\n   securely the identity key was generated.\n\nSee [the Eddystone specification](https://github.com/google/eddystone/tree/master/eddystone-eid) at GitHub.",
      "type": "object",
      "properties": {
<<<<<<< HEAD
        "rotationPeriodExponent": {
          "format": "uint32",
          "description": "Indicates the nominal period between each rotation of the beacon's\nephemeral ID. \"Nominal\" because the beacon should randomize the\nactual interval. See [the spec at github](https://github.com/google/eddystone/tree/master/eddystone-eid)\nfor details. This value corresponds to a power-of-two scaler on the\nbeacon's clock: when the scaler value is K, the beacon will begin\nbroadcasting a new ephemeral ID on average every 2^K seconds.",
          "type": "integer"
        },
        "serviceEcdhPublicKey": {
          "format": "byte",
          "description": "The service's public key used for the Elliptic curve Diffie-Hellman\nkey exchange. When this field is populated, `beacon_ecdh_public_key`\nmust also be populated, and `beacon_identity_key` must not be.",
          "type": "string"
        },
        "beaconIdentityKey": {
          "format": "byte",
          "description": "The private key of the beacon. If this field is populated,\n`beacon_ecdh_public_key` and `service_ecdh_public_key` must not be\npopulated.",
          "type": "string"
        },
=======
>>>>>>> b412c745
        "initialEid": {
          "format": "byte",
          "description": "An initial ephemeral ID calculated using the clock value submitted as\n`initial_clock_value`, and the secret key generated by the\nDiffie-Hellman key exchange using `service_ecdh_public_key` and\n`service_ecdh_public_key`. This initial EID value will be used by the\nservice to confirm that the key exchange process was successful.",
          "type": "string"
        },
        "initialClockValue": {
<<<<<<< HEAD
          "format": "uint64",
          "description": "The initial clock value of the beacon. The beacon's clock must have\nbegun counting at this value immediately prior to transmitting this\nvalue to the resolving service. Significant delay in transmitting this\nvalue to the service risks registration or resolution failures. If a\nvalue is not provided, the default is zero.",
          "type": "string"
=======
          "type": "string",
          "format": "uint64",
          "description": "The initial clock value of the beacon. The beacon's clock must have\nbegun counting at this value immediately prior to transmitting this\nvalue to the resolving service. Significant delay in transmitting this\nvalue to the service risks registration or resolution failures. If a\nvalue is not provided, the default is zero."
>>>>>>> b412c745
        },
        "beaconEcdhPublicKey": {
          "format": "byte",
          "description": "The beacon's public key used for the Elliptic curve Diffie-Hellman\nkey exchange. When this field is populated, `service_ecdh_public_key`\nmust also be populated, and `beacon_identity_key` must not be.",
          "type": "string"
<<<<<<< HEAD
=======
        },
        "rotationPeriodExponent": {
          "format": "uint32",
          "description": "Indicates the nominal period between each rotation of the beacon's\nephemeral ID. \"Nominal\" because the beacon should randomize the\nactual interval. See [the spec at github](https://github.com/google/eddystone/tree/master/eddystone-eid)\nfor details. This value corresponds to a power-of-two scaler on the\nbeacon's clock: when the scaler value is K, the beacon will begin\nbroadcasting a new ephemeral ID on average every 2^K seconds.",
          "type": "integer"
        },
        "serviceEcdhPublicKey": {
          "format": "byte",
          "description": "The service's public key used for the Elliptic curve Diffie-Hellman\nkey exchange. When this field is populated, `beacon_ecdh_public_key`\nmust also be populated, and `beacon_identity_key` must not be.",
          "type": "string"
        },
        "beaconIdentityKey": {
          "type": "string",
          "format": "byte",
          "description": "The private key of the beacon. If this field is populated,\n`beacon_ecdh_public_key` and `service_ecdh_public_key` must not be\npopulated."
>>>>>>> b412c745
        }
      },
      "id": "EphemeralIdRegistration"
    },
    "LatLng": {
      "description": "An object representing a latitude/longitude pair. This is expressed as a pair\nof doubles representing degrees latitude and degrees longitude. Unless\nspecified otherwise, this must conform to the\n\u003ca href=\"http://www.unoosa.org/pdf/icg/2012/template/WGS_84.pdf\"\u003eWGS84\nstandard\u003c/a\u003e. Values must be within normalized ranges.\n\nExample of normalization code in Python:\n\n    def NormalizeLongitude(longitude):\n      \"\"\"Wraps decimal degrees longitude to [-180.0, 180.0].\"\"\"\n      q, r = divmod(longitude, 360.0)\n      if r \u003e 180.0 or (r == 180.0 and q \u003c= -1.0):\n        return r - 360.0\n      return r\n\n    def NormalizeLatLng(latitude, longitude):\n      \"\"\"Wraps decimal degrees latitude and longitude to\n      [-90.0, 90.0] and [-180.0, 180.0], respectively.\"\"\"\n      r = latitude % 360.0\n      if r \u003c= 90.0:\n        return r, NormalizeLongitude(longitude)\n      elif r \u003e= 270.0:\n        return r - 360, NormalizeLongitude(longitude)\n      else:\n        return 180 - r, NormalizeLongitude(longitude + 180.0)\n\n    assert 180.0 == NormalizeLongitude(180.0)\n    assert -180.0 == NormalizeLongitude(-180.0)\n    assert -179.0 == NormalizeLongitude(181.0)\n    assert (0.0, 0.0) == NormalizeLatLng(360.0, 0.0)\n    assert (0.0, 0.0) == NormalizeLatLng(-360.0, 0.0)\n    assert (85.0, 180.0) == NormalizeLatLng(95.0, 0.0)\n    assert (-85.0, -170.0) == NormalizeLatLng(-95.0, 10.0)\n    assert (90.0, 10.0) == NormalizeLatLng(90.0, 10.0)\n    assert (-90.0, -10.0) == NormalizeLatLng(-90.0, -10.0)\n    assert (0.0, -170.0) == NormalizeLatLng(-180.0, 10.0)\n    assert (0.0, -170.0) == NormalizeLatLng(180.0, 10.0)\n    assert (-90.0, 10.0) == NormalizeLatLng(270.0, 10.0)\n    assert (90.0, 10.0) == NormalizeLatLng(-270.0, 10.0)",
      "type": "object",
      "properties": {
        "latitude": {
          "format": "double",
          "description": "The latitude in degrees. It must be in the range [-90.0, +90.0].",
          "type": "number"
        },
        "longitude": {
          "format": "double",
          "description": "The longitude in degrees. It must be in the range [-180.0, +180.0].",
          "type": "number"
        }
      },
      "id": "LatLng"
<<<<<<< HEAD
=======
    },
    "ListBeaconAttachmentsResponse": {
      "description": "Response to `ListBeaconAttachments` that contains the requested attachments.",
      "type": "object",
      "properties": {
        "attachments": {
          "items": {
            "$ref": "BeaconAttachment"
          },
          "type": "array",
          "description": "The attachments that corresponded to the request params."
        }
      },
      "id": "ListBeaconAttachmentsResponse"
    },
    "Namespace": {
      "properties": {
        "namespaceName": {
          "description": "Resource name of this namespace. Namespaces names have the format:\n\u003ccode\u003enamespaces/\u003cvar\u003enamespace\u003c/var\u003e\u003c/code\u003e.",
          "type": "string"
        },
        "servingVisibility": {
          "description": "Specifies what clients may receive attachments under this namespace\nvia `beaconinfo.getforobserved`.",
          "type": "string",
          "enumDescriptions": [
            "Do not use this value.",
            "Served only to the project that owns the namespace.",
            "Any project can subscribe to attachments under the namespace."
          ],
          "enum": [
            "VISIBILITY_UNSPECIFIED",
            "UNLISTED",
            "PUBLIC"
          ]
        }
      },
      "id": "Namespace",
      "description": "An attachment namespace defines read and write access for all the attachments\ncreated under it. Each namespace is globally unique, and owned by one\nproject which is the only project that can create attachments under it.",
      "type": "object"
    },
    "AttachmentInfo": {
      "properties": {
        "namespacedType": {
          "description": "Specifies what kind of attachment this is. Tells a client how to\ninterpret the `data` field. Format is \u003cvar\u003enamespace/type\u003c/var\u003e, for\nexample \u003ccode\u003escrupulous-wombat-12345/welcome-message\u003c/code\u003e",
          "type": "string"
        },
        "data": {
          "format": "byte",
          "description": "An opaque data container for client-provided data.",
          "type": "string"
        }
      },
      "id": "AttachmentInfo",
      "description": "A subset of attachment information served via the\n`beaconinfo.getforobserved` method, used when your users encounter your\nbeacons.",
      "type": "object"
    },
    "BeaconInfo": {
      "description": "A subset of beacon information served via the `beaconinfo.getforobserved`\nmethod, which you call when users of your app encounter your beacons.",
      "type": "object",
      "properties": {
        "attachments": {
          "description": "Attachments matching the type(s) requested.\nMay be empty if no attachment types were requested.",
          "items": {
            "$ref": "AttachmentInfo"
          },
          "type": "array"
        },
        "advertisedId": {
          "$ref": "AdvertisedId",
          "description": "The ID advertised by the beacon."
        },
        "beaconName": {
          "description": "The name under which the beacon is registered.",
          "type": "string"
        }
      },
      "id": "BeaconInfo"
>>>>>>> b412c745
    }
  },
  "icons": {
    "x32": "http://www.google.com/images/icons/product/search-32.gif",
    "x16": "http://www.google.com/images/icons/product/search-16.gif"
  },
<<<<<<< HEAD
  "servicePath": "",
  "description": "Registers, manages, indexes, and searches beacons.",
  "kind": "discovery#restDescription",
  "rootUrl": "https://proximitybeacon.googleapis.com/",
  "basePath": "",
  "ownerDomain": "google.com",
  "name": "proximitybeacon",
  "batchPath": "batch",
  "id": "proximitybeacon:v1beta1",
  "documentationLink": "https://developers.google.com/beacons/proximity/",
  "revision": "20170823"
=======
  "protocol": "rest"
>>>>>>> b412c745
}<|MERGE_RESOLUTION|>--- conflicted
+++ resolved
@@ -1,6 +1,4 @@
 {
-<<<<<<< HEAD
-=======
   "version": "v1beta1",
   "baseUrl": "https://proximitybeacon.googleapis.com/",
   "auth": {
@@ -23,97 +21,47 @@
   "revision": "20170913",
   "documentationLink": "https://developers.google.com/beacons/proximity/",
   "id": "proximitybeacon:v1beta1",
->>>>>>> b412c745
   "title": "Google Proximity Beacon API",
   "discoveryVersion": "v1",
-<<<<<<< HEAD
-=======
   "ownerName": "Google",
->>>>>>> b412c745
   "version_module": true,
   "resources": {
     "beaconinfo": {
       "methods": {
         "getforobserved": {
-<<<<<<< HEAD
-          "request": {
-            "$ref": "GetInfoForObservedBeaconsRequest"
-          },
-          "description": "Given one or more beacon observations, returns any beacon information\nand attachments accessible to your application. Authorize by using the\n[API key](https://developers.google.com/beacons/proximity/get-started#request_a_browser_api_key)\nfor the application.",
-=======
           "httpMethod": "POST",
           "parameterOrder": [],
->>>>>>> b412c745
           "response": {
             "$ref": "GetInfoForObservedBeaconsResponse"
           },
-          "parameterOrder": [],
-          "httpMethod": "POST",
           "parameters": {},
           "flatPath": "v1beta1/beaconinfo:getforobserved",
-<<<<<<< HEAD
-          "id": "proximitybeacon.beaconinfo.getforobserved",
-          "path": "v1beta1/beaconinfo:getforobserved"
-=======
           "path": "v1beta1/beaconinfo:getforobserved",
           "id": "proximitybeacon.beaconinfo.getforobserved",
           "request": {
             "$ref": "GetInfoForObservedBeaconsRequest"
           },
           "description": "Given one or more beacon observations, returns any beacon information\nand attachments accessible to your application. Authorize by using the\n[API key](https://developers.google.com/beacons/proximity/get-started#request_a_browser_api_key)\nfor the application."
->>>>>>> b412c745
         }
       }
     },
     "namespaces": {
       "methods": {
-<<<<<<< HEAD
-        "list": {
-          "httpMethod": "GET",
-          "parameterOrder": [],
-          "response": {
-            "$ref": "ListNamespacesResponse"
-          },
-          "parameters": {
-            "projectId": {
-              "description": "The project id to list namespaces under.\nOptional.",
-              "type": "string",
-              "location": "query"
-            }
-          },
-          "scopes": [
-            "https://www.googleapis.com/auth/userlocation.beacon.registry"
-          ],
-          "flatPath": "v1beta1/namespaces",
-          "path": "v1beta1/namespaces",
-          "id": "proximitybeacon.namespaces.list",
-          "description": "Lists all attachment namespaces owned by your Google Developers Console\nproject. Attachment data associated with a beacon must include a\nnamespaced type, and the namespace must be owned by your project.\n\nAuthenticate using an [OAuth access token](https://developers.google.com/identity/protocols/OAuth2)\nfrom a signed-in user with **viewer**, **Is owner** or **Can edit**\npermissions in the Google Developers Console project."
-        },
-        "update": {
-          "httpMethod": "PUT",
-          "parameterOrder": [
-            "namespaceName"
-          ],
-=======
         "update": {
           "request": {
             "$ref": "Namespace"
           },
           "description": "Updates the information about the specified namespace. Only the namespace\nvisibility can be updated.",
->>>>>>> b412c745
           "response": {
             "$ref": "Namespace"
           },
-          "scopes": [
-            "https://www.googleapis.com/auth/userlocation.beacon.registry"
-          ],
-<<<<<<< HEAD
-=======
+          "parameterOrder": [
+            "namespaceName"
+          ],
           "httpMethod": "PUT",
           "scopes": [
             "https://www.googleapis.com/auth/userlocation.beacon.registry"
           ],
->>>>>>> b412c745
           "parameters": {
             "namespaceName": {
               "description": "Resource name of this namespace. Namespaces names have the format:\n\u003ccode\u003enamespaces/\u003cvar\u003enamespace\u003c/var\u003e\u003c/code\u003e.",
@@ -146,43 +94,18 @@
               "type": "string"
             }
           },
-<<<<<<< HEAD
-          "flatPath": "v1beta1/namespaces/{namespacesId}",
-          "path": "v1beta1/{+namespaceName}",
-          "id": "proximitybeacon.namespaces.update",
-          "request": {
-            "$ref": "Namespace"
-          },
-          "description": "Updates the information about the specified namespace. Only the namespace\nvisibility can be updated."
-=======
           "scopes": [
             "https://www.googleapis.com/auth/userlocation.beacon.registry"
           ],
           "flatPath": "v1beta1/namespaces",
           "path": "v1beta1/namespaces",
           "id": "proximitybeacon.namespaces.list"
->>>>>>> b412c745
         }
       }
     },
     "v1beta1": {
       "methods": {
         "getEidparams": {
-<<<<<<< HEAD
-          "flatPath": "v1beta1/eidparams",
-          "id": "proximitybeacon.getEidparams",
-          "path": "v1beta1/eidparams",
-          "description": "Gets the Proximity Beacon API's current public key and associated\nparameters used to initiate the Diffie-Hellman key exchange required to\nregister a beacon that broadcasts the Eddystone-EID format. This key\nchanges periodically; clients may cache it and re-use the same public key\nto provision and register multiple beacons. However, clients should be\nprepared to refresh this key when they encounter an error registering an\nEddystone-EID beacon.",
-          "response": {
-            "$ref": "EphemeralIdRegistrationParams"
-          },
-          "parameterOrder": [],
-          "httpMethod": "GET",
-          "parameters": {},
-          "scopes": [
-            "https://www.googleapis.com/auth/userlocation.beacon.registry"
-          ]
-=======
           "scopes": [
             "https://www.googleapis.com/auth/userlocation.beacon.registry"
           ],
@@ -196,74 +119,24 @@
           "response": {
             "$ref": "EphemeralIdRegistrationParams"
           }
->>>>>>> b412c745
         }
       }
     },
     "beacons": {
       "methods": {
-<<<<<<< HEAD
-        "get": {
-          "flatPath": "v1beta1/beacons/{beaconsId}",
-          "path": "v1beta1/{+beaconName}",
-          "id": "proximitybeacon.beacons.get",
-          "description": "Returns detailed information about the specified beacon.\n\nAuthenticate using an [OAuth access token](https://developers.google.com/identity/protocols/OAuth2)\nfrom a signed-in user with **viewer**, **Is owner** or **Can edit**\npermissions in the Google Developers Console project.\n\nRequests may supply an Eddystone-EID beacon name in the form:\n`beacons/4!beaconId` where the `beaconId` is the base16 ephemeral ID\nbroadcast by the beacon. The returned `Beacon` object will contain the\nbeacon's stable Eddystone-UID. Clients not authorized to resolve the\nbeacon's ephemeral Eddystone-EID broadcast will receive an error.",
-          "httpMethod": "GET",
+        "decommission": {
+          "response": {
+            "$ref": "Empty"
+          },
           "parameterOrder": [
             "beaconName"
           ],
-          "response": {
-            "$ref": "Beacon"
-          },
-          "parameters": {
-            "projectId": {
-              "description": "The project id of the beacon to request. If the project id is not specified\nthen the project making the request is used. The project id must match the\nproject that owns the beacon.\nOptional.",
-              "type": "string",
-              "location": "query"
-            },
-            "beaconName": {
-              "description": "Resource name of this beacon. A beacon name has the format\n\"beacons/N!beaconId\" where the beaconId is the base16 ID broadcast by\nthe beacon and N is a code for the beacon's type. Possible values are\n`3` for Eddystone-UID, `4` for Eddystone-EID, `1` for iBeacon, or `5`\nfor AltBeacon. For Eddystone-EID beacons, you may use either the\ncurrent EID or the beacon's \"stable\" UID.\nRequired.",
-              "type": "string",
-              "required": true,
-              "pattern": "^beacons/[^/]+$",
-              "location": "path"
-            }
-          },
-          "scopes": [
-            "https://www.googleapis.com/auth/userlocation.beacon.registry"
-          ]
-        },
-        "update": {
-          "flatPath": "v1beta1/beacons/{beaconsId}",
-          "id": "proximitybeacon.beacons.update",
-          "path": "v1beta1/{+beaconName}",
-          "description": "Updates the information about the specified beacon. **Any field that you do\nnot populate in the submitted beacon will be permanently erased**, so you\nshould follow the \"read, modify, write\" pattern to avoid inadvertently\ndestroying data.\n\nChanges to the beacon status via this method will be  silently ignored.\nTo update beacon status, use the separate methods on this API for\nactivation, deactivation, and decommissioning.\nAuthenticate using an [OAuth access token](https://developers.google.com/identity/protocols/OAuth2)\nfrom a signed-in user with **Is owner** or **Can edit** permissions in the\nGoogle Developers Console project.",
-          "request": {
-            "$ref": "Beacon"
-          },
-=======
-        "decommission": {
->>>>>>> b412c745
-          "response": {
-            "$ref": "Beacon"
-          },
-          "parameterOrder": [
-            "beaconName"
-          ],
-<<<<<<< HEAD
-          "httpMethod": "PUT",
-          "parameters": {
-            "beaconName": {
-              "location": "path",
-              "description": "Resource name of this beacon. A beacon name has the format\n\"beacons/N!beaconId\" where the beaconId is the base16 ID broadcast by\nthe beacon and N is a code for the beacon's type. Possible values are\n`3` for Eddystone, `1` for iBeacon, or `5` for AltBeacon.\n\nThis field must be left empty when registering. After reading a beacon,\nclients can use the name for future operations.",
-=======
           "httpMethod": "POST",
           "scopes": [
             "https://www.googleapis.com/auth/userlocation.beacon.registry"
           ],
           "parameters": {
             "beaconName": {
->>>>>>> b412c745
               "type": "string",
               "required": true,
               "pattern": "^beacons/[^/]+$",
@@ -272,45 +145,6 @@
             },
             "projectId": {
               "location": "query",
-<<<<<<< HEAD
-              "description": "The project id of the beacon to update. If the project id is not\nspecified then the project making the request is used. The project id\nmust match the project that owns the beacon.\nOptional.",
-              "type": "string"
-            }
-          },
-          "scopes": [
-            "https://www.googleapis.com/auth/userlocation.beacon.registry"
-          ]
-        },
-        "decommission": {
-          "description": "Decommissions the specified beacon in the service. This beacon will no\nlonger be returned from `beaconinfo.getforobserved`. This operation is\npermanent -- you will not be able to re-register a beacon with this ID\nagain.\n\nAuthenticate using an [OAuth access token](https://developers.google.com/identity/protocols/OAuth2)\nfrom a signed-in user with **Is owner** or **Can edit** permissions in the\nGoogle Developers Console project.",
-          "response": {
-            "$ref": "Empty"
-          },
-          "parameterOrder": [
-            "beaconName"
-          ],
-          "httpMethod": "POST",
-          "parameters": {
-            "projectId": {
-              "location": "query",
-              "description": "The project id of the beacon to decommission. If the project id is not\nspecified then the project making the request is used. The project id\nmust match the project that owns the beacon.\nOptional.",
-              "type": "string"
-            },
-            "beaconName": {
-              "description": "Beacon that should be decommissioned. A beacon name has the format\n\"beacons/N!beaconId\" where the beaconId is the base16 ID broadcast by\nthe beacon and N is a code for the beacon's type. Possible values are\n`3` for Eddystone-UID, `4` for Eddystone-EID, `1` for iBeacon, or `5`\nfor AltBeacon. For Eddystone-EID beacons, you may use either the\ncurrent EID of the beacon's \"stable\" UID.\nRequired.",
-              "type": "string",
-              "required": true,
-              "pattern": "^beacons/[^/]+$",
-              "location": "path"
-            }
-          },
-          "scopes": [
-            "https://www.googleapis.com/auth/userlocation.beacon.registry"
-          ],
-          "flatPath": "v1beta1/beacons/{beaconsId}:decommission",
-          "id": "proximitybeacon.beacons.decommission",
-          "path": "v1beta1/{+beaconName}:decommission"
-=======
               "description": "The project id of the beacon to decommission. If the project id is not\nspecified then the project making the request is used. The project id\nmust match the project that owns the beacon.\nOptional.",
               "type": "string"
             }
@@ -319,12 +153,8 @@
           "id": "proximitybeacon.beacons.decommission",
           "path": "v1beta1/{+beaconName}:decommission",
           "description": "Decommissions the specified beacon in the service. This beacon will no\nlonger be returned from `beaconinfo.getforobserved`. This operation is\npermanent -- you will not be able to re-register a beacon with this ID\nagain.\n\nAuthenticate using an [OAuth access token](https://developers.google.com/identity/protocols/OAuth2)\nfrom a signed-in user with **Is owner** or **Can edit** permissions in the\nGoogle Developers Console project."
->>>>>>> b412c745
         },
         "delete": {
-          "flatPath": "v1beta1/beacons/{beaconsId}",
-          "id": "proximitybeacon.beacons.delete",
-          "path": "v1beta1/{+beaconName}",
           "description": "Deletes the specified beacon including all diagnostics data for the beacon\nas well as any attachments on the beacon (including those belonging to\nother projects). This operation cannot be undone.\n\nAuthenticate using an [OAuth access token](https://developers.google.com/identity/protocols/OAuth2)\nfrom a signed-in user with **Is owner** or **Can edit** permissions in the\nGoogle Developers Console project.",
           "response": {
             "$ref": "Empty"
@@ -335,67 +165,27 @@
           "httpMethod": "DELETE",
           "parameters": {
             "projectId": {
-              "location": "query",
               "description": "The project id of the beacon to delete. If not provided, the project\nthat is making the request is used.\nOptional.",
-              "type": "string"
+              "type": "string",
+              "location": "query"
             },
             "beaconName": {
-<<<<<<< HEAD
-              "location": "path",
-              "description": "Beacon that should be deleted. A beacon name has the format\n\"beacons/N!beaconId\" where the beaconId is the base16 ID broadcast by\nthe beacon and N is a code for the beacon's type. Possible values are\n`3` for Eddystone-UID, `4` for Eddystone-EID, `1` for iBeacon, or `5`\nfor AltBeacon. For Eddystone-EID beacons, you may use either the\ncurrent EID or the beacon's \"stable\" UID.\nRequired.",
-=======
->>>>>>> b412c745
-              "type": "string",
-              "required": true,
-              "pattern": "^beacons/[^/]+$"
-            }
-          }
-        },
-        "deactivate": {
-          "description": "Deactivates a beacon. Once deactivated, the API will not return\ninformation nor attachment data for the beacon when queried via\n`beaconinfo.getforobserved`. Calling this method on an already inactive\nbeacon will do nothing (but will return a successful response code).\n\nAuthenticate using an [OAuth access token](https://developers.google.com/identity/protocols/OAuth2)\nfrom a signed-in user with **Is owner** or **Can edit** permissions in the\nGoogle Developers Console project.",
-          "response": {
-            "$ref": "Empty"
-          },
-          "parameterOrder": [
-            "beaconName"
-          ],
-          "httpMethod": "POST",
-          "parameters": {
-            "beaconName": {
-              "description": "Beacon that should be deactivated. A beacon name has the format\n\"beacons/N!beaconId\" where the beaconId is the base16 ID broadcast by\nthe beacon and N is a code for the beacon's type. Possible values are\n`3` for Eddystone-UID, `4` for Eddystone-EID, `1` for iBeacon, or `5`\nfor AltBeacon. For Eddystone-EID beacons, you may use either the\ncurrent EID or the beacon's \"stable\" UID.\nRequired.",
               "type": "string",
               "required": true,
               "pattern": "^beacons/[^/]+$",
-<<<<<<< HEAD
-              "location": "path"
-            },
-            "projectId": {
-              "description": "The project id of the beacon to deactivate. If the project id is not\nspecified then the project making the request is used. The project id must\nmatch the project that owns the beacon.\nOptional.",
-              "type": "string",
-              "location": "query"
-=======
               "location": "path",
               "description": "Beacon that should be deleted. A beacon name has the format\n\"beacons/N!beaconId\" where the beaconId is the base16 ID broadcast by\nthe beacon and N is a code for the beacon's type. Possible values are\n`3` for Eddystone-UID, `4` for Eddystone-EID, `1` for iBeacon, or `5`\nfor AltBeacon. For Eddystone-EID beacons, you may use either the\ncurrent EID or the beacon's \"stable\" UID.\nRequired."
->>>>>>> b412c745
             }
           },
           "scopes": [
             "https://www.googleapis.com/auth/userlocation.beacon.registry"
           ],
-<<<<<<< HEAD
-          "flatPath": "v1beta1/beacons/{beaconsId}:deactivate",
-          "id": "proximitybeacon.beacons.deactivate",
-          "path": "v1beta1/{+beaconName}:deactivate"
-        },
-        "register": {
-=======
           "flatPath": "v1beta1/beacons/{beaconsId}",
           "id": "proximitybeacon.beacons.delete",
           "path": "v1beta1/{+beaconName}"
         },
         "deactivate": {
           "description": "Deactivates a beacon. Once deactivated, the API will not return\ninformation nor attachment data for the beacon when queried via\n`beaconinfo.getforobserved`. Calling this method on an already inactive\nbeacon will do nothing (but will return a successful response code).\n\nAuthenticate using an [OAuth access token](https://developers.google.com/identity/protocols/OAuth2)\nfrom a signed-in user with **Is owner** or **Can edit** permissions in the\nGoogle Developers Console project.",
->>>>>>> b412c745
           "response": {
             "$ref": "Empty"
           },
@@ -420,19 +210,9 @@
           "scopes": [
             "https://www.googleapis.com/auth/userlocation.beacon.registry"
           ],
-<<<<<<< HEAD
-          "flatPath": "v1beta1/beacons:register",
-          "id": "proximitybeacon.beacons.register",
-          "path": "v1beta1/beacons:register",
-          "description": "Registers a previously unregistered beacon given its `advertisedId`.\nThese IDs are unique within the system. An ID can be registered only once.\n\nAuthenticate using an [OAuth access token](https://developers.google.com/identity/protocols/OAuth2)\nfrom a signed-in user with **Is owner** or **Can edit** permissions in the\nGoogle Developers Console project.",
-          "request": {
-            "$ref": "Beacon"
-          }
-=======
           "flatPath": "v1beta1/beacons/{beaconsId}:deactivate",
           "id": "proximitybeacon.beacons.deactivate",
           "path": "v1beta1/{+beaconName}:deactivate"
->>>>>>> b412c745
         },
         "list": {
           "flatPath": "v1beta1/beacons",
@@ -460,27 +240,14 @@
               "type": "string"
             },
             "projectId": {
+              "location": "query",
               "description": "The project id to list beacons under. If not present then the project\ncredential that made the request is used as the project.\nOptional.",
-              "type": "string",
-              "location": "query"
+              "type": "string"
             },
             "pageToken": {
               "description": "A pagination token obtained from a previous request to list beacons.",
               "type": "string",
               "location": "query"
-<<<<<<< HEAD
-            }
-          },
-          "flatPath": "v1beta1/beacons",
-          "id": "proximitybeacon.beacons.list",
-          "path": "v1beta1/beacons"
-        },
-        "activate": {
-          "description": "Activates a beacon. A beacon that is active will return information\nand attachment data when queried via `beaconinfo.getforobserved`.\nCalling this method on an already active beacon will do nothing (but\nwill return a successful response code).\n\nAuthenticate using an [OAuth access token](https://developers.google.com/identity/protocols/OAuth2)\nfrom a signed-in user with **Is owner** or **Can edit** permissions in the\nGoogle Developers Console project.",
-          "parameterOrder": [
-            "beaconName"
-          ],
-=======
             }
           }
         },
@@ -540,19 +307,9 @@
         },
         "get": {
           "description": "Returns detailed information about the specified beacon.\n\nAuthenticate using an [OAuth access token](https://developers.google.com/identity/protocols/OAuth2)\nfrom a signed-in user with **viewer**, **Is owner** or **Can edit**\npermissions in the Google Developers Console project.\n\nRequests may supply an Eddystone-EID beacon name in the form:\n`beacons/4!beaconId` where the `beaconId` is the base16 ephemeral ID\nbroadcast by the beacon. The returned `Beacon` object will contain the\nbeacon's stable Eddystone-UID. Clients not authorized to resolve the\nbeacon's ephemeral Eddystone-EID broadcast will receive an error.",
->>>>>>> b412c745
           "response": {
-            "$ref": "Empty"
-          },
-<<<<<<< HEAD
-          "httpMethod": "POST",
-          "scopes": [
-            "https://www.googleapis.com/auth/userlocation.beacon.registry"
-          ],
-          "parameters": {
-            "beaconName": {
-              "description": "Beacon that should be activated. A beacon name has the format\n\"beacons/N!beaconId\" where the beaconId is the base16 ID broadcast by\nthe beacon and N is a code for the beacon's type. Possible values are\n`3` for Eddystone-UID, `4` for Eddystone-EID, `1` for iBeacon, or `5`\nfor AltBeacon. For Eddystone-EID beacons, you may use either the\ncurrent EID or the beacon's \"stable\" UID.\nRequired.",
-=======
+            "$ref": "Beacon"
+          },
           "parameterOrder": [
             "beaconName"
           ],
@@ -593,7 +350,6 @@
             "beaconName": {
               "location": "path",
               "description": "Resource name of this beacon. A beacon name has the format\n\"beacons/N!beaconId\" where the beaconId is the base16 ID broadcast by\nthe beacon and N is a code for the beacon's type. Possible values are\n`3` for Eddystone, `1` for iBeacon, or `5` for AltBeacon.\n\nThis field must be left empty when registering. After reading a beacon,\nclients can use the name for future operations.",
->>>>>>> b412c745
               "type": "string",
               "required": true,
               "pattern": "^beacons/[^/]+$"
@@ -601,15 +357,6 @@
             "projectId": {
               "type": "string",
               "location": "query",
-<<<<<<< HEAD
-              "description": "The project id of the beacon to activate. If the project id is not\nspecified then the project making the request is used. The project id\nmust match the project that owns the beacon.\nOptional.",
-              "type": "string"
-            }
-          },
-          "flatPath": "v1beta1/beacons/{beaconsId}:activate",
-          "id": "proximitybeacon.beacons.activate",
-          "path": "v1beta1/{+beaconName}:activate"
-=======
               "description": "The project id of the beacon to update. If the project id is not\nspecified then the project making the request is used. The project id\nmust match the project that owns the beacon.\nOptional."
             }
           },
@@ -620,64 +367,38 @@
             "$ref": "Beacon"
           },
           "description": "Updates the information about the specified beacon. **Any field that you do\nnot populate in the submitted beacon will be permanently erased**, so you\nshould follow the \"read, modify, write\" pattern to avoid inadvertently\ndestroying data.\n\nChanges to the beacon status via this method will be  silently ignored.\nTo update beacon status, use the separate methods on this API for\nactivation, deactivation, and decommissioning.\nAuthenticate using an [OAuth access token](https://developers.google.com/identity/protocols/OAuth2)\nfrom a signed-in user with **Is owner** or **Can edit** permissions in the\nGoogle Developers Console project."
->>>>>>> b412c745
         }
       },
       "resources": {
         "attachments": {
           "methods": {
             "list": {
-<<<<<<< HEAD
-              "description": "Returns the attachments for the specified beacon that match the specified\nnamespaced-type pattern.\n\nTo control which namespaced types are returned, you add the\n`namespacedType` query parameter to the request. You must either use\n`*/*`, to return all attachments, or the namespace must be one of\nthe ones returned from the  `namespaces` endpoint.\n\nAuthenticate using an [OAuth access token](https://developers.google.com/identity/protocols/OAuth2)\nfrom a signed-in user with **viewer**, **Is owner** or **Can edit**\npermissions in the Google Developers Console project.",
-=======
               "httpMethod": "GET",
->>>>>>> b412c745
               "response": {
                 "$ref": "ListBeaconAttachmentsResponse"
               },
               "parameterOrder": [
                 "beaconName"
               ],
-<<<<<<< HEAD
-              "httpMethod": "GET",
-              "scopes": [
-                "https://www.googleapis.com/auth/userlocation.beacon.registry"
-              ],
-              "parameters": {
-=======
               "parameters": {
                 "projectId": {
                   "type": "string",
                   "location": "query",
                   "description": "The project id to list beacon attachments under. This field can be\nused when \"*\" is specified to mean all attachment namespaces. Projects\nmay have multiple attachments with multiple namespaces. If \"*\" is\nspecified and the projectId string is empty, then the project\nmaking the request is used.\nOptional."
                 },
->>>>>>> b412c745
                 "namespacedType": {
                   "description": "Specifies the namespace and type of attachment to include in response in\n\u003cvar\u003enamespace/type\u003c/var\u003e format. Accepts `*/*` to specify\n\"all types in all namespaces\".",
                   "type": "string",
                   "location": "query"
                 },
                 "beaconName": {
+                  "location": "path",
                   "description": "Beacon whose attachments should be fetched. A beacon name has the\nformat \"beacons/N!beaconId\" where the beaconId is the base16 ID broadcast\nby the beacon and N is a code for the beacon's type. Possible values are\n`3` for Eddystone-UID, `4` for Eddystone-EID, `1` for iBeacon, or `5`\nfor AltBeacon. For Eddystone-EID beacons, you may use either the\ncurrent EID or the beacon's \"stable\" UID.\nRequired.",
                   "type": "string",
                   "required": true,
-                  "pattern": "^beacons/[^/]+$",
-                  "location": "path"
-                },
-                "projectId": {
-                  "location": "query",
-                  "description": "The project id to list beacon attachments under. This field can be\nused when \"*\" is specified to mean all attachment namespaces. Projects\nmay have multiple attachments with multiple namespaces. If \"*\" is\nspecified and the projectId string is empty, then the project\nmaking the request is used.\nOptional.",
-                  "type": "string"
+                  "pattern": "^beacons/[^/]+$"
                 }
               },
-<<<<<<< HEAD
-              "flatPath": "v1beta1/beacons/{beaconsId}/attachments",
-              "id": "proximitybeacon.beacons.attachments.list",
-              "path": "v1beta1/{+beaconName}/attachments"
-            },
-            "batchDelete": {
-              "description": "Deletes multiple attachments on a given beacon. This operation is\npermanent and cannot be undone.\n\nYou can optionally specify `namespacedType` to choose which attachments\nshould be deleted. If you do not specify `namespacedType`,  all your\nattachments on the given beacon will be deleted. You also may explicitly\nspecify `*/*` to delete all.\n\nAuthenticate using an [OAuth access token](https://developers.google.com/identity/protocols/OAuth2)\nfrom a signed-in user with **Is owner** or **Can edit** permissions in the\nGoogle Developers Console project.",
-=======
               "scopes": [
                 "https://www.googleapis.com/auth/userlocation.beacon.registry"
               ],
@@ -687,7 +408,6 @@
               "description": "Returns the attachments for the specified beacon that match the specified\nnamespaced-type pattern.\n\nTo control which namespaced types are returned, you add the\n`namespacedType` query parameter to the request. You must either use\n`*/*`, to return all attachments, or the namespace must be one of\nthe ones returned from the  `namespaces` endpoint.\n\nAuthenticate using an [OAuth access token](https://developers.google.com/identity/protocols/OAuth2)\nfrom a signed-in user with **viewer**, **Is owner** or **Can edit**\npermissions in the Google Developers Console project."
             },
             "batchDelete": {
->>>>>>> b412c745
               "response": {
                 "$ref": "DeleteAttachmentsResponse"
               },
@@ -699,11 +419,6 @@
                 "https://www.googleapis.com/auth/userlocation.beacon.registry"
               ],
               "parameters": {
-                "projectId": {
-                  "description": "The project id to delete beacon attachments under. This field can be\nused when \"*\" is specified to mean all attachment namespaces. Projects\nmay have multiple attachments with multiple namespaces. If \"*\" is\nspecified and the projectId string is empty, then the project\nmaking the request is used.\nOptional.",
-                  "type": "string",
-                  "location": "query"
-                },
                 "namespacedType": {
                   "location": "query",
                   "description": "Specifies the namespace and type of attachments to delete in\n`namespace/type` format. Accepts `*/*` to specify\n\"all types in all namespaces\".\nOptional.",
@@ -713,9 +428,6 @@
                   "description": "The beacon whose attachments should be deleted. A beacon name has the\nformat \"beacons/N!beaconId\" where the beaconId is the base16 ID broadcast\nby the beacon and N is a code for the beacon's type. Possible values are\n`3` for Eddystone-UID, `4` for Eddystone-EID, `1` for iBeacon, or `5`\nfor AltBeacon. For Eddystone-EID beacons, you may use either the\ncurrent EID or the beacon's \"stable\" UID.\nRequired.",
                   "type": "string",
                   "required": true,
-<<<<<<< HEAD
-                  "pattern": "^beacons/[^/]+$"
-=======
                   "pattern": "^beacons/[^/]+$",
                   "location": "path"
                 },
@@ -723,20 +435,10 @@
                   "location": "query",
                   "description": "The project id to delete beacon attachments under. This field can be\nused when \"*\" is specified to mean all attachment namespaces. Projects\nmay have multiple attachments with multiple namespaces. If \"*\" is\nspecified and the projectId string is empty, then the project\nmaking the request is used.\nOptional.",
                   "type": "string"
->>>>>>> b412c745
                 }
               },
               "flatPath": "v1beta1/beacons/{beaconsId}/attachments:batchDelete",
               "id": "proximitybeacon.beacons.attachments.batchDelete",
-<<<<<<< HEAD
-              "path": "v1beta1/{+beaconName}/attachments:batchDelete"
-            },
-            "create": {
-              "description": "Associates the given data with the specified beacon. Attachment data must\ncontain two parts:\n\u003cul\u003e\n\u003cli\u003eA namespaced type.\u003c/li\u003e\n\u003cli\u003eThe actual attachment data itself.\u003c/li\u003e\n\u003c/ul\u003e\nThe namespaced type consists of two parts, the namespace and the type.\nThe namespace must be one of the values returned by the `namespaces`\nendpoint, while the type can be a string of any characters except for the\nforward slash (`/`) up to 100 characters in length.\n\nAttachment data can be up to 1024 bytes long.\n\nAuthenticate using an [OAuth access token](https://developers.google.com/identity/protocols/OAuth2)\nfrom a signed-in user with **Is owner** or **Can edit** permissions in the\nGoogle Developers Console project.",
-              "request": {
-                "$ref": "BeaconAttachment"
-              },
-=======
               "path": "v1beta1/{+beaconName}/attachments:batchDelete",
               "description": "Deletes multiple attachments on a given beacon. This operation is\npermanent and cannot be undone.\n\nYou can optionally specify `namespacedType` to choose which attachments\nshould be deleted. If you do not specify `namespacedType`,  all your\nattachments on the given beacon will be deleted. You also may explicitly\nspecify `*/*` to delete all.\n\nAuthenticate using an [OAuth access token](https://developers.google.com/identity/protocols/OAuth2)\nfrom a signed-in user with **Is owner** or **Can edit** permissions in the\nGoogle Developers Console project."
             },
@@ -745,7 +447,6 @@
                 "$ref": "BeaconAttachment"
               },
               "description": "Associates the given data with the specified beacon. Attachment data must\ncontain two parts:\n\u003cul\u003e\n\u003cli\u003eA namespaced type.\u003c/li\u003e\n\u003cli\u003eThe actual attachment data itself.\u003c/li\u003e\n\u003c/ul\u003e\nThe namespaced type consists of two parts, the namespace and the type.\nThe namespace must be one of the values returned by the `namespaces`\nendpoint, while the type can be a string of any characters except for the\nforward slash (`/`) up to 100 characters in length.\n\nAttachment data can be up to 1024 bytes long.\n\nAuthenticate using an [OAuth access token](https://developers.google.com/identity/protocols/OAuth2)\nfrom a signed-in user with **Is owner** or **Can edit** permissions in the\nGoogle Developers Console project.",
->>>>>>> b412c745
               "response": {
                 "$ref": "BeaconAttachment"
               },
@@ -753,21 +454,16 @@
                 "beaconName"
               ],
               "httpMethod": "POST",
+              "scopes": [
+                "https://www.googleapis.com/auth/userlocation.beacon.registry"
+              ],
               "parameters": {
                 "beaconName": {
-<<<<<<< HEAD
-                  "location": "path",
-                  "description": "Beacon on which the attachment should be created. A beacon name has the\nformat \"beacons/N!beaconId\" where the beaconId is the base16 ID broadcast\nby the beacon and N is a code for the beacon's type. Possible values are\n`3` for Eddystone-UID, `4` for Eddystone-EID, `1` for iBeacon, or `5`\nfor AltBeacon. For Eddystone-EID beacons, you may use either the\ncurrent EID or the beacon's \"stable\" UID.\nRequired.",
-                  "type": "string",
-                  "required": true,
-                  "pattern": "^beacons/[^/]+$"
-=======
                   "pattern": "^beacons/[^/]+$",
                   "location": "path",
                   "description": "Beacon on which the attachment should be created. A beacon name has the\nformat \"beacons/N!beaconId\" where the beaconId is the base16 ID broadcast\nby the beacon and N is a code for the beacon's type. Possible values are\n`3` for Eddystone-UID, `4` for Eddystone-EID, `1` for iBeacon, or `5`\nfor AltBeacon. For Eddystone-EID beacons, you may use either the\ncurrent EID or the beacon's \"stable\" UID.\nRequired.",
                   "type": "string",
                   "required": true
->>>>>>> b412c745
                 },
                 "projectId": {
                   "description": "The project id of the project the attachment will belong to. If\nthe project id is not specified then the project making the request\nis used.\nOptional.",
@@ -775,30 +471,12 @@
                   "location": "query"
                 }
               },
-              "scopes": [
-                "https://www.googleapis.com/auth/userlocation.beacon.registry"
-              ],
               "flatPath": "v1beta1/beacons/{beaconsId}/attachments",
               "id": "proximitybeacon.beacons.attachments.create",
               "path": "v1beta1/{+beaconName}/attachments"
             },
             "delete": {
               "flatPath": "v1beta1/beacons/{beaconsId}/attachments/{attachmentsId}",
-<<<<<<< HEAD
-              "path": "v1beta1/{+attachmentName}",
-              "id": "proximitybeacon.beacons.attachments.delete",
-              "description": "Deletes the specified attachment for the given beacon. Each attachment has\na unique attachment name (`attachmentName`) which is returned when you\nfetch the attachment data via this API. You specify this with the delete\nrequest to control which attachment is removed. This operation cannot be\nundone.\n\nAuthenticate using an [OAuth access token](https://developers.google.com/identity/protocols/OAuth2)\nfrom a signed-in user with **Is owner** or **Can edit** permissions in the\nGoogle Developers Console project.",
-              "httpMethod": "DELETE",
-              "response": {
-                "$ref": "Empty"
-              },
-              "parameterOrder": [
-                "attachmentName"
-              ],
-              "scopes": [
-                "https://www.googleapis.com/auth/userlocation.beacon.registry"
-              ],
-=======
               "id": "proximitybeacon.beacons.attachments.delete",
               "path": "v1beta1/{+attachmentName}",
               "description": "Deletes the specified attachment for the given beacon. Each attachment has\na unique attachment name (`attachmentName`) which is returned when you\nfetch the attachment data via this API. You specify this with the delete\nrequest to control which attachment is removed. This operation cannot be\nundone.\n\nAuthenticate using an [OAuth access token](https://developers.google.com/identity/protocols/OAuth2)\nfrom a signed-in user with **Is owner** or **Can edit** permissions in the\nGoogle Developers Console project.",
@@ -809,54 +487,38 @@
                 "$ref": "Empty"
               },
               "httpMethod": "DELETE",
->>>>>>> b412c745
               "parameters": {
+                "projectId": {
+                  "location": "query",
+                  "description": "The project id of the attachment to delete. If not provided, the project\nthat is making the request is used.\nOptional.",
+                  "type": "string"
+                },
                 "attachmentName": {
                   "description": "The attachment name (`attachmentName`) of\nthe attachment to remove. For example:\n`beacons/3!893737abc9/attachments/c5e937-af0-494-959-ec49d12738`. For\nEddystone-EID beacons, the beacon ID portion (`3!893737abc9`) may be the\nbeacon's current EID, or its \"stable\" Eddystone-UID.\nRequired.",
                   "type": "string",
                   "required": true,
                   "pattern": "^beacons/[^/]+/attachments/[^/]+$",
                   "location": "path"
-<<<<<<< HEAD
-                },
-                "projectId": {
-                  "location": "query",
-                  "description": "The project id of the attachment to delete. If not provided, the project\nthat is making the request is used.\nOptional.",
-                  "type": "string"
-                }
-              }
-=======
                 }
               },
               "scopes": [
                 "https://www.googleapis.com/auth/userlocation.beacon.registry"
               ]
->>>>>>> b412c745
             }
           }
         },
         "diagnostics": {
           "methods": {
             "list": {
-<<<<<<< HEAD
-              "flatPath": "v1beta1/beacons/{beaconsId}/diagnostics",
-              "path": "v1beta1/{+beaconName}/diagnostics",
-              "id": "proximitybeacon.beacons.diagnostics.list",
-=======
               "id": "proximitybeacon.beacons.diagnostics.list",
               "path": "v1beta1/{+beaconName}/diagnostics",
->>>>>>> b412c745
               "description": "List the diagnostics for a single beacon. You can also list diagnostics for\nall the beacons owned by your Google Developers Console project by using\nthe beacon name `beacons/-`.\n\nAuthenticate using an [OAuth access token](https://developers.google.com/identity/protocols/OAuth2)\nfrom a signed-in user with **viewer**, **Is owner** or **Can edit**\npermissions in the Google Developers Console project.",
-              "httpMethod": "GET",
               "response": {
                 "$ref": "ListDiagnosticsResponse"
               },
               "parameterOrder": [
                 "beaconName"
               ],
-<<<<<<< HEAD
-              "parameters": {
-=======
               "httpMethod": "GET",
               "parameters": {
                 "beaconName": {
@@ -871,7 +533,6 @@
                   "location": "query",
                   "description": "Requests results that occur after the `page_token`, obtained from the\nresponse to a previous request. Optional."
                 },
->>>>>>> b412c745
                 "alertFilter": {
                   "description": "Requests only beacons that have the given alert. For example, to find\nbeacons that have low batteries use `alert_filter=LOW_BATTERY`.",
                   "type": "string",
@@ -892,31 +553,12 @@
                   "description": "Requests only diagnostic records for the given project id. If not set,\nthen the project making the request will be used for looking up\ndiagnostic records. Optional.",
                   "type": "string",
                   "location": "query"
-<<<<<<< HEAD
-                },
-                "beaconName": {
-                  "description": "Beacon that the diagnostics are for.",
-                  "type": "string",
-                  "required": true,
-                  "pattern": "^beacons/[^/]+$",
-                  "location": "path"
-                },
-                "pageToken": {
-                  "description": "Requests results that occur after the `page_token`, obtained from the\nresponse to a previous request. Optional.",
-                  "type": "string",
-                  "location": "query"
-=======
->>>>>>> b412c745
                 }
               },
               "scopes": [
                 "https://www.googleapis.com/auth/userlocation.beacon.registry"
-<<<<<<< HEAD
-              ]
-=======
               ],
               "flatPath": "v1beta1/beacons/{beaconsId}/diagnostics"
->>>>>>> b412c745
             }
           }
         }
@@ -925,35 +567,24 @@
   },
   "parameters": {
     "upload_protocol": {
+      "location": "query",
       "description": "Upload protocol for media (e.g. \"raw\", \"multipart\").",
-      "type": "string",
-      "location": "query"
+      "type": "string"
     },
     "prettyPrint": {
       "location": "query",
       "description": "Returns response with indentations and line breaks.",
       "default": "true",
       "type": "boolean"
-<<<<<<< HEAD
+    },
+    "uploadType": {
+      "description": "Legacy upload protocol for media (e.g. \"media\", \"multipart\").",
+      "type": "string",
+      "location": "query"
     },
     "fields": {
       "location": "query",
       "description": "Selector specifying which fields to include in a partial response.",
-      "type": "string"
-=======
->>>>>>> b412c745
-    },
-    "uploadType": {
-      "description": "Legacy upload protocol for media (e.g. \"media\", \"multipart\").",
-<<<<<<< HEAD
-=======
-      "type": "string",
-      "location": "query"
-    },
-    "fields": {
-      "location": "query",
-      "description": "Selector specifying which fields to include in a partial response.",
->>>>>>> b412c745
       "type": "string"
     },
     "$.xgafv": {
@@ -965,13 +596,9 @@
       "enum": [
         "1",
         "2"
-<<<<<<< HEAD
-      ]
-=======
       ],
       "description": "V1 error format.",
       "type": "string"
->>>>>>> b412c745
     },
     "callback": {
       "location": "query",
@@ -1016,73 +643,17 @@
       "description": "Pretty-print response."
     },
     "bearer_token": {
-<<<<<<< HEAD
-=======
       "description": "OAuth bearer token.",
       "type": "string",
       "location": "query"
     },
     "oauth_token": {
->>>>>>> b412c745
       "location": "query",
       "description": "OAuth 2.0 token for the current user.",
       "type": "string"
-    },
-    "oauth_token": {
-      "description": "OAuth 2.0 token for the current user.",
-      "type": "string",
-      "location": "query"
     }
   },
   "schemas": {
-<<<<<<< HEAD
-    "ListBeaconAttachmentsResponse": {
-      "description": "Response to `ListBeaconAttachments` that contains the requested attachments.",
-      "type": "object",
-      "properties": {
-        "attachments": {
-          "description": "The attachments that corresponded to the request params.",
-          "items": {
-            "$ref": "BeaconAttachment"
-          },
-          "type": "array"
-        }
-      },
-      "id": "ListBeaconAttachmentsResponse"
-    },
-    "Namespace": {
-      "description": "An attachment namespace defines read and write access for all the attachments\ncreated under it. Each namespace is globally unique, and owned by one\nproject which is the only project that can create attachments under it.",
-      "type": "object",
-      "properties": {
-        "namespaceName": {
-          "description": "Resource name of this namespace. Namespaces names have the format:\n\u003ccode\u003enamespaces/\u003cvar\u003enamespace\u003c/var\u003e\u003c/code\u003e.",
-          "type": "string"
-        },
-        "servingVisibility": {
-          "description": "Specifies what clients may receive attachments under this namespace\nvia `beaconinfo.getforobserved`.",
-          "type": "string",
-          "enumDescriptions": [
-            "Do not use this value.",
-            "Served only to the project that owns the namespace.",
-            "Any project can subscribe to attachments under the namespace."
-          ],
-          "enum": [
-            "VISIBILITY_UNSPECIFIED",
-            "UNLISTED",
-            "PUBLIC"
-          ]
-        }
-      },
-      "id": "Namespace"
-    },
-    "AttachmentInfo": {
-      "description": "A subset of attachment information served via the\n`beaconinfo.getforobserved` method, used when your users encounter your\nbeacons.",
-      "type": "object",
-      "properties": {
-        "namespacedType": {
-          "description": "Specifies what kind of attachment this is. Tells a client how to\ninterpret the `data` field. Format is \u003cvar\u003enamespace/type\u003c/var\u003e, for\nexample \u003ccode\u003escrupulous-wombat-12345/welcome-message\u003c/code\u003e",
-          "type": "string"
-=======
     "EphemeralIdRegistrationParams": {
       "type": "object",
       "properties": {
@@ -1095,7 +666,6 @@
           "format": "uint32",
           "description": "Indicates the minimum rotation period supported by the service.\nSee EddystoneEidRegistration.rotation_period_exponent",
           "type": "integer"
->>>>>>> b412c745
         },
         "serviceEcdhPublicKey": {
           "format": "byte",
@@ -1105,56 +675,6 @@
       },
       "id": "EphemeralIdRegistrationParams",
       "description": "Information a client needs to provision and register beacons that\nbroadcast Eddystone-EID format beacon IDs, using Elliptic curve\nDiffie-Hellman key exchange. See\n[the Eddystone specification](https://github.com/google/eddystone/tree/master/eddystone-eid) at GitHub."
-    },
-    "BeaconInfo": {
-      "description": "A subset of beacon information served via the `beaconinfo.getforobserved`\nmethod, which you call when users of your app encounter your beacons.",
-      "type": "object",
-      "properties": {
-<<<<<<< HEAD
-        "beaconName": {
-          "description": "The name under which the beacon is registered.",
-          "type": "string"
-        },
-        "attachments": {
-          "description": "Attachments matching the type(s) requested.\nMay be empty if no attachment types were requested.",
-          "items": {
-            "$ref": "AttachmentInfo"
-          },
-          "type": "array"
-        },
-        "advertisedId": {
-          "description": "The ID advertised by the beacon.",
-          "$ref": "AdvertisedId"
-        }
-      },
-      "id": "BeaconInfo"
-    },
-    "EphemeralIdRegistrationParams": {
-      "description": "Information a client needs to provision and register beacons that\nbroadcast Eddystone-EID format beacon IDs, using Elliptic curve\nDiffie-Hellman key exchange. See\n[the Eddystone specification](https://github.com/google/eddystone/tree/master/eddystone-eid) at GitHub.",
-      "type": "object",
-      "properties": {
-        "serviceEcdhPublicKey": {
-          "format": "byte",
-          "description": "The beacon service's public key for use by a beacon to derive its\nIdentity Key using Elliptic Curve Diffie-Hellman key exchange.",
-          "type": "string"
-        },
-        "maxRotationPeriodExponent": {
-          "format": "uint32",
-          "description": "Indicates the maximum rotation period supported by the service.\nSee EddystoneEidRegistration.rotation_period_exponent",
-          "type": "integer"
-        },
-        "minRotationPeriodExponent": {
-          "format": "uint32",
-          "description": "Indicates the minimum rotation period supported by the service.\nSee EddystoneEidRegistration.rotation_period_exponent",
-=======
-        "numDeleted": {
-          "format": "int32",
-          "description": "The number of attachments that were deleted.",
->>>>>>> b412c745
-          "type": "integer"
-        }
-      },
-      "id": "DeleteAttachmentsResponse"
     },
     "DeleteAttachmentsResponse": {
       "description": "Response for a request to delete attachments.",
@@ -1225,14 +745,9 @@
       "description": "Details of a beacon device.",
       "type": "object",
       "properties": {
-<<<<<<< HEAD
-        "indoorLevel": {
-          "description": "The indoor level information for this beacon, if known. As returned by the\nGoogle Maps API.\nOptional.",
-          "$ref": "IndoorLevel"
-        },
-=======
->>>>>>> b412c745
         "status": {
+          "description": "Current status of the beacon.\nRequired.",
+          "type": "string",
           "enumDescriptions": [
             "Do not use this value.",
             "The \"normal\" in-use state of a beacon.",
@@ -1244,9 +759,7 @@
             "ACTIVE",
             "DECOMMISSIONED",
             "INACTIVE"
-          ],
-          "description": "Current status of the beacon.\nRequired.",
-          "type": "string"
+          ]
         },
         "indoorLevel": {
           "$ref": "IndoorLevel",
@@ -1277,14 +790,11 @@
         "advertisedId": {
           "description": "The identifier of a beacon as advertised by it. This field must be\npopulated when registering. It may be empty when updating a beacon\nrecord because it is ignored in updates.\n\nWhen registering a beacon that broadcasts Eddystone-EID, this field\nshould contain a \"stable\" Eddystone-UID that identifies the beacon and\nlinks it to its attachments. The stable Eddystone-UID is only used for\nadministering the beacon.",
           "$ref": "AdvertisedId"
-<<<<<<< HEAD
-=======
         },
         "provisioningKey": {
           "type": "string",
           "format": "byte",
           "description": "Some beacons may require a user to provide an authorization key before\nchanging any of its configuration (e.g. broadcast frames, transmit power).\nThis field provides a place to store and control access to that key.\nThis field is populated in responses to `GET /v1beta1/beacons/3!beaconId`\nfrom users with write access to the given beacon. That is to say: If the\nuser is authorized to write the beacon's confidential data in the service,\nthe service considers them authorized to configure the beacon. Note\nthat this key grants nothing on the service, only on the beacon itself."
->>>>>>> b412c745
         },
         "ephemeralIdRegistration": {
           "$ref": "EphemeralIdRegistration",
@@ -1302,33 +812,12 @@
           "description": "Free text used to identify and describe the beacon. Maximum length 140\ncharacters.\nOptional.",
           "type": "string"
         },
-<<<<<<< HEAD
-        "description": {
-          "description": "Free text used to identify and describe the beacon. Maximum length 140\ncharacters.\nOptional.",
-          "type": "string"
-        },
-        "placeId": {
-          "description": "The [Google Places API](/places/place-id) Place ID of the place where\nthe beacon is deployed. This is given when the beacon is registered or\nupdated, not automatically detected in any way.\nOptional.",
-          "type": "string"
-        },
-        "latLng": {
-          "$ref": "LatLng",
-          "description": "The location of the beacon, expressed as a latitude and longitude pair.\nThis location is given when the beacon is registered or updated. It does\nnot necessarily indicate the actual current location of the beacon.\nOptional."
-        },
-        "properties": {
-          "description": "Properties of the beacon device, for example battery type or firmware\nversion.\nOptional.",
-          "type": "object",
-          "additionalProperties": {
-            "type": "string"
-          }
-=======
         "properties": {
           "additionalProperties": {
             "type": "string"
           },
           "description": "Properties of the beacon device, for example battery type or firmware\nversion.\nOptional.",
           "type": "object"
->>>>>>> b412c745
         }
       },
       "id": "Beacon"
@@ -1338,7 +827,13 @@
       "type": "object",
       "properties": {
         "type": {
-<<<<<<< HEAD
+          "enum": [
+            "TYPE_UNSPECIFIED",
+            "EDDYSTONE",
+            "IBEACON",
+            "ALTBEACON",
+            "EDDYSTONE_EID"
+          ],
           "description": "Specifies the identifier type.\nRequired.",
           "type": "string",
           "enumDescriptions": [
@@ -1347,27 +842,6 @@
             "Apple iBeacon compatible beacon",
             "See http://altbeacon.org and/or https://github.com/AltBeacon/spec.",
             "Eddystone Ephemeral ID"
-          ],
-=======
->>>>>>> b412c745
-          "enum": [
-            "TYPE_UNSPECIFIED",
-            "EDDYSTONE",
-            "IBEACON",
-            "ALTBEACON",
-            "EDDYSTONE_EID"
-<<<<<<< HEAD
-=======
-          ],
-          "description": "Specifies the identifier type.\nRequired.",
-          "type": "string",
-          "enumDescriptions": [
-            "Do not use this value.",
-            "Eddystone, an open beacon format that supports Android and iOS devices\nhttps://github.com/google/eddystone/wiki/Beacon-Specification",
-            "Apple iBeacon compatible beacon",
-            "See http://altbeacon.org and/or https://github.com/AltBeacon/spec.",
-            "Eddystone Ephemeral ID"
->>>>>>> b412c745
           ]
         },
         "id": {
@@ -1402,7 +876,6 @@
     },
     "IndoorLevel": {
       "description": "Indoor level, a human-readable string as returned by Google Maps APIs,\nuseful to indicate which floor of a building a beacon is located on.",
-<<<<<<< HEAD
       "type": "object",
       "properties": {
         "name": {
@@ -1413,56 +886,6 @@
       "id": "IndoorLevel"
     },
     "ListNamespacesResponse": {
-      "description": "Response to ListNamespacesRequest that contains all the project's namespaces.",
-=======
->>>>>>> b412c745
-      "type": "object",
-      "properties": {
-        "name": {
-          "description": "The name of this level.",
-          "type": "string"
-        }
-      },
-      "id": "IndoorLevel"
-    },
-<<<<<<< HEAD
-    "Diagnostics": {
-      "description": "Diagnostics for a single beacon.",
-      "type": "object",
-      "properties": {
-        "alerts": {
-          "enumDescriptions": [
-            "Invalid value. Should never appear.",
-            "The beacon has been reported in a location different than its registered\nlocation. This may indicate that the beacon has been moved. This signal\nis not 100% accurate, but indicates that further investigation is worth\nwhile.",
-            "The battery level for the beacon is low enough that, given the beacon's\ncurrent use, its battery will run out with in the next 60 days. This\nindicates that the battery should be replaced soon."
-          ],
-          "description": "An unordered list of Alerts that the beacon has.",
-          "items": {
-            "enum": [
-              "ALERT_UNSPECIFIED",
-              "WRONG_LOCATION",
-              "LOW_BATTERY"
-            ],
-            "type": "string"
-          },
-          "type": "array"
-        },
-        "estimatedLowBatteryDate": {
-          "$ref": "Date",
-          "description": "The date when the battery is expected to be low. If the value is missing\nthen there is no estimate for when the battery will be low.\nThis value is only an estimate, not an exact date."
-        },
-        "beaconName": {
-          "description": "Resource name of the beacon. For Eddystone-EID beacons, this may\nbe the beacon's current EID, or the beacon's \"stable\" Eddystone-UID.",
-          "type": "string"
-        }
-      },
-      "id": "Diagnostics"
-    },
-    "ListBeaconsResponse": {
-      "description": "Response that contains list beacon results and pagination help.",
-=======
-    "ListNamespacesResponse": {
->>>>>>> b412c745
       "type": "object",
       "properties": {
         "namespaces": {
@@ -1476,8 +899,6 @@
       "id": "ListNamespacesResponse",
       "description": "Response to ListNamespacesRequest that contains all the project's namespaces."
     },
-<<<<<<< HEAD
-=======
     "Diagnostics": {
       "description": "Diagnostics for a single beacon.",
       "type": "object",
@@ -1533,7 +954,6 @@
       "id": "ListBeaconsResponse",
       "description": "Response that contains list beacon results and pagination help."
     },
->>>>>>> b412c745
     "GetInfoForObservedBeaconsRequest": {
       "description": "Request for beacon and attachment information about beacons that\na mobile client has encountered \"in the wild\".",
       "type": "object",
@@ -1557,15 +977,6 @@
     },
     "Empty": {
       "description": "A generic empty message that you can re-use to avoid defining duplicated\nempty messages in your APIs. A typical example is to use it as the request\nor the response type of an API method. For instance:\n\n    service Foo {\n      rpc Bar(google.protobuf.Empty) returns (google.protobuf.Empty);\n    }\n\nThe JSON representation for `Empty` is empty JSON object `{}`.",
-<<<<<<< HEAD
-      "type": "object",
-      "properties": {},
-      "id": "Empty"
-    },
-    "BeaconAttachment": {
-      "description": "Project-specific data associated with a beacon.",
-=======
->>>>>>> b412c745
       "type": "object",
       "properties": {},
       "id": "Empty"
@@ -1599,7 +1010,21 @@
       "description": "Write-only registration parameters for beacons using Eddystone-EID format.\nTwo ways of securely registering an Eddystone-EID beacon with the service\nare supported:\n\n1. Perform an ECDH key exchange via this API, including a previous call\n   to `GET /v1beta1/eidparams`. In this case the fields\n   `beacon_ecdh_public_key` and `service_ecdh_public_key` should be\n   populated and `beacon_identity_key` should not be populated. This\n   method ensures that only the two parties in the ECDH key exchange can\n   compute the identity key, which becomes a secret between them.\n2. Derive or obtain the beacon's identity key via other secure means\n   (perhaps an ECDH key exchange between the beacon and a mobile device\n   or any other secure method), and then submit the resulting identity key\n   to the service. In this case `beacon_identity_key` field should be\n   populated, and neither of `beacon_ecdh_public_key` nor\n   `service_ecdh_public_key` fields should be. The security of this method\n   depends on how securely the parties involved (in particular the\n   bluetooth client) handle the identity key, and obviously on how\n   securely the identity key was generated.\n\nSee [the Eddystone specification](https://github.com/google/eddystone/tree/master/eddystone-eid) at GitHub.",
       "type": "object",
       "properties": {
-<<<<<<< HEAD
+        "initialEid": {
+          "format": "byte",
+          "description": "An initial ephemeral ID calculated using the clock value submitted as\n`initial_clock_value`, and the secret key generated by the\nDiffie-Hellman key exchange using `service_ecdh_public_key` and\n`service_ecdh_public_key`. This initial EID value will be used by the\nservice to confirm that the key exchange process was successful.",
+          "type": "string"
+        },
+        "initialClockValue": {
+          "type": "string",
+          "format": "uint64",
+          "description": "The initial clock value of the beacon. The beacon's clock must have\nbegun counting at this value immediately prior to transmitting this\nvalue to the resolving service. Significant delay in transmitting this\nvalue to the service risks registration or resolution failures. If a\nvalue is not provided, the default is zero."
+        },
+        "beaconEcdhPublicKey": {
+          "format": "byte",
+          "description": "The beacon's public key used for the Elliptic curve Diffie-Hellman\nkey exchange. When this field is populated, `service_ecdh_public_key`\nmust also be populated, and `beacon_identity_key` must not be.",
+          "type": "string"
+        },
         "rotationPeriodExponent": {
           "format": "uint32",
           "description": "Indicates the nominal period between each rotation of the beacon's\nephemeral ID. \"Nominal\" because the beacon should randomize the\nactual interval. See [the spec at github](https://github.com/google/eddystone/tree/master/eddystone-eid)\nfor details. This value corresponds to a power-of-two scaler on the\nbeacon's clock: when the scaler value is K, the beacon will begin\nbroadcasting a new ephemeral ID on average every 2^K seconds.",
@@ -1611,50 +1036,9 @@
           "type": "string"
         },
         "beaconIdentityKey": {
-          "format": "byte",
-          "description": "The private key of the beacon. If this field is populated,\n`beacon_ecdh_public_key` and `service_ecdh_public_key` must not be\npopulated.",
-          "type": "string"
-        },
-=======
->>>>>>> b412c745
-        "initialEid": {
-          "format": "byte",
-          "description": "An initial ephemeral ID calculated using the clock value submitted as\n`initial_clock_value`, and the secret key generated by the\nDiffie-Hellman key exchange using `service_ecdh_public_key` and\n`service_ecdh_public_key`. This initial EID value will be used by the\nservice to confirm that the key exchange process was successful.",
-          "type": "string"
-        },
-        "initialClockValue": {
-<<<<<<< HEAD
-          "format": "uint64",
-          "description": "The initial clock value of the beacon. The beacon's clock must have\nbegun counting at this value immediately prior to transmitting this\nvalue to the resolving service. Significant delay in transmitting this\nvalue to the service risks registration or resolution failures. If a\nvalue is not provided, the default is zero.",
-          "type": "string"
-=======
-          "type": "string",
-          "format": "uint64",
-          "description": "The initial clock value of the beacon. The beacon's clock must have\nbegun counting at this value immediately prior to transmitting this\nvalue to the resolving service. Significant delay in transmitting this\nvalue to the service risks registration or resolution failures. If a\nvalue is not provided, the default is zero."
->>>>>>> b412c745
-        },
-        "beaconEcdhPublicKey": {
-          "format": "byte",
-          "description": "The beacon's public key used for the Elliptic curve Diffie-Hellman\nkey exchange. When this field is populated, `service_ecdh_public_key`\nmust also be populated, and `beacon_identity_key` must not be.",
-          "type": "string"
-<<<<<<< HEAD
-=======
-        },
-        "rotationPeriodExponent": {
-          "format": "uint32",
-          "description": "Indicates the nominal period between each rotation of the beacon's\nephemeral ID. \"Nominal\" because the beacon should randomize the\nactual interval. See [the spec at github](https://github.com/google/eddystone/tree/master/eddystone-eid)\nfor details. This value corresponds to a power-of-two scaler on the\nbeacon's clock: when the scaler value is K, the beacon will begin\nbroadcasting a new ephemeral ID on average every 2^K seconds.",
-          "type": "integer"
-        },
-        "serviceEcdhPublicKey": {
-          "format": "byte",
-          "description": "The service's public key used for the Elliptic curve Diffie-Hellman\nkey exchange. When this field is populated, `beacon_ecdh_public_key`\nmust also be populated, and `beacon_identity_key` must not be.",
-          "type": "string"
-        },
-        "beaconIdentityKey": {
           "type": "string",
           "format": "byte",
           "description": "The private key of the beacon. If this field is populated,\n`beacon_ecdh_public_key` and `service_ecdh_public_key` must not be\npopulated."
->>>>>>> b412c745
         }
       },
       "id": "EphemeralIdRegistration"
@@ -1675,8 +1059,6 @@
         }
       },
       "id": "LatLng"
-<<<<<<< HEAD
-=======
     },
     "ListBeaconAttachmentsResponse": {
       "description": "Response to `ListBeaconAttachments` that contains the requested attachments.",
@@ -1754,26 +1136,11 @@
         }
       },
       "id": "BeaconInfo"
->>>>>>> b412c745
     }
   },
   "icons": {
     "x32": "http://www.google.com/images/icons/product/search-32.gif",
     "x16": "http://www.google.com/images/icons/product/search-16.gif"
   },
-<<<<<<< HEAD
-  "servicePath": "",
-  "description": "Registers, manages, indexes, and searches beacons.",
-  "kind": "discovery#restDescription",
-  "rootUrl": "https://proximitybeacon.googleapis.com/",
-  "basePath": "",
-  "ownerDomain": "google.com",
-  "name": "proximitybeacon",
-  "batchPath": "batch",
-  "id": "proximitybeacon:v1beta1",
-  "documentationLink": "https://developers.google.com/beacons/proximity/",
-  "revision": "20170823"
-=======
   "protocol": "rest"
->>>>>>> b412c745
 }