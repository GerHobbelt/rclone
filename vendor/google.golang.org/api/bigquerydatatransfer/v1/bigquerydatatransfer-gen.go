--- conflicted
+++ resolved
@@ -603,43 +603,6 @@
 	return gensupport.MarshalJSON(raw, s.ForceSendFields, s.NullFields)
 }
 
-// ListLocationsResponse: The response message for
-// Locations.ListLocations.
-type ListLocationsResponse struct {
-	// Locations: A list of locations that matches the specified filter in
-	// the request.
-	Locations []*Location `json:"locations,omitempty"`
-
-	// NextPageToken: The standard List next-page token.
-	NextPageToken string `json:"nextPageToken,omitempty"`
-
-	// ServerResponse contains the HTTP response code and headers from the
-	// server.
-	googleapi.ServerResponse `json:"-"`
-
-	// ForceSendFields is a list of field names (e.g. "Locations") to
-	// unconditionally include in API requests. By default, fields with
-	// empty values are omitted from API requests. However, any non-pointer,
-	// non-interface field appearing in ForceSendFields will be sent to the
-	// server regardless of whether the field is empty or not. This may be
-	// used to include empty fields in Patch requests.
-	ForceSendFields []string `json:"-"`
-
-	// NullFields is a list of field names (e.g. "Locations") to include in
-	// API requests with the JSON null value. By default, fields with empty
-	// values are omitted from API requests. However, any field with an
-	// empty value appearing in NullFields will be sent to the server as
-	// null. It is an error if a field in this list has a non-empty value.
-	// This may be used to include null fields in Patch requests.
-	NullFields []string `json:"-"`
-}
-
-func (s *ListLocationsResponse) MarshalJSON() ([]byte, error) {
-	type noMethod ListLocationsResponse
-	raw := noMethod(*s)
-	return gensupport.MarshalJSON(raw, s.ForceSendFields, s.NullFields)
-}
-
 // ListTransferConfigsResponse: The returned list of pipelines in the
 // project.
 type ListTransferConfigsResponse struct {
@@ -777,52 +740,6 @@
 	// LocationId: The canonical id for this location. For example:
 	// "us-east1".
 	LocationId string `json:"locationId,omitempty"`
-<<<<<<< HEAD
-
-	// Metadata: Service-specific metadata. For example the available
-	// capacity at the given
-	// location.
-	Metadata googleapi.RawMessage `json:"metadata,omitempty"`
-
-	// Name: Resource name for the location, which may vary between
-	// implementations.
-	// For example: "projects/example-project/locations/us-east1"
-	Name string `json:"name,omitempty"`
-
-	// ServerResponse contains the HTTP response code and headers from the
-	// server.
-	googleapi.ServerResponse `json:"-"`
-
-	// ForceSendFields is a list of field names (e.g. "Labels") to
-	// unconditionally include in API requests. By default, fields with
-	// empty values are omitted from API requests. However, any non-pointer,
-	// non-interface field appearing in ForceSendFields will be sent to the
-	// server regardless of whether the field is empty or not. This may be
-	// used to include empty fields in Patch requests.
-	ForceSendFields []string `json:"-"`
-
-	// NullFields is a list of field names (e.g. "Labels") to include in API
-	// requests with the JSON null value. By default, fields with empty
-	// values are omitted from API requests. However, any field with an
-	// empty value appearing in NullFields will be sent to the server as
-	// null. It is an error if a field in this list has a non-empty value.
-	// This may be used to include null fields in Patch requests.
-	NullFields []string `json:"-"`
-}
-
-func (s *Location) MarshalJSON() ([]byte, error) {
-	type noMethod Location
-	raw := noMethod(*s)
-	return gensupport.MarshalJSON(raw, s.ForceSendFields, s.NullFields)
-}
-
-// ScheduleTransferRunsRequest: A request to schedule transfer runs for
-// a time range.
-type ScheduleTransferRunsRequest struct {
-	// RangeEndTime: End time of the range of transfer runs.
-	RangeEndTime string `json:"rangeEndTime,omitempty"`
-=======
->>>>>>> b412c745
 
 	// Metadata: Service-specific metadata. For example the available
 	// capacity at the given
@@ -1700,7 +1617,6 @@
 }
 
 // method id "bigquerydatatransfer.projects.locations.get":
-<<<<<<< HEAD
 
 type ProjectsLocationsGetCall struct {
 	s            *Service
@@ -1841,353 +1757,7 @@
 
 }
 
-// method id "bigquerydatatransfer.projects.locations.isEnabled":
-=======
->>>>>>> b412c745
-
-type ProjectsLocationsGetCall struct {
-	s            *Service
-	name         string
-	urlParams_   gensupport.URLParams
-	ifNoneMatch_ string
-	ctx_         context.Context
-	header_      http.Header
-}
-
-// Get: Get information about a location.
-func (r *ProjectsLocationsService) Get(name string) *ProjectsLocationsGetCall {
-	c := &ProjectsLocationsGetCall{s: r.s, urlParams_: make(gensupport.URLParams)}
-	c.name = name
-	return c
-}
-
-// Fields allows partial responses to be retrieved. See
-// https://developers.google.com/gdata/docs/2.0/basics#PartialResponse
-// for more information.
-func (c *ProjectsLocationsGetCall) Fields(s ...googleapi.Field) *ProjectsLocationsGetCall {
-	c.urlParams_.Set("fields", googleapi.CombineFields(s))
-	return c
-}
-
-// IfNoneMatch sets the optional parameter which makes the operation
-// fail if the object's ETag matches the given value. This is useful for
-// getting updates only after the object has changed since the last
-// request. Use googleapi.IsNotModified to check whether the response
-// error from Do is the result of In-None-Match.
-func (c *ProjectsLocationsGetCall) IfNoneMatch(entityTag string) *ProjectsLocationsGetCall {
-	c.ifNoneMatch_ = entityTag
-	return c
-}
-
-// Context sets the context to be used in this call's Do method. Any
-// pending HTTP request will be aborted if the provided context is
-// canceled.
-func (c *ProjectsLocationsGetCall) Context(ctx context.Context) *ProjectsLocationsGetCall {
-	c.ctx_ = ctx
-	return c
-}
-
-// Header returns an http.Header that can be modified by the caller to
-// add HTTP headers to the request.
-func (c *ProjectsLocationsGetCall) Header() http.Header {
-	if c.header_ == nil {
-		c.header_ = make(http.Header)
-	}
-	return c.header_
-}
-
-func (c *ProjectsLocationsGetCall) doRequest(alt string) (*http.Response, error) {
-	reqHeaders := make(http.Header)
-	for k, v := range c.header_ {
-		reqHeaders[k] = v
-	}
-	reqHeaders.Set("User-Agent", c.s.userAgent())
-	if c.ifNoneMatch_ != "" {
-		reqHeaders.Set("If-None-Match", c.ifNoneMatch_)
-	}
-	var body io.Reader = nil
-	c.urlParams_.Set("alt", alt)
-	urls := googleapi.ResolveRelative(c.s.BasePath, "v1/{+name}")
-	urls += "?" + c.urlParams_.Encode()
-	req, _ := http.NewRequest("GET", urls, body)
-	req.Header = reqHeaders
-	googleapi.Expand(req.URL, map[string]string{
-		"name": c.name,
-	})
-	return gensupport.SendRequest(c.ctx_, c.s.client, req)
-}
-
-// Do executes the "bigquerydatatransfer.projects.locations.get" call.
-// Exactly one of *Location or error will be non-nil. Any non-2xx status
-// code is an error. Response headers are in either
-// *Location.ServerResponse.Header or (if a response was returned at
-// all) in error.(*googleapi.Error).Header. Use googleapi.IsNotModified
-// to check whether the returned error was because
-// http.StatusNotModified was returned.
-func (c *ProjectsLocationsGetCall) Do(opts ...googleapi.CallOption) (*Location, error) {
-	gensupport.SetOptions(c.urlParams_, opts...)
-	res, err := c.doRequest("json")
-	if res != nil && res.StatusCode == http.StatusNotModified {
-		if res.Body != nil {
-			res.Body.Close()
-		}
-		return nil, &googleapi.Error{
-			Code:   res.StatusCode,
-			Header: res.Header,
-		}
-	}
-	if err != nil {
-		return nil, err
-	}
-	defer googleapi.CloseBody(res)
-	if err := googleapi.CheckResponse(res); err != nil {
-		return nil, err
-	}
-	ret := &Location{
-		ServerResponse: googleapi.ServerResponse{
-			Header:         res.Header,
-			HTTPStatusCode: res.StatusCode,
-		},
-	}
-	target := &ret
-	if err := json.NewDecoder(res.Body).Decode(target); err != nil {
-		return nil, err
-	}
-	return ret, nil
-	// {
-	//   "description": "Get information about a location.",
-	//   "flatPath": "v1/projects/{projectsId}/locations/{locationsId}",
-	//   "httpMethod": "GET",
-	//   "id": "bigquerydatatransfer.projects.locations.get",
-	//   "parameterOrder": [
-	//     "name"
-	//   ],
-	//   "parameters": {
-	//     "name": {
-	//       "description": "Resource name for the location.",
-	//       "location": "path",
-	//       "pattern": "^projects/[^/]+/locations/[^/]+$",
-	//       "required": true,
-	//       "type": "string"
-	//     }
-	//   },
-	//   "path": "v1/{+name}",
-	//   "response": {
-	//     "$ref": "Location"
-	//   },
-	//   "scopes": [
-	//     "https://www.googleapis.com/auth/bigquery",
-	//     "https://www.googleapis.com/auth/cloud-platform",
-	//     "https://www.googleapis.com/auth/cloud-platform.read-only"
-	//   ]
-	// }
-
-}
-
 // method id "bigquerydatatransfer.projects.locations.list":
-<<<<<<< HEAD
-
-type ProjectsLocationsListCall struct {
-	s            *Service
-	name         string
-	urlParams_   gensupport.URLParams
-	ifNoneMatch_ string
-	ctx_         context.Context
-	header_      http.Header
-}
-
-// List: Lists information about the supported locations for this
-// service.
-func (r *ProjectsLocationsService) List(name string) *ProjectsLocationsListCall {
-	c := &ProjectsLocationsListCall{s: r.s, urlParams_: make(gensupport.URLParams)}
-	c.name = name
-	return c
-}
-
-// Filter sets the optional parameter "filter": The standard list
-// filter.
-func (c *ProjectsLocationsListCall) Filter(filter string) *ProjectsLocationsListCall {
-	c.urlParams_.Set("filter", filter)
-	return c
-}
-
-// PageSize sets the optional parameter "pageSize": The standard list
-// page size.
-func (c *ProjectsLocationsListCall) PageSize(pageSize int64) *ProjectsLocationsListCall {
-	c.urlParams_.Set("pageSize", fmt.Sprint(pageSize))
-	return c
-}
-
-// PageToken sets the optional parameter "pageToken": The standard list
-// page token.
-func (c *ProjectsLocationsListCall) PageToken(pageToken string) *ProjectsLocationsListCall {
-	c.urlParams_.Set("pageToken", pageToken)
-	return c
-}
-
-// Fields allows partial responses to be retrieved. See
-// https://developers.google.com/gdata/docs/2.0/basics#PartialResponse
-// for more information.
-func (c *ProjectsLocationsListCall) Fields(s ...googleapi.Field) *ProjectsLocationsListCall {
-	c.urlParams_.Set("fields", googleapi.CombineFields(s))
-	return c
-}
-
-// IfNoneMatch sets the optional parameter which makes the operation
-// fail if the object's ETag matches the given value. This is useful for
-// getting updates only after the object has changed since the last
-// request. Use googleapi.IsNotModified to check whether the response
-// error from Do is the result of In-None-Match.
-func (c *ProjectsLocationsListCall) IfNoneMatch(entityTag string) *ProjectsLocationsListCall {
-	c.ifNoneMatch_ = entityTag
-	return c
-}
-
-// Context sets the context to be used in this call's Do method. Any
-// pending HTTP request will be aborted if the provided context is
-// canceled.
-func (c *ProjectsLocationsListCall) Context(ctx context.Context) *ProjectsLocationsListCall {
-	c.ctx_ = ctx
-	return c
-}
-
-// Header returns an http.Header that can be modified by the caller to
-// add HTTP headers to the request.
-func (c *ProjectsLocationsListCall) Header() http.Header {
-	if c.header_ == nil {
-		c.header_ = make(http.Header)
-	}
-	return c.header_
-}
-
-func (c *ProjectsLocationsListCall) doRequest(alt string) (*http.Response, error) {
-	reqHeaders := make(http.Header)
-	for k, v := range c.header_ {
-		reqHeaders[k] = v
-	}
-	reqHeaders.Set("User-Agent", c.s.userAgent())
-	if c.ifNoneMatch_ != "" {
-		reqHeaders.Set("If-None-Match", c.ifNoneMatch_)
-	}
-	var body io.Reader = nil
-	c.urlParams_.Set("alt", alt)
-	urls := googleapi.ResolveRelative(c.s.BasePath, "v1/{+name}/locations")
-	urls += "?" + c.urlParams_.Encode()
-	req, _ := http.NewRequest("GET", urls, body)
-	req.Header = reqHeaders
-	googleapi.Expand(req.URL, map[string]string{
-		"name": c.name,
-	})
-	return gensupport.SendRequest(c.ctx_, c.s.client, req)
-}
-
-// Do executes the "bigquerydatatransfer.projects.locations.list" call.
-// Exactly one of *ListLocationsResponse or error will be non-nil. Any
-// non-2xx status code is an error. Response headers are in either
-// *ListLocationsResponse.ServerResponse.Header or (if a response was
-// returned at all) in error.(*googleapi.Error).Header. Use
-// googleapi.IsNotModified to check whether the returned error was
-// because http.StatusNotModified was returned.
-func (c *ProjectsLocationsListCall) Do(opts ...googleapi.CallOption) (*ListLocationsResponse, error) {
-	gensupport.SetOptions(c.urlParams_, opts...)
-	res, err := c.doRequest("json")
-	if res != nil && res.StatusCode == http.StatusNotModified {
-		if res.Body != nil {
-			res.Body.Close()
-		}
-		return nil, &googleapi.Error{
-			Code:   res.StatusCode,
-			Header: res.Header,
-		}
-	}
-	if err != nil {
-		return nil, err
-	}
-	defer googleapi.CloseBody(res)
-	if err := googleapi.CheckResponse(res); err != nil {
-		return nil, err
-	}
-	ret := &ListLocationsResponse{
-		ServerResponse: googleapi.ServerResponse{
-			Header:         res.Header,
-			HTTPStatusCode: res.StatusCode,
-		},
-	}
-	target := &ret
-	if err := json.NewDecoder(res.Body).Decode(target); err != nil {
-		return nil, err
-	}
-	return ret, nil
-	// {
-	//   "description": "Lists information about the supported locations for this service.",
-	//   "flatPath": "v1/projects/{projectsId}/locations",
-	//   "httpMethod": "GET",
-	//   "id": "bigquerydatatransfer.projects.locations.list",
-	//   "parameterOrder": [
-	//     "name"
-	//   ],
-	//   "parameters": {
-	//     "filter": {
-	//       "description": "The standard list filter.",
-	//       "location": "query",
-	//       "type": "string"
-	//     },
-	//     "name": {
-	//       "description": "The resource that owns the locations collection, if applicable.",
-	//       "location": "path",
-	//       "pattern": "^projects/[^/]+$",
-	//       "required": true,
-	//       "type": "string"
-	//     },
-	//     "pageSize": {
-	//       "description": "The standard list page size.",
-	//       "format": "int32",
-	//       "location": "query",
-	//       "type": "integer"
-	//     },
-	//     "pageToken": {
-	//       "description": "The standard list page token.",
-	//       "location": "query",
-	//       "type": "string"
-	//     }
-	//   },
-	//   "path": "v1/{+name}/locations",
-	//   "response": {
-	//     "$ref": "ListLocationsResponse"
-	//   },
-	//   "scopes": [
-	//     "https://www.googleapis.com/auth/bigquery",
-	//     "https://www.googleapis.com/auth/cloud-platform",
-	//     "https://www.googleapis.com/auth/cloud-platform.read-only"
-	//   ]
-	// }
-
-}
-
-// Pages invokes f for each page of results.
-// A non-nil error returned from f will halt the iteration.
-// The provided context supersedes any context provided to the Context method.
-func (c *ProjectsLocationsListCall) Pages(ctx context.Context, f func(*ListLocationsResponse) error) error {
-	c.ctx_ = ctx
-	defer c.PageToken(c.urlParams_.Get("pageToken")) // reset paging to original point
-	for {
-		x, err := c.Do()
-		if err != nil {
-			return err
-		}
-		if err := f(x); err != nil {
-			return err
-		}
-		if x.NextPageToken == "" {
-			return nil
-		}
-		c.PageToken(x.NextPageToken)
-	}
-}
-
-// method id "bigquerydatatransfer.projects.locations.setEnabled":
-=======
->>>>>>> b412c745
 
 type ProjectsLocationsListCall struct {
 	s            *Service
