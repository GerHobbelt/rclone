--- conflicted
+++ resolved
@@ -17,11 +17,7 @@
 	if err != nil {
 		t.Fatalf("Mmap: %v", err)
 	}
-<<<<<<< HEAD
-	if err := unix.Mprotect(b, unix.PROT_WRITE); err != nil {
-=======
 	if err := unix.Mprotect(b, unix.PROT_READ|unix.PROT_WRITE); err != nil {
->>>>>>> b412c745
 		t.Fatalf("Mprotect: %v", err)
 	}
 
