--- conflicted
+++ resolved
@@ -19,11 +19,7 @@
 	"golang.org/x/crypto/ssh"
 )
 
-<<<<<<< HEAD
-// startOpenSSHAgent executes ssh-agent, and returns a Agent interface to it.
-=======
 // startOpenSSHAgent executes ssh-agent, and returns an Agent interface to it.
->>>>>>> b412c745
 func startOpenSSHAgent(t *testing.T) (client Agent, socket string, cleanup func()) {
 	if testing.Short() {
 		// ssh-agent is not always available, and the key
