--- conflicted
+++ resolved
@@ -4,16 +4,10 @@
 package main
 
 import (
-<<<<<<< HEAD
-	_ "github.com/artpar/rclone/backend/all" // import all backends
-	"github.com/artpar/rclone/cmd"
-	_ "github.com/artpar/rclone/cmd/all" // import all commands
-=======
 	_ "github.com/rclone/rclone/backend/all" // import all backends
 	"github.com/rclone/rclone/cmd"
 	_ "github.com/rclone/rclone/cmd/all"    // import all commands
 	_ "github.com/rclone/rclone/lib/plugin" // import plugins
->>>>>>> 479c803f
 )
 
 func main() {
