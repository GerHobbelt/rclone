--- conflicted
+++ resolved
@@ -4,24 +4,12 @@
 package main
 
 import (
-<<<<<<< HEAD
-	"log"
-
-	"github.com/artpar/rclone/cmd"
-=======
 	"github.com/ncw/rclone/cmd"
->>>>>>> bbda4ab1
 
 	_ "github.com/artpar/rclone/backend/all" // import all backends
 	_ "github.com/artpar/rclone/cmd/all"     // import all commands
 )
 
 func main() {
-<<<<<<< HEAD
-	if err := cmd.Root.Execute(); err != nil {
-		log.Printf("Fatal error: %v", err)
-	}
-=======
 	cmd.Main()
->>>>>>> bbda4ab1
 }