// Sync files and directories to and from local and remote object stores
//
// Nick Craig-Wood <nick@craig-wood.com>
package main

import (
<<<<<<< HEAD
	"github.com/artpar/rclone/cmd"

	_ "github.com/artpar/rclone/backend/all" // import all backends
	_ "github.com/artpar/rclone/cmd/all"     // import all commands
=======
	_ "github.com/ncw/rclone/backend/all" // import all backends
	"github.com/ncw/rclone/cmd"
	_ "github.com/ncw/rclone/cmd/all" // import all commands
>>>>>>> 0f03e55c
)

func main() {
	cmd.Main()
}<|MERGE_RESOLUTION|>--- conflicted
+++ resolved
@@ -4,16 +4,9 @@
 package main
 
 import (
-<<<<<<< HEAD
-	"github.com/artpar/rclone/cmd"
-
-	_ "github.com/artpar/rclone/backend/all" // import all backends
-	_ "github.com/artpar/rclone/cmd/all"     // import all commands
-=======
 	_ "github.com/ncw/rclone/backend/all" // import all backends
 	"github.com/ncw/rclone/cmd"
 	_ "github.com/ncw/rclone/cmd/all" // import all commands
->>>>>>> 0f03e55c
 )
 
 func main() {
