name: Docker beta build

on:
    push:
      branches:
        - master

jobs:
    build:
        if: github.repository == 'artpar/rclone'
        runs-on: ubuntu-latest
        name: Build image job
        steps:
            - name: Checkout master
              uses: actions/checkout@v2
              with:
                fetch-depth: 0
            - name: Build and publish image
              uses: ilteoood/docker_buildx@1.1.0
              with:
                tag: beta
<<<<<<< HEAD
                imageName: artpar/rclone
                platform: linux/amd64,linux/386,linux/arm64,linux/arm/v7
=======
                imageName: rclone/rclone
                platform: linux/amd64,linux/386,linux/arm64,linux/arm/v7,linux/arm/v6
>>>>>>> 2f461f13
                publish: true
                dockerHubUser: ${{ secrets.DOCKER_HUB_USER }}
                dockerHubPassword: ${{ secrets.DOCKER_HUB_PASSWORD }}<|MERGE_RESOLUTION|>--- conflicted
+++ resolved
@@ -7,7 +7,7 @@
 
 jobs:
     build:
-        if: github.repository == 'artpar/rclone'
+        if: github.repository == 'rclone/rclone'
         runs-on: ubuntu-latest
         name: Build image job
         steps:
@@ -19,13 +19,8 @@
               uses: ilteoood/docker_buildx@1.1.0
               with:
                 tag: beta
-<<<<<<< HEAD
-                imageName: artpar/rclone
-                platform: linux/amd64,linux/386,linux/arm64,linux/arm/v7
-=======
                 imageName: rclone/rclone
                 platform: linux/amd64,linux/386,linux/arm64,linux/arm/v7,linux/arm/v6
->>>>>>> 2f461f13
                 publish: true
                 dockerHubUser: ${{ secrets.DOCKER_HUB_USER }}
                 dockerHubPassword: ${{ secrets.DOCKER_HUB_PASSWORD }}