--- conflicted
+++ resolved
@@ -44,12 +44,8 @@
     strategy:
       fail-fast: false
       matrix:
-<<<<<<< HEAD
-        # job_name: ['linux', 'mac_amd64', 'mac_arm64', 'windows_amd64', 'windows_386', 'other_os', 'go1.14', 'go1.15', 'go1.16']
+        # job_name: ['linux', 'mac_amd64', 'mac_arm64', 'windows_amd64', 'windows_386', 'other_os', 'go1.15', 'go1.16']
         job_name: ['linux', 'mac_amd64', 'mac_arm64', 'windows_amd64', 'windows_386']
-=======
-        job_name: ['linux', 'mac_amd64', 'mac_arm64', 'windows_amd64', 'windows_386', 'other_os', 'go1.15', 'go1.16']
->>>>>>> f9354fff
 
         include:
           - job_name: linux
@@ -75,13 +71,8 @@
           - job_name: mac_arm64
             os: macos-11
             go: '1.17.x'
-<<<<<<< HEAD
             gotags: 'cmount,noselfupdate'
-            build_flags: '-include "^darwin/arm64" -cgo -macos-arch arm64 -macos-sdk macosx11.1 -cgo-cflags=-I/usr/local/include -cgo-ldflags=-L/usr/local/lib'
-=======
-            gotags: 'cmount'
             build_flags: '-include "^darwin/arm64" -cgo -macos-arch arm64 -cgo-cflags=-I/usr/local/include -cgo-ldflags=-L/usr/local/lib'
->>>>>>> f9354fff
             deploy: true
 
           - job_name: windows_amd64
@@ -105,19 +96,12 @@
             quicktest: true
             deploy: true
 
-<<<<<<< HEAD
           # - job_name: other_os
           #   os: ubuntu-latest
           #   go: '1.17.x'
-          #   build_flags: '-exclude "^(windows/|darwin/|linux/)"'
+          #   build_flags: '-exclude "^(windows/(386|amd64)|darwin/|linux/)"'
           #   compile_all: true
           #   deploy: true
-
-          # - job_name: go1.14
-          #   os: ubuntu-latest
-          #   go: '1.14.x'
-          #   quicktest: true
-          #   racequicktest: true
 
           # - job_name: go1.15
           #   os: ubuntu-latest
@@ -130,26 +114,6 @@
           #   go: '1.16.x'
           #   quicktest: true
           #   racequicktest: true
-=======
-          - job_name: other_os
-            os: ubuntu-latest
-            go: '1.17.x'
-            build_flags: '-exclude "^(windows/(386|amd64)|darwin/|linux/)"'
-            compile_all: true
-            deploy: true
-
-          - job_name: go1.15
-            os: ubuntu-latest
-            go: '1.15.x'
-            quicktest: true
-            racequicktest: true
-
-          - job_name: go1.16
-            os: ubuntu-latest
-            go: '1.16.x'
-            quicktest: true
-            racequicktest: true
->>>>>>> f9354fff
 
     name: ${{ matrix.job_name }}
 
