--- conflicted
+++ resolved
@@ -58,23 +58,13 @@
     strategy:
       fail-fast: false
       matrix:
-<<<<<<< HEAD
-        job_name: ['linux', 'linux_386', 'mac_amd64', 'mac_arm64', 'windows']
-        # job_name: ['linux', 'linux_386', 'mac_amd64', 'mac_arm64', 'windows', 'other_os', 'go1.21', 'go1.22']
-=======
         job_name: ['linux', 'linux_386', 'mac_amd64', 'mac_arm64', 'windows', 'other_os', 'go1.23']
->>>>>>> 9d55b241
 
         include:
           - job_name: linux
             os: ubuntu-latest
-<<<<<<< HEAD
-            go: '>=1.23.0-rc.1'
+            go: '>=1.24.0-rc.1'
             gotags: cmount,noselfupdate
-=======
-            go: '>=1.24.0-rc.1'
-            gotags: cmount
->>>>>>> 9d55b241
             build_flags: '-include "^linux/"'
             check: true
             quicktest: true
@@ -91,13 +81,8 @@
 
           - job_name: mac_amd64
             os: macos-latest
-<<<<<<< HEAD
-            go: '>=1.23.0-rc.1'
+            go: '>=1.24.0-rc.1'
             gotags: 'cmount,noselfupdate'
-=======
-            go: '>=1.24.0-rc.1'
-            gotags: 'cmount'
->>>>>>> 9d55b241
             build_flags: '-include "^darwin/amd64" -cgo'
             quicktest: true
             racequicktest: true
@@ -105,64 +90,33 @@
 
           - job_name: mac_arm64
             os: macos-latest
-<<<<<<< HEAD
-            go: '>=1.23.0-rc.1'
+            go: '>=1.24.0-rc.1'
             gotags: 'cmount,noselfupdate'
-=======
-            go: '>=1.24.0-rc.1'
-            gotags: 'cmount'
->>>>>>> 9d55b241
             build_flags: '-include "^darwin/arm64" -cgo -macos-arch arm64 -cgo-cflags=-I/usr/local/include -cgo-ldflags=-L/usr/local/lib'
             deploy: true
 
           - job_name: windows
             os: windows-latest
-<<<<<<< HEAD
-            go: '>=1.23.0-rc.1'
+            go: '>=1.24.0-rc.1'
             gotags: cmount,noselfupdate
-=======
-            go: '>=1.24.0-rc.1'
-            gotags: cmount
->>>>>>> 9d55b241
             cgo: '0'
             build_flags: '-include "^windows/"'
             build_args: '-buildmode exe'
             quicktest: true
             deploy: true
 
-<<<<<<< HEAD
           # - job_name: other_os
           #   os: ubuntu-latest
-          #   go: '>=1.23.0-rc.1'
+          #   go: '>=1.24.0-rc.1'
           #   build_flags: '-exclude "^(windows/|darwin/|linux/)"'
           #   compile_all: true
           #   deploy: true
 
-          # - job_name: go1.21
+          # - job_name: go1.23
           #   os: ubuntu-latest
-          #   go: '1.21'
+          #   go: '1.23'
           #   quicktest: true
           #   racequicktest: true
-
-          # - job_name: go1.22
-          #   os: ubuntu-latest
-          #   go: '1.22'
-          #   quicktest: true
-          #   racequicktest: true
-=======
-          - job_name: other_os
-            os: ubuntu-latest
-            go: '>=1.24.0-rc.1'
-            build_flags: '-exclude "^(windows/|darwin/|linux/)"'
-            compile_all: true
-            deploy: true
-
-          - job_name: go1.23
-            os: ubuntu-latest
-            go: '1.23'
-            quicktest: true
-            racequicktest: true
->>>>>>> 9d55b241
 
     name: ${{ matrix.job_name }}
 
@@ -285,45 +239,11 @@
           RCLONE_CONFIG_PASS: ${{ secrets.RCLONE_CONFIG_PASS }}
         # working-directory: '$(modulePath)'
         # Deploy binaries if enabled in config && not a PR && not a fork
-<<<<<<< HEAD
         if: matrix.deploy && github.head_ref == '' && github.repository == 'Sakura-Byte/rclone'
       - 
         if: ${{ contains(github.ref, 'refs/tags/') }}
         name: Upload Release Artifact
         uses: actions/upload-artifact@v4
-=======
-        if: env.RCLONE_CONFIG_PASS != '' && matrix.deploy && github.head_ref == '' && github.repository == 'rclone/rclone'
-
-  lint:
-    if: inputs.manual || (github.repository == 'rclone/rclone' && (github.event_name != 'pull_request' || github.event.pull_request.head.repo.full_name != github.event.pull_request.base.repo.full_name))
-    timeout-minutes: 30
-    name: "lint"
-    runs-on: ubuntu-latest
-
-    steps:
-      - name: Get runner parameters
-        id: get-runner-parameters
-        shell: bash
-        run: |
-          echo "year-week=$(/bin/date -u "+%Y%V")" >> $GITHUB_OUTPUT
-          echo "runner-os-version=$ImageOS" >> $GITHUB_OUTPUT
-
-      - name: Checkout
-        uses: actions/checkout@v4
-        with:
-            fetch-depth: 0
-
-      - name: Install Go
-        id: setup-go
-        uses: actions/setup-go@v5
-        with:
-          go-version: '>=1.23.0-rc.1'
-          check-latest: true
-          cache: false
-
-      - name: Cache
-        uses: actions/cache@v4
->>>>>>> 9d55b241
         with:
           name: ${{ matrix.job_name }}
           if-no-files-found: ignore
