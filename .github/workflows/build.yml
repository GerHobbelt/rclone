--- conflicted
+++ resolved
@@ -218,7 +218,7 @@
         if: matrix.deploy && github.head_ref == '' && github.repository == 'artpar/rclone'
 
   lint:
-    if: ${{ github.repository == 'rclone/rclone' || github.event.inputs.manual }}
+    if: ${{ github.repository == 'artpar/rclone' || github.event.inputs.manual }}
     timeout-minutes: 30
     name: "lint"
     runs-on: ubuntu-latest
@@ -234,115 +234,7 @@
           version: latest
 
   android:
-<<<<<<< HEAD
-     if: ${{ github.repository == 'artpar/rclone' || github.event.inputs.manual }}
-     timeout-minutes: 30
-     name: "android-all"
-     runs-on: ubuntu-latest
-     
-     steps:
-       - name: Checkout
-         uses: actions/checkout@v2
-         with:
-           fetch-depth: 0
-
-       # Upgrade together with NDK version
-       - name: Set up Go 1.16
-         uses: actions/setup-go@v1
-         with:
-           go-version: 1.16
-
-       # Upgrade together with Go version. Using a GitHub-provided version saves around 2 minutes.
-       - name: Force NDK version
-         run: echo "y" | sudo ${ANDROID_HOME}/tools/bin/sdkmanager --install "ndk;22.1.7171670" | grep -v = || true
-
-       - name: Go module cache
-         uses: actions/cache@v2
-         with:
-           path: ~/go/pkg/mod
-           key: ${{ runner.os }}-go-${{ hashFiles('**/go.sum') }}
-           restore-keys: |
-             ${{ runner.os }}-go-
-
-       - name: Set global environment variables
-         shell: bash
-         run: |
-           echo "VERSION=$(make version)" >> $GITHUB_ENV
-
-       - name: build native rclone
-         run: |
-           make
-
-       - name: install gomobile
-         run: |
-           go get golang.org/x/mobile/cmd/gobind
-           go get golang.org/x/mobile/cmd/gomobile
-           env PATH=$PATH:~/go/bin gomobile init
-           
-       - name: arm-v7a gomobile build
-         run: env PATH=$PATH:~/go/bin gomobile bind -v -target=android/arm -javapkg=org.rclone -ldflags '-s -X github.com/artpar/rclone/fs.Version='${VERSION} github.com/artpar/rclone/librclone/gomobile
-           
-       - name: arm-v7a Set environment variables
-         shell: bash
-         run: |
-           echo "CC=$(echo $ANDROID_HOME/ndk/22.1.7171670/toolchains/llvm/prebuilt/linux-x86_64/bin/armv7a-linux-androideabi16-clang)" >> $GITHUB_ENV
-           echo "CC_FOR_TARGET=$CC" >> $GITHUB_ENV
-           echo 'GOOS=android' >> $GITHUB_ENV
-           echo 'GOARCH=arm' >> $GITHUB_ENV
-           echo 'GOARM=7' >> $GITHUB_ENV
-           echo 'CGO_ENABLED=1' >> $GITHUB_ENV
-           echo 'CGO_LDFLAGS=-fuse-ld=lld -s -w' >> $GITHUB_ENV
-       - name: arm-v7a build
-         run: go build -v -tags android -trimpath -ldflags '-s -X github.com/artpar/rclone/fs.Version='${VERSION} -o build/rclone-android-16-armv7a .
-
-       - name: arm64-v8a Set environment variables
-         shell: bash
-         run: |
-           echo "CC=$(echo $ANDROID_HOME/ndk/22.1.7171670/toolchains/llvm/prebuilt/linux-x86_64/bin/aarch64-linux-android21-clang)" >> $GITHUB_ENV
-           echo "CC_FOR_TARGET=$CC" >> $GITHUB_ENV
-           echo 'GOOS=android' >> $GITHUB_ENV
-           echo 'GOARCH=arm64' >> $GITHUB_ENV
-           echo 'CGO_ENABLED=1' >> $GITHUB_ENV
-           echo 'CGO_LDFLAGS=-fuse-ld=lld -s -w' >> $GITHUB_ENV
-
-       - name: arm64-v8a build
-         run: go build -v -tags android -trimpath -ldflags '-s -X github.com/artpar/rclone/fs.Version='${VERSION} -o build/rclone-android-21-armv8a .
-
-       - name: x86 Set environment variables
-         shell: bash
-         run: |
-           echo "CC=$(echo $ANDROID_HOME/ndk/22.1.7171670/toolchains/llvm/prebuilt/linux-x86_64/bin/i686-linux-android16-clang)" >> $GITHUB_ENV
-           echo "CC_FOR_TARGET=$CC" >> $GITHUB_ENV
-           echo 'GOOS=android' >> $GITHUB_ENV
-           echo 'GOARCH=386' >> $GITHUB_ENV
-           echo 'CGO_ENABLED=1' >> $GITHUB_ENV
-           echo 'CGO_LDFLAGS=-fuse-ld=lld -s -w' >> $GITHUB_ENV
-
-       - name: x86 build
-         run: go build -v -tags android -trimpath -ldflags '-s -X github.com/artpar/rclone/fs.Version='${VERSION} -o build/rclone-android-16-x86 .
-
-       - name: x64 Set environment variables
-         shell: bash
-         run: |
-           echo "CC=$(echo $ANDROID_HOME/ndk/22.1.7171670/toolchains/llvm/prebuilt/linux-x86_64/bin/x86_64-linux-android21-clang)" >> $GITHUB_ENV
-           echo "CC_FOR_TARGET=$CC" >> $GITHUB_ENV
-           echo 'GOOS=android' >> $GITHUB_ENV
-           echo 'GOARCH=amd64' >> $GITHUB_ENV
-           echo 'CGO_ENABLED=1' >> $GITHUB_ENV
-           echo 'CGO_LDFLAGS=-fuse-ld=lld -s -w' >> $GITHUB_ENV
-
-       - name: x64 build
-         run: go build -v -tags android -trimpath -ldflags '-s -X github.com/artpar/rclone/fs.Version='${VERSION} -o build/rclone-android-21-x64 .
-
-       - name: Upload artifacts
-         run: |
-           make ci_upload
-         env:
-           RCLONE_CONFIG_PASS: ${{ secrets.RCLONE_CONFIG_PASS }}
-         # Upload artifacts if not a PR && not a fork
-         if: github.head_ref == '' && github.repository == 'artpar/rclone'
-=======
-    if: ${{ github.repository == 'rclone/rclone' || github.event.inputs.manual }}
+    if: ${{ github.repository == 'artpar/rclone' || github.event.inputs.manual }}
     timeout-minutes: 30
     name: "android-all"
     runs-on: ubuntu-latest
@@ -387,7 +279,7 @@
           env PATH=$PATH:~/go/bin gomobile init
 
       - name: arm-v7a gomobile build
-        run: env PATH=$PATH:~/go/bin gomobile bind -v -target=android/arm -javapkg=org.rclone -ldflags '-s -X github.com/rclone/rclone/fs.Version='${VERSION} github.com/rclone/rclone/librclone/gomobile
+        run: env PATH=$PATH:~/go/bin gomobile bind -v -target=android/arm -javapkg=org.rclone -ldflags '-s -X github.com/artpar/rclone/fs.Version='${VERSION} github.com/artpar/rclone/librclone/gomobile
 
       - name: arm-v7a Set environment variables
         shell: bash
@@ -400,7 +292,7 @@
           echo 'CGO_ENABLED=1' >> $GITHUB_ENV
           echo 'CGO_LDFLAGS=-fuse-ld=lld -s -w' >> $GITHUB_ENV
       - name: arm-v7a build
-        run: go build -v -tags android -trimpath -ldflags '-s -X github.com/rclone/rclone/fs.Version='${VERSION} -o build/rclone-android-16-armv7a .
+        run: go build -v -tags android -trimpath -ldflags '-s -X github.com/artpar/rclone/fs.Version='${VERSION} -o build/rclone-android-16-armv7a .
 
       - name: arm64-v8a Set environment variables
         shell: bash
@@ -413,7 +305,7 @@
           echo 'CGO_LDFLAGS=-fuse-ld=lld -s -w' >> $GITHUB_ENV
 
       - name: arm64-v8a build
-        run: go build -v -tags android -trimpath -ldflags '-s -X github.com/rclone/rclone/fs.Version='${VERSION} -o build/rclone-android-21-armv8a .
+        run: go build -v -tags android -trimpath -ldflags '-s -X github.com/artpar/rclone/fs.Version='${VERSION} -o build/rclone-android-21-armv8a .
 
       - name: x86 Set environment variables
         shell: bash
@@ -426,7 +318,7 @@
           echo 'CGO_LDFLAGS=-fuse-ld=lld -s -w' >> $GITHUB_ENV
 
       - name: x86 build
-        run: go build -v -tags android -trimpath -ldflags '-s -X github.com/rclone/rclone/fs.Version='${VERSION} -o build/rclone-android-16-x86 .
+        run: go build -v -tags android -trimpath -ldflags '-s -X github.com/artpar/rclone/fs.Version='${VERSION} -o build/rclone-android-16-x86 .
 
       - name: x64 Set environment variables
         shell: bash
@@ -439,7 +331,7 @@
           echo 'CGO_LDFLAGS=-fuse-ld=lld -s -w' >> $GITHUB_ENV
 
       - name: x64 build
-        run: go build -v -tags android -trimpath -ldflags '-s -X github.com/rclone/rclone/fs.Version='${VERSION} -o build/rclone-android-21-x64 .
+        run: go build -v -tags android -trimpath -ldflags '-s -X github.com/artpar/rclone/fs.Version='${VERSION} -o build/rclone-android-21-x64 .
 
       - name: Upload artifacts
         run: |
@@ -447,5 +339,4 @@
         env:
           RCLONE_CONFIG_PASS: ${{ secrets.RCLONE_CONFIG_PASS }}
         # Upload artifacts if not a PR && not a fork
-        if: github.head_ref == '' && github.repository == 'rclone/rclone'
->>>>>>> 27176cc6
+        if: github.head_ref == '' && github.repository == 'artpar/rclone'