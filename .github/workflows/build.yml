--- conflicted
+++ resolved
@@ -230,21 +230,12 @@
         run: |
           docker pull billziss/xgo-cgofuse
           GO111MODULE=off go get -v github.com/karalabe/xgo # don't add to go.mod
-<<<<<<< HEAD
-          xgo \
-              -image=billziss/xgo-cgofuse \
-              -targets=darwin/386,darwin/amd64,linux/386,linux/amd64,windows/386,windows/amd64 \
-              -tags cmount \
-              -dest build \
-              .
-=======
           # xgo \
           #     -image=billziss/xgo-cgofuse \
           #     -targets=darwin/amd64,linux/386,linux/amd64,windows/386,windows/amd64 \
           #     -tags cmount \
           #     -dest build \
           #     .
->>>>>>> 27b9ae4f
           xgo \
               -image=billziss/xgo-cgofuse \
               -targets=android/*,ios/* \
