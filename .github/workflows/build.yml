--- conflicted
+++ resolved
@@ -39,12 +39,8 @@
     strategy:
       fail-fast: false
       matrix:
-<<<<<<< HEAD
-        # job_name: ['linux', 'mac', 'windows_amd64', 'windows_386', 'other_os', 'go1.12', 'go1.13', 'go1.14', 'go1.16']
-        job_name: ['linux', 'mac', 'windows_amd64']
-=======
-        job_name: ['linux', 'mac_amd64', 'mac_arm64', 'windows_amd64', 'windows_386', 'other_os', 'go1.13', 'go1.14', 'go1.15']
->>>>>>> 6e2e2d9e
+        # job_name: ['linux', 'mac_amd64', 'mac_arm64', 'windows_amd64', 'windows_386', 'other_os', 'go1.13', 'go1.14', 'go1.15']
+        job_name: ['linux', 'mac_amd64', 'mac_arm64', 'windows_amd64', 'windows_386']
 
         include:
           - job_name: linux
@@ -83,47 +79,6 @@
             racequicktest: true
             deploy: true
 
-<<<<<<< HEAD
-          # - job_name: windows_386
-          #   os: windows-latest
-          #   go: '1.15.x'
-          #   gotags: cmount
-          #   goarch: '386'
-          #   cgo: '1'
-          #   build_flags: '-include "^windows/386" -cgo'
-          #   build_args: '-buildmode exe'
-          #   quicktest: true
-          #   deploy: true
-
-          # - job_name: other_os
-          #   os: ubuntu-latest
-          #   go: '1.15.x'
-          #   build_flags: '-exclude "^(windows/|darwin/amd64|linux/)"'
-          #   compile_all: true
-          #   deploy: true
-
-          # - job_name: go1.12
-          #   os: ubuntu-latest
-          #   go: '1.12.x'
-          #   quicktest: true
-
-          # - job_name: go1.13
-          #   os: ubuntu-latest
-          #   go: '1.13.x'
-          #   quicktest: true
-
-          # - job_name: go1.14
-          #   os: ubuntu-latest
-          #   go: '1.14.x'
-          #   quicktest: true
-          #   racequicktest: true
-
-          # - job_name: go1.16
-          #   os: ubuntu-latest
-          #   go: '1.16.x'
-          #   quicktest: true
-          #   racequicktest: true
-=======
           - job_name: windows_386
             os: windows-latest
             go: '1.16.x'
@@ -135,30 +90,29 @@
             quicktest: true
             deploy: true
 
-          - job_name: other_os
-            os: ubuntu-latest
-            go: '1.16.x'
-            build_flags: '-exclude "^(windows/|darwin/|linux/)"'
-            compile_all: true
-            deploy: true
-
-          - job_name: go1.13
-            os: ubuntu-latest
-            go: '1.13.x'
-            quicktest: true
-
-          - job_name: go1.14
-            os: ubuntu-latest
-            go: '1.14.x'
-            quicktest: true
-            racequicktest: true
-
-          - job_name: go1.15
-            os: ubuntu-latest
-            go: '1.15.x'
-            quicktest: true
-            racequicktest: true
->>>>>>> 6e2e2d9e
+          # - job_name: other_os
+          #   os: ubuntu-latest
+          #   go: '1.16.x'
+          #   build_flags: '-exclude "^(windows/|darwin/|linux/)"'
+          #   compile_all: true
+          #   deploy: true
+
+          # - job_name: go1.13
+          #   os: ubuntu-latest
+          #   go: '1.13.x'
+          #   quicktest: true
+
+          # - job_name: go1.14
+          #   os: ubuntu-latest
+          #   go: '1.14.x'
+          #   quicktest: true
+          #   racequicktest: true
+
+          # - job_name: go1.15
+          #   os: ubuntu-latest
+          #   go: '1.15.x'
+          #   quicktest: true
+          #   racequicktest: true
 
     name: ${{ matrix.job_name }}
 
@@ -278,7 +232,6 @@
           RCLONE_CONFIG_PASS: ${{ secrets.RCLONE_CONFIG_PASS }}
         # working-directory: '$(modulePath)'
         # Deploy binaries if enabled in config && not a PR && not a fork
-<<<<<<< HEAD
         if: matrix.deploy && github.head_ref == '' && github.repository == 'wiserain/rclone'
       - 
         name: Upload Assets to Release with a wildcard
@@ -288,53 +241,108 @@
           github-token: ${{ secrets.GITHUB_TOKEN }}
           release-url: ${{needs.create-release.outputs.upload_url}}
 
-  # xgo:
-  #   timeout-minutes: 60
-  #   name: "xgo cross compile"
-  #   runs-on: ubuntu-latest
-
-  #   steps:
-
-  #     - name: Checkout
-  #       uses: actions/checkout@v1
-  #       with:
-  #         # Checkout into a fixed path to avoid import path problems on go < 1.11
-  #         path: ./src/github.com/rclone/rclone
-
-  #     - name: Set environment variables
-  #       shell: bash
-  #       run: |
-  #         echo 'GOPATH=${{ runner.workspace }}' >> $GITHUB_ENV
-  #         echo '${{ runner.workspace }}/bin' >> $GITHUB_PATH
-
-  #     - name: Cross-compile rclone
-  #       run: |
-  #         docker pull billziss/xgo-cgofuse
-  #         GO111MODULE=off go get -v github.com/karalabe/xgo # don't add to go.mod
-  #         # xgo \
-  #         #     -image=billziss/xgo-cgofuse \
-  #         #     -targets=darwin/amd64,linux/386,linux/amd64,windows/386,windows/amd64 \
-  #         #     -tags cmount \
-  #         #     -dest build \
-  #         #     .
-  #         xgo \
-  #             -image=billziss/xgo-cgofuse \
-  #             -targets=android/*,ios/* \
-  #             -dest build \
-  #             .
-
-  #     - name: Build rclone
-  #       shell: bash
-  #       run: |
-  #         make
-
-  #     - name: Upload artifacts
-  #       run: |
-  #         make ci_upload
-  #       env:
-  #         RCLONE_CONFIG_PASS: ${{ secrets.RCLONE_CONFIG_PASS }}
-  #       # Upload artifacts if not a PR && not a fork
-  #       if: github.head_ref == '' && github.repository == 'rclone/rclone'
+  android:
+    timeout-minutes: 30
+    name: "android-all"
+    runs-on: ubuntu-latest
+    
+    steps:
+      - name: Checkout
+        uses: actions/checkout@v2
+
+      # Upgrade together with NDK version
+      - name: Set up Go 1.14
+        uses: actions/setup-go@v1
+        with:
+          go-version: 1.14
+
+      # Upgrade together with Go version. Using a GitHub-provided version saves around 2 minutes.
+      - name: Force NDK version
+        run: echo "y" | sudo ${ANDROID_HOME}/tools/bin/sdkmanager --install "ndk;21.4.7075529" | grep -v = || true
+
+      - name: Go module cache
+        uses: actions/cache@v2
+        with:
+          path: ~/go/pkg/mod
+          key: ${{ runner.os }}-go-${{ hashFiles('**/go.sum') }}
+          restore-keys: |
+            ${{ runner.os }}-go-
+
+      - name: Set global environment variables
+        shell: bash
+        run: |
+          echo "VERSION=$(make version)" >> $GITHUB_ENV
+
+      - name: build native rclone
+        run: |
+          make
+
+      - name: arm-v7a Set environment variables
+        shell: bash
+        run: |
+          echo "CC=$(echo $ANDROID_HOME/ndk/21.4.7075529/toolchains/llvm/prebuilt/linux-x86_64/bin/armv7a-linux-androideabi16-clang)" >> $GITHUB_ENV
+          echo "CC_FOR_TARGET=$CC" >> $GITHUB_ENV
+          echo 'GOOS=android' >> $GITHUB_ENV
+          echo 'GOARCH=arm' >> $GITHUB_ENV
+          echo 'GOARM=7' >> $GITHUB_ENV
+          echo 'CGO_ENABLED=1' >> $GITHUB_ENV
+          echo 'CGO_LDFLAGS=-fuse-ld=lld -s -w' >> $GITHUB_ENV
+      - name: arm-v7a build
+        run: go build -v -tags android -trimpath -ldflags '-s -X github.com/rclone/rclone/fs.Version='${VERSION} -o build/rclone-android-16-armv7a .
+
+      - name: arm64-v8a Set environment variables
+        shell: bash
+        run: |
+          echo "CC=$(echo $ANDROID_HOME/ndk/21.4.7075529/toolchains/llvm/prebuilt/linux-x86_64/bin/aarch64-linux-android21-clang)" >> $GITHUB_ENV
+          echo "CC_FOR_TARGET=$CC" >> $GITHUB_ENV
+          echo 'GOOS=android' >> $GITHUB_ENV
+          echo 'GOARCH=arm64' >> $GITHUB_ENV
+          echo 'CGO_ENABLED=1' >> $GITHUB_ENV
+          echo 'CGO_LDFLAGS=-fuse-ld=lld -s -w' >> $GITHUB_ENV
+
+      - name: arm64-v8a build
+        run: go build -v -tags android -trimpath -ldflags '-s -X github.com/rclone/rclone/fs.Version='${VERSION} -o build/rclone-android-21-armv8a .
+
+      - name: x86 Set environment variables
+        shell: bash
+        run: |
+          echo "CC=$(echo $ANDROID_HOME/ndk/21.4.7075529/toolchains/llvm/prebuilt/linux-x86_64/bin/i686-linux-android16-clang)" >> $GITHUB_ENV
+          echo "CC_FOR_TARGET=$CC" >> $GITHUB_ENV
+          echo 'GOOS=android' >> $GITHUB_ENV
+          echo 'GOARCH=386' >> $GITHUB_ENV
+          echo 'CGO_ENABLED=1' >> $GITHUB_ENV
+          echo 'CGO_LDFLAGS=-fuse-ld=lld -s -w' >> $GITHUB_ENV
+
+      - name: x86 build
+        run: go build -v -tags android -trimpath -ldflags '-s -X github.com/rclone/rclone/fs.Version='${VERSION} -o build/rclone-android-16-x86 .
+
+      - name: x64 Set environment variables
+        shell: bash
+        run: |
+          echo "CC=$(echo $ANDROID_HOME/ndk/21.4.7075529/toolchains/llvm/prebuilt/linux-x86_64/bin/x86_64-linux-android21-clang)" >> $GITHUB_ENV
+          echo "CC_FOR_TARGET=$CC" >> $GITHUB_ENV
+          echo 'GOOS=android' >> $GITHUB_ENV
+          echo 'GOARCH=amd64' >> $GITHUB_ENV
+          echo 'CGO_ENABLED=1' >> $GITHUB_ENV
+          echo 'CGO_LDFLAGS=-fuse-ld=lld -s -w' >> $GITHUB_ENV
+
+      - name: x64 build
+        run: go build -v -tags android -trimpath -ldflags '-s -X github.com/rclone/rclone/fs.Version='${VERSION} -o build/rclone-android-21-x64 .
+
+      - name: Upload artifacts
+        run: |
+          make ci_upload
+        env:
+          RCLONE_CONFIG_PASS: ${{ secrets.RCLONE_CONFIG_PASS }}
+        # Upload artifacts if not a PR && not a fork
+        if: github.head_ref == '' && github.repository == 'wiserain/rclone'
+      - 
+        name: Upload Assets to Release with a wildcard
+        uses: csexton/release-asset-action@v2
+        with:
+          pattern: "build/*"
+          github-token: ${{ secrets.GITHUB_TOKEN }}
+          release-url: ${{needs.create-release.outputs.upload_url}}
 
   build-termux:
     needs:
@@ -365,102 +373,4 @@
           pattern: "debs/*"
           github-token: ${{ secrets.GITHUB_TOKEN }}
           release-url: ${{needs.create-release.outputs.upload_url}}
-=======
-        if: matrix.deploy && github.head_ref == '' && github.repository == 'rclone/rclone'
-
-  android:
-     timeout-minutes: 30
-     name: "android-all"
-     runs-on: ubuntu-latest
-     
-     steps:
-       - name: Checkout
-         uses: actions/checkout@v2
-
-       # Upgrade together with NDK version
-       - name: Set up Go 1.14
-         uses: actions/setup-go@v1
-         with:
-           go-version: 1.14
-
-       # Upgrade together with Go version. Using a GitHub-provided version saves around 2 minutes.
-       - name: Force NDK version
-         run: echo "y" | sudo ${ANDROID_HOME}/tools/bin/sdkmanager --install "ndk;21.4.7075529" | grep -v = || true
-
-       - name: Go module cache
-         uses: actions/cache@v2
-         with:
-           path: ~/go/pkg/mod
-           key: ${{ runner.os }}-go-${{ hashFiles('**/go.sum') }}
-           restore-keys: |
-             ${{ runner.os }}-go-
-
-       - name: Set global environment variables
-         shell: bash
-         run: |
-           echo "VERSION=$(make version)" >> $GITHUB_ENV
-
-       - name: build native rclone
-         run: |
-           make
-
-       - name: arm-v7a Set environment variables
-         shell: bash
-         run: |
-           echo "CC=$(echo $ANDROID_HOME/ndk/21.4.7075529/toolchains/llvm/prebuilt/linux-x86_64/bin/armv7a-linux-androideabi16-clang)" >> $GITHUB_ENV
-           echo "CC_FOR_TARGET=$CC" >> $GITHUB_ENV
-           echo 'GOOS=android' >> $GITHUB_ENV
-           echo 'GOARCH=arm' >> $GITHUB_ENV
-           echo 'GOARM=7' >> $GITHUB_ENV
-           echo 'CGO_ENABLED=1' >> $GITHUB_ENV
-           echo 'CGO_LDFLAGS=-fuse-ld=lld -s -w' >> $GITHUB_ENV
-       - name: arm-v7a build
-         run: go build -v -tags android -trimpath -ldflags '-s -X github.com/rclone/rclone/fs.Version='${VERSION} -o build/rclone-android-16-armv7a .
-
-       - name: arm64-v8a Set environment variables
-         shell: bash
-         run: |
-           echo "CC=$(echo $ANDROID_HOME/ndk/21.4.7075529/toolchains/llvm/prebuilt/linux-x86_64/bin/aarch64-linux-android21-clang)" >> $GITHUB_ENV
-           echo "CC_FOR_TARGET=$CC" >> $GITHUB_ENV
-           echo 'GOOS=android' >> $GITHUB_ENV
-           echo 'GOARCH=arm64' >> $GITHUB_ENV
-           echo 'CGO_ENABLED=1' >> $GITHUB_ENV
-           echo 'CGO_LDFLAGS=-fuse-ld=lld -s -w' >> $GITHUB_ENV
-
-       - name: arm64-v8a build
-         run: go build -v -tags android -trimpath -ldflags '-s -X github.com/rclone/rclone/fs.Version='${VERSION} -o build/rclone-android-21-armv8a .
-
-       - name: x86 Set environment variables
-         shell: bash
-         run: |
-           echo "CC=$(echo $ANDROID_HOME/ndk/21.4.7075529/toolchains/llvm/prebuilt/linux-x86_64/bin/i686-linux-android16-clang)" >> $GITHUB_ENV
-           echo "CC_FOR_TARGET=$CC" >> $GITHUB_ENV
-           echo 'GOOS=android' >> $GITHUB_ENV
-           echo 'GOARCH=386' >> $GITHUB_ENV
-           echo 'CGO_ENABLED=1' >> $GITHUB_ENV
-           echo 'CGO_LDFLAGS=-fuse-ld=lld -s -w' >> $GITHUB_ENV
-
-       - name: x86 build
-         run: go build -v -tags android -trimpath -ldflags '-s -X github.com/rclone/rclone/fs.Version='${VERSION} -o build/rclone-android-16-x86 .
-
-       - name: x64 Set environment variables
-         shell: bash
-         run: |
-           echo "CC=$(echo $ANDROID_HOME/ndk/21.4.7075529/toolchains/llvm/prebuilt/linux-x86_64/bin/x86_64-linux-android21-clang)" >> $GITHUB_ENV
-           echo "CC_FOR_TARGET=$CC" >> $GITHUB_ENV
-           echo 'GOOS=android' >> $GITHUB_ENV
-           echo 'GOARCH=amd64' >> $GITHUB_ENV
-           echo 'CGO_ENABLED=1' >> $GITHUB_ENV
-           echo 'CGO_LDFLAGS=-fuse-ld=lld -s -w' >> $GITHUB_ENV
-
-       - name: x64 build
-         run: go build -v -tags android -trimpath -ldflags '-s -X github.com/rclone/rclone/fs.Version='${VERSION} -o build/rclone-android-21-x64 .
-
-       - name: Upload artifacts
-         run: |
-           make ci_upload
-         env:
-           RCLONE_CONFIG_PASS: ${{ secrets.RCLONE_CONFIG_PASS }}
-         # Upload artifacts if not a PR && not a fork
-         if: github.head_ref == '' && github.repository == 'rclone/rclone'
->>>>>>> 6e2e2d9e
+        if: matrix.deploy && github.head_ref == '' && github.repository == 'rclone/rclone'