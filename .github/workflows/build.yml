---
# Github Actions build for rclone
# -*- compile-command: "yamllint -f parsable build.yml" -*-

name: build

# Trigger the workflow on push or pull request
on:
  push:
    branches:
      - '*'
    tags:
      - '*'
  pull_request:

jobs:
  build:
    timeout-minutes: 60
    strategy:
      fail-fast: false
      matrix:
        job_name: ['linux', 'mac_amd64', 'mac_arm64', 'windows_amd64', 'windows_386', 'other_os', 'go1.13', 'go1.14', 'go1.15']

        include:
          - job_name: linux
            os: ubuntu-latest
            go: '1.16.x'
            gotags: cmount
            build_flags: '-include "^linux/"'
            check: true
            quicktest: true
            racequicktest: true
            deploy: true

          - job_name: mac_amd64
            os: macOS-latest
            go: '1.16.x'
            gotags: 'cmount'
            build_flags: '-include "^darwin/amd64" -cgo'
            quicktest: true
            racequicktest: true
            deploy: true

          - job_name: mac_arm64
            os: macOS-latest
            go: '1.16.x'
            gotags: 'cmount'
            build_flags: '-include "^darwin/arm64" -cgo -macos-arch arm64 -macos-sdk macosx11.1 -cgo-cflags=-I/usr/local/include -cgo-ldflags=-L/usr/local/lib'
            deploy: true

          - job_name: windows_amd64
            os: windows-latest
            go: '1.16.x'
            gotags: cmount
            build_flags: '-include "^windows/amd64" -cgo'
            build_args: '-buildmode exe'
            quicktest: true
            racequicktest: true
            deploy: true

          - job_name: windows_386
            os: windows-latest
            go: '1.16.x'
            gotags: cmount
            goarch: '386'
            cgo: '1'
            build_flags: '-include "^windows/386" -cgo'
            build_args: '-buildmode exe'
            quicktest: true
            deploy: true

          - job_name: other_os
            os: ubuntu-latest
            go: '1.16.x'
            build_flags: '-exclude "^(windows/|darwin/|linux/)"'
            compile_all: true
            deploy: true

          - job_name: go1.13
            os: ubuntu-latest
            go: '1.13.x'
            quicktest: true

          - job_name: go1.14
            os: ubuntu-latest
            go: '1.14.x'
            quicktest: true
            racequicktest: true

          - job_name: go1.15
            os: ubuntu-latest
            go: '1.15.x'
            quicktest: true
            racequicktest: true

    name: ${{ matrix.job_name }}

    runs-on: ${{ matrix.os }}

    steps:
      - name: Checkout
        uses: actions/checkout@v2
        with:
          fetch-depth: 0

      - name: Install Go
        uses: actions/setup-go@v2
        with:
          stable: 'false'
          go-version: ${{ matrix.go }}

      - name: Set environment variables
        shell: bash
        run: |
          echo 'GOTAGS=${{ matrix.gotags }}' >> $GITHUB_ENV
          echo 'BUILD_FLAGS=${{ matrix.build_flags }}' >> $GITHUB_ENV
          echo 'BUILD_ARGS=${{ matrix.build_args }}' >> $GITHUB_ENV
          if [[ "${{ matrix.goarch }}" != "" ]]; then echo 'GOARCH=${{ matrix.goarch }}' >> $GITHUB_ENV ; fi
          if [[ "${{ matrix.cgo }}" != "" ]]; then echo 'CGO_ENABLED=${{ matrix.cgo }}' >> $GITHUB_ENV ; fi

      - name: Install Libraries on Linux
        shell: bash
        run: |
          sudo modprobe fuse
          sudo chmod 666 /dev/fuse
          sudo chown root:$USER /etc/fuse.conf
          sudo apt-get install fuse libfuse-dev rpm pkg-config
        if: matrix.os == 'ubuntu-latest'

      - name: Install Libraries on macOS
        shell: bash
        run: |
          brew update
          brew install --cask macfuse
        if: matrix.os == 'macOS-latest'

      - name: Install Libraries on Windows
        shell: powershell
        run: |
          $ProgressPreference = 'SilentlyContinue'
          choco install -y winfsp zip
          echo "CPATH=C:\Program Files\WinFsp\inc\fuse;C:\Program Files (x86)\WinFsp\inc\fuse" | Out-File -FilePath $env:GITHUB_ENV -Encoding utf8 -Append
          if ($env:GOARCH -eq "386") {
            choco install -y mingw --forcex86 --force
            echo "C:\\ProgramData\\chocolatey\\lib\\mingw\\tools\\install\\mingw32\\bin" | Out-File -FilePath $env:GITHUB_PATH -Encoding utf8 -Append
          }
          # Copy mingw32-make.exe to make.exe so the same command line
          # can be used on Windows as on macOS and Linux
          $path = (get-command mingw32-make.exe).Path
          Copy-Item -Path $path -Destination (Join-Path (Split-Path -Path $path) 'make.exe')
        if: matrix.os == 'windows-latest'

      - name: Print Go version and environment
        shell: bash
        run: |
          printf "Using go at: $(which go)\n"
          printf "Go version: $(go version)\n"
          printf "\n\nGo environment:\n\n"
          go env
          printf "\n\nRclone environment:\n\n"
          make vars
          printf "\n\nSystem environment:\n\n"
          env

      - name: Go module cache
        uses: actions/cache@v2
        with:
          path: ~/go/pkg/mod
          key: ${{ runner.os }}-go-${{ hashFiles('**/go.sum') }}
          restore-keys: |
            ${{ runner.os }}-go-

      - name: Build rclone
        shell: bash
        run: |
          make

      - name: Run tests
        shell: bash
        run: |
          make quicktest
        if: matrix.quicktest

      - name: Race test
        shell: bash
        run: |
          make racequicktest
        if: matrix.racequicktest

      - name: Code quality test
        shell: bash
        run: |
          make build_dep
          make check
        if: matrix.check

      - name: Compile all architectures test
        shell: bash
        run: |
          make
          make compile_all
        if: matrix.compile_all

      - name: Deploy built binaries
        shell: bash
        run: |
          if [[ "${{ matrix.os }}" == "ubuntu-latest" ]]; then make release_dep_linux ; fi
          if [[ "${{ matrix.os }}" == "windows-latest" ]]; then make release_dep_windows ; fi
          make ci_beta
        env:
          RCLONE_CONFIG_PASS: ${{ secrets.RCLONE_CONFIG_PASS }}
        # working-directory: '$(modulePath)'
        # Deploy binaries if enabled in config && not a PR && not a fork
        if: matrix.deploy && github.head_ref == '' && github.repository == 'artpar/rclone'

<<<<<<< HEAD
  xgo:
    timeout-minutes: 60
    name: "xgo cross compile"
    runs-on: ubuntu-latest

    steps:

      - name: Checkout
        uses: actions/checkout@v1
        with:
          # Checkout into a fixed path to avoid import path problems on go < 1.11
          path: ./src/github.com/artpar/rclone

      - name: Set environment variables
        shell: bash
        run: |
          echo '::set-env name=GOPATH::${{ runner.workspace }}'
          echo '::add-path::${{ runner.workspace }}/bin'

      - name: Cross-compile rclone
        run: |
          docker pull billziss/xgo-cgofuse
          GO111MODULE=off go get -v github.com/karalabe/xgo # don't add to go.mod
          # xgo \
          #     -image=billziss/xgo-cgofuse \
          #     -targets=darwin/amd64,linux/386,linux/amd64,windows/386,windows/amd64 \
          #     -tags cmount \
          #     -dest build \
          #     .
          xgo \
              -image=billziss/xgo-cgofuse \
              -targets=android/*,ios/* \
              -dest build \
              .

      - name: Build rclone
        shell: bash
        run: |
          make

      - name: Upload artifacts
        run: |
          make ci_upload
        env:
          RCLONE_CONFIG_PASS: ${{ secrets.RCLONE_CONFIG_PASS }}
        # Upload artifacts if not a PR && not a fork
        if: github.head_ref == '' && github.repository == 'artpar/rclone'
=======
  android:
     timeout-minutes: 30
     name: "android-all"
     runs-on: ubuntu-latest
     
     steps:
       - name: Checkout
         uses: actions/checkout@v2

       # Upgrade together with NDK version
       - name: Set up Go 1.14
         uses: actions/setup-go@v1
         with:
           go-version: 1.14

       # Upgrade together with Go version. Using a GitHub-provided version saves around 2 minutes.
       - name: Force NDK version
         run: echo "y" | sudo ${ANDROID_HOME}/tools/bin/sdkmanager --install "ndk;21.4.7075529" | grep -v = || true

       - name: Go module cache
         uses: actions/cache@v2
         with:
           path: ~/go/pkg/mod
           key: ${{ runner.os }}-go-${{ hashFiles('**/go.sum') }}
           restore-keys: |
             ${{ runner.os }}-go-

       - name: Set global environment variables
         shell: bash
         run: |
           echo "VERSION=$(make version)" >> $GITHUB_ENV

       - name: build native rclone
         run: |
           make

       - name: arm-v7a Set environment variables
         shell: bash
         run: |
           echo "CC=$(echo $ANDROID_HOME/ndk/21.4.7075529/toolchains/llvm/prebuilt/linux-x86_64/bin/armv7a-linux-androideabi16-clang)" >> $GITHUB_ENV
           echo "CC_FOR_TARGET=$CC" >> $GITHUB_ENV
           echo 'GOOS=android' >> $GITHUB_ENV
           echo 'GOARCH=arm' >> $GITHUB_ENV
           echo 'GOARM=7' >> $GITHUB_ENV
           echo 'CGO_ENABLED=1' >> $GITHUB_ENV
           echo 'CGO_LDFLAGS=-fuse-ld=lld -s -w' >> $GITHUB_ENV
       - name: arm-v7a build
         run: go build -v -tags android -trimpath -ldflags '-s -X github.com/rclone/rclone/fs.Version='${VERSION} -o build/rclone-android-16-armv7a .

       - name: arm64-v8a Set environment variables
         shell: bash
         run: |
           echo "CC=$(echo $ANDROID_HOME/ndk/21.4.7075529/toolchains/llvm/prebuilt/linux-x86_64/bin/aarch64-linux-android21-clang)" >> $GITHUB_ENV
           echo "CC_FOR_TARGET=$CC" >> $GITHUB_ENV
           echo 'GOOS=android' >> $GITHUB_ENV
           echo 'GOARCH=arm64' >> $GITHUB_ENV
           echo 'CGO_ENABLED=1' >> $GITHUB_ENV
           echo 'CGO_LDFLAGS=-fuse-ld=lld -s -w' >> $GITHUB_ENV

       - name: arm64-v8a build
         run: go build -v -tags android -trimpath -ldflags '-s -X github.com/rclone/rclone/fs.Version='${VERSION} -o build/rclone-android-21-armv8a .

       - name: x86 Set environment variables
         shell: bash
         run: |
           echo "CC=$(echo $ANDROID_HOME/ndk/21.4.7075529/toolchains/llvm/prebuilt/linux-x86_64/bin/i686-linux-android16-clang)" >> $GITHUB_ENV
           echo "CC_FOR_TARGET=$CC" >> $GITHUB_ENV
           echo 'GOOS=android' >> $GITHUB_ENV
           echo 'GOARCH=386' >> $GITHUB_ENV
           echo 'CGO_ENABLED=1' >> $GITHUB_ENV
           echo 'CGO_LDFLAGS=-fuse-ld=lld -s -w' >> $GITHUB_ENV

       - name: x86 build
         run: go build -v -tags android -trimpath -ldflags '-s -X github.com/rclone/rclone/fs.Version='${VERSION} -o build/rclone-android-16-x86 .

       - name: x64 Set environment variables
         shell: bash
         run: |
           echo "CC=$(echo $ANDROID_HOME/ndk/21.4.7075529/toolchains/llvm/prebuilt/linux-x86_64/bin/x86_64-linux-android21-clang)" >> $GITHUB_ENV
           echo "CC_FOR_TARGET=$CC" >> $GITHUB_ENV
           echo 'GOOS=android' >> $GITHUB_ENV
           echo 'GOARCH=amd64' >> $GITHUB_ENV
           echo 'CGO_ENABLED=1' >> $GITHUB_ENV
           echo 'CGO_LDFLAGS=-fuse-ld=lld -s -w' >> $GITHUB_ENV

       - name: x64 build
         run: go build -v -tags android -trimpath -ldflags '-s -X github.com/rclone/rclone/fs.Version='${VERSION} -o build/rclone-android-21-x64 .

       - name: Upload artifacts
         run: |
           make ci_upload
         env:
           RCLONE_CONFIG_PASS: ${{ secrets.RCLONE_CONFIG_PASS }}
         # Upload artifacts if not a PR && not a fork
         if: github.head_ref == '' && github.repository == 'rclone/rclone'
>>>>>>> 54771e44
<|MERGE_RESOLUTION|>--- conflicted
+++ resolved
@@ -213,55 +213,6 @@
         # Deploy binaries if enabled in config && not a PR && not a fork
         if: matrix.deploy && github.head_ref == '' && github.repository == 'artpar/rclone'
 
-<<<<<<< HEAD
-  xgo:
-    timeout-minutes: 60
-    name: "xgo cross compile"
-    runs-on: ubuntu-latest
-
-    steps:
-
-      - name: Checkout
-        uses: actions/checkout@v1
-        with:
-          # Checkout into a fixed path to avoid import path problems on go < 1.11
-          path: ./src/github.com/artpar/rclone
-
-      - name: Set environment variables
-        shell: bash
-        run: |
-          echo '::set-env name=GOPATH::${{ runner.workspace }}'
-          echo '::add-path::${{ runner.workspace }}/bin'
-
-      - name: Cross-compile rclone
-        run: |
-          docker pull billziss/xgo-cgofuse
-          GO111MODULE=off go get -v github.com/karalabe/xgo # don't add to go.mod
-          # xgo \
-          #     -image=billziss/xgo-cgofuse \
-          #     -targets=darwin/amd64,linux/386,linux/amd64,windows/386,windows/amd64 \
-          #     -tags cmount \
-          #     -dest build \
-          #     .
-          xgo \
-              -image=billziss/xgo-cgofuse \
-              -targets=android/*,ios/* \
-              -dest build \
-              .
-
-      - name: Build rclone
-        shell: bash
-        run: |
-          make
-
-      - name: Upload artifacts
-        run: |
-          make ci_upload
-        env:
-          RCLONE_CONFIG_PASS: ${{ secrets.RCLONE_CONFIG_PASS }}
-        # Upload artifacts if not a PR && not a fork
-        if: github.head_ref == '' && github.repository == 'artpar/rclone'
-=======
   android:
      timeout-minutes: 30
      name: "android-all"
@@ -309,7 +260,7 @@
            echo 'CGO_ENABLED=1' >> $GITHUB_ENV
            echo 'CGO_LDFLAGS=-fuse-ld=lld -s -w' >> $GITHUB_ENV
        - name: arm-v7a build
-         run: go build -v -tags android -trimpath -ldflags '-s -X github.com/rclone/rclone/fs.Version='${VERSION} -o build/rclone-android-16-armv7a .
+         run: go build -v -tags android -trimpath -ldflags '-s -X github.com/artpar/rclone/fs.Version='${VERSION} -o build/rclone-android-16-armv7a .
 
        - name: arm64-v8a Set environment variables
          shell: bash
@@ -322,7 +273,7 @@
            echo 'CGO_LDFLAGS=-fuse-ld=lld -s -w' >> $GITHUB_ENV
 
        - name: arm64-v8a build
-         run: go build -v -tags android -trimpath -ldflags '-s -X github.com/rclone/rclone/fs.Version='${VERSION} -o build/rclone-android-21-armv8a .
+         run: go build -v -tags android -trimpath -ldflags '-s -X github.com/artpar/rclone/fs.Version='${VERSION} -o build/rclone-android-21-armv8a .
 
        - name: x86 Set environment variables
          shell: bash
@@ -335,7 +286,7 @@
            echo 'CGO_LDFLAGS=-fuse-ld=lld -s -w' >> $GITHUB_ENV
 
        - name: x86 build
-         run: go build -v -tags android -trimpath -ldflags '-s -X github.com/rclone/rclone/fs.Version='${VERSION} -o build/rclone-android-16-x86 .
+         run: go build -v -tags android -trimpath -ldflags '-s -X github.com/artpar/rclone/fs.Version='${VERSION} -o build/rclone-android-16-x86 .
 
        - name: x64 Set environment variables
          shell: bash
@@ -348,7 +299,7 @@
            echo 'CGO_LDFLAGS=-fuse-ld=lld -s -w' >> $GITHUB_ENV
 
        - name: x64 build
-         run: go build -v -tags android -trimpath -ldflags '-s -X github.com/rclone/rclone/fs.Version='${VERSION} -o build/rclone-android-21-x64 .
+         run: go build -v -tags android -trimpath -ldflags '-s -X github.com/artpar/rclone/fs.Version='${VERSION} -o build/rclone-android-21-x64 .
 
        - name: Upload artifacts
          run: |
@@ -356,5 +307,4 @@
          env:
            RCLONE_CONFIG_PASS: ${{ secrets.RCLONE_CONFIG_PASS }}
          # Upload artifacts if not a PR && not a fork
-         if: github.head_ref == '' && github.repository == 'rclone/rclone'
->>>>>>> 54771e44
+         if: github.head_ref == '' && github.repository == 'artpar/rclone'