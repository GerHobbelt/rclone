---
# Github Actions build for rclone
# -*- compile-command: "yamllint -f parsable build.yml" -*-

name: build

# Trigger the workflow on push or pull request
on:
  push:
    branches:
      - '*'
    tags:
      - '*'
  pull_request:
  workflow_dispatch:
    inputs:
      manual:
        required: true
        default: true

jobs:
  create-release:
    runs-on: ubuntu-latest
    if: github.head_ref == '' && github.repository == 'wiserain/rclone'
    outputs:
      upload_url: ${{ steps.create_release.outputs.upload_url }}
    steps:
      - 
        name: Create Release
        id: create_release
        uses: actions/create-release@v1
        env:
          GITHUB_TOKEN: ${{ secrets.GITHUB_TOKEN }} # This token is provided by Actions, you do not need to create your own token
        with:
          tag_name: ${{ github.ref }}
          release_name: rclone mod
          body: Auto-generated release
          draft: true
          prerelease: false
  build:
<<<<<<< HEAD
    needs:
      - create-release
=======
    if: ${{ github.repository == 'rclone/rclone' || github.event.inputs.manual }}
>>>>>>> 86f13fa4
    timeout-minutes: 60
    strategy:
      fail-fast: false
      matrix:
        # job_name: ['linux', 'mac_amd64', 'mac_arm64', 'windows_amd64', 'windows_386', 'other_os', 'go1.13', 'go1.14', 'go1.15']
        job_name: ['linux', 'mac_amd64', 'mac_arm64', 'windows_amd64', 'windows_386']

        include:
          - job_name: linux
            os: ubuntu-latest
            go: '1.16.x'
            gotags: cmount
            build_flags: '-include "^linux/"'
            check: true
            quicktest: true
            racequicktest: true
            librclonetest: true
            deploy: true

          - job_name: mac_amd64
            os: macOS-latest
            go: '1.16.x'
            gotags: 'cmount'
            build_flags: '-include "^darwin/amd64" -cgo'
            quicktest: true
            racequicktest: true
            deploy: true

          - job_name: mac_arm64
            os: macOS-latest
            go: '1.16.x'
            gotags: 'cmount'
            build_flags: '-include "^darwin/arm64" -cgo -macos-arch arm64 -macos-sdk macosx11.1 -cgo-cflags=-I/usr/local/include -cgo-ldflags=-L/usr/local/lib'
            deploy: true

          - job_name: windows_amd64
            os: windows-latest
            go: '1.16.x'
            gotags: cmount
            build_flags: '-include "^windows/amd64" -cgo'
            build_args: '-buildmode exe'
            quicktest: true
            racequicktest: true
            deploy: true

          - job_name: windows_386
            os: windows-latest
            go: '1.16.x'
            gotags: cmount
            goarch: '386'
            cgo: '1'
            build_flags: '-include "^windows/386" -cgo'
            build_args: '-buildmode exe'
            quicktest: true
            deploy: true

          # - job_name: other_os
          #   os: ubuntu-latest
          #   go: '1.16.x'
          #   build_flags: '-exclude "^(windows/|darwin/|linux/)"'
          #   compile_all: true
          #   deploy: true

          # - job_name: go1.13
          #   os: ubuntu-latest
          #   go: '1.13.x'
          #   quicktest: true

          # - job_name: go1.14
          #   os: ubuntu-latest
          #   go: '1.14.x'
          #   quicktest: true
          #   racequicktest: true

          # - job_name: go1.15
          #   os: ubuntu-latest
          #   go: '1.15.x'
          #   quicktest: true
          #   racequicktest: true

    name: ${{ matrix.job_name }}

    runs-on: ${{ matrix.os }}

    steps:
      - name: Checkout
        uses: actions/checkout@v2
        with:
          fetch-depth: 0

      - name: Install Go
        uses: actions/setup-go@v2
        with:
          stable: 'false'
          go-version: ${{ matrix.go }}

      - name: Set environment variables
        shell: bash
        run: |
          echo 'GOTAGS=${{ matrix.gotags }}' >> $GITHUB_ENV
          echo 'BUILD_FLAGS=${{ matrix.build_flags }}' >> $GITHUB_ENV
          echo 'BUILD_ARGS=${{ matrix.build_args }}' >> $GITHUB_ENV
          if [[ "${{ matrix.goarch }}" != "" ]]; then echo 'GOARCH=${{ matrix.goarch }}' >> $GITHUB_ENV ; fi
          if [[ "${{ matrix.cgo }}" != "" ]]; then echo 'CGO_ENABLED=${{ matrix.cgo }}' >> $GITHUB_ENV ; fi

      - name: Install Libraries on Linux
        shell: bash
        run: |
          sudo modprobe fuse
          sudo chmod 666 /dev/fuse
          sudo chown root:$USER /etc/fuse.conf
          sudo apt-get install fuse libfuse-dev rpm pkg-config
        if: matrix.os == 'ubuntu-latest'

      - name: Install Libraries on macOS
        shell: bash
        run: |
          brew update
          brew install --cask macfuse
        if: matrix.os == 'macOS-latest'

      - name: Install Libraries on Windows
        shell: powershell
        run: |
          $ProgressPreference = 'SilentlyContinue'
          choco install -y winfsp zip
          echo "CPATH=C:\Program Files\WinFsp\inc\fuse;C:\Program Files (x86)\WinFsp\inc\fuse" | Out-File -FilePath $env:GITHUB_ENV -Encoding utf8 -Append
          if ($env:GOARCH -eq "386") {
            choco install -y mingw --forcex86 --force
            echo "C:\\ProgramData\\chocolatey\\lib\\mingw\\tools\\install\\mingw32\\bin" | Out-File -FilePath $env:GITHUB_PATH -Encoding utf8 -Append
          }
          # Copy mingw32-make.exe to make.exe so the same command line
          # can be used on Windows as on macOS and Linux
          $path = (get-command mingw32-make.exe).Path
          Copy-Item -Path $path -Destination (Join-Path (Split-Path -Path $path) 'make.exe')
        if: matrix.os == 'windows-latest'

      - name: Print Go version and environment
        shell: bash
        run: |
          printf "Using go at: $(which go)\n"
          printf "Go version: $(go version)\n"
          printf "\n\nGo environment:\n\n"
          go env
          printf "\n\nRclone environment:\n\n"
          make vars
          printf "\n\nSystem environment:\n\n"
          env

      - name: Go module cache
        uses: actions/cache@v2
        with:
          path: ~/go/pkg/mod
          key: ${{ runner.os }}-go-${{ hashFiles('**/go.sum') }}
          restore-keys: |
            ${{ runner.os }}-go-

      - name: Build rclone
        shell: bash
        run: |
          make

<<<<<<< HEAD
      # - name: Run tests
      #   shell: bash
      #   run: |
      #     make quicktest
      #   if: matrix.quicktest

      # - name: Race test
      #   shell: bash
      #   run: |
      #     make racequicktest
      #   if: matrix.racequicktest

      # - name: Code quality test
      #   shell: bash
      #   run: |
      #     make build_dep
      #     make check
      #   if: matrix.check
=======
      - name: Run tests
        shell: bash
        run: |
          make quicktest
        if: matrix.quicktest

      - name: Race test
        shell: bash
        run: |
          make racequicktest
        if: matrix.racequicktest

      - name: Run librclone tests
        shell: bash
        run: |
          make -C librclone/ctest test
          make -C librclone/ctest clean
          librclone/python/test_rclone.py
        if: matrix.librclonetest

      - name: Code quality test
        shell: bash
        run: |
          make build_dep
          make check
        if: matrix.check
>>>>>>> 86f13fa4

      - name: Compile all architectures test
        shell: bash
        run: |
          make
          make compile_all
        if: matrix.compile_all

      - name: Deploy built binaries
        shell: bash
        run: |
          if [[ "${{ matrix.os }}" == "ubuntu-latest" ]]; then make release_dep_linux ; fi
          if [[ "${{ matrix.os }}" == "windows-latest" ]]; then make release_dep_windows ; fi
          make ci_beta
        env:
          RCLONE_CONFIG_PASS: ${{ secrets.RCLONE_CONFIG_PASS }}
        # working-directory: '$(modulePath)'
        # Deploy binaries if enabled in config && not a PR && not a fork
<<<<<<< HEAD
        if: matrix.deploy && github.head_ref == '' && github.repository == 'wiserain/rclone'
      - 
        name: Upload Assets to Release with a wildcard
        uses: csexton/release-asset-action@v2
        with:
          pattern: "build/*"
          github-token: ${{ secrets.GITHUB_TOKEN }}
          release-url: ${{needs.create-release.outputs.upload_url}}

  # android:
  #    timeout-minutes: 30
  #    name: "android-all"
  #    runs-on: ubuntu-latest
     
  #    steps:
  #      - name: Checkout
  #        uses: actions/checkout@v2
  #        with:
  #          fetch-depth: 0

  #      # Upgrade together with NDK version
  #      - name: Set up Go 1.14
  #        uses: actions/setup-go@v1
  #        with:
  #          go-version: 1.14

  #      # Upgrade together with Go version. Using a GitHub-provided version saves around 2 minutes.
  #      - name: Force NDK version
  #        run: echo "y" | sudo ${ANDROID_HOME}/tools/bin/sdkmanager --install "ndk;21.4.7075529" | grep -v = || true

  #      - name: Go module cache
  #        uses: actions/cache@v2
  #        with:
  #          path: ~/go/pkg/mod
  #          key: ${{ runner.os }}-go-${{ hashFiles('**/go.sum') }}
  #          restore-keys: |
  #            ${{ runner.os }}-go-
  #      - name: Set global environment variables
  #        shell: bash
  #        run: |
  #          echo "VERSION=$(make version)" >> $GITHUB_ENV
  #      - name: build native rclone
  #        run: |
  #          make
  #      - name: arm-v7a Set environment variables
  #        shell: bash
  #        run: |
  #          echo "CC=$(echo $ANDROID_HOME/ndk/21.4.7075529/toolchains/llvm/prebuilt/linux-x86_64/bin/armv7a-linux-androideabi16-clang)" >> $GITHUB_ENV
  #          echo "CC_FOR_TARGET=$CC" >> $GITHUB_ENV
  #          echo 'GOOS=android' >> $GITHUB_ENV
  #          echo 'GOARCH=arm' >> $GITHUB_ENV
  #          echo 'GOARM=7' >> $GITHUB_ENV
  #          echo 'CGO_ENABLED=1' >> $GITHUB_ENV
  #          echo 'CGO_LDFLAGS=-fuse-ld=lld -s -w' >> $GITHUB_ENV
  #      - name: arm-v7a build
  #        run: go build -v -tags android -trimpath -ldflags '-s -X github.com/rclone/rclone/fs.Version='${VERSION} -o build/rclone-android-16-armv7a .

  #      - name: arm64-v8a Set environment variables
  #        shell: bash
  #        run: |
  #          echo "CC=$(echo $ANDROID_HOME/ndk/21.4.7075529/toolchains/llvm/prebuilt/linux-x86_64/bin/aarch64-linux-android21-clang)" >> $GITHUB_ENV
  #          echo "CC_FOR_TARGET=$CC" >> $GITHUB_ENV
  #          echo 'GOOS=android' >> $GITHUB_ENV
  #          echo 'GOARCH=arm64' >> $GITHUB_ENV
  #          echo 'CGO_ENABLED=1' >> $GITHUB_ENV
  #          echo 'CGO_LDFLAGS=-fuse-ld=lld -s -w' >> $GITHUB_ENV
  #      - name: arm64-v8a build
  #        run: go build -v -tags android -trimpath -ldflags '-s -X github.com/rclone/rclone/fs.Version='${VERSION} -o build/rclone-android-21-armv8a .

  #      - name: x86 Set environment variables
  #        shell: bash
  #        run: |
  #          echo "CC=$(echo $ANDROID_HOME/ndk/21.4.7075529/toolchains/llvm/prebuilt/linux-x86_64/bin/i686-linux-android16-clang)" >> $GITHUB_ENV
  #          echo "CC_FOR_TARGET=$CC" >> $GITHUB_ENV
  #          echo 'GOOS=android' >> $GITHUB_ENV
  #          echo 'GOARCH=386' >> $GITHUB_ENV
  #          echo 'CGO_ENABLED=1' >> $GITHUB_ENV
  #          echo 'CGO_LDFLAGS=-fuse-ld=lld -s -w' >> $GITHUB_ENV
  #      - name: x86 build
  #        run: go build -v -tags android -trimpath -ldflags '-s -X github.com/rclone/rclone/fs.Version='${VERSION} -o build/rclone-android-16-x86 .

  #      - name: x64 Set environment variables
  #        shell: bash
  #        run: |
  #          echo "CC=$(echo $ANDROID_HOME/ndk/21.4.7075529/toolchains/llvm/prebuilt/linux-x86_64/bin/x86_64-linux-android21-clang)" >> $GITHUB_ENV
  #          echo "CC_FOR_TARGET=$CC" >> $GITHUB_ENV
  #          echo 'GOOS=android' >> $GITHUB_ENV
  #          echo 'GOARCH=amd64' >> $GITHUB_ENV
  #          echo 'CGO_ENABLED=1' >> $GITHUB_ENV
  #          echo 'CGO_LDFLAGS=-fuse-ld=lld -s -w' >> $GITHUB_ENV
  #      - name: x64 build
  #        run: go build -v -tags android -trimpath -ldflags '-s -X github.com/rclone/rclone/fs.Version='${VERSION} -o build/rclone-android-21-x64 .

  #      - name: Upload artifacts
  #        run: |
  #          make ci_upload
  #        env:
  #          RCLONE_CONFIG_PASS: ${{ secrets.RCLONE_CONFIG_PASS }}
  #        # Upload artifacts if not a PR && not a fork
  #        if: github.head_ref == '' && github.repository == 'rclone/rclone'

  termux:
    needs:
      - create-release
    timeout-minutes: 60
    runs-on: ubuntu-latest
    if: github.head_ref == '' && github.repository == 'wiserain/rclone'
    steps:
      - name: Checkout
        uses: actions/checkout@v2
        with:
          fetch-depth: 0
      - name: Get Variables (beta)
        id: varb
        if: github.event_name == 'push' && contains(github.ref, 'refs/heads/')
        shell: bash
        run: |
          LAST_TAG=$(git describe --tags --abbrev=0)
          echo ::set-output name=version::$(echo $LAST_TAG | cut -c 2- | cut -d- -f1)
          echo ::set-output name=revision::0
          echo ::set-output name=branch::$(git rev-parse --abbrev-ref HEAD)
          echo ::set-output name=version_all::v$(echo $LAST_TAG | cut -c 2- | cut -d- -f1)-beta.$(git rev-list --count HEAD).$(git show --no-patch --no-notes --pretty='%h' HEAD).$(git rev-parse --abbrev-ref HEAD)
      - name: Get Variables (release)
        id: varr
        if: github.event_name == 'push' && contains(github.ref, 'refs/tags/')
        shell: bash
        run: |
          LAST_TAG=$(git describe --tags --abbrev=0)
          echo ::set-output name=version::$(echo $LAST_TAG | cut -c 2- | cut -d- -f1)
          echo ::set-output name=revision::$(echo $LAST_TAG | cut -c 2- | cut -d- -f2)
          echo ::set-output name=branch::$LAST_TAG
          echo ::set-output name=version_all::$LAST_TAG
      - name: Checkout
        uses: actions/checkout@v2
        with:
          repository: 'termux/termux-packages'
      - name: build (beta)
        if: github.event_name == 'push' && contains(github.ref, 'refs/heads/')
        shell: bash
        run: |
          sed -i -r "s/^TERMUX_PKG_MAINTAINER=(.*)$/TERMUX_PKG_MAINTAINER=\"@wiserain\"/g" packages/rclone/build.sh
          sed -i -r "s/^TERMUX_PKG_VERSION=(.*)$/TERMUX_PKG_VERSION=${{ steps.varb.outputs.version }}/g" packages/rclone/build.sh
          sed -i -r "s/^TERMUX_PKG_REVISION=(.*)$/TERMUX_PKG_REVISION=${{ steps.varb.outputs.revision }}/g" packages/rclone/build.sh
          sed -i -r "s/^TERMUX_PKG_SRCURL=(.*)$/TERMUX_PKG_SRCURL=https:\/\/github.com\/wiserain\/rclone.git/g" packages/rclone/build.sh
          sed -i -r "s/^TERMUX_PKG_SHA256=(.*)$/TERMUX_PKG_GIT_BRANCH=${{ steps.varb.outputs.branch }}/g" packages/rclone/build.sh
          sed -i -r "s/-ldflags \"(.*)\"/-ldflags \"-s -X github.com\/rclone\/rclone\/fs.Version=${{ steps.varb.outputs.version_all }}\"/g" packages/rclone/build.sh
          sed -i -r "s/cp rclone.1 (.*)/cp rclone.1 \1\n\tzip \$HOME\/termux-packages\/debs\/rclone-${{ steps.varb.outputs.version_all }}-termux-\$TERMUX_ARCH.zip rclone/g" packages/rclone/build.sh
          cd ./scripts
          ./run-docker.sh ./build-package.sh -a aarch64 rclone
          ./run-docker.sh ./build-package.sh -a arm rclone
          cd ../debs
          for file in *.deb; do mvto=$(sed -r "s/^rclone_(.*)_(.*)$/rclone-${{ steps.varb.outputs.version_all }}-termux-\2/g" <<< ${file}); mv "$file" "$mvto"; done
      - name: build (release)
        if: github.event_name == 'push' && contains(github.ref, 'refs/tags/')
        shell: bash
        run: |
          sed -i -r "s/^TERMUX_PKG_MAINTAINER=(.*)$/TERMUX_PKG_MAINTAINER=\"@wiserain\"/g" packages/rclone/build.sh
          sed -i -r "s/^TERMUX_PKG_VERSION=(.*)$/TERMUX_PKG_VERSION=${{ steps.varr.outputs.version }}/g" packages/rclone/build.sh
          sed -i -r "s/^TERMUX_PKG_REVISION=(.*)$/TERMUX_PKG_REVISION=${{ steps.varr.outputs.revision }}/g" packages/rclone/build.sh
          sed -i -r "s/^TERMUX_PKG_SRCURL=(.*)$/TERMUX_PKG_SRCURL=https:\/\/github.com\/wiserain\/rclone.git/g" packages/rclone/build.sh
          sed -i -r "s/^TERMUX_PKG_SHA256=(.*)$/TERMUX_PKG_GIT_BRANCH=${{ steps.varr.outputs.branch }}/g" packages/rclone/build.sh
          sed -i -r "s/-ldflags \"(.*)\"/-ldflags \"-s -X github.com\/rclone\/rclone\/fs.Version=${{ steps.varr.outputs.version_all }}\"/g" packages/rclone/build.sh
          sed -i -r "s/cp rclone.1 (.*)/cp rclone.1 \1\n\tzip \$HOME\/termux-packages\/debs\/rclone-${{ steps.varr.outputs.version_all }}-termux-\$TERMUX_ARCH.zip rclone/g" packages/rclone/build.sh
          cd ./scripts
          ./run-docker.sh ./build-package.sh -a aarch64 rclone
          ./run-docker.sh ./build-package.sh -a arm rclone
          cd ../debs
          for file in *.deb; do mvto=$(sed -r "s/^rclone_(.*)_(.*)$/rclone-${{ steps.varr.outputs.version_all }}-termux-\2/g" <<< ${file}); mv "$file" "$mvto"; done
      - 
        name: Upload Assets to Release with a wildcard
        uses: csexton/release-asset-action@v2
        with:
          pattern: "debs/*"
          github-token: ${{ secrets.GITHUB_TOKEN }}
          release-url: ${{needs.create-release.outputs.upload_url}}
=======
        if: matrix.deploy && github.head_ref == '' && github.repository == 'rclone/rclone'

  android:
     if: ${{ github.repository == 'rclone/rclone' || github.event.inputs.manual }}
     timeout-minutes: 30
     name: "android-all"
     runs-on: ubuntu-latest
     
     steps:
       - name: Checkout
         uses: actions/checkout@v2
         with:
           fetch-depth: 0

       # Upgrade together with NDK version
       - name: Set up Go 1.16
         uses: actions/setup-go@v1
         with:
           go-version: 1.16

       # Upgrade together with Go version. Using a GitHub-provided version saves around 2 minutes.
       - name: Force NDK version
         run: echo "y" | sudo ${ANDROID_HOME}/tools/bin/sdkmanager --install "ndk;22.1.7171670" | grep -v = || true

       - name: Go module cache
         uses: actions/cache@v2
         with:
           path: ~/go/pkg/mod
           key: ${{ runner.os }}-go-${{ hashFiles('**/go.sum') }}
           restore-keys: |
             ${{ runner.os }}-go-

       - name: Set global environment variables
         shell: bash
         run: |
           echo "VERSION=$(make version)" >> $GITHUB_ENV

       - name: build native rclone
         run: |
           make

       - name: install gomobile
         run: |
           go get golang.org/x/mobile/cmd/gobind
           go get golang.org/x/mobile/cmd/gomobile
           env PATH=$PATH:~/go/bin gomobile init
           
       - name: arm-v7a gomobile build
         run: env PATH=$PATH:~/go/bin gomobile bind -v -target=android/arm -javapkg=org.rclone -ldflags '-s -X github.com/rclone/rclone/fs.Version='${VERSION} github.com/rclone/rclone/librclone/gomobile 
           
       - name: arm-v7a Set environment variables
         shell: bash
         run: |
           echo "CC=$(echo $ANDROID_HOME/ndk/22.1.7171670/toolchains/llvm/prebuilt/linux-x86_64/bin/armv7a-linux-androideabi16-clang)" >> $GITHUB_ENV
           echo "CC_FOR_TARGET=$CC" >> $GITHUB_ENV
           echo 'GOOS=android' >> $GITHUB_ENV
           echo 'GOARCH=arm' >> $GITHUB_ENV
           echo 'GOARM=7' >> $GITHUB_ENV
           echo 'CGO_ENABLED=1' >> $GITHUB_ENV
           echo 'CGO_LDFLAGS=-fuse-ld=lld -s -w' >> $GITHUB_ENV
       - name: arm-v7a build
         run: go build -v -tags android -trimpath -ldflags '-s -X github.com/rclone/rclone/fs.Version='${VERSION} -o build/rclone-android-16-armv7a .

       - name: arm64-v8a Set environment variables
         shell: bash
         run: |
           echo "CC=$(echo $ANDROID_HOME/ndk/22.1.7171670/toolchains/llvm/prebuilt/linux-x86_64/bin/aarch64-linux-android21-clang)" >> $GITHUB_ENV
           echo "CC_FOR_TARGET=$CC" >> $GITHUB_ENV
           echo 'GOOS=android' >> $GITHUB_ENV
           echo 'GOARCH=arm64' >> $GITHUB_ENV
           echo 'CGO_ENABLED=1' >> $GITHUB_ENV
           echo 'CGO_LDFLAGS=-fuse-ld=lld -s -w' >> $GITHUB_ENV

       - name: arm64-v8a build
         run: go build -v -tags android -trimpath -ldflags '-s -X github.com/rclone/rclone/fs.Version='${VERSION} -o build/rclone-android-21-armv8a .

       - name: x86 Set environment variables
         shell: bash
         run: |
           echo "CC=$(echo $ANDROID_HOME/ndk/22.1.7171670/toolchains/llvm/prebuilt/linux-x86_64/bin/i686-linux-android16-clang)" >> $GITHUB_ENV
           echo "CC_FOR_TARGET=$CC" >> $GITHUB_ENV
           echo 'GOOS=android' >> $GITHUB_ENV
           echo 'GOARCH=386' >> $GITHUB_ENV
           echo 'CGO_ENABLED=1' >> $GITHUB_ENV
           echo 'CGO_LDFLAGS=-fuse-ld=lld -s -w' >> $GITHUB_ENV

       - name: x86 build
         run: go build -v -tags android -trimpath -ldflags '-s -X github.com/rclone/rclone/fs.Version='${VERSION} -o build/rclone-android-16-x86 .

       - name: x64 Set environment variables
         shell: bash
         run: |
           echo "CC=$(echo $ANDROID_HOME/ndk/22.1.7171670/toolchains/llvm/prebuilt/linux-x86_64/bin/x86_64-linux-android21-clang)" >> $GITHUB_ENV
           echo "CC_FOR_TARGET=$CC" >> $GITHUB_ENV
           echo 'GOOS=android' >> $GITHUB_ENV
           echo 'GOARCH=amd64' >> $GITHUB_ENV
           echo 'CGO_ENABLED=1' >> $GITHUB_ENV
           echo 'CGO_LDFLAGS=-fuse-ld=lld -s -w' >> $GITHUB_ENV

       - name: x64 build
         run: go build -v -tags android -trimpath -ldflags '-s -X github.com/rclone/rclone/fs.Version='${VERSION} -o build/rclone-android-21-x64 .

       - name: Upload artifacts
         run: |
           make ci_upload
         env:
           RCLONE_CONFIG_PASS: ${{ secrets.RCLONE_CONFIG_PASS }}
         # Upload artifacts if not a PR && not a fork
         if: github.head_ref == '' && github.repository == 'rclone/rclone'
>>>>>>> 86f13fa4
<|MERGE_RESOLUTION|>--- conflicted
+++ resolved
@@ -38,12 +38,8 @@
           draft: true
           prerelease: false
   build:
-<<<<<<< HEAD
     needs:
       - create-release
-=======
-    if: ${{ github.repository == 'rclone/rclone' || github.event.inputs.manual }}
->>>>>>> 86f13fa4
     timeout-minutes: 60
     strategy:
       fail-fast: false
@@ -55,7 +51,7 @@
           - job_name: linux
             os: ubuntu-latest
             go: '1.16.x'
-            gotags: cmount
+            gotags: cmount,noselfupdate
             build_flags: '-include "^linux/"'
             check: true
             quicktest: true
@@ -66,7 +62,7 @@
           - job_name: mac_amd64
             os: macOS-latest
             go: '1.16.x'
-            gotags: 'cmount'
+            gotags: 'cmount,noselfupdate'
             build_flags: '-include "^darwin/amd64" -cgo'
             quicktest: true
             racequicktest: true
@@ -75,14 +71,14 @@
           - job_name: mac_arm64
             os: macOS-latest
             go: '1.16.x'
-            gotags: 'cmount'
+            gotags: 'cmount,noselfupdate'
             build_flags: '-include "^darwin/arm64" -cgo -macos-arch arm64 -macos-sdk macosx11.1 -cgo-cflags=-I/usr/local/include -cgo-ldflags=-L/usr/local/lib'
             deploy: true
 
           - job_name: windows_amd64
             os: windows-latest
             go: '1.16.x'
-            gotags: cmount
+            gotags: cmount,noselfupdate
             build_flags: '-include "^windows/amd64" -cgo'
             build_args: '-buildmode exe'
             quicktest: true
@@ -92,7 +88,7 @@
           - job_name: windows_386
             os: windows-latest
             go: '1.16.x'
-            gotags: cmount
+            gotags: cmount,noselfupdate
             goarch: '386'
             cgo: '1'
             build_flags: '-include "^windows/386" -cgo'
@@ -206,7 +202,6 @@
         run: |
           make
 
-<<<<<<< HEAD
       # - name: Run tests
       #   shell: bash
       #   run: |
@@ -218,6 +213,14 @@
       #   run: |
       #     make racequicktest
       #   if: matrix.racequicktest
+
+      # - name: Run librclone tests
+      #   shell: bash
+      #   run: |
+      #     make -C librclone/ctest test
+      #     make -C librclone/ctest clean
+      #     librclone/python/test_rclone.py
+      #   if: matrix.librclonetest
 
       # - name: Code quality test
       #   shell: bash
@@ -225,34 +228,6 @@
       #     make build_dep
       #     make check
       #   if: matrix.check
-=======
-      - name: Run tests
-        shell: bash
-        run: |
-          make quicktest
-        if: matrix.quicktest
-
-      - name: Race test
-        shell: bash
-        run: |
-          make racequicktest
-        if: matrix.racequicktest
-
-      - name: Run librclone tests
-        shell: bash
-        run: |
-          make -C librclone/ctest test
-          make -C librclone/ctest clean
-          librclone/python/test_rclone.py
-        if: matrix.librclonetest
-
-      - name: Code quality test
-        shell: bash
-        run: |
-          make build_dep
-          make check
-        if: matrix.check
->>>>>>> 86f13fa4
 
       - name: Compile all architectures test
         shell: bash
@@ -271,7 +246,6 @@
           RCLONE_CONFIG_PASS: ${{ secrets.RCLONE_CONFIG_PASS }}
         # working-directory: '$(modulePath)'
         # Deploy binaries if enabled in config && not a PR && not a fork
-<<<<<<< HEAD
         if: matrix.deploy && github.head_ref == '' && github.repository == 'wiserain/rclone'
       - 
         name: Upload Assets to Release with a wildcard
@@ -280,98 +254,6 @@
           pattern: "build/*"
           github-token: ${{ secrets.GITHUB_TOKEN }}
           release-url: ${{needs.create-release.outputs.upload_url}}
-
-  # android:
-  #    timeout-minutes: 30
-  #    name: "android-all"
-  #    runs-on: ubuntu-latest
-     
-  #    steps:
-  #      - name: Checkout
-  #        uses: actions/checkout@v2
-  #        with:
-  #          fetch-depth: 0
-
-  #      # Upgrade together with NDK version
-  #      - name: Set up Go 1.14
-  #        uses: actions/setup-go@v1
-  #        with:
-  #          go-version: 1.14
-
-  #      # Upgrade together with Go version. Using a GitHub-provided version saves around 2 minutes.
-  #      - name: Force NDK version
-  #        run: echo "y" | sudo ${ANDROID_HOME}/tools/bin/sdkmanager --install "ndk;21.4.7075529" | grep -v = || true
-
-  #      - name: Go module cache
-  #        uses: actions/cache@v2
-  #        with:
-  #          path: ~/go/pkg/mod
-  #          key: ${{ runner.os }}-go-${{ hashFiles('**/go.sum') }}
-  #          restore-keys: |
-  #            ${{ runner.os }}-go-
-  #      - name: Set global environment variables
-  #        shell: bash
-  #        run: |
-  #          echo "VERSION=$(make version)" >> $GITHUB_ENV
-  #      - name: build native rclone
-  #        run: |
-  #          make
-  #      - name: arm-v7a Set environment variables
-  #        shell: bash
-  #        run: |
-  #          echo "CC=$(echo $ANDROID_HOME/ndk/21.4.7075529/toolchains/llvm/prebuilt/linux-x86_64/bin/armv7a-linux-androideabi16-clang)" >> $GITHUB_ENV
-  #          echo "CC_FOR_TARGET=$CC" >> $GITHUB_ENV
-  #          echo 'GOOS=android' >> $GITHUB_ENV
-  #          echo 'GOARCH=arm' >> $GITHUB_ENV
-  #          echo 'GOARM=7' >> $GITHUB_ENV
-  #          echo 'CGO_ENABLED=1' >> $GITHUB_ENV
-  #          echo 'CGO_LDFLAGS=-fuse-ld=lld -s -w' >> $GITHUB_ENV
-  #      - name: arm-v7a build
-  #        run: go build -v -tags android -trimpath -ldflags '-s -X github.com/rclone/rclone/fs.Version='${VERSION} -o build/rclone-android-16-armv7a .
-
-  #      - name: arm64-v8a Set environment variables
-  #        shell: bash
-  #        run: |
-  #          echo "CC=$(echo $ANDROID_HOME/ndk/21.4.7075529/toolchains/llvm/prebuilt/linux-x86_64/bin/aarch64-linux-android21-clang)" >> $GITHUB_ENV
-  #          echo "CC_FOR_TARGET=$CC" >> $GITHUB_ENV
-  #          echo 'GOOS=android' >> $GITHUB_ENV
-  #          echo 'GOARCH=arm64' >> $GITHUB_ENV
-  #          echo 'CGO_ENABLED=1' >> $GITHUB_ENV
-  #          echo 'CGO_LDFLAGS=-fuse-ld=lld -s -w' >> $GITHUB_ENV
-  #      - name: arm64-v8a build
-  #        run: go build -v -tags android -trimpath -ldflags '-s -X github.com/rclone/rclone/fs.Version='${VERSION} -o build/rclone-android-21-armv8a .
-
-  #      - name: x86 Set environment variables
-  #        shell: bash
-  #        run: |
-  #          echo "CC=$(echo $ANDROID_HOME/ndk/21.4.7075529/toolchains/llvm/prebuilt/linux-x86_64/bin/i686-linux-android16-clang)" >> $GITHUB_ENV
-  #          echo "CC_FOR_TARGET=$CC" >> $GITHUB_ENV
-  #          echo 'GOOS=android' >> $GITHUB_ENV
-  #          echo 'GOARCH=386' >> $GITHUB_ENV
-  #          echo 'CGO_ENABLED=1' >> $GITHUB_ENV
-  #          echo 'CGO_LDFLAGS=-fuse-ld=lld -s -w' >> $GITHUB_ENV
-  #      - name: x86 build
-  #        run: go build -v -tags android -trimpath -ldflags '-s -X github.com/rclone/rclone/fs.Version='${VERSION} -o build/rclone-android-16-x86 .
-
-  #      - name: x64 Set environment variables
-  #        shell: bash
-  #        run: |
-  #          echo "CC=$(echo $ANDROID_HOME/ndk/21.4.7075529/toolchains/llvm/prebuilt/linux-x86_64/bin/x86_64-linux-android21-clang)" >> $GITHUB_ENV
-  #          echo "CC_FOR_TARGET=$CC" >> $GITHUB_ENV
-  #          echo 'GOOS=android' >> $GITHUB_ENV
-  #          echo 'GOARCH=amd64' >> $GITHUB_ENV
-  #          echo 'CGO_ENABLED=1' >> $GITHUB_ENV
-  #          echo 'CGO_LDFLAGS=-fuse-ld=lld -s -w' >> $GITHUB_ENV
-  #      - name: x64 build
-  #        run: go build -v -tags android -trimpath -ldflags '-s -X github.com/rclone/rclone/fs.Version='${VERSION} -o build/rclone-android-21-x64 .
-
-  #      - name: Upload artifacts
-  #        run: |
-  #          make ci_upload
-  #        env:
-  #          RCLONE_CONFIG_PASS: ${{ secrets.RCLONE_CONFIG_PASS }}
-  #        # Upload artifacts if not a PR && not a fork
-  #        if: github.head_ref == '' && github.repository == 'rclone/rclone'
 
   termux:
     needs:
@@ -446,115 +328,4 @@
         with:
           pattern: "debs/*"
           github-token: ${{ secrets.GITHUB_TOKEN }}
-          release-url: ${{needs.create-release.outputs.upload_url}}
-=======
-        if: matrix.deploy && github.head_ref == '' && github.repository == 'rclone/rclone'
-
-  android:
-     if: ${{ github.repository == 'rclone/rclone' || github.event.inputs.manual }}
-     timeout-minutes: 30
-     name: "android-all"
-     runs-on: ubuntu-latest
-     
-     steps:
-       - name: Checkout
-         uses: actions/checkout@v2
-         with:
-           fetch-depth: 0
-
-       # Upgrade together with NDK version
-       - name: Set up Go 1.16
-         uses: actions/setup-go@v1
-         with:
-           go-version: 1.16
-
-       # Upgrade together with Go version. Using a GitHub-provided version saves around 2 minutes.
-       - name: Force NDK version
-         run: echo "y" | sudo ${ANDROID_HOME}/tools/bin/sdkmanager --install "ndk;22.1.7171670" | grep -v = || true
-
-       - name: Go module cache
-         uses: actions/cache@v2
-         with:
-           path: ~/go/pkg/mod
-           key: ${{ runner.os }}-go-${{ hashFiles('**/go.sum') }}
-           restore-keys: |
-             ${{ runner.os }}-go-
-
-       - name: Set global environment variables
-         shell: bash
-         run: |
-           echo "VERSION=$(make version)" >> $GITHUB_ENV
-
-       - name: build native rclone
-         run: |
-           make
-
-       - name: install gomobile
-         run: |
-           go get golang.org/x/mobile/cmd/gobind
-           go get golang.org/x/mobile/cmd/gomobile
-           env PATH=$PATH:~/go/bin gomobile init
-           
-       - name: arm-v7a gomobile build
-         run: env PATH=$PATH:~/go/bin gomobile bind -v -target=android/arm -javapkg=org.rclone -ldflags '-s -X github.com/rclone/rclone/fs.Version='${VERSION} github.com/rclone/rclone/librclone/gomobile 
-           
-       - name: arm-v7a Set environment variables
-         shell: bash
-         run: |
-           echo "CC=$(echo $ANDROID_HOME/ndk/22.1.7171670/toolchains/llvm/prebuilt/linux-x86_64/bin/armv7a-linux-androideabi16-clang)" >> $GITHUB_ENV
-           echo "CC_FOR_TARGET=$CC" >> $GITHUB_ENV
-           echo 'GOOS=android' >> $GITHUB_ENV
-           echo 'GOARCH=arm' >> $GITHUB_ENV
-           echo 'GOARM=7' >> $GITHUB_ENV
-           echo 'CGO_ENABLED=1' >> $GITHUB_ENV
-           echo 'CGO_LDFLAGS=-fuse-ld=lld -s -w' >> $GITHUB_ENV
-       - name: arm-v7a build
-         run: go build -v -tags android -trimpath -ldflags '-s -X github.com/rclone/rclone/fs.Version='${VERSION} -o build/rclone-android-16-armv7a .
-
-       - name: arm64-v8a Set environment variables
-         shell: bash
-         run: |
-           echo "CC=$(echo $ANDROID_HOME/ndk/22.1.7171670/toolchains/llvm/prebuilt/linux-x86_64/bin/aarch64-linux-android21-clang)" >> $GITHUB_ENV
-           echo "CC_FOR_TARGET=$CC" >> $GITHUB_ENV
-           echo 'GOOS=android' >> $GITHUB_ENV
-           echo 'GOARCH=arm64' >> $GITHUB_ENV
-           echo 'CGO_ENABLED=1' >> $GITHUB_ENV
-           echo 'CGO_LDFLAGS=-fuse-ld=lld -s -w' >> $GITHUB_ENV
-
-       - name: arm64-v8a build
-         run: go build -v -tags android -trimpath -ldflags '-s -X github.com/rclone/rclone/fs.Version='${VERSION} -o build/rclone-android-21-armv8a .
-
-       - name: x86 Set environment variables
-         shell: bash
-         run: |
-           echo "CC=$(echo $ANDROID_HOME/ndk/22.1.7171670/toolchains/llvm/prebuilt/linux-x86_64/bin/i686-linux-android16-clang)" >> $GITHUB_ENV
-           echo "CC_FOR_TARGET=$CC" >> $GITHUB_ENV
-           echo 'GOOS=android' >> $GITHUB_ENV
-           echo 'GOARCH=386' >> $GITHUB_ENV
-           echo 'CGO_ENABLED=1' >> $GITHUB_ENV
-           echo 'CGO_LDFLAGS=-fuse-ld=lld -s -w' >> $GITHUB_ENV
-
-       - name: x86 build
-         run: go build -v -tags android -trimpath -ldflags '-s -X github.com/rclone/rclone/fs.Version='${VERSION} -o build/rclone-android-16-x86 .
-
-       - name: x64 Set environment variables
-         shell: bash
-         run: |
-           echo "CC=$(echo $ANDROID_HOME/ndk/22.1.7171670/toolchains/llvm/prebuilt/linux-x86_64/bin/x86_64-linux-android21-clang)" >> $GITHUB_ENV
-           echo "CC_FOR_TARGET=$CC" >> $GITHUB_ENV
-           echo 'GOOS=android' >> $GITHUB_ENV
-           echo 'GOARCH=amd64' >> $GITHUB_ENV
-           echo 'CGO_ENABLED=1' >> $GITHUB_ENV
-           echo 'CGO_LDFLAGS=-fuse-ld=lld -s -w' >> $GITHUB_ENV
-
-       - name: x64 build
-         run: go build -v -tags android -trimpath -ldflags '-s -X github.com/rclone/rclone/fs.Version='${VERSION} -o build/rclone-android-21-x64 .
-
-       - name: Upload artifacts
-         run: |
-           make ci_upload
-         env:
-           RCLONE_CONFIG_PASS: ${{ secrets.RCLONE_CONFIG_PASS }}
-         # Upload artifacts if not a PR && not a fork
-         if: github.head_ref == '' && github.repository == 'rclone/rclone'
->>>>>>> 86f13fa4
+          release-url: ${{needs.create-release.outputs.upload_url}}