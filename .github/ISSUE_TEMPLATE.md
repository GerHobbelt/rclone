<!--

Welcome :-) We understand you are having a problem with rclone; we want to help you with that!

If you've just got a question or aren't sure if you've found a bug then please use the rclone forum:

    https://forum.rclone.org/

instead of filing an issue for a quick response.

If you are reporting a bug or asking for a new feature then please use one of the templates here:

<<<<<<< HEAD
    https://github.com/artpar/rclone/issues/new
=======
    https://github.com/rclone/rclone/issues/new
>>>>>>> c2635e39

otherwise fill in the form below.

Thank you

The Rclone Developers

-->


#### Output of `rclone version`



#### Describe the issue


<|MERGE_RESOLUTION|>--- conflicted
+++ resolved
@@ -10,11 +10,7 @@
 
 If you are reporting a bug or asking for a new feature then please use one of the templates here:
 
-<<<<<<< HEAD
-    https://github.com/artpar/rclone/issues/new
-=======
     https://github.com/rclone/rclone/issues/new
->>>>>>> c2635e39
 
 otherwise fill in the form below.
 
