// Test the VFS to exhaustion, specifically looking for deadlocks
//
// Run on a mounted filesystem
package main

import (
	"flag"
	"fmt"
	"io"
	"io/ioutil"
	"log"
	"math"
	"math/rand"
	"os"
	"path"
	"sync"
	"sync/atomic"
	"time"

<<<<<<< HEAD
	"github.com/artpar/rclone/lib/file"
=======
	"github.com/rclone/rclone/lib/file"
	"github.com/rclone/rclone/lib/random"
>>>>>>> 8681ef36
)

var (
	nameLength = flag.Int("name-length", 10, "Length of names to create")
	verbose    = flag.Bool("v", false, "Set to show more info")
	number     = flag.Int("n", 4, "Number of tests to run simultaneously")
	iterations = flag.Int("i", 100, "Iterations of the test")
	timeout    = flag.Duration("timeout", 10*time.Second, "Inactivity time to detect a deadlock")
	testNumber int32
)

// Seed the random number generator
func init() {
	rand.Seed(time.Now().UnixNano())

}

// Test contains stats about the running test which work for files or
// directories
type Test struct {
	dir     string
	name    string
	created bool
	handle  *os.File
	tests   []func()
	isDir   bool
	number  int32
	prefix  string
	timer   *time.Timer
}

// NewTest creates a new test and fills in the Tests
func NewTest(Dir string) *Test {
	t := &Test{
		dir:    Dir,
		name:   random.String(*nameLength),
		isDir:  rand.Intn(2) == 0,
		number: atomic.AddInt32(&testNumber, 1),
		timer:  time.NewTimer(*timeout),
	}
	width := int(math.Floor(math.Log10(float64(*number)))) + 1
	t.prefix = fmt.Sprintf("%*d: %s: ", width, t.number, t.path())
	if t.isDir {
		t.tests = []func(){
			t.list,
			t.rename,
			t.mkdir,
			t.rmdir,
		}
	} else {
		t.tests = []func(){
			t.list,
			t.rename,
			t.open,
			t.close,
			t.remove,
			t.read,
			t.write,
		}
	}
	return t
}

// kick the deadlock timeout
func (t *Test) kick() {
	if !t.timer.Stop() {
		<-t.timer.C
	}
	t.timer.Reset(*timeout)
}

// randomTest runs a random test
func (t *Test) randomTest() {
	t.kick()
	i := rand.Intn(len(t.tests))
	t.tests[i]()
}

// logf logs things - not shown unless -v
func (t *Test) logf(format string, a ...interface{}) {
	if *verbose {
		log.Printf(t.prefix+format, a...)
	}
}

// errorf logs errors
func (t *Test) errorf(format string, a ...interface{}) {
	log.Printf(t.prefix+"ERROR: "+format, a...)
}

// list test
func (t *Test) list() {
	t.logf("list")
	fis, err := ioutil.ReadDir(t.dir)
	if err != nil {
		t.errorf("%s: failed to read directory: %v", t.dir, err)
		return
	}
	if t.created && len(fis) == 0 {
		t.errorf("%s: expecting entries in directory, got none", t.dir)
		return
	}
	found := false
	for _, fi := range fis {
		if fi.Name() == t.name {
			found = true
		}
	}
	if t.created {
		if !found {
			t.errorf("%s: expecting to find %q in directory, got none", t.dir, t.name)
			return
		}
	} else {
		if found {
			t.errorf("%s: not expecting to find %q in directory, got none", t.dir, t.name)
			return
		}
	}
}

// path returns the current path to the item
func (t *Test) path() string {
	return path.Join(t.dir, t.name)
}

// rename test
func (t *Test) rename() {
	if !t.created {
		return
	}
	t.logf("rename")
	NewName := random.String(*nameLength)
	newPath := path.Join(t.dir, NewName)
	err := os.Rename(t.path(), newPath)
	if err != nil {
		t.errorf("failed to rename to %q: %v", newPath, err)
		return
	}
	t.name = NewName
}

// close test
func (t *Test) close() {
	if t.handle == nil {
		return
	}
	t.logf("close")
	err := t.handle.Close()
	t.handle = nil
	if err != nil {
		t.errorf("failed to close: %v", err)
		return
	}
}

// open test
func (t *Test) open() {
	t.close()
	t.logf("open")
	handle, err := file.OpenFile(t.path(), os.O_RDWR|os.O_CREATE, 0666)
	if err != nil {
		t.errorf("failed to open: %v", err)
		return
	}
	t.handle = handle
	t.created = true
}

// read test
func (t *Test) read() {
	if t.handle == nil {
		return
	}
	t.logf("read")
	bytes := make([]byte, 10)
	_, err := t.handle.Read(bytes)
	if err != nil && err != io.EOF {
		t.errorf("failed to read: %v", err)
		return
	}
}

// write test
func (t *Test) write() {
	if t.handle == nil {
		return
	}
	t.logf("write")
	bytes := make([]byte, 10)
	_, err := t.handle.Write(bytes)
	if err != nil {
		t.errorf("failed to write: %v", err)
		return
	}
}

// remove test
func (t *Test) remove() {
	if !t.created {
		return
	}
	t.logf("remove")
	err := os.Remove(t.path())
	if err != nil {
		t.errorf("failed to remove: %v", err)
		return
	}
	t.created = false
}

// mkdir test
func (t *Test) mkdir() {
	if t.created {
		return
	}
	t.logf("mkdir")
	err := os.Mkdir(t.path(), 0777)
	if err != nil {
		t.errorf("failed to mkdir %q", t.path())
		return
	}
	t.created = true
}

// rmdir test
func (t *Test) rmdir() {
	if !t.created {
		return
	}
	t.logf("rmdir")
	err := os.Remove(t.path())
	if err != nil {
		t.errorf("failed to rmdir %q", t.path())
		return
	}
	t.created = false
}

// Tidy removes any stray files and stops the deadlock timer
func (t *Test) Tidy() {
	t.timer.Stop()
	if !t.isDir {
		t.close()
		t.remove()
	} else {
		t.rmdir()
	}
	t.logf("finished")
}

// RandomTests runs random tests with deadlock detection
func (t *Test) RandomTests(iterations int, quit chan struct{}) {
	var finished = make(chan struct{})
	go func() {
		for i := 0; i < iterations; i++ {
			t.randomTest()
		}
		close(finished)
	}()
	select {
	case <-finished:
	case <-quit:
		quit <- struct{}{}
	case <-t.timer.C:
		t.errorf("deadlock detected")
		quit <- struct{}{}
	}
}

func main() {
	flag.Parse()
	args := flag.Args()
	if len(args) != 1 {
		log.Fatalf("%s: Syntax [opts] <directory>", os.Args[0])
	}
	dir := args[0]
	_ = os.MkdirAll(dir, 0777)

	var (
		wg   sync.WaitGroup
		quit = make(chan struct{}, *iterations)
	)
	for i := 0; i < *number; i++ {
		wg.Add(1)
		go func() {
			defer wg.Done()
			t := NewTest(dir)
			defer t.Tidy()
			t.RandomTests(*iterations, quit)
		}()
	}
	wg.Wait()
}<|MERGE_RESOLUTION|>--- conflicted
+++ resolved
@@ -17,12 +17,8 @@
 	"sync/atomic"
 	"time"
 
-<<<<<<< HEAD
-	"github.com/artpar/rclone/lib/file"
-=======
 	"github.com/rclone/rclone/lib/file"
 	"github.com/rclone/rclone/lib/random"
->>>>>>> 8681ef36
 )
 
 var (
