--- conflicted
+++ resolved
@@ -7,13 +7,8 @@
 	"sync"
 	"time"
 
-<<<<<<< HEAD
-	"github.com/artpar/rclone/fs"
-	"github.com/artpar/rclone/fs/operations"
-=======
 	"github.com/rclone/rclone/fs"
 	"github.com/rclone/rclone/fs/operations"
->>>>>>> c2635e39
 )
 
 // WriteFileHandle is an open for write handle on a File
