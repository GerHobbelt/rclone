--- conflicted
+++ resolved
@@ -6,10 +6,7 @@
 	"fmt"
 	"os"
 	"runtime"
-<<<<<<< HEAD
-=======
 	"slices"
->>>>>>> 9d464e8e
 	"sort"
 	"testing"
 	"time"
@@ -695,8 +692,6 @@
 	if modTime1.Equal(modTime2) {
 		t.Error("ModTime not invalidated")
 	}
-<<<<<<< HEAD
-=======
 }
 
 func TestDirMetadataExtension(t *testing.T) {
@@ -766,5 +761,4 @@
 	if features.ReadDirMetadata {
 		assert.Equal(t, modTime.Format(time.RFC3339Nano), metadata["mtime"])
 	}
->>>>>>> 9d464e8e
 }