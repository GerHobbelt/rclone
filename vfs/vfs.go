// Package vfs provides a virtual filing system layer over rclone's
// native objects.
//
// It attempts to behave in a similar way to Go's filing system
// manipulation code in the os package.  The same named function
// should behave in an identical fashion.  The objects also obey Go's
// standard interfaces.
//
// Note that paths don't start or end with /, so the root directory
// may be referred to as "".  However Stat strips slashes so you can
// use paths with slashes in.
//
// It also includes directory caching
//
// The vfs package returns Error values to signal precisely which
// error conditions have ocurred.  It may also return general errors
// it receives.  It tries to use os Error values (eg os.ErrExist)
// where possible.
package vfs

import (
	"context"
	"fmt"
	"os"
	"path"
	"strings"
	"sync"
	"sync/atomic"
	"time"

<<<<<<< HEAD
	"github.com/artpar/rclone/fs"
	"github.com/artpar/rclone/fs/log"
	"golang.org/x/net/context" // switch to "context" when we stop supporting go1.6
=======
	"github.com/ncw/rclone/fs"
	"github.com/ncw/rclone/fs/log"
>>>>>>> 7bf2d389
)

// DefaultOpt is the default values uses for Opt
var DefaultOpt = Options{
	NoModTime:         false,
	NoChecksum:        false,
	NoSeek:            false,
	DirCacheTime:      5 * 60 * time.Second,
	PollInterval:      time.Minute,
	ReadOnly:          false,
	Umask:             0,
	UID:               ^uint32(0), // these values instruct WinFSP-FUSE to use the current user
	GID:               ^uint32(0), // overriden for non windows in mount_unix.go
	DirPerms:          os.FileMode(0777) | os.ModeDir,
	FilePerms:         os.FileMode(0666),
	CacheMode:         CacheModeOff,
	CacheMaxAge:       3600 * time.Second,
	CachePollInterval: 60 * time.Second,
}

// Node represents either a directory (*Dir) or a file (*File)
type Node interface {
	os.FileInfo
	IsFile() bool
	Inode() uint64
	SetModTime(modTime time.Time) error
	Sync() error
	Remove() error
	RemoveAll() error
	DirEntry() fs.DirEntry
	VFS() *VFS
	Open(flags int) (Handle, error)
	Truncate(size int64) error
	Path() string
}

// Check interfaces
var (
	_ Node = (*File)(nil)
	_ Node = (*Dir)(nil)
)

// Nodes is a slice of Node
type Nodes []Node

// Sort functions
func (ns Nodes) Len() int           { return len(ns) }
func (ns Nodes) Swap(i, j int)      { ns[i], ns[j] = ns[j], ns[i] }
func (ns Nodes) Less(i, j int) bool { return ns[i].Path() < ns[j].Path() }

// Noder represents something which can return a node
type Noder interface {
	fmt.Stringer
	Node() Node
}

// Check interfaces
var (
	_ Noder = (*File)(nil)
	_ Noder = (*Dir)(nil)
	_ Noder = (*ReadFileHandle)(nil)
	_ Noder = (*WriteFileHandle)(nil)
	_ Noder = (*RWFileHandle)(nil)
	_ Noder = (*DirHandle)(nil)
)

// OsFiler is the methods on *os.File
type OsFiler interface {
	Chdir() error
	Chmod(mode os.FileMode) error
	Chown(uid, gid int) error
	Close() error
	Fd() uintptr
	Name() string
	Read(b []byte) (n int, err error)
	ReadAt(b []byte, off int64) (n int, err error)
	Readdir(n int) ([]os.FileInfo, error)
	Readdirnames(n int) (names []string, err error)
	Seek(offset int64, whence int) (ret int64, err error)
	Stat() (os.FileInfo, error)
	Sync() error
	Truncate(size int64) error
	Write(b []byte) (n int, err error)
	WriteAt(b []byte, off int64) (n int, err error)
	WriteString(s string) (n int, err error)
}

// Handle is the interface statisified by open files or directories.
// It is the methods on *os.File, plus a few more useful for FUSE
// filingsystems.  Not all of them are supported.
type Handle interface {
	OsFiler
	// Additional methods useful for FUSE filesystems
	Flush() error
	Release() error
	Node() Node
	//	Size() int64
}

// baseHandle implements all the missing methods
type baseHandle struct{}

func (h baseHandle) Chdir() error                                         { return ENOSYS }
func (h baseHandle) Chmod(mode os.FileMode) error                         { return ENOSYS }
func (h baseHandle) Chown(uid, gid int) error                             { return ENOSYS }
func (h baseHandle) Close() error                                         { return ENOSYS }
func (h baseHandle) Fd() uintptr                                          { return 0 }
func (h baseHandle) Name() string                                         { return "" }
func (h baseHandle) Read(b []byte) (n int, err error)                     { return 0, ENOSYS }
func (h baseHandle) ReadAt(b []byte, off int64) (n int, err error)        { return 0, ENOSYS }
func (h baseHandle) Readdir(n int) ([]os.FileInfo, error)                 { return nil, ENOSYS }
func (h baseHandle) Readdirnames(n int) (names []string, err error)       { return nil, ENOSYS }
func (h baseHandle) Seek(offset int64, whence int) (ret int64, err error) { return 0, ENOSYS }
func (h baseHandle) Stat() (os.FileInfo, error)                           { return nil, ENOSYS }
func (h baseHandle) Sync() error                                          { return nil }
func (h baseHandle) Truncate(size int64) error                            { return ENOSYS }
func (h baseHandle) Write(b []byte) (n int, err error)                    { return 0, ENOSYS }
func (h baseHandle) WriteAt(b []byte, off int64) (n int, err error)       { return 0, ENOSYS }
func (h baseHandle) WriteString(s string) (n int, err error)              { return 0, ENOSYS }
func (h baseHandle) Flush() (err error)                                   { return ENOSYS }
func (h baseHandle) Release() (err error)                                 { return ENOSYS }
func (h baseHandle) Node() Node                                           { return nil }

//func (h baseHandle) Size() int64                                          { return 0 }

// Check interfaces
var (
	_ OsFiler = (*os.File)(nil)
	_ Handle  = (*baseHandle)(nil)
	_ Handle  = (*ReadFileHandle)(nil)
	_ Handle  = (*WriteFileHandle)(nil)
	_ Handle  = (*DirHandle)(nil)
)

// VFS represents the top level filing system
type VFS struct {
	f         fs.Fs
	root      *Dir
	Opt       Options
	cache     *cache
	cancel    context.CancelFunc
	usageMu   sync.Mutex
	usageTime time.Time
	usage     *fs.Usage
}

// Options is options for creating the vfs
type Options struct {
	NoSeek            bool          // don't allow seeking if set
	NoChecksum        bool          // don't check checksums if set
	ReadOnly          bool          // if set VFS is read only
	NoModTime         bool          // don't read mod times for files
	DirCacheTime      time.Duration // how long to consider directory listing cache valid
	PollInterval      time.Duration
	Umask             int
	UID               uint32
	GID               uint32
	DirPerms          os.FileMode
	FilePerms         os.FileMode
	ChunkSize         fs.SizeSuffix // if > 0 read files in chunks
	ChunkSizeLimit    fs.SizeSuffix // if > ChunkSize double the chunk size after each chunk until reached
	CacheMode         CacheMode
	CacheMaxAge       time.Duration
	CachePollInterval time.Duration
}

// New creates a new VFS and root directory.  If opt is nil, then
// DefaultOpt will be used
func New(f fs.Fs, opt *Options) *VFS {
	fsDir := fs.NewDir("", time.Now())
	vfs := &VFS{
		f: f,
	}

	// Make a copy of the options
	if opt != nil {
		vfs.Opt = *opt
	} else {
		vfs.Opt = DefaultOpt
	}

	// Mask the permissions with the umask
	vfs.Opt.DirPerms &= ^os.FileMode(vfs.Opt.Umask)
	vfs.Opt.FilePerms &= ^os.FileMode(vfs.Opt.Umask)

	// Make sure directories are returned as directories
	vfs.Opt.DirPerms |= os.ModeDir

	// Create root directory
	vfs.root = newDir(vfs, f, nil, fsDir)

	// Start polling if required
	if vfs.Opt.PollInterval > 0 {
		if do := vfs.f.Features().ChangeNotify; do != nil {
			do(vfs.notifyFunc, vfs.Opt.PollInterval)
		} else {
			fs.Infof(f, "poll-interval is not supported by this remote")
		}
	}

	vfs.SetCacheMode(vfs.Opt.CacheMode)

	// add the remote control
	vfs.addRC()
	return vfs
}

// SetCacheMode change the cache mode
func (vfs *VFS) SetCacheMode(cacheMode CacheMode) {
	vfs.Shutdown()
	vfs.cache = nil
	if vfs.Opt.CacheMode > CacheModeOff {
		ctx, cancel := context.WithCancel(context.Background())
		cache, err := newCache(ctx, vfs.f, &vfs.Opt) // FIXME pass on context or get from Opt?
		if err != nil {
			fs.Errorf(nil, "Failed to create vfs cache - disabling: %v", err)
			vfs.Opt.CacheMode = CacheModeOff
			cancel()
			return
		}
		vfs.cancel = cancel
		vfs.cache = cache
	}
}

// Shutdown stops any background go-routines
func (vfs *VFS) Shutdown() {
	if vfs.cancel != nil {
		vfs.cancel()
		vfs.cancel = nil
	}
}

// CleanUp deletes the contents of the on disk cache
func (vfs *VFS) CleanUp() error {
	if vfs.Opt.CacheMode == CacheModeOff {
		return nil
	}
	return vfs.cache.cleanUp()
}

// FlushDirCache empties the directory cache
func (vfs *VFS) FlushDirCache() {
	vfs.root.ForgetAll()
}

// WaitForWriters sleeps until all writers have finished or
// time.Duration has elapsed
func (vfs *VFS) WaitForWriters(timeout time.Duration) {
	defer log.Trace(nil, "timeout=%v", timeout)("")
	const tickTime = 1 * time.Second
	deadline := time.NewTimer(timeout)
	defer deadline.Stop()
	tick := time.NewTimer(tickTime)
	defer tick.Stop()
	tick.Stop()
	for {
		writers := 0
		vfs.root.walk("", func(d *Dir) {
			fs.Debugf(d.path, "Looking for writers")
			// NB d.mu is held by walk() here
			for leaf, item := range d.items {
				fs.Debugf(leaf, "reading active writers")
				if file, ok := item.(*File); ok {
					n := file.activeWriters()
					if n != 0 {
						fs.Debugf(file, "active writers %d", n)
					}
					writers += n
				}
			}
		})
		if writers == 0 {
			return
		}
		fs.Debugf(nil, "Still %d writers active, waiting %v", writers, tickTime)
		tick.Reset(tickTime)
		select {
		case <-tick.C:
			break
		case <-deadline.C:
			fs.Errorf(nil, "Exiting even though %d writers are active after %v", writers, timeout)
			return
		}
	}
}

// Root returns the root node
func (vfs *VFS) Root() (*Dir, error) {
	// fs.Debugf(vfs.f, "Root()")
	return vfs.root, nil
}

var inodeCount uint64

// newInode creates a new unique inode number
func newInode() (inode uint64) {
	return atomic.AddUint64(&inodeCount, 1)
}

// Stat finds the Node by path starting from the root
//
// It is the equivalent of os.Stat - Node contains the os.FileInfo
// interface.
func (vfs *VFS) Stat(path string) (node Node, err error) {
	path = strings.Trim(path, "/")
	node = vfs.root
	for path != "" {
		i := strings.IndexRune(path, '/')
		var name string
		if i < 0 {
			name, path = path, ""
		} else {
			name, path = path[:i], path[i+1:]
		}
		if name == "" {
			continue
		}
		dir, ok := node.(*Dir)
		if !ok {
			// We need to look in a directory, but found a file
			return nil, ENOENT
		}
		node, err = dir.Stat(name)
		if err != nil {
			return nil, err
		}
	}
	return
}

// StatParent finds the parent directory and the leaf name of a path
func (vfs *VFS) StatParent(name string) (dir *Dir, leaf string, err error) {
	name = strings.Trim(name, "/")
	parent, leaf := path.Split(name)
	node, err := vfs.Stat(parent)
	if err != nil {
		return nil, "", err
	}
	if node.IsFile() {
		return nil, "", os.ErrExist
	}
	dir = node.(*Dir)
	return dir, leaf, nil
}

// decodeOpenFlags returns a string representing the open flags
func decodeOpenFlags(flags int) string {
	var out []string
	rdwrMode := flags & accessModeMask
	switch rdwrMode {
	case os.O_RDONLY:
		out = append(out, "O_RDONLY")
	case os.O_WRONLY:
		out = append(out, "O_WRONLY")
	case os.O_RDWR:
		out = append(out, "O_RDWR")
	default:
		out = append(out, fmt.Sprintf("0x%X", rdwrMode))
	}
	if flags&os.O_APPEND != 0 {
		out = append(out, "O_APPEND")
	}
	if flags&os.O_CREATE != 0 {
		out = append(out, "O_CREATE")
	}
	if flags&os.O_EXCL != 0 {
		out = append(out, "O_EXCL")
	}
	if flags&os.O_SYNC != 0 {
		out = append(out, "O_SYNC")
	}
	if flags&os.O_TRUNC != 0 {
		out = append(out, "O_TRUNC")
	}
	flags &^= accessModeMask | os.O_APPEND | os.O_CREATE | os.O_EXCL | os.O_SYNC | os.O_TRUNC
	if flags != 0 {
		out = append(out, fmt.Sprintf("0x%X", flags))
	}
	return strings.Join(out, "|")
}

// OpenFile a file according to the flags and perm provided
func (vfs *VFS) OpenFile(name string, flags int, perm os.FileMode) (fd Handle, err error) {
	defer log.Trace(name, "flags=%s, perm=%v", decodeOpenFlags(flags), perm)("fd=%v, err=%v", &fd, &err)

	// http://pubs.opengroup.org/onlinepubs/7908799/xsh/open.html
	// The result of using O_TRUNC with O_RDONLY is undefined.
	// Linux seems to truncate the file, but we prefer to return EINVAL
	if flags&accessModeMask == os.O_RDONLY && flags&os.O_TRUNC != 0 {
		return nil, EINVAL
	}

	node, err := vfs.Stat(name)
	if err != nil {
		if err != ENOENT || flags&os.O_CREATE == 0 {
			return nil, err
		}
		// If not found and O_CREATE then create the file
		dir, leaf, err := vfs.StatParent(name)
		if err != nil {
			return nil, err
		}
		node, err = dir.Create(leaf, flags)
		if err != nil {
			return nil, err
		}
	}
	return node.Open(flags)
}

// Rename oldName to newName
func (vfs *VFS) Rename(oldName, newName string) error {
	// find the parent directories
	oldDir, oldLeaf, err := vfs.StatParent(oldName)
	if err != nil {
		return err
	}
	newDir, newLeaf, err := vfs.StatParent(newName)
	if err != nil {
		return err
	}
	err = oldDir.Rename(oldLeaf, newLeaf, newDir)
	if err != nil {
		return err
	}
	return nil
}

// Statfs returns into about the filing system if known
//
// The values will be -1 if they aren't known
//
// This information is cached for the DirCacheTime interval
func (vfs *VFS) Statfs() (total, used, free int64) {
	// defer log.Trace("/", "")("total=%d, used=%d, free=%d", &total, &used, &free)
	vfs.usageMu.Lock()
	defer vfs.usageMu.Unlock()
	total, used, free = -1, -1, -1
	doAbout := vfs.f.Features().About
	if doAbout == nil {
		return
	}
	if vfs.usageTime.IsZero() || time.Since(vfs.usageTime) >= vfs.Opt.DirCacheTime {
		var err error
		vfs.usage, err = doAbout()
		vfs.usageTime = time.Now()
		if err != nil {
			fs.Errorf(vfs.f, "Statfs failed: %v", err)
			return
		}
	}
	if u := vfs.usage; u != nil {
		if u.Total != nil {
			total = *u.Total
		}
		if u.Free != nil {
			free = *u.Free
		}
		if u.Used != nil {
			used = *u.Used
		}
	}
	return
}

// notifyFunc removes the last path segement for directories and calls ForgetPath with the result.
//
// This ensures that new or renamed directories appear in their parent.
func (vfs *VFS) notifyFunc(relativePath string, entryType fs.EntryType) {
	if entryType == fs.EntryDirectory {
		relativePath = path.Dir(relativePath)
	}
	vfs.root.ForgetPath(relativePath, entryType)
}<|MERGE_RESOLUTION|>--- conflicted
+++ resolved
@@ -28,14 +28,8 @@
 	"sync/atomic"
 	"time"
 
-<<<<<<< HEAD
-	"github.com/artpar/rclone/fs"
-	"github.com/artpar/rclone/fs/log"
-	"golang.org/x/net/context" // switch to "context" when we stop supporting go1.6
-=======
 	"github.com/ncw/rclone/fs"
 	"github.com/ncw/rclone/fs/log"
->>>>>>> 7bf2d389
 )
 
 // DefaultOpt is the default values uses for Opt
