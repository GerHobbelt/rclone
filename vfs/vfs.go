// Package vfs provides a virtual filing system layer over rclone's
// native objects.
//
// It attempts to behave in a similar way to Go's filing system
// manipulation code in the os package.  The same named function
// should behave in an identical fashion.  The objects also obey Go's
// standard interfaces.
//
// Note that paths don't start or end with /, so the root directory
// may be referred to as "".  However Stat strips slashes so you can
// use paths with slashes in.
//
// It also includes directory caching
//
// The vfs package returns Error values to signal precisely which
// error conditions have ocurred.  It may also return general errors
// it receives.  It tries to use os Error values (eg os.ErrExist)
// where possible.
package vfs

import (
	"fmt"
	"os"
	"path"
	"strings"
	"sync/atomic"
	"time"

<<<<<<< HEAD
	"github.com/artpar/rclone/fs"
=======
	"github.com/ncw/rclone/fs"
	"github.com/ncw/rclone/fs/log"
>>>>>>> 644313a4
	"golang.org/x/net/context" // switch to "context" when we stop supporting go1.6
)

// DefaultOpt is the default values uses for Opt
var DefaultOpt = Options{
	NoModTime:         false,
	NoChecksum:        false,
	NoSeek:            false,
	DirCacheTime:      5 * 60 * time.Second,
	PollInterval:      time.Minute,
	ReadOnly:          false,
	Umask:             0,
	UID:               ^uint32(0), // these values instruct WinFSP-FUSE to use the current user
	GID:               ^uint32(0), // overriden for non windows in mount_unix.go
	DirPerms:          os.FileMode(0777) | os.ModeDir,
	FilePerms:         os.FileMode(0666),
	CacheMode:         CacheModeOff,
	CacheMaxAge:       3600 * time.Second,
	CachePollInterval: 60 * time.Second,
}

// Node represents either a directory (*Dir) or a file (*File)
type Node interface {
	os.FileInfo
	IsFile() bool
	Inode() uint64
	SetModTime(modTime time.Time) error
	Sync() error
	Remove() error
	RemoveAll() error
	DirEntry() fs.DirEntry
	VFS() *VFS
	Open(flags int) (Handle, error)
	Truncate(size int64) error
	Path() string
}

// Check interfaces
var (
	_ Node = (*File)(nil)
	_ Node = (*Dir)(nil)
)

// Nodes is a slice of Node
type Nodes []Node

// Sort functions
func (ns Nodes) Len() int           { return len(ns) }
func (ns Nodes) Swap(i, j int)      { ns[i], ns[j] = ns[j], ns[i] }
func (ns Nodes) Less(i, j int) bool { return ns[i].Path() < ns[j].Path() }

// Noder represents something which can return a node
type Noder interface {
	fmt.Stringer
	Node() Node
}

// Check interfaces
var (
	_ Noder = (*File)(nil)
	_ Noder = (*Dir)(nil)
	_ Noder = (*ReadFileHandle)(nil)
	_ Noder = (*WriteFileHandle)(nil)
	_ Noder = (*RWFileHandle)(nil)
	_ Noder = (*DirHandle)(nil)
)

// OsFiler is the methods on *os.File
type OsFiler interface {
	Chdir() error
	Chmod(mode os.FileMode) error
	Chown(uid, gid int) error
	Close() error
	Fd() uintptr
	Name() string
	Read(b []byte) (n int, err error)
	ReadAt(b []byte, off int64) (n int, err error)
	Readdir(n int) ([]os.FileInfo, error)
	Readdirnames(n int) (names []string, err error)
	Seek(offset int64, whence int) (ret int64, err error)
	Stat() (os.FileInfo, error)
	Sync() error
	Truncate(size int64) error
	Write(b []byte) (n int, err error)
	WriteAt(b []byte, off int64) (n int, err error)
	WriteString(s string) (n int, err error)
}

// Handle is the interface statisified by open files or directories.
// It is the methods on *os.File, plus a few more useful for FUSE
// filingsystems.  Not all of them are supported.
type Handle interface {
	OsFiler
	// Additional methods useful for FUSE filesystems
	Flush() error
	Release() error
	Node() Node
	//	Size() int64
}

// baseHandle implements all the missing methods
type baseHandle struct{}

func (h baseHandle) Chdir() error                                         { return ENOSYS }
func (h baseHandle) Chmod(mode os.FileMode) error                         { return ENOSYS }
func (h baseHandle) Chown(uid, gid int) error                             { return ENOSYS }
func (h baseHandle) Close() error                                         { return ENOSYS }
func (h baseHandle) Fd() uintptr                                          { return 0 }
func (h baseHandle) Name() string                                         { return "" }
func (h baseHandle) Read(b []byte) (n int, err error)                     { return 0, ENOSYS }
func (h baseHandle) ReadAt(b []byte, off int64) (n int, err error)        { return 0, ENOSYS }
func (h baseHandle) Readdir(n int) ([]os.FileInfo, error)                 { return nil, ENOSYS }
func (h baseHandle) Readdirnames(n int) (names []string, err error)       { return nil, ENOSYS }
func (h baseHandle) Seek(offset int64, whence int) (ret int64, err error) { return 0, ENOSYS }
func (h baseHandle) Stat() (os.FileInfo, error)                           { return nil, ENOSYS }
func (h baseHandle) Sync() error                                          { return nil }
func (h baseHandle) Truncate(size int64) error                            { return ENOSYS }
func (h baseHandle) Write(b []byte) (n int, err error)                    { return 0, ENOSYS }
func (h baseHandle) WriteAt(b []byte, off int64) (n int, err error)       { return 0, ENOSYS }
func (h baseHandle) WriteString(s string) (n int, err error)              { return 0, ENOSYS }
func (h baseHandle) Flush() (err error)                                   { return ENOSYS }
func (h baseHandle) Release() (err error)                                 { return ENOSYS }
func (h baseHandle) Node() Node                                           { return nil }

//func (h baseHandle) Size() int64                                          { return 0 }

// Check interfaces
var (
	_ OsFiler = (*os.File)(nil)
	_ Handle  = (*baseHandle)(nil)
	_ Handle  = (*ReadFileHandle)(nil)
	_ Handle  = (*WriteFileHandle)(nil)
	_ Handle  = (*DirHandle)(nil)
)

// VFS represents the top level filing system
type VFS struct {
	f      fs.Fs
	root   *Dir
	Opt    Options
	cache  *cache
	cancel context.CancelFunc
}

// Options is options for creating the vfs
type Options struct {
	NoSeek            bool          // don't allow seeking if set
	NoChecksum        bool          // don't check checksums if set
	ReadOnly          bool          // if set VFS is read only
	NoModTime         bool          // don't read mod times for files
	DirCacheTime      time.Duration // how long to consider directory listing cache valid
	PollInterval      time.Duration
	Umask             int
	UID               uint32
	GID               uint32
	DirPerms          os.FileMode
	FilePerms         os.FileMode
	CacheMode         CacheMode
	CacheMaxAge       time.Duration
	CachePollInterval time.Duration
}

// New creates a new VFS and root directory.  If opt is nil, then
// DefaultOpt will be used
func New(f fs.Fs, opt *Options) *VFS {
	fsDir := fs.NewDir("", time.Now())
	vfs := &VFS{
		f: f,
	}

	// Make a copy of the options
	if opt != nil {
		vfs.Opt = *opt
	} else {
		vfs.Opt = DefaultOpt
	}

	// Mask the permissions with the umask
	vfs.Opt.DirPerms &= ^os.FileMode(vfs.Opt.Umask)
	vfs.Opt.FilePerms &= ^os.FileMode(vfs.Opt.Umask)

	// Make sure directories are returned as directories
	vfs.Opt.DirPerms |= os.ModeDir

	// Create root directory
	vfs.root = newDir(vfs, f, nil, fsDir)

	// Start polling if required
	if vfs.Opt.PollInterval > 0 {
		if do := vfs.f.Features().DirChangeNotify; do != nil {
			do(vfs.root.ForgetPath, vfs.Opt.PollInterval)
		} else {
			fs.Infof(f, "poll-interval is not supported by this remote")
		}
	}

	// Create the cache
	ctx, cancel := context.WithCancel(context.Background())
	vfs.cancel = cancel
	cache, err := newCache(ctx, f, &vfs.Opt) // FIXME pass on context or get from Opt?
	if err != nil {
		// FIXME
		panic(fmt.Sprintf("failed to create local cache: %v", err))
	}
	vfs.cache = cache
	return vfs
}

// Shutdown stops any background go-routines
func (vfs *VFS) Shutdown() {
	if vfs.cancel != nil {
		vfs.cancel()
		vfs.cancel = nil
	}
}

// CleanUp deletes the contents of the on disk cache
func (vfs *VFS) CleanUp() error {
	return vfs.cache.cleanUp()
}

// FlushDirCache empties the directory cache
func (vfs *VFS) FlushDirCache() {
	vfs.root.ForgetAll()
}

// WaitForWriters sleeps until all writers have finished or
// time.Duration has elapsed
func (vfs *VFS) WaitForWriters(timeout time.Duration) {
	defer log.Trace(nil, "timeout=%v", timeout)("")
	const tickTime = 1 * time.Second
	deadline := time.NewTimer(timeout)
	defer deadline.Stop()
	tick := time.NewTimer(tickTime)
	defer tick.Stop()
	tick.Stop()
	for {
		writers := 0
		vfs.root.walk("", func(d *Dir) {
			fs.Debugf(d.path, "Looking for writers")
			// NB d.mu is held by walk() here
			for leaf, item := range d.items {
				fs.Debugf(leaf, "reading active writers")
				if file, ok := item.(*File); ok {
					n := file.activeWriters()
					if n != 0 {
						fs.Debugf(file, "active writers %d", n)
					}
					writers += n
				}
			}
		})
		if writers == 0 {
			return
		}
		fs.Debugf(nil, "Still %d writers active, waiting %v", writers, tickTime)
		tick.Reset(tickTime)
		select {
		case <-tick.C:
			break
		case <-deadline.C:
			fs.Errorf(nil, "Exiting even though %d writers are active after %v", writers, timeout)
			return
		}
	}
}

// Root returns the root node
func (vfs *VFS) Root() (*Dir, error) {
	// fs.Debugf(vfs.f, "Root()")
	return vfs.root, nil
}

var inodeCount uint64

// newInode creates a new unique inode number
func newInode() (inode uint64) {
	return atomic.AddUint64(&inodeCount, 1)
}

// Stat finds the Node by path starting from the root
//
// It is the equivalent of os.Stat - Node contains the os.FileInfo
// interface.
func (vfs *VFS) Stat(path string) (node Node, err error) {
	path = strings.Trim(path, "/")
	node = vfs.root
	for path != "" {
		i := strings.IndexRune(path, '/')
		var name string
		if i < 0 {
			name, path = path, ""
		} else {
			name, path = path[:i], path[i+1:]
		}
		if name == "" {
			continue
		}
		dir, ok := node.(*Dir)
		if !ok {
			// We need to look in a directory, but found a file
			return nil, ENOENT
		}
		node, err = dir.Stat(name)
		if err != nil {
			return nil, err
		}
	}
	return
}

// StatParent finds the parent directory and the leaf name of a path
func (vfs *VFS) StatParent(name string) (dir *Dir, leaf string, err error) {
	name = strings.Trim(name, "/")
	parent, leaf := path.Split(name)
	node, err := vfs.Stat(parent)
	if err != nil {
		return nil, "", err
	}
	if node.IsFile() {
		return nil, "", os.ErrExist
	}
	dir = node.(*Dir)
	return dir, leaf, nil
}

// decodeOpenFlags returns a string representing the open flags
func decodeOpenFlags(flags int) string {
	var out []string
	rdwrMode := flags & accessModeMask
	switch rdwrMode {
	case os.O_RDONLY:
		out = append(out, "O_RDONLY")
	case os.O_WRONLY:
		out = append(out, "O_WRONLY")
	case os.O_RDWR:
		out = append(out, "O_RDWR")
	default:
		out = append(out, fmt.Sprintf("0x%X", rdwrMode))
	}
	if flags&os.O_APPEND != 0 {
		out = append(out, "O_APPEND")
	}
	if flags&os.O_CREATE != 0 {
		out = append(out, "O_CREATE")
	}
	if flags&os.O_EXCL != 0 {
		out = append(out, "O_EXCL")
	}
	if flags&os.O_SYNC != 0 {
		out = append(out, "O_SYNC")
	}
	if flags&os.O_TRUNC != 0 {
		out = append(out, "O_TRUNC")
	}
	flags &^= accessModeMask | os.O_APPEND | os.O_CREATE | os.O_EXCL | os.O_SYNC | os.O_TRUNC
	if flags != 0 {
		out = append(out, fmt.Sprintf("0x%X", flags))
	}
	return strings.Join(out, "|")
}

// OpenFile a file according to the flags and perm provided
func (vfs *VFS) OpenFile(name string, flags int, perm os.FileMode) (fd Handle, err error) {
	defer log.Trace(name, "flags=%s, perm=%v", decodeOpenFlags(flags), perm)("fd=%v, err=%v", &fd, &err)
	node, err := vfs.Stat(name)
	if err != nil {
		if err != ENOENT || flags&os.O_CREATE == 0 {
			return nil, err
		}
		// If not found and O_CREATE then create the file
		dir, leaf, err := vfs.StatParent(name)
		if err != nil {
			return nil, err
		}
		node, err = dir.Create(leaf, flags)
		if err != nil {
			return nil, err
		}
	}
	return node.Open(flags)
}

// Rename oldName to newName
func (vfs *VFS) Rename(oldName, newName string) error {
	// find the parent directories
	oldDir, oldLeaf, err := vfs.StatParent(oldName)
	if err != nil {
		return err
	}
	newDir, newLeaf, err := vfs.StatParent(newName)
	if err != nil {
		return err
	}
	err = oldDir.Rename(oldLeaf, newLeaf, newDir)
	if err != nil {
		return err
	}
	return nil
}<|MERGE_RESOLUTION|>--- conflicted
+++ resolved
@@ -26,12 +26,8 @@
 	"sync/atomic"
 	"time"
 
-<<<<<<< HEAD
-	"github.com/artpar/rclone/fs"
-=======
 	"github.com/ncw/rclone/fs"
 	"github.com/ncw/rclone/fs/log"
->>>>>>> 644313a4
 	"golang.org/x/net/context" // switch to "context" when we stop supporting go1.6
 )
 
