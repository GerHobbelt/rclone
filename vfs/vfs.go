// Package vfs provides a virtual filing system layer over rclone's
// native objects.
//
// It attempts to behave in a similar way to Go's filing system
// manipulation code in the os package.  The same named function
// should behave in an identical fashion.  The objects also obey Go's
// standard interfaces.
//
// Note that paths don't start or end with /, so the root directory
// may be referred to as "".  However Stat strips slashes so you can
// use paths with slashes in.
//
// It also includes directory caching
//
// The vfs package returns Error values to signal precisely which
// error conditions have ocurred.  It may also return general errors
// it receives.  It tries to use os Error values (eg os.ErrExist)
// where possible.
package vfs

import (
	"context"
	"fmt"
	"os"
	"path"
	"strings"
	"sync"
	"sync/atomic"
	"time"

<<<<<<< HEAD
	"github.com/artpar/rclone/fs"
	"github.com/artpar/rclone/fs/log"
=======
	"github.com/rclone/rclone/fs"
	"github.com/rclone/rclone/fs/log"
>>>>>>> c2635e39
)

// DefaultOpt is the default values uses for Opt
var DefaultOpt = Options{
	NoModTime:         false,
	NoChecksum:        false,
	NoSeek:            false,
	DirCacheTime:      5 * 60 * time.Second,
	PollInterval:      time.Minute,
	ReadOnly:          false,
	Umask:             0,
	UID:               ^uint32(0), // these values instruct WinFSP-FUSE to use the current user
	GID:               ^uint32(0), // overriden for non windows in mount_unix.go
	DirPerms:          os.FileMode(0777),
	FilePerms:         os.FileMode(0666),
	CacheMode:         CacheModeOff,
	CacheMaxAge:       3600 * time.Second,
	CachePollInterval: 60 * time.Second,
	ChunkSize:         128 * fs.MebiByte,
	ChunkSizeLimit:    -1,
	CacheMaxSize:      -1,
}

// Node represents either a directory (*Dir) or a file (*File)
type Node interface {
	os.FileInfo
	IsFile() bool
	Inode() uint64
	SetModTime(modTime time.Time) error
	Sync() error
	Remove() error
	RemoveAll() error
	DirEntry() fs.DirEntry
	VFS() *VFS
	Open(flags int) (Handle, error)
	Truncate(size int64) error
	Path() string
}

// Check interfaces
var (
	_ Node = (*File)(nil)
	_ Node = (*Dir)(nil)
)

// Nodes is a slice of Node
type Nodes []Node

// Sort functions
func (ns Nodes) Len() int           { return len(ns) }
func (ns Nodes) Swap(i, j int)      { ns[i], ns[j] = ns[j], ns[i] }
func (ns Nodes) Less(i, j int) bool { return ns[i].Path() < ns[j].Path() }

// Noder represents something which can return a node
type Noder interface {
	fmt.Stringer
	Node() Node
}

// Check interfaces
var (
	_ Noder = (*File)(nil)
	_ Noder = (*Dir)(nil)
	_ Noder = (*ReadFileHandle)(nil)
	_ Noder = (*WriteFileHandle)(nil)
	_ Noder = (*RWFileHandle)(nil)
	_ Noder = (*DirHandle)(nil)
)

// OsFiler is the methods on *os.File
type OsFiler interface {
	Chdir() error
	Chmod(mode os.FileMode) error
	Chown(uid, gid int) error
	Close() error
	Fd() uintptr
	Name() string
	Read(b []byte) (n int, err error)
	ReadAt(b []byte, off int64) (n int, err error)
	Readdir(n int) ([]os.FileInfo, error)
	Readdirnames(n int) (names []string, err error)
	Seek(offset int64, whence int) (ret int64, err error)
	Stat() (os.FileInfo, error)
	Sync() error
	Truncate(size int64) error
	Write(b []byte) (n int, err error)
	WriteAt(b []byte, off int64) (n int, err error)
	WriteString(s string) (n int, err error)
}

// Handle is the interface statisified by open files or directories.
// It is the methods on *os.File, plus a few more useful for FUSE
// filingsystems.  Not all of them are supported.
type Handle interface {
	OsFiler
	// Additional methods useful for FUSE filesystems
	Flush() error
	Release() error
	Node() Node
	//	Size() int64
}

// baseHandle implements all the missing methods
type baseHandle struct{}

func (h baseHandle) Chdir() error                                         { return ENOSYS }
func (h baseHandle) Chmod(mode os.FileMode) error                         { return ENOSYS }
func (h baseHandle) Chown(uid, gid int) error                             { return ENOSYS }
func (h baseHandle) Close() error                                         { return ENOSYS }
func (h baseHandle) Fd() uintptr                                          { return 0 }
func (h baseHandle) Name() string                                         { return "" }
func (h baseHandle) Read(b []byte) (n int, err error)                     { return 0, ENOSYS }
func (h baseHandle) ReadAt(b []byte, off int64) (n int, err error)        { return 0, ENOSYS }
func (h baseHandle) Readdir(n int) ([]os.FileInfo, error)                 { return nil, ENOSYS }
func (h baseHandle) Readdirnames(n int) (names []string, err error)       { return nil, ENOSYS }
func (h baseHandle) Seek(offset int64, whence int) (ret int64, err error) { return 0, ENOSYS }
func (h baseHandle) Stat() (os.FileInfo, error)                           { return nil, ENOSYS }
func (h baseHandle) Sync() error                                          { return nil }
func (h baseHandle) Truncate(size int64) error                            { return ENOSYS }
func (h baseHandle) Write(b []byte) (n int, err error)                    { return 0, ENOSYS }
func (h baseHandle) WriteAt(b []byte, off int64) (n int, err error)       { return 0, ENOSYS }
func (h baseHandle) WriteString(s string) (n int, err error)              { return 0, ENOSYS }
func (h baseHandle) Flush() (err error)                                   { return ENOSYS }
func (h baseHandle) Release() (err error)                                 { return ENOSYS }
func (h baseHandle) Node() Node                                           { return nil }

//func (h baseHandle) Size() int64                                          { return 0 }

// Check interfaces
var (
	_ OsFiler = (*os.File)(nil)
	_ Handle  = (*baseHandle)(nil)
	_ Handle  = (*ReadFileHandle)(nil)
	_ Handle  = (*WriteFileHandle)(nil)
	_ Handle  = (*DirHandle)(nil)
)

// VFS represents the top level filing system
type VFS struct {
	f         fs.Fs
	root      *Dir
	Opt       Options
	cache     *cache
	cancel    context.CancelFunc
	usageMu   sync.Mutex
	usageTime time.Time
	usage     *fs.Usage
	pollChan  chan time.Duration
}

// Options is options for creating the vfs
type Options struct {
	NoSeek            bool          // don't allow seeking if set
	NoChecksum        bool          // don't check checksums if set
	ReadOnly          bool          // if set VFS is read only
	NoModTime         bool          // don't read mod times for files
	DirCacheTime      time.Duration // how long to consider directory listing cache valid
	PollInterval      time.Duration
	Umask             int
	UID               uint32
	GID               uint32
	DirPerms          os.FileMode
	FilePerms         os.FileMode
	ChunkSize         fs.SizeSuffix // if > 0 read files in chunks
	ChunkSizeLimit    fs.SizeSuffix // if > ChunkSize double the chunk size after each chunk until reached
	CacheMode         CacheMode
	CacheMaxAge       time.Duration
	CacheMaxSize      fs.SizeSuffix
	CachePollInterval time.Duration
}

// New creates a new VFS and root directory.  If opt is nil, then
// DefaultOpt will be used
func New(f fs.Fs, opt *Options) *VFS {
	fsDir := fs.NewDir("", time.Now())
	vfs := &VFS{
		f: f,
	}

	// Make a copy of the options
	if opt != nil {
		vfs.Opt = *opt
	} else {
		vfs.Opt = DefaultOpt
	}

	// Mask the permissions with the umask
	vfs.Opt.DirPerms &= ^os.FileMode(vfs.Opt.Umask)
	vfs.Opt.FilePerms &= ^os.FileMode(vfs.Opt.Umask)

	// Make sure directories are returned as directories
	vfs.Opt.DirPerms |= os.ModeDir

	// Create root directory
	vfs.root = newDir(vfs, f, nil, fsDir)

	// Start polling function
	if do := vfs.f.Features().ChangeNotify; do != nil {
		vfs.pollChan = make(chan time.Duration)
		do(context.TODO(), vfs.root.ForgetPath, vfs.pollChan)
		vfs.pollChan <- vfs.Opt.PollInterval
	} else {
		fs.Infof(f, "poll-interval is not supported by this remote")
	}

	vfs.SetCacheMode(vfs.Opt.CacheMode)

	// add the remote control
	vfs.addRC()
	return vfs
}

// SetCacheMode change the cache mode
func (vfs *VFS) SetCacheMode(cacheMode CacheMode) {
	vfs.Shutdown()
	vfs.cache = nil
	if vfs.Opt.CacheMode > CacheModeOff {
		ctx, cancel := context.WithCancel(context.Background())
		cache, err := newCache(ctx, vfs.f, &vfs.Opt) // FIXME pass on context or get from Opt?
		if err != nil {
			fs.Errorf(nil, "Failed to create vfs cache - disabling: %v", err)
			vfs.Opt.CacheMode = CacheModeOff
			cancel()
			return
		}
		vfs.cancel = cancel
		vfs.cache = cache
	}
}

// Shutdown stops any background go-routines
func (vfs *VFS) Shutdown() {
	if vfs.cancel != nil {
		vfs.cancel()
		vfs.cancel = nil
	}
}

// CleanUp deletes the contents of the on disk cache
func (vfs *VFS) CleanUp() error {
	if vfs.Opt.CacheMode == CacheModeOff {
		return nil
	}
	return vfs.cache.cleanUp()
}

// FlushDirCache empties the directory cache
func (vfs *VFS) FlushDirCache() {
	vfs.root.ForgetAll()
}

// WaitForWriters sleeps until all writers have finished or
// time.Duration has elapsed
func (vfs *VFS) WaitForWriters(timeout time.Duration) {
	defer log.Trace(nil, "timeout=%v", timeout)("")
	const tickTime = 1 * time.Second
	deadline := time.NewTimer(timeout)
	defer deadline.Stop()
	tick := time.NewTimer(tickTime)
	defer tick.Stop()
	tick.Stop()
	for {
		writers := 0
		vfs.root.walk(func(d *Dir) {
			fs.Debugf(d.path, "Looking for writers")
			// NB d.mu is held by walk() here
			for leaf, item := range d.items {
				fs.Debugf(leaf, "reading active writers")
				if file, ok := item.(*File); ok {
					n := file.activeWriters()
					if n != 0 {
						fs.Debugf(file, "active writers %d", n)
					}
					writers += n
				}
			}
		})
		if writers == 0 {
			return
		}
		fs.Debugf(nil, "Still %d writers active, waiting %v", writers, tickTime)
		tick.Reset(tickTime)
		select {
		case <-tick.C:
			break
		case <-deadline.C:
			fs.Errorf(nil, "Exiting even though %d writers are active after %v", writers, timeout)
			return
		}
	}
}

// Root returns the root node
func (vfs *VFS) Root() (*Dir, error) {
	// fs.Debugf(vfs.f, "Root()")
	return vfs.root, nil
}

var inodeCount uint64

// newInode creates a new unique inode number
func newInode() (inode uint64) {
	return atomic.AddUint64(&inodeCount, 1)
}

// Stat finds the Node by path starting from the root
//
// It is the equivalent of os.Stat - Node contains the os.FileInfo
// interface.
func (vfs *VFS) Stat(path string) (node Node, err error) {
	path = strings.Trim(path, "/")
	node = vfs.root
	for path != "" {
		i := strings.IndexRune(path, '/')
		var name string
		if i < 0 {
			name, path = path, ""
		} else {
			name, path = path[:i], path[i+1:]
		}
		if name == "" {
			continue
		}
		dir, ok := node.(*Dir)
		if !ok {
			// We need to look in a directory, but found a file
			return nil, ENOENT
		}
		node, err = dir.Stat(name)
		if err != nil {
			return nil, err
		}
	}
	return
}

// StatParent finds the parent directory and the leaf name of a path
func (vfs *VFS) StatParent(name string) (dir *Dir, leaf string, err error) {
	name = strings.Trim(name, "/")
	parent, leaf := path.Split(name)
	node, err := vfs.Stat(parent)
	if err != nil {
		return nil, "", err
	}
	if node.IsFile() {
		return nil, "", os.ErrExist
	}
	dir = node.(*Dir)
	return dir, leaf, nil
}

// decodeOpenFlags returns a string representing the open flags
func decodeOpenFlags(flags int) string {
	var out []string
	rdwrMode := flags & accessModeMask
	switch rdwrMode {
	case os.O_RDONLY:
		out = append(out, "O_RDONLY")
	case os.O_WRONLY:
		out = append(out, "O_WRONLY")
	case os.O_RDWR:
		out = append(out, "O_RDWR")
	default:
		out = append(out, fmt.Sprintf("0x%X", rdwrMode))
	}
	if flags&os.O_APPEND != 0 {
		out = append(out, "O_APPEND")
	}
	if flags&os.O_CREATE != 0 {
		out = append(out, "O_CREATE")
	}
	if flags&os.O_EXCL != 0 {
		out = append(out, "O_EXCL")
	}
	if flags&os.O_SYNC != 0 {
		out = append(out, "O_SYNC")
	}
	if flags&os.O_TRUNC != 0 {
		out = append(out, "O_TRUNC")
	}
	flags &^= accessModeMask | os.O_APPEND | os.O_CREATE | os.O_EXCL | os.O_SYNC | os.O_TRUNC
	if flags != 0 {
		out = append(out, fmt.Sprintf("0x%X", flags))
	}
	return strings.Join(out, "|")
}

// OpenFile a file according to the flags and perm provided
func (vfs *VFS) OpenFile(name string, flags int, perm os.FileMode) (fd Handle, err error) {
	defer log.Trace(name, "flags=%s, perm=%v", decodeOpenFlags(flags), perm)("fd=%v, err=%v", &fd, &err)

	// http://pubs.opengroup.org/onlinepubs/7908799/xsh/open.html
	// The result of using O_TRUNC with O_RDONLY is undefined.
	// Linux seems to truncate the file, but we prefer to return EINVAL
	if flags&accessModeMask == os.O_RDONLY && flags&os.O_TRUNC != 0 {
		return nil, EINVAL
	}

	node, err := vfs.Stat(name)
	if err != nil {
		if err != ENOENT || flags&os.O_CREATE == 0 {
			return nil, err
		}
		// If not found and O_CREATE then create the file
		dir, leaf, err := vfs.StatParent(name)
		if err != nil {
			return nil, err
		}
		node, err = dir.Create(leaf, flags)
		if err != nil {
			return nil, err
		}
	}
	return node.Open(flags)
}

// Rename oldName to newName
func (vfs *VFS) Rename(oldName, newName string) error {
	// find the parent directories
	oldDir, oldLeaf, err := vfs.StatParent(oldName)
	if err != nil {
		return err
	}
	newDir, newLeaf, err := vfs.StatParent(newName)
	if err != nil {
		return err
	}
	err = oldDir.Rename(oldLeaf, newLeaf, newDir)
	if err != nil {
		return err
	}
	return nil
}

// Statfs returns into about the filing system if known
//
// The values will be -1 if they aren't known
//
// This information is cached for the DirCacheTime interval
func (vfs *VFS) Statfs() (total, used, free int64) {
	// defer log.Trace("/", "")("total=%d, used=%d, free=%d", &total, &used, &free)
	vfs.usageMu.Lock()
	defer vfs.usageMu.Unlock()
	total, used, free = -1, -1, -1
	doAbout := vfs.f.Features().About
	if doAbout == nil {
		return
	}
	if vfs.usageTime.IsZero() || time.Since(vfs.usageTime) >= vfs.Opt.DirCacheTime {
		var err error
		vfs.usage, err = doAbout(context.TODO())
		vfs.usageTime = time.Now()
		if err != nil {
			fs.Errorf(vfs.f, "Statfs failed: %v", err)
			return
		}
	}
	if u := vfs.usage; u != nil {
		if u.Total != nil {
			total = *u.Total
		}
		if u.Free != nil {
			free = *u.Free
		}
		if u.Used != nil {
			used = *u.Used
		}
	}
	return
}<|MERGE_RESOLUTION|>--- conflicted
+++ resolved
@@ -28,13 +28,8 @@
 	"sync/atomic"
 	"time"
 
-<<<<<<< HEAD
-	"github.com/artpar/rclone/fs"
-	"github.com/artpar/rclone/fs/log"
-=======
 	"github.com/rclone/rclone/fs"
 	"github.com/rclone/rclone/fs/log"
->>>>>>> c2635e39
 )
 
 // DefaultOpt is the default values uses for Opt
