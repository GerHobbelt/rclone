--- conflicted
+++ resolved
@@ -6,13 +6,8 @@
 	"os"
 	"testing"
 
-<<<<<<< HEAD
-	_ "github.com/artpar/rclone/fs/all" // import all the file systems
-	"github.com/artpar/rclone/fstest"
-=======
 	_ "github.com/ncw/rclone/backend/all" // import all the backends
 	"github.com/ncw/rclone/fstest"
->>>>>>> 644313a4
 	"github.com/stretchr/testify/assert"
 	"github.com/stretchr/testify/require"
 )
