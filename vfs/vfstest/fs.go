--- conflicted
+++ resolved
@@ -20,25 +20,13 @@
 	"testing"
 	"time"
 
-<<<<<<< HEAD
 	_ "github.com/artpar/rclone/backend/all" // import all the backends
 	"github.com/artpar/rclone/cmd/mountlib"
 	"github.com/artpar/rclone/fs"
 	"github.com/artpar/rclone/fs/walk"
 	"github.com/artpar/rclone/fstest"
-	"github.com/artpar/rclone/lib/file"
-	"github.com/artpar/rclone/vfs"
 	"github.com/artpar/rclone/vfs/vfscommon"
 	"github.com/artpar/rclone/vfs/vfsflags"
-=======
-	_ "github.com/rclone/rclone/backend/all" // import all the backends
-	"github.com/rclone/rclone/cmd/mountlib"
-	"github.com/rclone/rclone/fs"
-	"github.com/rclone/rclone/fs/walk"
-	"github.com/rclone/rclone/fstest"
-	"github.com/rclone/rclone/vfs/vfscommon"
-	"github.com/rclone/rclone/vfs/vfsflags"
->>>>>>> 2f461f13
 	"github.com/stretchr/testify/assert"
 	"github.com/stretchr/testify/require"
 )
@@ -154,124 +142,18 @@
 	var err error
 	r.fremote, r.fremoteName, r.cleanRemote, err = fstest.RandomRemote()
 	if err != nil {
-		log.Printf("Failed to open remote %q: %v", *fstest.RemoteName, err)
+		log.Fatalf("Failed to open remote %q: %v", *fstest.RemoteName, err)
 	}
 
 	err = r.fremote.Mkdir(context.Background(), "")
 	if err != nil {
-		log.Printf("Failed to open mkdir %q: %v", *fstest.RemoteName, err)
+		log.Fatalf("Failed to open mkdir %q: %v", *fstest.RemoteName, err)
 	}
 
 	r.startMountSubProcess()
 	return r
 }
 
-<<<<<<< HEAD
-func findMountPath() string {
-	if runtime.GOOS != "windows" {
-		mountPath, err := ioutil.TempDir("", "rclonefs-mount")
-		if err != nil {
-			log.Printf("Failed to create mount dir: %v", err)
-		}
-		return mountPath
-	}
-
-	// Find a free drive letter
-	letter := file.FindUnusedDriveLetter()
-	drive := ""
-	if letter == 0 {
-		log.Printf("Couldn't find free drive letter for test")
-	} else {
-		drive = string(letter) + ":"
-	}
-	return drive
-}
-
-func (r *Run) mount() {
-	log.Printf("mount %q %q", r.fremote, r.mountPath)
-	var err error
-	r.mnt = mountlib.NewMountPoint(mountFn, r.mountPath, r.fremote, &mountlib.Opt, &vfsflags.Opt)
-
-	_, err = r.mnt.Mount()
-	if err != nil {
-		log.Printf("mount FAILED: %v", err)
-		r.skip = true
-	} else {
-		log.Printf("mount OK")
-	}
-	r.vfs = r.mnt.VFS
-	if r.useVFS {
-		r.os = vfsOs{r.vfs}
-	} else {
-		r.os = realOs{}
-	}
-
-}
-
-func (r *Run) umount() {
-	if r.skip {
-		log.Printf("FUSE not found so skipping umount")
-		return
-	}
-	/*
-		log.Printf("Calling fusermount -u %q", r.mountPath)
-		err := exec.Command("fusermount", "-u", r.mountPath).Run()
-		if err != nil {
-			log.Printf("fusermount failed: %v", err)
-		}
-	*/
-	log.Printf("Unmounting %q", r.mountPath)
-	err := r.mnt.Unmount()
-	if err != nil {
-		log.Printf("signal to umount failed - retrying: %v", err)
-		time.Sleep(3 * time.Second)
-		err = r.mnt.Unmount()
-	}
-	if err != nil {
-		log.Printf("signal to umount failed: %v", err)
-	}
-	log.Printf("Waiting for umount")
-	err = <-r.mnt.ErrChan
-	if err != nil {
-		log.Printf("umount failed: %v", err)
-	}
-
-	// Cleanup the VFS cache - umount has called Shutdown
-	err = r.vfs.CleanUp()
-	if err != nil {
-		log.Printf("Failed to cleanup the VFS cache: %v", err)
-	}
-}
-
-// cacheMode flushes the VFS and changes the CacheMode and the writeBack time
-func (r *Run) cacheMode(cacheMode vfscommon.CacheMode, writeBack time.Duration) {
-	if r.skip {
-		log.Printf("FUSE not found so skipping cacheMode")
-		return
-	}
-	// Wait for writers to finish
-	r.vfs.WaitForWriters(waitForWritersDelay)
-	// Empty and remake the remote
-	r.cleanRemote()
-	err := r.fremote.Mkdir(context.Background(), "")
-	if err != nil {
-		log.Printf("Failed to open mkdir %q: %v", *fstest.RemoteName, err)
-	}
-	// Empty the cache
-	err = r.vfs.CleanUp()
-	if err != nil {
-		log.Printf("Failed to cleanup the VFS cache: %v", err)
-	}
-	// Reset the cache mode
-	r.vfs.SetCacheMode(cacheMode)
-	r.vfs.Opt.WriteBack = writeBack
-	// Flush the directory cache
-	r.vfs.FlushDirCache()
-
-}
-
-=======
->>>>>>> 2f461f13
 func (r *Run) skipIfNoFUSE(t *testing.T) {
 	if r.skip {
 		t.Skip("FUSE not found so skipping test")
