package vfscommon

import (
	"fmt"

<<<<<<< HEAD
	"github.com/artpar/rclone/lib/errors"
=======
	"github.com/rclone/rclone/fs"
	"github.com/rclone/rclone/lib/errors"
>>>>>>> 54771e44
)

// CacheMode controls the functionality of the cache
type CacheMode byte

// CacheMode options
const (
	CacheModeOff     CacheMode = iota // cache nothing - return errors for writes which can't be satisfied
	CacheModeMinimal                  // cache only the minimum, e.g. read/write opens
	CacheModeWrites                   // cache all files opened with write intent
	CacheModeFull                     // cache all files opened in any mode
)

var cacheModeToString = []string{
	CacheModeOff:     "off",
	CacheModeMinimal: "minimal",
	CacheModeWrites:  "writes",
	CacheModeFull:    "full",
}

// String turns a CacheMode into a string
func (l CacheMode) String() string {
	if l >= CacheMode(len(cacheModeToString)) {
		return fmt.Sprintf("CacheMode(%d)", l)
	}
	return cacheModeToString[l]
}

// Set a CacheMode
func (l *CacheMode) Set(s string) error {
	for n, name := range cacheModeToString {
		if s != "" && name == s {
			*l = CacheMode(n)
			return nil
		}
	}
	return errors.Errorf("Unknown cache mode level %q", s)
}

// Type of the value
func (l *CacheMode) Type() string {
	return "CacheMode"
}

// UnmarshalJSON makes sure the value can be parsed as a string or integer in JSON
func (l *CacheMode) UnmarshalJSON(in []byte) error {
	return fs.UnmarshalJSONFlag(in, l, func(i int64) error {
		if i < 0 || i >= int64(len(cacheModeToString)) {
			return errors.Errorf("Unknown cache mode level %d", i)
		}
		*l = CacheMode(i)
		return nil
	})
}<|MERGE_RESOLUTION|>--- conflicted
+++ resolved
@@ -3,12 +3,8 @@
 import (
 	"fmt"
 
-<<<<<<< HEAD
+	"github.com/artpar/rclone/fs"
 	"github.com/artpar/rclone/lib/errors"
-=======
-	"github.com/rclone/rclone/fs"
-	"github.com/rclone/rclone/lib/errors"
->>>>>>> 54771e44
 )
 
 // CacheMode controls the functionality of the cache
