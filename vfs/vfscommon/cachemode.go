--- conflicted
+++ resolved
@@ -3,12 +3,7 @@
 import (
 	"fmt"
 
-<<<<<<< HEAD
 	"github.com/artpar/rclone/fs"
-	"github.com/artpar/rclone/lib/errors"
-=======
-	"github.com/rclone/rclone/fs"
->>>>>>> 27176cc6
 )
 
 // CacheMode controls the functionality of the cache
