--- conflicted
+++ resolved
@@ -11,10 +11,7 @@
 The SFTP backend can be used with a number of different providers:
 
 {{< provider_list >}}
-<<<<<<< HEAD
-=======
 {{< provider name="Hetzner Storage Box" home="https://www.hetzner.com/storage/storage-box" config="/sftp/#hetzner-storage-box">}}
->>>>>>> 00a684d8
 {{< provider name="rsync.net" home="https://rsync.net/products/rclone.html" config="/sftp/#rsync-net">}}
 {{< /provider_list >}}
 
@@ -884,15 +881,11 @@
 
 ## rsync.net {#rsync-net}
 
-<<<<<<< HEAD
-## rsync.net {#rsync-net}
-=======
 rsync.net is supported through the SFTP backend.
 
 See [rsync.net's documentation of rclone examples](https://www.rsync.net/products/rclone.html).
 
 ## Hetzner Storage Box {#hetzner-storage-box}
->>>>>>> 00a684d8
 
 Hetzner Storage Boxes are supported through the SFTP backend on port 23.
 
