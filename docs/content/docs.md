---
title: "Documentation"
description: "Rclone Usage"
date: "2019-02-25"
---

Configure
---------

First, you'll need to configure rclone.  As the object storage systems
have quite complicated authentication these are kept in a config file.
(See the `--config` entry for how to find the config file and choose
its location.)

The easiest way to make the config is to run rclone with the config
option:

    rclone config

See the following for detailed instructions for

  * [1Fichier](/fichier/)
  * [Alias](/alias/)
  * [Amazon Drive](/amazonclouddrive/)
  * [Amazon S3](/s3/)
  * [Backblaze B2](/b2/)
  * [Box](/box/)
  * [Cache](/cache/)
  * [Crypt](/crypt/) - to encrypt other remotes
  * [DigitalOcean Spaces](/s3/#digitalocean-spaces)
  * [Dropbox](/dropbox/)
  * [FTP](/ftp/)
  * [Google Cloud Storage](/googlecloudstorage/)
  * [Google Drive](/drive/)
  * [Google Photos](/googlephotos/)
  * [HTTP](/http/)
  * [Hubic](/hubic/)
  * [Jottacloud](/jottacloud/)
  * [Koofr](/koofr/)
  * [Mega](/mega/)
  * [Microsoft Azure Blob Storage](/azureblob/)
  * [Microsoft OneDrive](/onedrive/)
  * [Openstack Swift / Rackspace Cloudfiles / Memset Memstore](/swift/)
  * [OpenDrive](/opendrive/)
  * [Pcloud](/pcloud/)
  * [QingStor](/qingstor/)
  * [SFTP](/sftp/)
  * [Union](/union/)
  * [WebDAV](/webdav/)
  * [Yandex Disk](/yandex/)
  * [The local filesystem](/local/)

Usage
-----

Rclone syncs a directory tree from one storage system to another.

Its syntax is like this

    Syntax: [options] subcommand <parameters> <parameters...>

Source and destination paths are specified by the name you gave the
storage system in the config file then the sub path, eg
"drive:myfolder" to look at "myfolder" in Google drive.

You can define as many storage paths as you like in the config file.

Subcommands
-----------

rclone uses a system of subcommands.  For example

    rclone ls remote:path # lists a remote
    rclone copy /local/path remote:path # copies /local/path to the remote
    rclone sync /local/path remote:path # syncs /local/path to the remote

The main rclone commands with most used first

* [rclone config](/commands/rclone_config/)	- Enter an interactive configuration session.
* [rclone copy](/commands/rclone_copy/)		- Copy files from source to dest, skipping already copied.
* [rclone sync](/commands/rclone_sync/)		- Make source and dest identical, modifying destination only.
* [rclone move](/commands/rclone_move/)		- Move files from source to dest.
* [rclone delete](/commands/rclone_delete/)	- Remove the contents of path.
* [rclone purge](/commands/rclone_purge/)	- Remove the path and all of its contents.
* [rclone mkdir](/commands/rclone_mkdir/)	- Make the path if it doesn't already exist.
* [rclone rmdir](/commands/rclone_rmdir/)	- Remove the path.
* [rclone rmdirs](/commands/rclone_rmdirs/)	- Remove any empty directories under the path.
* [rclone check](/commands/rclone_check/)	- Check if the files in the source and destination match.
* [rclone ls](/commands/rclone_ls/)		- List all the objects in the path with size and path.
* [rclone lsd](/commands/rclone_lsd/)		- List all directories/containers/buckets in the path.
* [rclone lsl](/commands/rclone_lsl/)		- List all the objects in the path with size, modification time and path.
* [rclone md5sum](/commands/rclone_md5sum/)	- Produce an md5sum file for all the objects in the path.
* [rclone sha1sum](/commands/rclone_sha1sum/)	- Produce a sha1sum file for all the objects in the path.
* [rclone size](/commands/rclone_size/)		- Return the total size and number of objects in remote:path.
* [rclone version](/commands/rclone_version/)	- Show the version number.
* [rclone cleanup](/commands/rclone_cleanup/)	- Clean up the remote if possible.
* [rclone dedupe](/commands/rclone_dedupe/)	- Interactively find duplicate files and delete/rename them.
* [rclone authorize](/commands/rclone_authorize/)	- Remote authorization.
* [rclone cat](/commands/rclone_cat/)		- Concatenate any files and send them to stdout.
* [rclone copyto](/commands/rclone_copyto/)	- Copy files from source to dest, skipping already copied.
* [rclone genautocomplete](/commands/rclone_genautocomplete/)	- Output shell completion scripts for rclone.
* [rclone gendocs](/commands/rclone_gendocs/)	- Output markdown docs for rclone to the directory supplied.
* [rclone listremotes](/commands/rclone_listremotes/)	- List all the remotes in the config file.
* [rclone mount](/commands/rclone_mount/)	- Mount the remote as a mountpoint.
* [rclone moveto](/commands/rclone_moveto/)	- Move file or directory from source to dest.
* [rclone obscure](/commands/rclone_obscure/)	- Obscure password for use in the rclone.conf
* [rclone cryptcheck](/commands/rclone_cryptcheck/)	- Check the integrity of a crypted remote.
* [rclone about](/commands/rclone_about/)	- Get quota information from the remote.

See the [commands index](/commands/) for the full list.

Copying single files
--------------------

rclone normally syncs or copies directories.  However, if the source
remote points to a file, rclone will just copy that file.  The
destination remote must point to a directory - rclone will give the
error `Failed to create file system for "remote:file": is a file not a
directory` if it isn't.

For example, suppose you have a remote with a file in called
`test.jpg`, then you could copy just that file like this

    rclone copy remote:test.jpg /tmp/download

The file `test.jpg` will be placed inside `/tmp/download`.

This is equivalent to specifying

    rclone copy --files-from /tmp/files remote: /tmp/download

Where `/tmp/files` contains the single line

    test.jpg

It is recommended to use `copy` when copying individual files, not `sync`.
They have pretty much the same effect but `copy` will use a lot less
memory.

Syntax of remote paths
----------------------

The syntax of the paths passed to the rclone command are as follows.

### /path/to/dir

This refers to the local file system.

On Windows only `\` may be used instead of `/` in local paths
**only**, non local paths must use `/`.

These paths needn't start with a leading `/` - if they don't then they
will be relative to the current directory.

### remote:path/to/dir

This refers to a directory `path/to/dir` on `remote:` as defined in
the config file (configured with `rclone config`).

### remote:/path/to/dir

On most backends this is refers to the same directory as
`remote:path/to/dir` and that format should be preferred.  On a very
small number of remotes (FTP, SFTP, Dropbox for business) this will
refer to a different directory.  On these, paths without a leading `/`
will refer to your "home" directory and paths with a leading `/` will
refer to the root.

### :backend:path/to/dir

This is an advanced form for creating remotes on the fly.  `backend`
should be the name or prefix of a backend (the `type` in the config
file) and all the configuration for the backend should be provided on
the command line (or in environment variables).

Here are some examples:

    rclone lsd --http-url https://pub.rclone.org :http:

To list all the directories in the root of `https://pub.rclone.org/`.

    rclone lsf --http-url https://example.com :http:path/to/dir

To list files and directories in `https://example.com/path/to/dir/`

    rclone copy --http-url https://example.com :http:path/to/dir /tmp/dir

To copy files and directories in `https://example.com/path/to/dir` to `/tmp/dir`.

    rclone copy --sftp-host example.com :sftp:path/to/dir /tmp/dir

To copy files and directories from `example.com` in the relative
directory `path/to/dir` to `/tmp/dir` using sftp.

Quoting and the shell
---------------------

When you are typing commands to your computer you are using something
called the command line shell.  This interprets various characters in
an OS specific way.

Here are some gotchas which may help users unfamiliar with the shell rules

### Linux / OSX ###

If your names have spaces or shell metacharacters (eg `*`, `?`, `$`,
`'`, `"` etc) then you must quote them.  Use single quotes `'` by default.

    rclone copy 'Important files?' remote:backup

If you want to send a `'` you will need to use `"`, eg

    rclone copy "O'Reilly Reviews" remote:backup

The rules for quoting metacharacters are complicated and if you want
the full details you'll have to consult the manual page for your
shell.

### Windows ###

If your names have spaces in you need to put them in `"`, eg

    rclone copy "E:\folder name\folder name\folder name" remote:backup

If you are using the root directory on its own then don't quote it
<<<<<<< HEAD
(see [#464](https://github.com/artpar/rclone/issues/464) for why), eg
=======
(see [#464](https://github.com/rclone/rclone/issues/464) for why), eg
>>>>>>> c2635e39

    rclone copy E:\ remote:backup

Copying files or directories with `:` in the names
--------------------------------------------------

rclone uses `:` to mark a remote name.  This is, however, a valid
filename component in non-Windows OSes.  The remote name parser will
only search for a `:` up to the first `/` so if you need to act on a
file or directory like this then use the full path starting with a
`/`, or use `./` as a current directory prefix.

So to sync a directory called `sync:me` to a remote called `remote:` use

    rclone sync ./sync:me remote:path

or

    rclone sync /full/path/to/sync:me remote:path

Server Side Copy
----------------

Most remotes (but not all - see [the
overview](/overview/#optional-features)) support server side copy.

This means if you want to copy one folder to another then rclone won't
download all the files and re-upload them; it will instruct the server
to copy them in place.

Eg

    rclone copy s3:oldbucket s3:newbucket

Will copy the contents of `oldbucket` to `newbucket` without
downloading and re-uploading.

Remotes which don't support server side copy **will** download and
re-upload in this case.

Server side copies are used with `sync` and `copy` and will be
identified in the log when using the `-v` flag.  The `move` command
may also use them if remote doesn't support server side move directly.
This is done by issuing a server side copy then a delete which is much
quicker than a download and re-upload.

Server side copies will only be attempted if the remote names are the
same.

This can be used when scripting to make aged backups efficiently, eg

    rclone sync remote:current-backup remote:previous-backup
    rclone sync /path/to/files remote:current-backup

Options
-------

Rclone has a number of options to control its behaviour.

Options that take parameters can have the values passed in two ways,
`--option=value` or `--option value`. However boolean (true/false)
options behave slightly differently to the other options in that
`--boolean` sets the option to `true` and the absence of the flag sets
it to `false`.  It is also possible to specify `--boolean=false` or
`--boolean=true`.  Note that `--boolean false` is not valid - this is
parsed as `--boolean` and the `false` is parsed as an extra command
line argument for rclone.

Options which use TIME use the go time parser.  A duration string is a
possibly signed sequence of decimal numbers, each with optional
fraction and a unit suffix, such as "300ms", "-1.5h" or "2h45m". Valid
time units are "ns", "us" (or "µs"), "ms", "s", "m", "h".

Options which use SIZE use kByte by default.  However, a suffix of `b`
for bytes, `k` for kBytes, `M` for MBytes, `G` for GBytes, `T` for
TBytes and `P` for PBytes may be used.  These are the binary units, eg
1, 2\*\*10, 2\*\*20, 2\*\*30 respectively.

### --backup-dir=DIR ###

When using `sync`, `copy` or `move` any files which would have been
overwritten or deleted are moved in their original hierarchy into this
directory.

If `--suffix` is set, then the moved files will have the suffix added
to them.  If there is a file with the same path (after the suffix has
been added) in DIR, then it will be overwritten.

The remote in use must support server side move or copy and you must
use the same remote as the destination of the sync.  The backup
directory must not overlap the destination directory.

For example

    rclone sync /path/to/local remote:current --backup-dir remote:old

will sync `/path/to/local` to `remote:current`, but for any files
which would have been updated or deleted will be stored in
`remote:old`.

If running rclone from a script you might want to use today's date as
the directory name passed to `--backup-dir` to store the old files, or
you might want to pass `--suffix` with today's date.

See `--compare-dest` and `--copy-dest`.

### --bind string ###

Local address to bind to for outgoing connections.  This can be an
IPv4 address (1.2.3.4), an IPv6 address (1234::789A) or host name.  If
the host name doesn't resolve or resolves to more than one IP address
it will give an error.

### --bwlimit=BANDWIDTH_SPEC ###

This option controls the bandwidth limit. Limits can be specified
in two ways: As a single limit, or as a timetable.

Single limits last for the duration of the session. To use a single limit,
specify the desired bandwidth in kBytes/s, or use a suffix b|k|M|G.  The
default is `0` which means to not limit bandwidth.

For example, to limit bandwidth usage to 10 MBytes/s use `--bwlimit 10M`

It is also possible to specify a "timetable" of limits, which will cause
certain limits to be applied at certain times. To specify a timetable, format your
entries as "WEEKDAY-HH:MM,BANDWIDTH WEEKDAY-HH:MM,BANDWIDTH..." where:
WEEKDAY is optional element.
It could be written as whole world or only using 3 first characters.
HH:MM is an hour from 00:00 to 23:59.

An example of a typical timetable to avoid link saturation during daytime
working hours could be:

`--bwlimit "08:00,512 12:00,10M 13:00,512 18:00,30M 23:00,off"`

In this example, the transfer bandwidth will be every day set to 512kBytes/sec at 8am.
At noon, it will raise to 10Mbytes/s, and drop back to 512kBytes/sec at 1pm.
At 6pm, the bandwidth limit will be set to 30MBytes/s, and at 11pm it will be
completely disabled (full speed). Anything between 11pm and 8am will remain
unlimited.

An example of timetable with WEEKDAY could be:

`--bwlimit "Mon-00:00,512 Fri-23:59,10M Sat-10:00,1M Sun-20:00,off"`

It mean that, the transfer bandwidth will be set to 512kBytes/sec on Monday.
It will raise to 10Mbytes/s before the end of Friday. 
At 10:00 on Sunday it will be set to 1Mbyte/s.
From 20:00 at Sunday will be unlimited.

Timeslots without weekday are extended to whole week.
So this one example:

`--bwlimit "Mon-00:00,512 12:00,1M Sun-20:00,off"`

Is equal to this:

`--bwlimit "Mon-00:00,512Mon-12:00,1M Tue-12:00,1M Wed-12:00,1M Thu-12:00,1M Fri-12:00,1M Sat-12:00,1M Sun-12:00,1M Sun-20:00,off"`

Bandwidth limits only apply to the data transfer. They don't apply to the
bandwidth of the directory listings etc.

Note that the units are Bytes/s, not Bits/s.  Typically connections are
measured in Bits/s - to convert divide by 8.  For example, let's say
you have a 10 Mbit/s connection and you wish rclone to use half of it
- 5 Mbit/s.  This is 5/8 = 0.625MByte/s so you would use a `--bwlimit
0.625M` parameter for rclone.

On Unix systems (Linux, MacOS, …) the bandwidth limiter can be toggled by
sending a `SIGUSR2` signal to rclone. This allows to remove the limitations
of a long running rclone transfer and to restore it back to the value specified
with `--bwlimit` quickly when needed. Assuming there is only one rclone instance
running, you can toggle the limiter like this:

    kill -SIGUSR2 $(pidof rclone)

If you configure rclone with a [remote control](/rc) then you can use
change the bwlimit dynamically:

    rclone rc core/bwlimit rate=1M

### --buffer-size=SIZE ###

Use this sized buffer to speed up file transfers.  Each `--transfer`
will use this much memory for buffering.

When using `mount` or `cmount` each open file descriptor will use this much
memory for buffering.
See the [mount](/commands/rclone_mount/#file-buffering) documentation for more details.

Set to 0 to disable the buffering for the minimum memory usage.

Note that the memory allocation of the buffers is influenced by the
[--use-mmap](#use-mmap) flag.

### --checkers=N ###

The number of checkers to run in parallel.  Checkers do the equality
checking of files during a sync.  For some storage systems (eg S3,
Swift, Dropbox) this can take a significant amount of time so they are
run in parallel.

The default is to run 8 checkers in parallel.

### -c, --checksum ###

Normally rclone will look at modification time and size of files to
see if they are equal.  If you set this flag then rclone will check
the file hash and size to determine if files are equal.

This is useful when the remote doesn't support setting modified time
and a more accurate sync is desired than just checking the file size.

This is very useful when transferring between remotes which store the
same hash type on the object, eg Drive and Swift. For details of which
remotes support which hash type see the table in the [overview
section](/overview/).

Eg `rclone --checksum sync s3:/bucket swift:/bucket` would run much
quicker than without the `--checksum` flag.

When using this flag, rclone won't update mtimes of remote files if
they are incorrect as it would normally.

### --compare-dest=DIR ###

When using `sync`, `copy` or `move` DIR is checked in addition to the 
destination for files. If a file identical to the source is found that 
file is NOT copied from source. This is useful to copy just files that 
have changed since the last backup.

You must use the same remote as the destination of the sync.  The 
compare directory must not overlap the destination directory.

See `--copy-dest` and `--backup-dir`.

### --config=CONFIG_FILE ###

Specify the location of the rclone config file.

Normally the config file is in your home directory as a file called
`.config/rclone/rclone.conf` (or `.rclone.conf` if created with an
older version). If `$XDG_CONFIG_HOME` is set it will be at
`$XDG_CONFIG_HOME/rclone/rclone.conf`.

If there is a file `rclone.conf` in the same directory as the rclone
executable it will be preferred. This file must be created manually
for Rclone to use it, it will never be created automatically.

If you run `rclone config file` you will see where the default
location is for you.

Use this flag to override the config location, eg `rclone
--config=".myconfig" .config`.

### --contimeout=TIME ###

Set the connection timeout. This should be in go time format which
looks like `5s` for 5 seconds, `10m` for 10 minutes, or `3h30m`.

The connection timeout is the amount of time rclone will wait for a
connection to go through to a remote object storage system.  It is
`1m` by default.

### --copy-dest=DIR ###

When using `sync`, `copy` or `move` DIR is checked in addition to the 
destination for files. If a file identical to the source is found that 
file is server side copied from DIR to the destination. This is useful 
for incremental backup.

The remote in use must support server side copy and you must
use the same remote as the destination of the sync.  The compare
directory must not overlap the destination directory.

See `--compare-dest` and `--backup-dir`.

### --dedupe-mode MODE ###

Mode to run dedupe command in.  One of `interactive`, `skip`, `first`, `newest`, `oldest`, `rename`.  The default is `interactive`.  See the dedupe command for more information as to what these options mean.

### --disable FEATURE,FEATURE,... ###

This disables a comma separated list of optional features. For example
to disable server side move and server side copy use:

    --disable move,copy

The features can be put in in any case.

To see a list of which features can be disabled use:

    --disable help

See the overview [features](/overview/#features) and
[optional features](/overview/#optional-features) to get an idea of
which feature does what.

This flag can be useful for debugging and in exceptional circumstances
(eg Google Drive limiting the total volume of Server Side Copies to
100GB/day).

### -n, --dry-run ###

Do a trial run with no permanent changes.  Use this to see what rclone
would do without actually doing it.  Useful when setting up the `sync`
command which deletes files in the destination.

### --ignore-case-sync ###

Using this option will cause rclone to ignore the case of the files 
when synchronizing so files will not be copied/synced when the
existing filenames are the same, even if the casing is different.

### --ignore-checksum ###

Normally rclone will check that the checksums of transferred files
match, and give an error "corrupted on transfer" if they don't.

You can use this option to skip that check.  You should only use it if
you have had the "corrupted on transfer" error message and you are
sure you might want to transfer potentially corrupted data.

### --ignore-existing ###

Using this option will make rclone unconditionally skip all files
that exist on the destination, no matter the content of these files.

While this isn't a generally recommended option, it can be useful
in cases where your files change due to encryption. However, it cannot
correct partial transfers in case a transfer was interrupted.

### --ignore-size ###

Normally rclone will look at modification time and size of files to
see if they are equal.  If you set this flag then rclone will check
only the modification time.  If `--checksum` is set then it only
checks the checksum.

It will also cause rclone to skip verifying the sizes are the same
after transfer.

This can be useful for transferring files to and from OneDrive which
occasionally misreports the size of image files (see
<<<<<<< HEAD
[#399](https://github.com/artpar/rclone/issues/399) for more info).
=======
[#399](https://github.com/rclone/rclone/issues/399) for more info).
>>>>>>> c2635e39

### -I, --ignore-times ###

Using this option will cause rclone to unconditionally upload all
files regardless of the state of files on the destination.

Normally rclone would skip any files that have the same
modification time and are the same size (or have the same checksum if
using `--checksum`).

### --immutable ###

Treat source and destination files as immutable and disallow
modification.

With this option set, files will be created and deleted as requested,
but existing files will never be updated.  If an existing file does
not match between the source and destination, rclone will give the error
`Source and destination exist but do not match: immutable file modified`.

Note that only commands which transfer files (e.g. `sync`, `copy`,
`move`) are affected by this behavior, and only modification is
disallowed.  Files may still be deleted explicitly (e.g. `delete`,
`purge`) or implicitly (e.g. `sync`, `move`).  Use `copy --immutable`
if it is desired to avoid deletion as well as modification.

This can be useful as an additional layer of protection for immutable
or append-only data sets (notably backup archives), where modification
implies corruption and should not be propagated.

## --leave-root ###

During rmdirs it will not remove root directory, even if it's empty.

### --log-file=FILE ###

Log all of rclone's output to FILE.  This is not active by default.
This can be useful for tracking down problems with syncs in
combination with the `-v` flag.  See the [Logging section](#logging)
for more info.

Note that if you are using the `logrotate` program to manage rclone's
logs, then you should use the `copytruncate` option as rclone doesn't
have a signal to rotate logs.

### --log-format LIST ###

Comma separated list of log format options. `date`, `time`, `microseconds`, `longfile`, `shortfile`, `UTC`.  The default is "`date`,`time`". 

### --log-level LEVEL ###

This sets the log level for rclone.  The default log level is `NOTICE`.

`DEBUG` is equivalent to `-vv`. It outputs lots of debug info - useful
for bug reports and really finding out what rclone is doing.

`INFO` is equivalent to `-v`. It outputs information about each transfer
and prints stats once a minute by default.

`NOTICE` is the default log level if no logging flags are supplied. It
outputs very little when things are working normally. It outputs
warnings and significant events.

`ERROR` is equivalent to `-q`. It only outputs error messages.

### --use-json-log ###

This switches the log format to JSON for rclone. The fields of json log 
are level, msg, source, time.

### --low-level-retries NUMBER ###

This controls the number of low level retries rclone does.

A low level retry is used to retry a failing operation - typically one
HTTP request.  This might be uploading a chunk of a big file for
example.  You will see low level retries in the log with the `-v`
flag.

This shouldn't need to be changed from the default in normal operations.
However, if you get a lot of low level retries you may wish
to reduce the value so rclone moves on to a high level retry (see the
`--retries` flag) quicker.

Disable low level retries with `--low-level-retries 1`.

### --max-backlog=N ###

This is the maximum allowable backlog of files in a sync/copy/move
queued for being checked or transferred.

This can be set arbitrarily large.  It will only use memory when the
queue is in use.  Note that it will use in the order of N kB of memory
when the backlog is in use.

Setting this large allows rclone to calculate how many files are
pending more accurately and give a more accurate estimated finish
time.

Setting this small will make rclone more synchronous to the listings
of the remote which may be desirable.

### --max-delete=N ###

This tells rclone not to delete more than N files.  If that limit is
exceeded then a fatal error will be generated and rclone will stop the
operation in progress.

### --max-depth=N ###

This modifies the recursion depth for all the commands except purge.

So if you do `rclone --max-depth 1 ls remote:path` you will see only
the files in the top level directory.  Using `--max-depth 2` means you
will see all the files in first two directory levels and so on.

For historical reasons the `lsd` command defaults to using a
`--max-depth` of 1 - you can override this with the command line flag.

You can use this command to disable recursion (with `--max-depth 1`).

Note that if you use this with `sync` and `--delete-excluded` the
files not recursed through are considered excluded and will be deleted
on the destination.  Test first with `--dry-run` if you are not sure
what will happen.

### --max-transfer=SIZE ###

Rclone will stop transferring when it has reached the size specified.
Defaults to off.

When the limit is reached all transfers will stop immediately.

Rclone will exit with exit code 8 if the transfer limit is reached.

### --modify-window=TIME ###

When checking whether a file has been modified, this is the maximum
allowed time difference that a file can have and still be considered
equivalent.

The default is `1ns` unless this is overridden by a remote.  For
example OS X only stores modification times to the nearest second so
if you are reading and writing to an OS X filing system this will be
`1s` by default.

This command line flag allows you to override that computed default.

### --multi-thread-cutoff=SIZE ###

When downloading files to the local backend above this size, rclone
will use multiple threads to download the file. (default 250M)

Rclone preallocates the file (using `fallocate(FALLOC_FL_KEEP_SIZE)`
on unix or `NTSetInformationFile` on Windows both of which takes no
time) then each thread writes directly into the file at the correct
place.  This means that rclone won't create fragmented or sparse files
and there won't be any assembly time at the end of the transfer.

The number of threads used to dowload is controlled by
`--multi-thread-streams`.

Use `-vv` if you wish to see info about the threads.

This will work with the `sync`/`copy`/`move` commands and friends
`copyto`/`moveto`.  Multi thread downloads will be used with `rclone
mount` and `rclone serve` if `--vfs-cache-mode` is set to `writes` or
above.

**NB** that this **only** works for a local destination but will work
with any source.

### --multi-thread-streams=N ###

When using multi thread downloads (see above `--multi-thread-cutoff`)
this sets the maximum number of streams to use.  Set to `0` to disable
multi thread downloads. (Default 4)

Exactly how many streams rclone uses for the download depends on the
size of the file. To calculate the number of download streams Rclone
divides the size of the file by the `--multi-thread-cutoff` and rounds
up, up to the maximum set with `--multi-thread-streams`.

So if `--multi-thread-cutoff 250MB` and `--multi-thread-streams 4` are
in effect (the defaults):

- 0MB.250MB files will be downloaded with 1 stream
- 250MB..500MB files will be downloaded with 2 streams
- 500MB..750MB files will be downloaded with 3 streams
- 750MB+ files will be downloaded with 4 streams

### --no-gzip-encoding ###

Don't set `Accept-Encoding: gzip`.  This means that rclone won't ask
the server for compressed files automatically. Useful if you've set
the server to return files with `Content-Encoding: gzip` but you
uploaded compressed files.

There is no need to set this in normal operation, and doing so will
decrease the network transfer efficiency of rclone.

### --no-traverse ###

The `--no-traverse` flag controls whether the destination file system
is traversed when using the `copy` or `move` commands.
`--no-traverse` is not compatible with `sync` and will be ignored if
you supply it with `sync`.

If you are only copying a small number of files (or are filtering most
of the files) and/or have a large number of files on the destination
then `--no-traverse` will stop rclone listing the destination and save
time.

However, if you are copying a large number of files, especially if you
are doing a copy where lots of the files under consideration haven't
changed and won't need copying then you shouldn't use `--no-traverse`.

See [rclone copy](/commands/rclone_copy/) for an example of how to use it.

### --no-update-modtime ###

When using this flag, rclone won't update modification times of remote
files if they are incorrect as it would normally.

This can be used if the remote is being synced with another tool also
(eg the Google Drive client).

### -P, --progress ###

This flag makes rclone update the stats in a static block in the
terminal providing a realtime overview of the transfer.

Any log messages will scroll above the static block.  Log messages
will push the static block down to the bottom of the terminal where it
will stay.

Normally this is updated every 500mS but this period can be overridden
with the `--stats` flag.

This can be used with the `--stats-one-line` flag for a simpler
display.

Note: On Windows until[this bug](https://github.com/Azure/go-ansiterm/issues/26)
is fixed all non-ASCII characters will be replaced with `.` when
`--progress` is in use.

### -q, --quiet ###

Normally rclone outputs stats and a completion message.  If you set
this flag it will make as little output as possible.

### --retries int ###

Retry the entire sync if it fails this many times it fails (default 3).

Some remotes can be unreliable and a few retries help pick up the
files which didn't get transferred because of errors.

Disable retries with `--retries 1`.

### --retries-sleep=TIME ###

This sets the interval between each retry specified by `--retries` 

The default is 0. Use 0 to disable.

### --size-only ###

Normally rclone will look at modification time and size of files to
see if they are equal.  If you set this flag then rclone will check
only the size.

This can be useful transferring files from Dropbox which have been
modified by the desktop sync client which doesn't set checksums of
modification times in the same way as rclone.

### --stats=TIME ###

Commands which transfer data (`sync`, `copy`, `copyto`, `move`,
`moveto`) will print data transfer stats at regular intervals to show
their progress.

This sets the interval.

The default is `1m`. Use 0 to disable.

If you set the stats interval then all commands can show stats.  This
can be useful when running other commands, `check` or `mount` for
example.

Stats are logged at `INFO` level by default which means they won't
show at default log level `NOTICE`.  Use `--stats-log-level NOTICE` or
`-v` to make them show.  See the [Logging section](#logging) for more
info on log levels.

Note that on macOS you can send a SIGINFO (which is normally ctrl-T in
the terminal) to make the stats print immediately.

### --stats-file-name-length integer ###
By default, the `--stats` output will truncate file names and paths longer 
than 40 characters.  This is equivalent to providing 
`--stats-file-name-length 40`. Use `--stats-file-name-length 0` to disable 
any truncation of file names printed by stats.

### --stats-log-level string ###

Log level to show `--stats` output at.  This can be `DEBUG`, `INFO`,
`NOTICE`, or `ERROR`.  The default is `INFO`.  This means at the
default level of logging which is `NOTICE` the stats won't show - if
you want them to then use `--stats-log-level NOTICE`.  See the [Logging
section](#logging) for more info on log levels.

### --stats-one-line ###

When this is specified, rclone condenses the stats into a single line
showing the most important stats only.

### --stats-one-line-date ###

When this is specified, rclone enables the single-line stats and prepends
the display with a date string. The default is `2006/01/02 15:04:05 - `

### --stats-one-line-date-format ###

When this is specified, rclone enables the single-line stats and prepends
the display with a user-supplied date string. The date string MUST be
enclosed in quotes. Follow [golang specs](https://golang.org/pkg/time/#Time.Format) for
date formatting syntax.

### --stats-unit=bits|bytes ###

By default, data transfer rates will be printed in bytes/second.

This option allows the data rate to be printed in bits/second.

Data transfer volume will still be reported in bytes.

The rate is reported as a binary unit, not SI unit. So 1 Mbit/s
equals 1,048,576 bits/s and not 1,000,000 bits/s.

The default is `bytes`.

### --suffix=SUFFIX ###

When using `sync`, `copy` or `move` any files which would have been
overwritten or deleted will have the suffix added to them.  If there 
is a file with the same path (after the suffix has been added), then 
it will be overwritten.

The remote in use must support server side move or copy and you must
use the same remote as the destination of the sync.

This is for use with files to add the suffix in the current directory 
or with `--backup-dir`. See `--backup-dir` for more info.

For example

    rclone sync /path/to/local/file remote:current --suffix .bak

will sync `/path/to/local` to `remote:current`, but for any files
which would have been updated or deleted have .bak added.

### --suffix-keep-extension ###

When using `--suffix`, setting this causes rclone put the SUFFIX
before the extension of the files that it backs up rather than after.

So let's say we had `--suffix -2019-01-01`, without the flag `file.txt`
would be backed up to `file.txt-2019-01-01` and with the flag it would
be backed up to `file-2019-01-01.txt`.  This can be helpful to make
sure the suffixed files can still be opened.

### --syslog ###

On capable OSes (not Windows or Plan9) send all log output to syslog.

This can be useful for running rclone in a script or `rclone mount`.

### --syslog-facility string ###

If using `--syslog` this sets the syslog facility (eg `KERN`, `USER`).
See `man syslog` for a list of possible facilities.  The default
facility is `DAEMON`.

### --tpslimit float ###

Limit HTTP transactions per second to this. Default is 0 which is used
to mean unlimited transactions per second.

For example to limit rclone to 10 HTTP transactions per second use
`--tpslimit 10`, or to 1 transaction every 2 seconds use `--tpslimit
0.5`.

Use this when the number of transactions per second from rclone is
causing a problem with the cloud storage provider (eg getting you
banned or rate limited).

This can be very useful for `rclone mount` to control the behaviour of
applications using it.

See also `--tpslimit-burst`.

### --tpslimit-burst int ###

Max burst of transactions for `--tpslimit`. (default 1)

Normally `--tpslimit` will do exactly the number of transaction per
second specified.  However if you supply `--tps-burst` then rclone can
save up some transactions from when it was idle giving a burst of up
to the parameter supplied.

For example if you provide `--tpslimit-burst 10` then if rclone has
been idle for more than 10*`--tpslimit` then it can do 10 transactions
very quickly before they are limited again.

This may be used to increase performance of `--tpslimit` without
changing the long term average number of transactions per second.

### --track-renames ###

By default, rclone doesn't keep track of renamed files, so if you
rename a file locally then sync it to a remote, rclone will delete the
old file on the remote and upload a new copy.

If you use this flag, and the remote supports server side copy or
server side move, and the source and destination have a compatible
hash, then this will track renames during `sync`
operations and perform renaming server-side.

Files will be matched by size and hash - if both match then a rename
will be considered.

If the destination does not support server-side copy or move, rclone
will fall back to the default behaviour and log an error level message
to the console. Note: Encrypted destinations are not supported
by `--track-renames`.

Note that `--track-renames` is incompatible with `--no-traverse` and
that it uses extra memory to keep track of all the rename candidates.

Note also that `--track-renames` is incompatible with
`--delete-before` and will select `--delete-after` instead of
`--delete-during`.

### --delete-(before,during,after) ###

This option allows you to specify when files on your destination are
deleted when you sync folders.

Specifying the value `--delete-before` will delete all files present
on the destination, but not on the source *before* starting the
transfer of any new or updated files. This uses two passes through the
file systems, one for the deletions and one for the copies.

Specifying `--delete-during` will delete files while checking and
uploading files. This is the fastest option and uses the least memory.

Specifying `--delete-after` (the default value) will delay deletion of
files until all new/updated files have been successfully transferred.
The files to be deleted are collected in the copy pass then deleted
after the copy pass has completed successfully.  The files to be
deleted are held in memory so this mode may use more memory.  This is
the safest mode as it will only delete files if there have been no
errors subsequent to that.  If there have been errors before the
deletions start then you will get the message `not deleting files as
there were IO errors`.

### --fast-list ###

When doing anything which involves a directory listing (eg `sync`,
`copy`, `ls` - in fact nearly every command), rclone normally lists a
directory and processes it before using more directory lists to
process any subdirectories.  This can be parallelised and works very
quickly using the least amount of memory.

However, some remotes have a way of listing all files beneath a
directory in one (or a small number) of transactions.  These tend to
be the bucket based remotes (eg S3, B2, GCS, Swift, Hubic).

If you use the `--fast-list` flag then rclone will use this method for
listing directories.  This will have the following consequences for
the listing:

  * It **will** use fewer transactions (important if you pay for them)
  * It **will** use more memory.  Rclone has to load the whole listing into memory.
  * It *may* be faster because it uses fewer transactions
  * It *may* be slower because it can't be parallelized

rclone should always give identical results with and without
`--fast-list`.

If you pay for transactions and can fit your entire sync listing into
memory then `--fast-list` is recommended.  If you have a very big sync
to do then don't use `--fast-list` otherwise you will run out of
memory.

If you use `--fast-list` on a remote which doesn't support it, then
rclone will just ignore it.

### --timeout=TIME ###

This sets the IO idle timeout.  If a transfer has started but then
becomes idle for this long it is considered broken and disconnected.

The default is `5m`.  Set to 0 to disable.

### --transfers=N ###

The number of file transfers to run in parallel.  It can sometimes be
useful to set this to a smaller number if the remote is giving a lot
of timeouts or bigger if you have lots of bandwidth and a fast remote.

The default is to run 4 file transfers in parallel.

### -u, --update ###

This forces rclone to skip any files which exist on the destination
and have a modified time that is newer than the source file.

If an existing destination file has a modification time equal (within
the computed modify window precision) to the source file's, it will be
updated if the sizes are different.

On remotes which don't support mod time directly (or when using
`--use-server-mod-time`) the time checked will be the uploaded time.
This means that if uploading to one of these remotes, rclone will skip
any files which exist on the destination and have an uploaded time that
is newer than the modification time of the source file.

This can be useful when transferring to a remote which doesn't support
mod times directly (or when using `--use-server-mod-time` to avoid extra
API calls) as it is more accurate than a `--size-only` check and faster
than using `--checksum`.

### --use-mmap ###

If this flag is set then rclone will use anonymous memory allocated by
mmap on Unix based platforms and VirtualAlloc on Windows for its
transfer buffers (size controlled by `--buffer-size`).  Memory
allocated like this does not go on the Go heap and can be returned to
the OS immediately when it is finished with.

If this flag is not set then rclone will allocate and free the buffers
using the Go memory allocator which may use more memory as memory
pages are returned less aggressively to the OS.

It is possible this does not work well on all platforms so it is
disabled by default; in the future it may be enabled by default.

### --use-server-modtime ###

Some object-store backends (e.g, Swift, S3) do not preserve file modification
times (modtime). On these backends, rclone stores the original modtime as
additional metadata on the object. By default it will make an API call to
retrieve the metadata when the modtime is needed by an operation.

Use this flag to disable the extra API call and rely instead on the server's
modified time. In cases such as a local to remote sync using `--update`,
knowing the local file is newer than the time it was last uploaded to the
remote is sufficient. In those cases, this flag can speed up the process and
reduce the number of API calls necessary.

Using this flag on a sync operation without also using `--update` would cause
all files modified at any time other than the last upload time to be uploaded
again, which is probably not what you want.

### -v, -vv, --verbose ###

With `-v` rclone will tell you about each file that is transferred and
a small number of significant events.

With `-vv` rclone will become very verbose telling you about every
file it considers and transfers.  Please send bug reports with a log
with this setting.

### -V, --version ###

Prints the version number

SSL/TLS options
---------------

The outoing SSL/TLS connections rclone makes can be controlled with
these options.  For example this can be very useful with the HTTP or
WebDAV backends. Rclone HTTP servers have their own set of
configuration for SSL/TLS which you can find in their documentation.

### --ca-cert string

This loads the PEM encoded certificate authority certificate and uses
it to verify the certificates of the servers rclone connects to.

If you have generated certificates signed with a local CA then you
will need this flag to connect to servers using those certificates.

### --client-cert string

This loads the PEM encoded client side certificate.

This is used for [mutual TLS authentication](https://en.wikipedia.org/wiki/Mutual_authentication).

The `--client-key` flag is required too when using this.

### --client-key string

This loads the PEM encoded client side private key used for mutual TLS
authentication.  Used in conjunction with `--client-cert`.

### --no-check-certificate=true/false ###

`--no-check-certificate` controls whether a client verifies the
server's certificate chain and host name.
If `--no-check-certificate` is true, TLS accepts any certificate
presented by the server and any host name in that certificate.
In this mode, TLS is susceptible to man-in-the-middle attacks.

This option defaults to `false`.

**This should be used only for testing.**

Configuration Encryption
------------------------
Your configuration file contains information for logging in to 
your cloud services. This means that you should keep your 
`.rclone.conf` file in a secure location.

If you are in an environment where that isn't possible, you can
add a password to your configuration. This means that you will
have to enter the password every time you start rclone.

To add a password to your rclone configuration, execute `rclone config`.

```
>rclone config
Current remotes:

e) Edit existing remote
n) New remote
d) Delete remote
s) Set configuration password
q) Quit config
e/n/d/s/q>
```

Go into `s`, Set configuration password:
```
e/n/d/s/q> s
Your configuration is not encrypted.
If you add a password, you will protect your login information to cloud services.
a) Add Password
q) Quit to main menu
a/q> a
Enter NEW configuration password:
password:
Confirm NEW password:
password:
Password set
Your configuration is encrypted.
c) Change Password
u) Unencrypt configuration
q) Quit to main menu
c/u/q>
```

Your configuration is now encrypted, and every time you start rclone
you will now be asked for the password. In the same menu, you can
change the password or completely remove encryption from your
configuration.

There is no way to recover the configuration if you lose your password.

rclone uses [nacl secretbox](https://godoc.org/golang.org/x/crypto/nacl/secretbox) 
which in turn uses XSalsa20 and Poly1305 to encrypt and authenticate 
your configuration with secret-key cryptography.
The password is SHA-256 hashed, which produces the key for secretbox.
The hashed password is not stored.

While this provides very good security, we do not recommend storing
your encrypted rclone configuration in public if it contains sensitive
information, maybe except if you use a very strong password.

If it is safe in your environment, you can set the `RCLONE_CONFIG_PASS`
environment variable to contain your password, in which case it will be
used for decrypting the configuration.

You can set this for a session from a script.  For unix like systems
save this to a file called `set-rclone-password`:

```
#!/bin/echo Source this file don't run it

read -s RCLONE_CONFIG_PASS
export RCLONE_CONFIG_PASS
```

Then source the file when you want to use it.  From the shell you
would do `source set-rclone-password`.  It will then ask you for the
password and set it in the environment variable.

If you are running rclone inside a script, you might want to disable 
password prompts. To do that, pass the parameter 
`--ask-password=false` to rclone. This will make rclone fail instead
of asking for a password if `RCLONE_CONFIG_PASS` doesn't contain
a valid password.


Developer options
-----------------

These options are useful when developing or debugging rclone.  There
are also some more remote specific options which aren't documented
here which are used for testing.  These start with remote name eg
`--drive-test-option` - see the docs for the remote in question.

### --cpuprofile=FILE ###

Write CPU profile to file.  This can be analysed with `go tool pprof`.

#### --dump flag,flag,flag ####

The `--dump` flag takes a comma separated list of flags to dump info
about.  These are:

#### --dump headers ####

Dump HTTP headers with `Authorization:` lines removed. May still
contain sensitive info.  Can be very verbose.  Useful for debugging
only.

Use `--dump auth` if you do want the `Authorization:` headers.

#### --dump bodies ####

Dump HTTP headers and bodies - may contain sensitive info.  Can be
very verbose.  Useful for debugging only.

Note that the bodies are buffered in memory so don't use this for
enormous files.

#### --dump requests ####

Like `--dump bodies` but dumps the request bodies and the response
headers.  Useful for debugging download problems.

#### --dump responses ####

Like `--dump bodies` but dumps the response bodies and the request
headers. Useful for debugging upload problems.

#### --dump auth ####

Dump HTTP headers - will contain sensitive info such as
`Authorization:` headers - use `--dump headers` to dump without
`Authorization:` headers.  Can be very verbose.  Useful for debugging
only.

#### --dump filters ####

Dump the filters to the output.  Useful to see exactly what include
and exclude options are filtering on.

#### --dump goroutines ####

This dumps a list of the running go-routines at the end of the command
to standard output.

#### --dump openfiles ####

This dumps a list of the open files at the end of the command.  It
uses the `lsof` command to do that so you'll need that installed to
use it.

### --memprofile=FILE ###

Write memory profile to file. This can be analysed with `go tool pprof`.

Filtering
---------

For the filtering options

  * `--delete-excluded`
  * `--filter`
  * `--filter-from`
  * `--exclude`
  * `--exclude-from`
  * `--include`
  * `--include-from`
  * `--files-from`
  * `--min-size`
  * `--max-size`
  * `--min-age`
  * `--max-age`
  * `--dump filters`

See the [filtering section](/filtering/).

Remote control
--------------

For the remote control options and for instructions on how to remote control rclone

  * `--rc`
  * and anything starting with `--rc-`

See [the remote control section](/rc/).

Logging
-------

rclone has 4 levels of logging, `ERROR`, `NOTICE`, `INFO` and `DEBUG`.

By default, rclone logs to standard error.  This means you can redirect
standard error and still see the normal output of rclone commands (eg
`rclone ls`).

By default, rclone will produce `Error` and `Notice` level messages.

If you use the `-q` flag, rclone will only produce `Error` messages.

If you use the `-v` flag, rclone will produce `Error`, `Notice` and
`Info` messages.

If you use the `-vv` flag, rclone will produce `Error`, `Notice`,
`Info` and `Debug` messages.

You can also control the log levels with the `--log-level` flag.

If you use the `--log-file=FILE` option, rclone will redirect `Error`,
`Info` and `Debug` messages along with standard error to FILE.

If you use the `--syslog` flag then rclone will log to syslog and the
`--syslog-facility` control which facility it uses.

Rclone prefixes all log messages with their level in capitals, eg INFO
which makes it easy to grep the log file for different kinds of
information.

Exit Code
---------

If any errors occur during the command execution, rclone will exit with a
non-zero exit code.  This allows scripts to detect when rclone
operations have failed.

During the startup phase, rclone will exit immediately if an error is
detected in the configuration.  There will always be a log message
immediately before exiting.

When rclone is running it will accumulate errors as it goes along, and
only exit with a non-zero exit code if (after retries) there were
still failed transfers.  For every error counted there will be a high
priority log message (visible with `-q`) showing the message and
which file caused the problem. A high priority message is also shown
when starting a retry so the user can see that any previous error
messages may not be valid after the retry. If rclone has done a retry
it will log a high priority message if the retry was successful.

### List of exit codes ###
  * `0` - success
  * `1` - Syntax or usage error
  * `2` - Error not otherwise categorised
  * `3` - Directory not found
  * `4` - File not found
  * `5` - Temporary error (one that more retries might fix) (Retry errors)
  * `6` - Less serious errors (like 461 errors from dropbox) (NoRetry errors)
  * `7` - Fatal error (one that more retries won't fix, like account suspended) (Fatal errors)
  * `8` - Transfer exceeded - limit set by --max-transfer reached

Environment Variables
---------------------

Rclone can be configured entirely using environment variables.  These
can be used to set defaults for options or config file entries.

### Options ###

Every option in rclone can have its default set by environment
variable.

To find the name of the environment variable, first, take the long
option name, strip the leading `--`, change `-` to `_`, make
upper case and prepend `RCLONE_`.

For example, to always set `--stats 5s`, set the environment variable
`RCLONE_STATS=5s`.  If you set stats on the command line this will
override the environment variable setting.

Or to always use the trash in drive `--drive-use-trash`, set
`RCLONE_DRIVE_USE_TRASH=true`.

The same parser is used for the options and the environment variables
so they take exactly the same form.

### Config file ###

You can set defaults for values in the config file on an individual
remote basis.  If you want to use this feature, you will need to
discover the name of the config items that you want.  The easiest way
is to run through `rclone config` by hand, then look in the config
file to see what the values are (the config file can be found by
looking at the help for `--config` in `rclone help`).

To find the name of the environment variable, you need to set, take
`RCLONE_CONFIG_` + name of remote + `_` + name of config file option
and make it all uppercase.

For example, to configure an S3 remote named `mys3:` without a config
file (using unix ways of setting environment variables):

```
$ export RCLONE_CONFIG_MYS3_TYPE=s3
$ export RCLONE_CONFIG_MYS3_ACCESS_KEY_ID=XXX
$ export RCLONE_CONFIG_MYS3_SECRET_ACCESS_KEY=XXX
$ rclone lsd MYS3:
          -1 2016-09-21 12:54:21        -1 my-bucket
$ rclone listremotes | grep mys3
mys3:
```

Note that if you want to create a remote using environment variables
you must create the `..._TYPE` variable as above.

### Other environment variables ###

  * RCLONE_CONFIG_PASS` set to contain your config file password (see [Configuration Encryption](#configuration-encryption) section)
  * HTTP_PROXY, HTTPS_PROXY and NO_PROXY (or the lowercase versions thereof).
    * HTTPS_PROXY takes precedence over HTTP_PROXY for https requests.
    * The environment values may be either a complete URL or a "host[:port]" for, in which case the "http" scheme is assumed.<|MERGE_RESOLUTION|>--- conflicted
+++ resolved
@@ -223,11 +223,7 @@
     rclone copy "E:\folder name\folder name\folder name" remote:backup
 
 If you are using the root directory on its own then don't quote it
-<<<<<<< HEAD
-(see [#464](https://github.com/artpar/rclone/issues/464) for why), eg
-=======
 (see [#464](https://github.com/rclone/rclone/issues/464) for why), eg
->>>>>>> c2635e39
 
     rclone copy E:\ remote:backup
 
@@ -573,11 +569,7 @@
 
 This can be useful for transferring files to and from OneDrive which
 occasionally misreports the size of image files (see
-<<<<<<< HEAD
-[#399](https://github.com/artpar/rclone/issues/399) for more info).
-=======
 [#399](https://github.com/rclone/rclone/issues/399) for more info).
->>>>>>> c2635e39
 
 ### -I, --ignore-times ###
 
