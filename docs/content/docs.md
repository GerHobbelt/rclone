---
title: "Documentation"
description: "Rclone Usage"
---

Configure
---------

First, you'll need to configure rclone.  As the object storage systems
have quite complicated authentication these are kept in a config file.
(See the [`--config`](#config-config-file) entry for how to find the config
file and choose its location.)

The easiest way to make the config is to run rclone with the config
option:

    rclone config

See the following for detailed instructions for

  * [1Fichier](/fichier/)
  * [Alias](/alias/)
  * [Amazon Drive](/amazonclouddrive/)
  * [Amazon S3](/s3/)
  * [Backblaze B2](/b2/)
  * [Box](/box/)
  * [Cache](/cache/)
  * [Chunker](/chunker/) - transparently splits large files for other remotes
  * [Citrix ShareFile](/sharefile/)
  * [Compress](/compress/)
  * [Crypt](/crypt/) - to encrypt other remotes
  * [DigitalOcean Spaces](/s3/#digitalocean-spaces)
  * [Dropbox](/dropbox/)
  * [Enterprise File Fabric](/filefabric/)
  * [FTP](/ftp/)
  * [Google Cloud Storage](/googlecloudstorage/)
  * [Google Drive](/drive/)
  * [Google Photos](/googlephotos/)
  * [HDFS](/hdfs/)
  * [HTTP](/http/)
  * [Hubic](/hubic/)
  * [Jottacloud / GetSky.no](/jottacloud/)
  * [Koofr](/koofr/)
  * [Mail.ru Cloud](/mailru/)
  * [Mega](/mega/)
  * [Memory](/memory/)
  * [Microsoft Azure Blob Storage](/azureblob/)
  * [Microsoft OneDrive](/onedrive/)
  * [OpenStack Swift / Rackspace Cloudfiles / Memset Memstore](/swift/)
  * [OpenDrive](/opendrive/)
  * [Pcloud](/pcloud/)
  * [premiumize.me](/premiumizeme/)
  * [put.io](/putio/)
  * [QingStor](/qingstor/)
  * [Seafile](/seafile/)
  * [SFTP](/sftp/)
  * [SugarSync](/sugarsync/)
  * [Tardigrade](/tardigrade/)
  * [Union](/union/)
  * [WebDAV](/webdav/)
  * [Yandex Disk](/yandex/)
  * [Zoho WorkDrive](/zoho/)
  * [The local filesystem](/local/)

Usage
-----

Rclone syncs a directory tree from one storage system to another.

Its syntax is like this

    Syntax: [options] subcommand <parameters> <parameters...>

Source and destination paths are specified by the name you gave the
storage system in the config file then the sub path, e.g.
"drive:myfolder" to look at "myfolder" in Google drive.

You can define as many storage paths as you like in the config file.

Please use the [`-i` / `--interactive`](#interactive) flag while
learning rclone to avoid accidental data loss.

Subcommands
-----------

rclone uses a system of subcommands.  For example

    rclone ls remote:path # lists a remote
    rclone copy /local/path remote:path # copies /local/path to the remote
    rclone sync -i /local/path remote:path # syncs /local/path to the remote

The main rclone commands with most used first

* [rclone config](/commands/rclone_config/)	- Enter an interactive configuration session.
* [rclone copy](/commands/rclone_copy/)		- Copy files from source to dest, skipping already copied.
* [rclone sync](/commands/rclone_sync/)		- Make source and dest identical, modifying destination only.
* [rclone move](/commands/rclone_move/)		- Move files from source to dest.
* [rclone delete](/commands/rclone_delete/)	- Remove the contents of path.
* [rclone purge](/commands/rclone_purge/)	- Remove the path and all of its contents.
* [rclone mkdir](/commands/rclone_mkdir/)	- Make the path if it doesn't already exist.
* [rclone rmdir](/commands/rclone_rmdir/)	- Remove the path.
* [rclone rmdirs](/commands/rclone_rmdirs/)	- Remove any empty directories under the path.
* [rclone check](/commands/rclone_check/)	- Check if the files in the source and destination match.
* [rclone ls](/commands/rclone_ls/)		- List all the objects in the path with size and path.
* [rclone lsd](/commands/rclone_lsd/)		- List all directories/containers/buckets in the path.
* [rclone lsl](/commands/rclone_lsl/)		- List all the objects in the path with size, modification time and path.
* [rclone md5sum](/commands/rclone_md5sum/)	- Produce an md5sum file for all the objects in the path.
* [rclone sha1sum](/commands/rclone_sha1sum/)	- Produce a sha1sum file for all the objects in the path.
* [rclone size](/commands/rclone_size/)		- Return the total size and number of objects in remote:path.
* [rclone version](/commands/rclone_version/)	- Show the version number.
* [rclone cleanup](/commands/rclone_cleanup/)	- Clean up the remote if possible.
* [rclone dedupe](/commands/rclone_dedupe/)	- Interactively find duplicate files and delete/rename them.
* [rclone authorize](/commands/rclone_authorize/)	- Remote authorization.
* [rclone cat](/commands/rclone_cat/)		- Concatenate any files and send them to stdout.
* [rclone copyto](/commands/rclone_copyto/)	- Copy files from source to dest, skipping already copied.
* [rclone genautocomplete](/commands/rclone_genautocomplete/)	- Output shell completion scripts for rclone.
* [rclone gendocs](/commands/rclone_gendocs/)	- Output markdown docs for rclone to the directory supplied.
* [rclone listremotes](/commands/rclone_listremotes/)	- List all the remotes in the config file.
* [rclone mount](/commands/rclone_mount/)	- Mount the remote as a mountpoint.
* [rclone moveto](/commands/rclone_moveto/)	- Move file or directory from source to dest.
* [rclone obscure](/commands/rclone_obscure/)	- Obscure password for use in the rclone.conf
* [rclone cryptcheck](/commands/rclone_cryptcheck/)	- Check the integrity of a crypted remote.
* [rclone about](/commands/rclone_about/)	- Get quota information from the remote.

See the [commands index](/commands/) for the full list.

Copying single files
--------------------

rclone normally syncs or copies directories.  However, if the source
remote points to a file, rclone will just copy that file.  The
destination remote must point to a directory - rclone will give the
error `Failed to create file system for "remote:file": is a file not a
directory` if it isn't.

For example, suppose you have a remote with a file in called
`test.jpg`, then you could copy just that file like this

    rclone copy remote:test.jpg /tmp/download

The file `test.jpg` will be placed inside `/tmp/download`.

This is equivalent to specifying

    rclone copy --files-from /tmp/files remote: /tmp/download

Where `/tmp/files` contains the single line

    test.jpg

It is recommended to use `copy` when copying individual files, not `sync`.
They have pretty much the same effect but `copy` will use a lot less
memory.

Syntax of remote paths
----------------------

The syntax of the paths passed to the rclone command are as follows.

### /path/to/dir

This refers to the local file system.

On Windows `\` may be used instead of `/` in local paths **only**,
non local paths must use `/`. See [local filesystem](https://rclone.org/local/#windows-paths)
documentation for more about Windows-specific paths.

These paths needn't start with a leading `/` - if they don't then they
will be relative to the current directory.

### remote:path/to/dir

This refers to a directory `path/to/dir` on `remote:` as defined in
the config file (configured with `rclone config`).

### remote:/path/to/dir

On most backends this is refers to the same directory as
`remote:path/to/dir` and that format should be preferred.  On a very
small number of remotes (FTP, SFTP, Dropbox for business) this will
refer to a different directory.  On these, paths without a leading `/`
will refer to your "home" directory and paths with a leading `/` will
refer to the root.

### :backend:path/to/dir

This is an advanced form for creating remotes on the fly.  `backend`
should be the name or prefix of a backend (the `type` in the config
file) and all the configuration for the backend should be provided on
the command line (or in environment variables).

Here are some examples:

    rclone lsd --http-url https://pub.rclone.org :http:

To list all the directories in the root of `https://pub.rclone.org/`.

    rclone lsf --http-url https://example.com :http:path/to/dir

To list files and directories in `https://example.com/path/to/dir/`

    rclone copy --http-url https://example.com :http:path/to/dir /tmp/dir

To copy files and directories in `https://example.com/path/to/dir` to `/tmp/dir`.

    rclone copy --sftp-host example.com :sftp:path/to/dir /tmp/dir

To copy files and directories from `example.com` in the relative
directory `path/to/dir` to `/tmp/dir` using sftp.

### Connection strings {#connection-strings}

The above examples can also be written using a connection string
syntax, so instead of providing the arguments as command line
parameters `--http-url https://pub.rclone.org` they are provided as
part of the remote specification as a kind of connection string.

    rclone lsd ":http,url='https://pub.rclone.org':"
    rclone lsf ":http,url='https://example.com':path/to/dir"
    rclone copy ":http,url='https://example.com':path/to/dir" /tmp/dir
    rclone copy :sftp,host=example.com:path/to/dir /tmp/dir

These can apply to modify existing remotes as well as create new
remotes with the on the fly syntax. This example is equivalent to
adding the `--drive-shared-with-me` parameter to the remote `gdrive:`.

    rclone lsf "gdrive,shared_with_me:path/to/dir"

The major advantage to using the connection string style syntax is
that it only applies the the remote, not to all the remotes of that
type of the command line. A common confusion is this attempt to copy a
file shared on google drive to the normal drive which **does not
work** because the `--drive-shared-with-me` flag applies to both the
source and the destination.

    rclone copy --drive-shared-with-me gdrive:shared-file.txt gdrive:

However using the connection string syntax, this does work.

    rclone copy "gdrive,shared_with_me:shared-file.txt" gdrive:

The connection strings have the following syntax

    remote,parameter=value,parameter2=value2:path/to/dir
    :backend,parameter=value,parameter2=value2:path/to/dir

If the `parameter` has a `:` or `,` then it must be placed in quotes `"` or
`'`, so

    remote,parameter="colon:value",parameter2="comma,value":path/to/dir
    :backend,parameter='colon:value',parameter2='comma,value':path/to/dir

If a quoted value needs to include that quote, then it should be
doubled, so

    remote,parameter="with""quote",parameter2='with''quote':path/to/dir

This will make `parameter` be `with"quote` and `parameter2` be
`with'quote`.

If you leave off the `=parameter` then rclone will substitute `=true`
which works very well with flags. For example to use s3 configured in
the environment you could use:

    rclone lsd :s3,env_auth:

Which is equivalent to

    rclone lsd :s3,env_auth=true:

Note that on the command line you might need to surround these
connection strings with `"` or `'` to stop the shell interpreting any
special characters within them.

If you are a shell master then you'll know which strings are OK and
which aren't, but if you aren't sure then enclose them in `"` and use
`'` as the inside quote. This syntax works on all OSes.

    rclone copy ":http,url='https://example.com':path/to/dir" /tmp/dir

On Linux/macOS some characters are still interpreted inside `"`
strings in the shell (notably `\` and `$` and `"`) so if your strings
contain those you can swap the roles of `"` and `'` thus. (This syntax
does not work on Windows.)

    rclone copy ':http,url="https://example.com":path/to/dir' /tmp/dir

#### Connection strings, config and logging

If you supply extra configuration to a backend by command line flag,
environment variable or connection string then rclone will add a
suffix based on the hash of the config to the name of the remote, eg

    rclone -vv lsf --s3-chunk-size 20M s3:

Has the log message

    DEBUG : s3: detected overridden config - adding "{Srj1p}" suffix to name

This is so rclone can tell the modified remote apart from the
unmodified remote when caching the backends.

This should only be noticeable in the logs.

This means that on the fly backends such as

    rclone -vv lsf :s3,env_auth:

Will get their own names

    DEBUG : :s3: detected overridden config - adding "{YTu53}" suffix to name

### Valid remote names

 - Remote names may only contain 0-9, A-Z ,a-z ,_ , - and space.
 - Remote names may not start with -.

Quoting and the shell
---------------------

When you are typing commands to your computer you are using something
called the command line shell.  This interprets various characters in
an OS specific way.

Here are some gotchas which may help users unfamiliar with the shell rules

### Linux / OSX ###

If your names have spaces or shell metacharacters (e.g. `*`, `?`, `$`,
`'`, `"`, etc.) then you must quote them.  Use single quotes `'` by default.

    rclone copy 'Important files?' remote:backup

If you want to send a `'` you will need to use `"`, e.g.

    rclone copy "O'Reilly Reviews" remote:backup

The rules for quoting metacharacters are complicated and if you want
the full details you'll have to consult the manual page for your
shell.

### Windows ###

If your names have spaces in you need to put them in `"`, e.g.

    rclone copy "E:\folder name\folder name\folder name" remote:backup

If you are using the root directory on its own then don't quote it
<<<<<<< HEAD
(see [#464](https://github.com/artpar/rclone/issues/464) for why), eg
=======
(see [#464](https://github.com/rclone/rclone/issues/464) for why), e.g.
>>>>>>> 54771e44

    rclone copy E:\ remote:backup

Copying files or directories with `:` in the names
--------------------------------------------------

rclone uses `:` to mark a remote name.  This is, however, a valid
filename component in non-Windows OSes.  The remote name parser will
only search for a `:` up to the first `/` so if you need to act on a
file or directory like this then use the full path starting with a
`/`, or use `./` as a current directory prefix.

So to sync a directory called `sync:me` to a remote called `remote:` use

    rclone sync -i ./sync:me remote:path

or

    rclone sync -i /full/path/to/sync:me remote:path

Server Side Copy
----------------

Most remotes (but not all - see [the
overview](/overview/#optional-features)) support server-side copy.

This means if you want to copy one folder to another then rclone won't
download all the files and re-upload them; it will instruct the server
to copy them in place.

Eg

    rclone copy s3:oldbucket s3:newbucket

Will copy the contents of `oldbucket` to `newbucket` without
downloading and re-uploading.

Remotes which don't support server-side copy **will** download and
re-upload in this case.

Server side copies are used with `sync` and `copy` and will be
identified in the log when using the `-v` flag.  The `move` command
may also use them if remote doesn't support server-side move directly.
This is done by issuing a server-side copy then a delete which is much
quicker than a download and re-upload.

Server side copies will only be attempted if the remote names are the
same.

This can be used when scripting to make aged backups efficiently, e.g.

    rclone sync -i remote:current-backup remote:previous-backup
    rclone sync -i /path/to/files remote:current-backup

Options
-------

Rclone has a number of options to control its behaviour.

Options that take parameters can have the values passed in two ways,
`--option=value` or `--option value`. However boolean (true/false)
options behave slightly differently to the other options in that
`--boolean` sets the option to `true` and the absence of the flag sets
it to `false`.  It is also possible to specify `--boolean=false` or
`--boolean=true`.  Note that `--boolean false` is not valid - this is
parsed as `--boolean` and the `false` is parsed as an extra command
line argument for rclone.

Options which use TIME use the go time parser.  A duration string is a
possibly signed sequence of decimal numbers, each with optional
fraction and a unit suffix, such as "300ms", "-1.5h" or "2h45m". Valid
time units are "ns", "us" (or "µs"), "ms", "s", "m", "h".

Options which use SIZE use kByte by default.  However, a suffix of `b`
for bytes, `k` for kBytes, `M` for MBytes, `G` for GBytes, `T` for
TBytes and `P` for PBytes may be used.  These are the binary units, e.g.
1, 2\*\*10, 2\*\*20, 2\*\*30 respectively.

### --backup-dir=DIR ###

When using `sync`, `copy` or `move` any files which would have been
overwritten or deleted are moved in their original hierarchy into this
directory.

If `--suffix` is set, then the moved files will have the suffix added
to them.  If there is a file with the same path (after the suffix has
been added) in DIR, then it will be overwritten.

The remote in use must support server-side move or copy and you must
use the same remote as the destination of the sync.  The backup
directory must not overlap the destination directory.

For example

    rclone sync -i /path/to/local remote:current --backup-dir remote:old

will sync `/path/to/local` to `remote:current`, but for any files
which would have been updated or deleted will be stored in
`remote:old`.

If running rclone from a script you might want to use today's date as
the directory name passed to `--backup-dir` to store the old files, or
you might want to pass `--suffix` with today's date.

See `--compare-dest` and `--copy-dest`.

### --bind string ###

Local address to bind to for outgoing connections.  This can be an
IPv4 address (1.2.3.4), an IPv6 address (1234::789A) or host name.  If
the host name doesn't resolve or resolves to more than one IP address
it will give an error.

### --bwlimit=BANDWIDTH_SPEC ###

This option controls the bandwidth limit. For example

    --bwlimit 10M
    
would mean limit the upload and download bandwidth to 10 MByte/s.
**NB** this is **bytes** per second not **bits** per second. To use a
single limit, specify the desired bandwidth in kBytes/s, or use a
suffix b|k|M|G. The default is `0` which means to not limit bandwidth.

The upload and download bandwidth can be specified seperately, as
`--bwlimit UP:DOWN`, so

    --bwlimit 10M:100k

would mean limit the upload bandwidth to 10 MByte/s and the download
bandwidth to 100 kByte/s. Either limit can be "off" meaning no limit, so
to just limit the upload bandwidth you would use

    --bwlimit 10M:off

this would limit the upload bandwidth to 10MByte/s but the download
bandwidth would be unlimited.

When specified as above the bandwidth limits last for the duration of
run of the rclone binary.

It is also possible to specify a "timetable" of limits, which will
cause certain limits to be applied at certain times. To specify a
timetable, format your entries as `WEEKDAY-HH:MM,BANDWIDTH
WEEKDAY-HH:MM,BANDWIDTH...` where: `WEEKDAY` is optional element.

- `BANDWIDTH` can be a single number, e.g.`100k` or a pair of numbers
for upload:download, e.g.`10M:1M`.
- `WEEKDAY` can be written as the whole word or only using the first 3
  characters. It is optional.
- `HH:MM` is an hour from 00:00 to 23:59.

An example of a typical timetable to avoid link saturation during daytime
working hours could be:

`--bwlimit "08:00,512k 12:00,10M 13:00,512k 18:00,30M 23:00,off"`

In this example, the transfer bandwidth will be set to 512kBytes/sec
at 8am every day. At noon, it will rise to 10MByte/s, and drop back
to 512kBytes/sec at 1pm. At 6pm, the bandwidth limit will be set to
30MByte/s, and at 11pm it will be completely disabled (full speed).
Anything between 11pm and 8am will remain unlimited.

An example of timetable with `WEEKDAY` could be:

`--bwlimit "Mon-00:00,512 Fri-23:59,10M Sat-10:00,1M Sun-20:00,off"`

It means that, the transfer bandwidth will be set to 512kBytes/sec on
Monday. It will rise to 10MByte/s before the end of Friday. At 10:00
on Saturday it will be set to 1MByte/s. From 20:00 on Sunday it will
be unlimited.

Timeslots without `WEEKDAY` are extended to the whole week. So this
example:

`--bwlimit "Mon-00:00,512 12:00,1M Sun-20:00,off"`

Is equivalent to this:

`--bwlimit "Mon-00:00,512Mon-12:00,1M Tue-12:00,1M Wed-12:00,1M Thu-12:00,1M Fri-12:00,1M Sat-12:00,1M Sun-12:00,1M Sun-20:00,off"`

Bandwidth limit apply to the data transfer for all backends. For most
backends the directory listing bandwidth is also included (exceptions
being the non HTTP backends, `ftp`, `sftp` and `tardigrade`).

Note that the units are **Bytes/s**, not **Bits/s**. Typically
connections are measured in Bits/s - to convert divide by 8. For
example, let's say you have a 10 Mbit/s connection and you wish rclone
to use half of it - 5 Mbit/s. This is 5/8 = 0.625MByte/s so you would
use a `--bwlimit 0.625M` parameter for rclone.

On Unix systems (Linux, macOS, …) the bandwidth limiter can be toggled by
sending a `SIGUSR2` signal to rclone. This allows to remove the limitations
of a long running rclone transfer and to restore it back to the value specified
with `--bwlimit` quickly when needed. Assuming there is only one rclone instance
running, you can toggle the limiter like this:

    kill -SIGUSR2 $(pidof rclone)

If you configure rclone with a [remote control](/rc) then you can use
change the bwlimit dynamically:

    rclone rc core/bwlimit rate=1M

### --bwlimit-file=BANDWIDTH_SPEC ###

This option controls per file bandwidth limit. For the options see the
`--bwlimit` flag.

For example use this to allow no transfers to be faster than 1MByte/s

    --bwlimit-file 1M

This can be used in conjunction with `--bwlimit`.

Note that if a schedule is provided the file will use the schedule in
effect at the start of the transfer.

### --buffer-size=SIZE ###

Use this sized buffer to speed up file transfers.  Each `--transfer`
will use this much memory for buffering.

When using `mount` or `cmount` each open file descriptor will use this much
memory for buffering.
See the [mount](/commands/rclone_mount/#file-buffering) documentation for more details.

Set to `0` to disable the buffering for the minimum memory usage.

Note that the memory allocation of the buffers is influenced by the
[--use-mmap](#use-mmap) flag.

### --check-first ###

If this flag is set then in a `sync`, `copy` or `move`, rclone will do
all the checks to see whether files need to be transferred before
doing any of the transfers. Normally rclone would start running
transfers as soon as possible.

This flag can be useful on IO limited systems where transfers
interfere with checking.

It can also be useful to ensure perfect ordering when using
`--order-by`.

Using this flag can use more memory as it effectively sets
`--max-backlog` to infinite. This means that all the info on the
objects to transfer is held in memory before the transfers start.

### --checkers=N ###

The number of checkers to run in parallel.  Checkers do the equality
checking of files during a sync.  For some storage systems (e.g. S3,
Swift, Dropbox) this can take a significant amount of time so they are
run in parallel.

The default is to run 8 checkers in parallel.

### -c, --checksum ###

Normally rclone will look at modification time and size of files to
see if they are equal.  If you set this flag then rclone will check
the file hash and size to determine if files are equal.

This is useful when the remote doesn't support setting modified time
and a more accurate sync is desired than just checking the file size.

This is very useful when transferring between remotes which store the
same hash type on the object, e.g. Drive and Swift. For details of which
remotes support which hash type see the table in the [overview
section](/overview/).

Eg `rclone --checksum sync s3:/bucket swift:/bucket` would run much
quicker than without the `--checksum` flag.

When using this flag, rclone won't update mtimes of remote files if
they are incorrect as it would normally.

### --compare-dest=DIR ###

When using `sync`, `copy` or `move` DIR is checked in addition to the 
destination for files. If a file identical to the source is found that 
file is NOT copied from source. This is useful to copy just files that 
have changed since the last backup.

You must use the same remote as the destination of the sync.  The 
compare directory must not overlap the destination directory.

See `--copy-dest` and `--backup-dir`.

### --config=CONFIG_FILE ###

Specify the location of the rclone configuration file.

Normally the config file is in your home directory as a file called
`.config/artpar/rclone.conf` (or `.rclone.conf` if created with an
older version). If `$XDG_CONFIG_HOME` is set it will be at
`$XDG_CONFIG_HOME/artpar/rclone.conf`.

If there is a file `rclone.conf` in the same directory as the rclone
executable it will be preferred. This file must be created manually
for Rclone to use it, it will never be created automatically.

If you run `rclone config file` you will see where the default
location is for you.

Use this flag to override the config location, e.g. `rclone
--config=".myconfig" .config`.

If the location is set to empty string `""` or the special value
`/notfound`, or the os null device represented by value `NUL` on
Windows and `/dev/null` on Unix systems, then rclone will keep the
config file in memory only.

The file format is basic [INI](https://en.wikipedia.org/wiki/INI_file#Format):
Sections of text, led by a `[section]` header and followed by
`key=value` entries on separate lines. In rclone each remote is
represented by its own section, where the section name defines the
name of the remote. Options are specified as the `key=value` entries,
where the key is the option name without the `--backend-` prefix,
in lowercase and with `_` instead of `-`. E.g. option `--mega-hard-delete`
corresponds to key `hard_delete`. Only backend options can be specified.
A special, and required, key `type` identifies the [storage system](/overview/),
where the value is the internal lowercase name as returned by command
`rclone help backends`. Comments are indicated by `;` or `#` at the
beginning of a line.

Example:

    [megaremote]
    type = mega
    user = you@example.com
    pass = PDPcQVVjVtzFY-GTdDFozqBhTdsPg3qH

Note that passwords are in [obscured](/commands/rclone_obscure/)
form. Also, many storage systems uses token-based authentication instead
of passwords, and this requires additional steps. It is easier, and safer,
to use the interactive command `rclone config` instead of manually
editing the configuration file.

The configuration file will typically contain login information, and
should therefore have restricted permissions so that only the current user
can read it. Rclone tries to ensure this when it writes the file.
You may also choose to [encrypt](#configuration-encryption) the file.

When token-based authentication are used, the configuration file
must be writable, because rclone needs to update the tokens inside it.

### --contimeout=TIME ###

Set the connection timeout. This should be in go time format which
looks like `5s` for 5 seconds, `10m` for 10 minutes, or `3h30m`.

The connection timeout is the amount of time rclone will wait for a
connection to go through to a remote object storage system.  It is
`1m` by default.

### --copy-dest=DIR ###

When using `sync`, `copy` or `move` DIR is checked in addition to the 
destination for files. If a file identical to the source is found that 
file is server-side copied from DIR to the destination. This is useful 
for incremental backup.

The remote in use must support server-side copy and you must
use the same remote as the destination of the sync.  The compare
directory must not overlap the destination directory.

See `--compare-dest` and `--backup-dir`.

### --dedupe-mode MODE ###

Mode to run dedupe command in.  One of `interactive`, `skip`, `first`, `newest`, `oldest`, `rename`.  The default is `interactive`.  See the dedupe command for more information as to what these options mean.

### --disable FEATURE,FEATURE,... ###

This disables a comma separated list of optional features. For example
to disable server-side move and server-side copy use:

    --disable move,copy

The features can be put in any case.

To see a list of which features can be disabled use:

    --disable help

See the overview [features](/overview/#features) and
[optional features](/overview/#optional-features) to get an idea of
which feature does what.

This flag can be useful for debugging and in exceptional circumstances
(e.g. Google Drive limiting the total volume of Server Side Copies to
100GB/day).

### --dscp VALUE ###

Specify a DSCP value or name to use in connections. This could help QoS
system to identify traffic class. BE, EF, DF, LE, CSx and AFxx are allowed.

See the description of [differentiated services](https://en.wikipedia.org/wiki/Differentiated_services) to get an idea of
this field. Setting this to 1 (LE) to identify the flow to SCAVENGER class
can avoid occupying too much bandwidth in a network with DiffServ support ([RFC 8622](https://tools.ietf.org/html/rfc8622)).

For example, if you configured QoS on router to handle LE properly. Running:
```
rclone copy --dscp LE from:/from to:/to
```
would make the priority lower than usual internet flows.

### -n, --dry-run ###

Do a trial run with no permanent changes.  Use this to see what rclone
would do without actually doing it.  Useful when setting up the `sync`
command which deletes files in the destination.

### --expect-continue-timeout=TIME ###

This specifies the amount of time to wait for a server's first
response headers after fully writing the request headers if the
request has an "Expect: 100-continue" header. Not all backends support
using this.

Zero means no timeout and causes the body to be sent immediately,
without waiting for the server to approve.  This time does not include
the time to send the request header.

The default is `1s`.  Set to `0` to disable.

### --error-on-no-transfer ###

By default, rclone will exit with return code 0 if there were no errors.

This option allows rclone to return exit code 9 if no files were transferred
between the source and destination. This allows using rclone in scripts, and
triggering follow-on actions if data was copied, or skipping if not.

NB: Enabling this option turns a usually non-fatal error into a potentially
fatal one - please check and adjust your scripts accordingly!

### --fs-cache-expire-duration=TIME

When using rclone via the API rclone caches created remotes for 5
minutes by default in the "fs cache". This means that if you do
repeated actions on the same remote then rclone won't have to build it
again from scratch, which makes it more efficient.

This flag sets the time that the remotes are cached for. If you set it
to `0` (or negative) then rclone won't cache the remotes at all.

Note that if you use some flags, eg `--backup-dir` and if this is set
to `0` rclone may build two remotes (one for the source or destination
and one for the `--backup-dir` where it may have only built one
before.

### --fs-cache-expire-interval=TIME

This controls how often rclone checks for cached remotes to expire.
See the `--fs-cache-expire-duration` documentation above for more
info. The default is 60s, set to 0 to disable expiry.

### --header ###

Add an HTTP header for all transactions. The flag can be repeated to
add multiple headers.

If you want to add headers only for uploads use `--header-upload` and
if you want to add headers only for downloads use `--header-download`.

This flag is supported for all HTTP based backends even those not
supported by `--header-upload` and `--header-download` so may be used
as a workaround for those with care.

```
rclone ls remote:test --header "X-Rclone: Foo" --header "X-LetMeIn: Yes"
```

### --header-download ###

Add an HTTP header for all download transactions. The flag can be repeated to
add multiple headers.

```
rclone sync -i s3:test/src ~/dst --header-download "X-Amz-Meta-Test: Foo" --header-download "X-Amz-Meta-Test2: Bar"
```

See the GitHub issue [here](https://github.com/artpar/rclone/issues/59) for
currently supported backends.

### --header-upload ###

Add an HTTP header for all upload transactions. The flag can be repeated to add
multiple headers.

```
rclone sync -i ~/src s3:test/dst --header-upload "Content-Disposition: attachment; filename='cool.html'" --header-upload "X-Amz-Meta-Test: FooBar"
```

See the GitHub issue [here](https://github.com/artpar/rclone/issues/59) for
currently supported backends.

### --ignore-case-sync ###

Using this option will cause rclone to ignore the case of the files 
when synchronizing so files will not be copied/synced when the
existing filenames are the same, even if the casing is different.

### --ignore-checksum ###

Normally rclone will check that the checksums of transferred files
match, and give an error "corrupted on transfer" if they don't.

You can use this option to skip that check.  You should only use it if
you have had the "corrupted on transfer" error message and you are
sure you might want to transfer potentially corrupted data.

### --ignore-existing ###

Using this option will make rclone unconditionally skip all files
that exist on the destination, no matter the content of these files.

While this isn't a generally recommended option, it can be useful
in cases where your files change due to encryption. However, it cannot
correct partial transfers in case a transfer was interrupted.

### --ignore-size ###

Normally rclone will look at modification time and size of files to
see if they are equal.  If you set this flag then rclone will check
only the modification time.  If `--checksum` is set then it only
checks the checksum.

It will also cause rclone to skip verifying the sizes are the same
after transfer.

This can be useful for transferring files to and from OneDrive which
occasionally misreports the size of image files (see
[#399](https://github.com/artpar/rclone/issues/399) for more info).

### -I, --ignore-times ###

Using this option will cause rclone to unconditionally upload all
files regardless of the state of files on the destination.

Normally rclone would skip any files that have the same
modification time and are the same size (or have the same checksum if
using `--checksum`).

### --immutable ###

Treat source and destination files as immutable and disallow
modification.

With this option set, files will be created and deleted as requested,
but existing files will never be updated.  If an existing file does
not match between the source and destination, rclone will give the error
`Source and destination exist but do not match: immutable file modified`.

Note that only commands which transfer files (e.g. `sync`, `copy`,
`move`) are affected by this behavior, and only modification is
disallowed.  Files may still be deleted explicitly (e.g. `delete`,
`purge`) or implicitly (e.g. `sync`, `move`).  Use `copy --immutable`
if it is desired to avoid deletion as well as modification.

This can be useful as an additional layer of protection for immutable
or append-only data sets (notably backup archives), where modification
implies corruption and should not be propagated.

### -i / --interactive {#interactive}

This flag can be used to tell rclone that you wish a manual
confirmation before destructive operations.

It is **recommended** that you use this flag while learning rclone
especially with `rclone sync`.

For example

```
$ rclone delete -i /tmp/dir
rclone: delete "important-file.txt"?
y) Yes, this is OK (default)
n) No, skip this
s) Skip all delete operations with no more questions
!) Do all delete operations with no more questions
q) Exit rclone now.
y/n/s/!/q> n
```

The options mean

- `y`: **Yes**, this operation should go ahead. You can also press Return
  for this to happen. You'll be asked every time unless you choose `s`
  or `!`.
- `n`: **No**, do not do this operation. You'll be asked every time unless
  you choose `s` or `!`.
- `s`: **Skip** all the following operations of this type with no more
  questions. This takes effect until rclone exits. If there are any
  different kind of operations you'll be prompted for them.
- `!`: **Do all** the following operations with no more
  questions. Useful if you've decided that you don't mind rclone doing
  that kind of operation. This takes effect until rclone exits . If
  there are any different kind of operations you'll be prompted for
  them.
- `q`: **Quit** rclone now, just in case!

### --leave-root ####

During rmdirs it will not remove root directory, even if it's empty.

### --log-file=FILE ###

Log all of rclone's output to FILE.  This is not active by default.
This can be useful for tracking down problems with syncs in
combination with the `-v` flag.  See the [Logging section](#logging)
for more info.

If FILE exists then rclone will append to it.

Note that if you are using the `logrotate` program to manage rclone's
logs, then you should use the `copytruncate` option as rclone doesn't
have a signal to rotate logs.

### --log-format LIST ###

Comma separated list of log format options. `date`, `time`, `microseconds`, `longfile`, `shortfile`, `UTC`.  The default is "`date`,`time`". 

### --log-level LEVEL ###

This sets the log level for rclone.  The default log level is `NOTICE`.

`DEBUG` is equivalent to `-vv`. It outputs lots of debug info - useful
for bug reports and really finding out what rclone is doing.

`INFO` is equivalent to `-v`. It outputs information about each transfer
and prints stats once a minute by default.

`NOTICE` is the default log level if no logging flags are supplied. It
outputs very little when things are working normally. It outputs
warnings and significant events.

`ERROR` is equivalent to `-q`. It only outputs error messages.

### --use-json-log ###

This switches the log format to JSON for rclone. The fields of json log 
are level, msg, source, time.

### --low-level-retries NUMBER ###

This controls the number of low level retries rclone does.

A low level retry is used to retry a failing operation - typically one
HTTP request.  This might be uploading a chunk of a big file for
example.  You will see low level retries in the log with the `-v`
flag.

This shouldn't need to be changed from the default in normal operations.
However, if you get a lot of low level retries you may wish
to reduce the value so rclone moves on to a high level retry (see the
`--retries` flag) quicker.

Disable low level retries with `--low-level-retries 1`.

### --max-backlog=N ###

This is the maximum allowable backlog of files in a sync/copy/move
queued for being checked or transferred.

This can be set arbitrarily large.  It will only use memory when the
queue is in use.  Note that it will use in the order of N kB of memory
when the backlog is in use.

Setting this large allows rclone to calculate how many files are
pending more accurately, give a more accurate estimated finish
time and make `--order-by` work more accurately.

Setting this small will make rclone more synchronous to the listings
of the remote which may be desirable.

Setting this to a negative number will make the backlog as large as
possible.

### --max-delete=N ###

This tells rclone not to delete more than N files.  If that limit is
exceeded then a fatal error will be generated and rclone will stop the
operation in progress.

### --max-depth=N ###

This modifies the recursion depth for all the commands except purge.

So if you do `rclone --max-depth 1 ls remote:path` you will see only
the files in the top level directory.  Using `--max-depth 2` means you
will see all the files in first two directory levels and so on.

For historical reasons the `lsd` command defaults to using a
`--max-depth` of 1 - you can override this with the command line flag.

You can use this command to disable recursion (with `--max-depth 1`).

Note that if you use this with `sync` and `--delete-excluded` the
files not recursed through are considered excluded and will be deleted
on the destination.  Test first with `--dry-run` if you are not sure
what will happen.

### --max-duration=TIME ###

Rclone will stop scheduling new transfers when it has run for the
duration specified.

Defaults to off.

When the limit is reached any existing transfers will complete.

Rclone won't exit with an error if the transfer limit is reached.

### --max-transfer=SIZE ###

Rclone will stop transferring when it has reached the size specified.
Defaults to off.

When the limit is reached all transfers will stop immediately.

Rclone will exit with exit code 8 if the transfer limit is reached.

### --cutoff-mode=hard|soft|cautious ###

This modifies the behavior of `--max-transfer`
Defaults to `--cutoff-mode=hard`.

Specifying `--cutoff-mode=hard` will stop transferring immediately
when Rclone reaches the limit.

Specifying `--cutoff-mode=soft` will stop starting new transfers
when Rclone reaches the limit.

Specifying `--cutoff-mode=cautious` will try to prevent Rclone
from reaching the limit.

### --modify-window=TIME ###

When checking whether a file has been modified, this is the maximum
allowed time difference that a file can have and still be considered
equivalent.

The default is `1ns` unless this is overridden by a remote.  For
example OS X only stores modification times to the nearest second so
if you are reading and writing to an OS X filing system this will be
`1s` by default.

This command line flag allows you to override that computed default.

### --multi-thread-cutoff=SIZE ###

When downloading files to the local backend above this size, rclone
will use multiple threads to download the file (default 250M).

Rclone preallocates the file (using `fallocate(FALLOC_FL_KEEP_SIZE)`
on unix or `NTSetInformationFile` on Windows both of which takes no
time) then each thread writes directly into the file at the correct
place.  This means that rclone won't create fragmented or sparse files
and there won't be any assembly time at the end of the transfer.

The number of threads used to download is controlled by
`--multi-thread-streams`.

Use `-vv` if you wish to see info about the threads.

This will work with the `sync`/`copy`/`move` commands and friends
`copyto`/`moveto`.  Multi thread downloads will be used with `rclone
mount` and `rclone serve` if `--vfs-cache-mode` is set to `writes` or
above.

**NB** that this **only** works for a local destination but will work
with any source.

**NB** that multi thread copies are disabled for local to local copies
as they are faster without unless `--multi-thread-streams` is set
explicitly.

**NB** on Windows using multi-thread downloads will cause the
resulting files to be [sparse](https://en.wikipedia.org/wiki/Sparse_file).
Use `--local-no-sparse` to disable sparse files (which may cause long
delays at the start of downloads) or disable multi-thread downloads
with `--multi-thread-streams 0`

### --multi-thread-streams=N ###

When using multi thread downloads (see above `--multi-thread-cutoff`)
this sets the maximum number of streams to use.  Set to `0` to disable
multi thread downloads (Default 4).

Exactly how many streams rclone uses for the download depends on the
size of the file. To calculate the number of download streams Rclone
divides the size of the file by the `--multi-thread-cutoff` and rounds
up, up to the maximum set with `--multi-thread-streams`.

So if `--multi-thread-cutoff 250MB` and `--multi-thread-streams 4` are
in effect (the defaults):

- 0MB..250MB files will be downloaded with 1 stream
- 250MB..500MB files will be downloaded with 2 streams
- 500MB..750MB files will be downloaded with 3 streams
- 750MB+ files will be downloaded with 4 streams

### --no-check-dest ###

The `--no-check-dest` can be used with `move` or `copy` and it causes
rclone not to check the destination at all when copying files.

This means that:

- the destination is not listed minimising the API calls
- files are always transferred
- this can cause duplicates on remotes which allow it (e.g. Google Drive)
- `--retries 1` is recommended otherwise you'll transfer everything again on a retry

This flag is useful to minimise the transactions if you know that none
of the files are on the destination.

This is a specialized flag which should be ignored by most users!

### --no-gzip-encoding ###

Don't set `Accept-Encoding: gzip`.  This means that rclone won't ask
the server for compressed files automatically. Useful if you've set
the server to return files with `Content-Encoding: gzip` but you
uploaded compressed files.

There is no need to set this in normal operation, and doing so will
decrease the network transfer efficiency of rclone.

### --no-traverse ###

The `--no-traverse` flag controls whether the destination file system
is traversed when using the `copy` or `move` commands.
`--no-traverse` is not compatible with `sync` and will be ignored if
you supply it with `sync`.

If you are only copying a small number of files (or are filtering most
of the files) and/or have a large number of files on the destination
then `--no-traverse` will stop rclone listing the destination and save
time.

However, if you are copying a large number of files, especially if you
are doing a copy where lots of the files under consideration haven't
changed and won't need copying then you shouldn't use `--no-traverse`.

See [rclone copy](/commands/rclone_copy/) for an example of how to use it.

### --no-unicode-normalization ###

Don't normalize unicode characters in filenames during the sync routine.

Sometimes, an operating system will store filenames containing unicode
parts in their decomposed form (particularly macOS). Some cloud storage
systems will then recompose the unicode, resulting in duplicate files if
the data is ever copied back to a local filesystem.

Using this flag will disable that functionality, treating each unicode
character as unique. For example, by default é and é will be normalized
into the same character. With `--no-unicode-normalization` they will be
treated as unique characters.

### --no-update-modtime ###

When using this flag, rclone won't update modification times of remote
files if they are incorrect as it would normally.

This can be used if the remote is being synced with another tool also
(e.g. the Google Drive client).

### --order-by string ###

The `--order-by` flag controls the order in which files in the backlog
are processed in `rclone sync`, `rclone copy` and `rclone move`.

The order by string is constructed like this.  The first part
describes what aspect is being measured:

- `size` - order by the size of the files
- `name` - order by the full path of the files
- `modtime` - order by the modification date of the files

This can have a modifier appended with a comma:

- `ascending` or `asc` - order so that the smallest (or oldest) is processed first
- `descending` or `desc` - order so that the largest (or newest) is processed first
- `mixed` - order so that the smallest is processed first for some threads and the largest for others

If the modifier is `mixed` then it can have an optional percentage
(which defaults to `50`), e.g. `size,mixed,25` which means that 25% of
the threads should be taking the smallest items and 75% the
largest. The threads which take the smallest first will always take
the smallest first and likewise the largest first threads. The `mixed`
mode can be useful to minimise the transfer time when you are
transferring a mixture of large and small files - the large files are
guaranteed upload threads and bandwidth and the small files will be
processed continuously.

If no modifier is supplied then the order is `ascending`.

For example

- `--order-by size,desc` - send the largest files first
- `--order-by modtime,ascending` - send the oldest files first
- `--order-by name` - send the files with alphabetically by path first

If the `--order-by` flag is not supplied or it is supplied with an
empty string then the default ordering will be used which is as
scanned.  With `--checkers 1` this is mostly alphabetical, however
with the default `--checkers 8` it is somewhat random.

#### Limitations

The `--order-by` flag does not do a separate pass over the data.  This
means that it may transfer some files out of the order specified if

- there are no files in the backlog or the source has not been fully scanned yet
- there are more than [--max-backlog](#max-backlog-n) files in the backlog

Rclone will do its best to transfer the best file it has so in
practice this should not cause a problem.  Think of `--order-by` as
being more of a best efforts flag rather than a perfect ordering.

If you want perfect ordering then you will need to specify
[--check-first](#check-first) which will find all the files which need
transferring first before transferring any.

### --password-command SpaceSepList ###

This flag supplies a program which should supply the config password
when run. This is an alternative to rclone prompting for the password
or setting the `RCLONE_CONFIG_PASS` variable.

The argument to this should be a command with a space separated list
of arguments. If one of the arguments has a space in then enclose it
in `"`, if you want a literal `"` in an argument then enclose the
argument in `"` and double the `"`. See [CSV encoding](https://godoc.org/encoding/csv)
for more info.

Eg

    --password-command echo hello
    --password-command echo "hello with space"
    --password-command echo "hello with ""quotes"" and space"

See the [Configuration Encryption](#configuration-encryption) for more info.

See a [Windows PowerShell example on the Wiki](https://github.com/artpar/rclone/wiki/Windows-Powershell-use-rclone-password-command-for-Config-file-password).

### -P, --progress ###

This flag makes rclone update the stats in a static block in the
terminal providing a realtime overview of the transfer.

Any log messages will scroll above the static block.  Log messages
will push the static block down to the bottom of the terminal where it
will stay.

Normally this is updated every 500mS but this period can be overridden
with the `--stats` flag.

This can be used with the `--stats-one-line` flag for a simpler
display.

Note: On Windows until [this bug](https://github.com/Azure/go-ansiterm/issues/26)
is fixed all non-ASCII characters will be replaced with `.` when
`--progress` is in use.

### --progress-terminal-title ###

This flag, when used with `-P/--progress`, will print the string `ETA: %s`
to the terminal title.

### -q, --quiet ###

This flag will limit rclone's output to error messages only.

### --refresh-times ###

The `--refresh-times` flag can be used to update modification times of
existing files when they are out of sync on backends which don't
support hashes.

This is useful if you uploaded files with the incorrect timestamps and
you now wish to correct them.

This flag is **only** useful for destinations which don't support
hashes (e.g. `crypt`).

This can be used any of the sync commands `sync`, `copy` or `move`.

To use this flag you will need to be doing a modification time sync
(so not using `--size-only` or `--checksum`). The flag will have no
effect when using `--size-only` or `--checksum`.

If this flag is used when rclone comes to upload a file it will check
to see if there is an existing file on the destination. If this file
matches the source with size (and checksum if available) but has a
differing timestamp then instead of re-uploading it, rclone will
update the timestamp on the destination file. If the checksum does not
match rclone will upload the new file. If the checksum is absent (e.g.
on a `crypt` backend) then rclone will update the timestamp.

Note that some remotes can't set the modification time without
re-uploading the file so this flag is less useful on them.

Normally if you are doing a modification time sync rclone will update
modification times without `--refresh-times` provided that the remote
supports checksums **and** the checksums match on the file. However if the
checksums are absent then rclone will upload the file rather than
setting the timestamp as this is the safe behaviour.

### --retries int ###

Retry the entire sync if it fails this many times it fails (default 3).

Some remotes can be unreliable and a few retries help pick up the
files which didn't get transferred because of errors.

Disable retries with `--retries 1`.

### --retries-sleep=TIME ###

This sets the interval between each retry specified by `--retries` 

The default is `0`. Use `0` to disable.

### --size-only ###

Normally rclone will look at modification time and size of files to
see if they are equal.  If you set this flag then rclone will check
only the size.

This can be useful transferring files from Dropbox which have been
modified by the desktop sync client which doesn't set checksums of
modification times in the same way as rclone.

### --stats=TIME ###

Commands which transfer data (`sync`, `copy`, `copyto`, `move`,
`moveto`) will print data transfer stats at regular intervals to show
their progress.

This sets the interval.

The default is `1m`. Use `0` to disable.

If you set the stats interval then all commands can show stats.  This
can be useful when running other commands, `check` or `mount` for
example.

Stats are logged at `INFO` level by default which means they won't
show at default log level `NOTICE`.  Use `--stats-log-level NOTICE` or
`-v` to make them show.  See the [Logging section](#logging) for more
info on log levels.

Note that on macOS you can send a SIGINFO (which is normally ctrl-T in
the terminal) to make the stats print immediately.

### --stats-file-name-length integer ###
By default, the `--stats` output will truncate file names and paths longer 
than 40 characters.  This is equivalent to providing 
`--stats-file-name-length 40`. Use `--stats-file-name-length 0` to disable 
any truncation of file names printed by stats.

### --stats-log-level string ###

Log level to show `--stats` output at.  This can be `DEBUG`, `INFO`,
`NOTICE`, or `ERROR`.  The default is `INFO`.  This means at the
default level of logging which is `NOTICE` the stats won't show - if
you want them to then use `--stats-log-level NOTICE`.  See the [Logging
section](#logging) for more info on log levels.

### --stats-one-line ###

When this is specified, rclone condenses the stats into a single line
showing the most important stats only.

### --stats-one-line-date ###

When this is specified, rclone enables the single-line stats and prepends
the display with a date string. The default is `2006/01/02 15:04:05 - `

### --stats-one-line-date-format ###

When this is specified, rclone enables the single-line stats and prepends
the display with a user-supplied date string. The date string MUST be
enclosed in quotes. Follow [golang specs](https://golang.org/pkg/time/#Time.Format) for
date formatting syntax.

### --stats-unit=bits|bytes ###

By default, data transfer rates will be printed in bytes/second.

This option allows the data rate to be printed in bits/second.

Data transfer volume will still be reported in bytes.

The rate is reported as a binary unit, not SI unit. So 1 Mbit/s
equals 1,048,576 bits/s and not 1,000,000 bits/s.

The default is `bytes`.

### --suffix=SUFFIX ###

When using `sync`, `copy` or `move` any files which would have been
overwritten or deleted will have the suffix added to them.  If there 
is a file with the same path (after the suffix has been added), then 
it will be overwritten.

The remote in use must support server-side move or copy and you must
use the same remote as the destination of the sync.

This is for use with files to add the suffix in the current directory 
or with `--backup-dir`. See `--backup-dir` for more info.

For example

    rclone copy -i /path/to/local/file remote:current --suffix .bak

will copy `/path/to/local` to `remote:current`, but for any files
which would have been updated or deleted have .bak added.

If using `rclone sync` with `--suffix` and without `--backup-dir` then
it is recommended to put a filter rule in excluding the suffix
otherwise the `sync` will delete the backup files.

    rclone sync -i /path/to/local/file remote:current --suffix .bak --exclude "*.bak"

### --suffix-keep-extension ###

When using `--suffix`, setting this causes rclone put the SUFFIX
before the extension of the files that it backs up rather than after.

So let's say we had `--suffix -2019-01-01`, without the flag `file.txt`
would be backed up to `file.txt-2019-01-01` and with the flag it would
be backed up to `file-2019-01-01.txt`.  This can be helpful to make
sure the suffixed files can still be opened.

### --syslog ###

On capable OSes (not Windows or Plan9) send all log output to syslog.

This can be useful for running rclone in a script or `rclone mount`.

### --syslog-facility string ###

If using `--syslog` this sets the syslog facility (e.g. `KERN`, `USER`).
See `man syslog` for a list of possible facilities.  The default
facility is `DAEMON`.

### --tpslimit float ###

Limit transactions per second to this number. Default is 0 which is
used to mean unlimited transactions per second.

A transaction is roughly defined as an API call; its exact meaning
will depend on the backend. For HTTP based backends it is an HTTP
PUT/GET/POST/etc and its response. For FTP/SFTP it is a round trip
transaction over TCP.

For example to limit rclone to 10 transactions per second use
`--tpslimit 10`, or to 1 transaction every 2 seconds use `--tpslimit
0.5`.

Use this when the number of transactions per second from rclone is
causing a problem with the cloud storage provider (e.g. getting you
banned or rate limited).

This can be very useful for `rclone mount` to control the behaviour of
applications using it.

This limit applies to all HTTP based backends and to the FTP and SFTP
backends. It does not apply to the local backend or the Tardigrade
backend.

See also `--tpslimit-burst`.

### --tpslimit-burst int ###

Max burst of transactions for `--tpslimit` (default `1`).

Normally `--tpslimit` will do exactly the number of transaction per
second specified.  However if you supply `--tps-burst` then rclone can
save up some transactions from when it was idle giving a burst of up
to the parameter supplied.

For example if you provide `--tpslimit-burst 10` then if rclone has
been idle for more than 10*`--tpslimit` then it can do 10 transactions
very quickly before they are limited again.

This may be used to increase performance of `--tpslimit` without
changing the long term average number of transactions per second.

### --track-renames ###

By default, rclone doesn't keep track of renamed files, so if you
rename a file locally then sync it to a remote, rclone will delete the
old file on the remote and upload a new copy.

If you use this flag, and the remote supports server-side copy or
server-side move, and the source and destination have a compatible
hash, then this will track renames during `sync`
operations and perform renaming server-side.

Files will be matched by size and hash - if both match then a rename
will be considered.

If the destination does not support server-side copy or move, rclone
will fall back to the default behaviour and log an error level message
to the console.

Encrypted destinations are not currently supported by `--track-renames`
if `--track-renames-strategy` includes `hash`.

Note that `--track-renames` is incompatible with `--no-traverse` and
that it uses extra memory to keep track of all the rename candidates.

Note also that `--track-renames` is incompatible with
`--delete-before` and will select `--delete-after` instead of
`--delete-during`.

### --track-renames-strategy (hash,modtime,leaf,size) ###

This option changes the matching criteria for `--track-renames`.

The matching is controlled by a comma separated selection of these tokens:

- `modtime` - the modification time of the file - not supported on all backends
- `hash` - the hash of the file contents - not supported on all backends
- `leaf` - the name of the file not including its directory name
- `size` - the size of the file (this is always enabled)

So using `--track-renames-strategy modtime,leaf` would match files
based on modification time, the leaf of the file name and the size
only.

Using `--track-renames-strategy modtime` or `leaf` can enable
`--track-renames` support for encrypted destinations.

If nothing is specified, the default option is matching by `hash`es.

Note that the `hash` strategy is not supported with encrypted destinations.

### --delete-(before,during,after) ###

This option allows you to specify when files on your destination are
deleted when you sync folders.

Specifying the value `--delete-before` will delete all files present
on the destination, but not on the source *before* starting the
transfer of any new or updated files. This uses two passes through the
file systems, one for the deletions and one for the copies.

Specifying `--delete-during` will delete files while checking and
uploading files. This is the fastest option and uses the least memory.

Specifying `--delete-after` (the default value) will delay deletion of
files until all new/updated files have been successfully transferred.
The files to be deleted are collected in the copy pass then deleted
after the copy pass has completed successfully.  The files to be
deleted are held in memory so this mode may use more memory.  This is
the safest mode as it will only delete files if there have been no
errors subsequent to that.  If there have been errors before the
deletions start then you will get the message `not deleting files as
there were IO errors`.

### --fast-list ###

When doing anything which involves a directory listing (e.g. `sync`,
`copy`, `ls` - in fact nearly every command), rclone normally lists a
directory and processes it before using more directory lists to
process any subdirectories.  This can be parallelised and works very
quickly using the least amount of memory.

However, some remotes have a way of listing all files beneath a
directory in one (or a small number) of transactions.  These tend to
be the bucket based remotes (e.g. S3, B2, GCS, Swift, Hubic).

If you use the `--fast-list` flag then rclone will use this method for
listing directories.  This will have the following consequences for
the listing:

  * It **will** use fewer transactions (important if you pay for them)
  * It **will** use more memory.  Rclone has to load the whole listing into memory.
  * It *may* be faster because it uses fewer transactions
  * It *may* be slower because it can't be parallelized

rclone should always give identical results with and without
`--fast-list`.

If you pay for transactions and can fit your entire sync listing into
memory then `--fast-list` is recommended.  If you have a very big sync
to do then don't use `--fast-list` otherwise you will run out of
memory.

If you use `--fast-list` on a remote which doesn't support it, then
rclone will just ignore it.

### --timeout=TIME ###

This sets the IO idle timeout.  If a transfer has started but then
becomes idle for this long it is considered broken and disconnected.

The default is `5m`.  Set to `0` to disable.

### --transfers=N ###

The number of file transfers to run in parallel.  It can sometimes be
useful to set this to a smaller number if the remote is giving a lot
of timeouts or bigger if you have lots of bandwidth and a fast remote.

The default is to run 4 file transfers in parallel.

### -u, --update ###

This forces rclone to skip any files which exist on the destination
and have a modified time that is newer than the source file.

This can be useful when transferring to a remote which doesn't support
mod times directly (or when using `--use-server-modtime` to avoid extra
API calls) as it is more accurate than a `--size-only` check and faster
than using `--checksum`.

If an existing destination file has a modification time equal (within
the computed modify window precision) to the source file's, it will be
updated if the sizes are different.  If `--checksum` is set then
rclone will update the destination if the checksums differ too.

If an existing destination file is older than the source file then
it will be updated if the size or checksum differs from the source file.

On remotes which don't support mod time directly (or when using
`--use-server-modtime`) the time checked will be the uploaded time.
This means that if uploading to one of these remotes, rclone will skip
any files which exist on the destination and have an uploaded time that
is newer than the modification time of the source file.

### --use-mmap ###

If this flag is set then rclone will use anonymous memory allocated by
mmap on Unix based platforms and VirtualAlloc on Windows for its
transfer buffers (size controlled by `--buffer-size`).  Memory
allocated like this does not go on the Go heap and can be returned to
the OS immediately when it is finished with.

If this flag is not set then rclone will allocate and free the buffers
using the Go memory allocator which may use more memory as memory
pages are returned less aggressively to the OS.

It is possible this does not work well on all platforms so it is
disabled by default; in the future it may be enabled by default.

### --use-server-modtime ###

Some object-store backends (e.g, Swift, S3) do not preserve file modification
times (modtime). On these backends, rclone stores the original modtime as
additional metadata on the object. By default it will make an API call to
retrieve the metadata when the modtime is needed by an operation.

Use this flag to disable the extra API call and rely instead on the server's
modified time. In cases such as a local to remote sync using `--update`,
knowing the local file is newer than the time it was last uploaded to the
remote is sufficient. In those cases, this flag can speed up the process and
reduce the number of API calls necessary.

Using this flag on a sync operation without also using `--update` would cause
all files modified at any time other than the last upload time to be uploaded
again, which is probably not what you want.

### -v, -vv, --verbose ###

With `-v` rclone will tell you about each file that is transferred and
a small number of significant events.

With `-vv` rclone will become very verbose telling you about every
file it considers and transfers.  Please send bug reports with a log
with this setting.

### -V, --version ###

Prints the version number

SSL/TLS options
---------------

The outgoing SSL/TLS connections rclone makes can be controlled with
these options.  For example this can be very useful with the HTTP or
WebDAV backends. Rclone HTTP servers have their own set of
configuration for SSL/TLS which you can find in their documentation.

### --ca-cert string

This loads the PEM encoded certificate authority certificate and uses
it to verify the certificates of the servers rclone connects to.

If you have generated certificates signed with a local CA then you
will need this flag to connect to servers using those certificates.

### --client-cert string

This loads the PEM encoded client side certificate.

This is used for [mutual TLS authentication](https://en.wikipedia.org/wiki/Mutual_authentication).

The `--client-key` flag is required too when using this.

### --client-key string

This loads the PEM encoded client side private key used for mutual TLS
authentication.  Used in conjunction with `--client-cert`.

### --no-check-certificate=true/false ###

`--no-check-certificate` controls whether a client verifies the
server's certificate chain and host name.
If `--no-check-certificate` is true, TLS accepts any certificate
presented by the server and any host name in that certificate.
In this mode, TLS is susceptible to man-in-the-middle attacks.

This option defaults to `false`.

**This should be used only for testing.**

Configuration Encryption
------------------------
Your configuration file contains information for logging in to 
your cloud services. This means that you should keep your 
`rclone.conf` file in a secure location.

If you are in an environment where that isn't possible, you can
add a password to your configuration. This means that you will
have to supply the password every time you start rclone.

To add a password to your rclone configuration, execute `rclone config`.

```
>rclone config
Current remotes:

e) Edit existing remote
n) New remote
d) Delete remote
s) Set configuration password
q) Quit config
e/n/d/s/q>
```

Go into `s`, Set configuration password:
```
e/n/d/s/q> s
Your configuration is not encrypted.
If you add a password, you will protect your login information to cloud services.
a) Add Password
q) Quit to main menu
a/q> a
Enter NEW configuration password:
password:
Confirm NEW password:
password:
Password set
Your configuration is encrypted.
c) Change Password
u) Unencrypt configuration
q) Quit to main menu
c/u/q>
```

Your configuration is now encrypted, and every time you start rclone
you will have to supply the password. See below for details.
In the same menu, you can change the password or completely remove
encryption from your configuration.

There is no way to recover the configuration if you lose your password.

rclone uses [nacl secretbox](https://godoc.org/golang.org/x/crypto/nacl/secretbox) 
which in turn uses XSalsa20 and Poly1305 to encrypt and authenticate 
your configuration with secret-key cryptography.
The password is SHA-256 hashed, which produces the key for secretbox.
The hashed password is not stored.

While this provides very good security, we do not recommend storing
your encrypted rclone configuration in public if it contains sensitive
information, maybe except if you use a very strong password.

If it is safe in your environment, you can set the `RCLONE_CONFIG_PASS`
environment variable to contain your password, in which case it will be
used for decrypting the configuration.

You can set this for a session from a script.  For unix like systems
save this to a file called `set-rclone-password`:

```
#!/bin/echo Source this file don't run it

read -s RCLONE_CONFIG_PASS
export RCLONE_CONFIG_PASS
```

Then source the file when you want to use it.  From the shell you
would do `source set-rclone-password`.  It will then ask you for the
password and set it in the environment variable.

An alternate means of supplying the password is to provide a script
which will retrieve the password and print on standard output.  This
script should have a fully specified path name and not rely on any
environment variables.  The script is supplied either via
`--password-command="..."` command line argument or via the
`RCLONE_PASSWORD_COMMAND` environment variable.

One useful example of this is using the `passwordstore` application
to retrieve the password:

```
export RCLONE_PASSWORD_COMMAND="pass rclone/config"
```

If the `passwordstore` password manager holds the password for the
rclone configuration, using the script method means the password
is primarily protected by the `passwordstore` system, and is never
embedded in the clear in scripts, nor available for examination
using the standard commands available.  It is quite possible with
long running rclone sessions for copies of passwords to be innocently
captured in log files or terminal scroll buffers, etc.  Using the
script method of supplying the password enhances the security of
the config password considerably.

If you are running rclone inside a script, unless you are using the
`--password-command` method, you might want to disable 
password prompts. To do that, pass the parameter 
`--ask-password=false` to rclone. This will make rclone fail instead
of asking for a password if `RCLONE_CONFIG_PASS` doesn't contain
a valid password, and `--password-command` has not been supplied.

Some rclone commands, such as `genautocomplete`, do not require configuration.
Nevertheless, rclone will read any configuration file found
according to the rules described [above](https://rclone.org/docs/#config-config-file).
If an encrypted configuration file is found, this means you will be prompted for
password (unless using `--password-command`). To avoid this, you can bypass
the loading of the configuration file by overriding the location with an empty
string `""` or the special value `/notfound`, or the os null device represented
by value `NUL` on Windows and `/dev/null` on Unix systems (before rclone
version 1.55 only this null device alternative was supported).
E.g. `rclone --config="" genautocomplete bash`.

Developer options
-----------------

These options are useful when developing or debugging rclone.  There
are also some more remote specific options which aren't documented
here which are used for testing.  These start with remote name e.g.
`--drive-test-option` - see the docs for the remote in question.

### --cpuprofile=FILE ###

Write CPU profile to file.  This can be analysed with `go tool pprof`.

#### --dump flag,flag,flag ####

The `--dump` flag takes a comma separated list of flags to dump info
about.

Note that some headers including `Accept-Encoding` as shown may not 
be correct in the request and the response may not show `Content-Encoding`
if the go standard libraries auto gzip encoding was in effect. In this case 
the body of the request will be gunzipped before showing it.

The available flags are:

#### --dump headers ####

Dump HTTP headers with `Authorization:` lines removed. May still
contain sensitive info.  Can be very verbose.  Useful for debugging
only.

Use `--dump auth` if you do want the `Authorization:` headers.

#### --dump bodies ####

Dump HTTP headers and bodies - may contain sensitive info.  Can be
very verbose.  Useful for debugging only.

Note that the bodies are buffered in memory so don't use this for
enormous files.

#### --dump requests ####

Like `--dump bodies` but dumps the request bodies and the response
headers.  Useful for debugging download problems.

#### --dump responses ####

Like `--dump bodies` but dumps the response bodies and the request
headers. Useful for debugging upload problems.

#### --dump auth ####

Dump HTTP headers - will contain sensitive info such as
`Authorization:` headers - use `--dump headers` to dump without
`Authorization:` headers.  Can be very verbose.  Useful for debugging
only.

#### --dump filters ####

Dump the filters to the output.  Useful to see exactly what include
and exclude options are filtering on.

#### --dump goroutines ####

This dumps a list of the running go-routines at the end of the command
to standard output.

#### --dump openfiles ####

This dumps a list of the open files at the end of the command.  It
uses the `lsof` command to do that so you'll need that installed to
use it.

### --memprofile=FILE ###

Write memory profile to file. This can be analysed with `go tool pprof`.

Filtering
---------

For the filtering options

  * `--delete-excluded`
  * `--filter`
  * `--filter-from`
  * `--exclude`
  * `--exclude-from`
  * `--include`
  * `--include-from`
  * `--files-from`
  * `--files-from-raw`
  * `--min-size`
  * `--max-size`
  * `--min-age`
  * `--max-age`
  * `--dump filters`

See the [filtering section](/filtering/).

Remote control
--------------

For the remote control options and for instructions on how to remote control rclone

  * `--rc`
  * and anything starting with `--rc-`

See [the remote control section](/rc/).

Logging
-------

rclone has 4 levels of logging, `ERROR`, `NOTICE`, `INFO` and `DEBUG`.

By default, rclone logs to standard error.  This means you can redirect
standard error and still see the normal output of rclone commands (e.g.
`rclone ls`).

By default, rclone will produce `Error` and `Notice` level messages.

If you use the `-q` flag, rclone will only produce `Error` messages.

If you use the `-v` flag, rclone will produce `Error`, `Notice` and
`Info` messages.

If you use the `-vv` flag, rclone will produce `Error`, `Notice`,
`Info` and `Debug` messages.

You can also control the log levels with the `--log-level` flag.

If you use the `--log-file=FILE` option, rclone will redirect `Error`,
`Info` and `Debug` messages along with standard error to FILE.

If you use the `--syslog` flag then rclone will log to syslog and the
`--syslog-facility` control which facility it uses.

Rclone prefixes all log messages with their level in capitals, e.g. INFO
which makes it easy to grep the log file for different kinds of
information.

Exit Code
---------

If any errors occur during the command execution, rclone will exit with a
non-zero exit code.  This allows scripts to detect when rclone
operations have failed.

During the startup phase, rclone will exit immediately if an error is
detected in the configuration.  There will always be a log message
immediately before exiting.

When rclone is running it will accumulate errors as it goes along, and
only exit with a non-zero exit code if (after retries) there were
still failed transfers.  For every error counted there will be a high
priority log message (visible with `-q`) showing the message and
which file caused the problem. A high priority message is also shown
when starting a retry so the user can see that any previous error
messages may not be valid after the retry. If rclone has done a retry
it will log a high priority message if the retry was successful.

### List of exit codes ###
  * `0` - success
  * `1` - Syntax or usage error
  * `2` - Error not otherwise categorised
  * `3` - Directory not found
  * `4` - File not found
  * `5` - Temporary error (one that more retries might fix) (Retry errors)
  * `6` - Less serious errors (like 461 errors from dropbox) (NoRetry errors)
  * `7` - Fatal error (one that more retries won't fix, like account suspended) (Fatal errors)
  * `8` - Transfer exceeded - limit set by --max-transfer reached
  * `9` - Operation successful, but no files transferred

Environment Variables
---------------------

Rclone can be configured entirely using environment variables.  These
can be used to set defaults for options or config file entries.

### Options ###

Every option in rclone can have its default set by environment
variable.

To find the name of the environment variable, first, take the long
option name, strip the leading `--`, change `-` to `_`, make
upper case and prepend `RCLONE_`.

For example, to always set `--stats 5s`, set the environment variable
`RCLONE_STATS=5s`.  If you set stats on the command line this will
override the environment variable setting.

Or to always use the trash in drive `--drive-use-trash`, set
`RCLONE_DRIVE_USE_TRASH=true`.

The same parser is used for the options and the environment variables
so they take exactly the same form.

### Config file ###

You can set defaults for values in the config file on an individual
remote basis. The names of the config items are documented in the page
for each backend.

To find the name of the environment variable, you need to set, take
`RCLONE_CONFIG_` + name of remote + `_` + name of config file option
and make it all uppercase.

For example, to configure an S3 remote named `mys3:` without a config
file (using unix ways of setting environment variables):

```
$ export RCLONE_CONFIG_MYS3_TYPE=s3
$ export RCLONE_CONFIG_MYS3_ACCESS_KEY_ID=XXX
$ export RCLONE_CONFIG_MYS3_SECRET_ACCESS_KEY=XXX
$ rclone lsd MYS3:
          -1 2016-09-21 12:54:21        -1 my-bucket
$ rclone listremotes | grep mys3
mys3:
```

Note that if you want to create a remote using environment variables
you must create the `..._TYPE` variable as above.

Note also that now rclone has [connectionstrings](#connection-strings),
it is probably easier to use those instead which makes the above example

    rclone lsd :s3,access_key_id=XXX,secret_access_key=XXX:

### Precedence

The various different methods of backend configuration are read in
this order and the first one with a value is used.

- Flag values as supplied on the command line, e.g. `--drive-use-trash`.
- Remote specific environment vars, e.g. `RCLONE_CONFIG_MYREMOTE_USE_TRASH` (see above).
- Backend specific environment vars, e.g. `RCLONE_DRIVE_USE_TRASH`.
- Config file, e.g. `use_trash = false`.
- Default values, e.g. `true` - these can't be changed.

So if both `--drive-use-trash` is supplied on the config line and an
environment variable `RCLONE_DRIVE_USE_TRASH` is set, the command line
flag will take preference.

For non backend configuration the order is as follows:

- Flag values as supplied on the command line, e.g. `--stats 5s`.
- Environment vars, e.g. `RCLONE_STATS=5s`.
- Default values, e.g. `1m` - these can't be changed.

### Other environment variables ###

- `RCLONE_CONFIG_PASS` set to contain your config file password (see [Configuration Encryption](#configuration-encryption) section)
- `HTTP_PROXY`, `HTTPS_PROXY` and `NO_PROXY` (or the lowercase versions thereof).
    - `HTTPS_PROXY` takes precedence over `HTTP_PROXY` for https requests.
    - The environment values may be either a complete URL or a "host[:port]" for, in which case the "http" scheme is assumed.
- `RCLONE_CONFIG_DIR` - rclone **sets** this variable for use in config files and sub processes to point to the directory holding the config file.<|MERGE_RESOLUTION|>--- conflicted
+++ resolved
@@ -346,11 +346,7 @@
     rclone copy "E:\folder name\folder name\folder name" remote:backup
 
 If you are using the root directory on its own then don't quote it
-<<<<<<< HEAD
-(see [#464](https://github.com/artpar/rclone/issues/464) for why), eg
-=======
-(see [#464](https://github.com/rclone/rclone/issues/464) for why), e.g.
->>>>>>> 54771e44
+(see [#464](https://github.com/artpar/rclone/issues/464) for why), e.g.
 
     rclone copy E:\ remote:backup
 
