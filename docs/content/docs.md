--- conflicted
+++ resolved
@@ -363,7 +363,7 @@
     rclone copy "E:\folder name\folder name\folder name" remote:backup
 
 If you are using the root directory on its own then don't quote it
-(see [#464](https://github.com/artpar/rclone/issues/464) for why), e.g.
+(see [#464](https://github.com/rclone/rclone/issues/464) for why), e.g.
 
     rclone copy E:\ remote:backup
 
@@ -666,15 +666,8 @@
  - `%APPDATA%/rclone/rclone.conf` on Windows
  - `~/.config/rclone/rclone.conf` on other
 
-<<<<<<< HEAD
-Normally the config file is in your home directory as a file called
-`.config/artpar/rclone.conf` (or `.rclone.conf` if created with an
-older version). If `$XDG_CONFIG_HOME` is set it will be at
-`$XDG_CONFIG_HOME/artpar/rclone.conf`.
-=======
 The complete logic is as follows: Rclone will look for an existing
 configuration file in any of the following locations, in priority order:
->>>>>>> fbc7f2e6
 
   1. `rclone.conf` (in program directory, where rclone executable is)
   2. `%APPDATA%/rclone/rclone.conf` (only on Windows)
@@ -888,7 +881,7 @@
 rclone sync -i s3:test/src ~/dst --header-download "X-Amz-Meta-Test: Foo" --header-download "X-Amz-Meta-Test2: Bar"
 ```
 
-See the GitHub issue [here](https://github.com/artpar/rclone/issues/59) for
+See the GitHub issue [here](https://github.com/rclone/rclone/issues/59) for
 currently supported backends.
 
 ### --header-upload ###
@@ -900,7 +893,7 @@
 rclone sync -i ~/src s3:test/dst --header-upload "Content-Disposition: attachment; filename='cool.html'" --header-upload "X-Amz-Meta-Test: FooBar"
 ```
 
-See the GitHub issue [here](https://github.com/artpar/rclone/issues/59) for
+See the GitHub issue [here](https://github.com/rclone/rclone/issues/59) for
 currently supported backends.
 
 ### --ignore-case-sync ###
@@ -943,7 +936,7 @@
 
 This can be useful for transferring files to and from OneDrive which
 occasionally misreports the size of image files (see
-[#399](https://github.com/artpar/rclone/issues/399) for more info).
+[#399](https://github.com/rclone/rclone/issues/399) for more info).
 
 ### -I, --ignore-times ###
 
@@ -1357,7 +1350,7 @@
 
 See the [Configuration Encryption](#configuration-encryption) for more info.
 
-See a [Windows PowerShell example on the Wiki](https://github.com/artpar/rclone/wiki/Windows-Powershell-use-rclone-password-command-for-Config-file-password).
+See a [Windows PowerShell example on the Wiki](https://github.com/rclone/rclone/wiki/Windows-Powershell-use-rclone-password-command-for-Config-file-password).
 
 ### -P, --progress ###
 
