---
title: "B2"
description: "Backblaze B2"
---

# {{< icon "fa fa-fire" >}} Backblaze B2

B2 is [Backblaze's cloud storage system](https://www.backblaze.com/b2/).

Paths are specified as `remote:bucket` (or `remote:` for the `lsd`
command.)  You may put subdirectories in too, e.g. `remote:bucket/path/to/dir`.

Here is an example of making a b2 configuration.  First run

    rclone config

This will guide you through an interactive setup process.  To authenticate
you will either need your Account ID (a short hex number) and Master
Application Key (a long hex number) OR an Application Key, which is the
recommended method. See below for further details on generating and using
an Application Key.

```
No remotes found - make a new one
n) New remote
q) Quit config
n/q> n
name> remote
Type of storage to configure.
Choose a number from below, or type in your own value
[snip]
XX / Backblaze B2
   \ "b2"
[snip]
Storage> b2
Account ID or Application Key ID
account> 123456789abc
Application Key
key> 0123456789abcdef0123456789abcdef0123456789
Endpoint for the service - leave blank normally.
endpoint>
Remote config
--------------------
[remote]
account = 123456789abc
key = 0123456789abcdef0123456789abcdef0123456789
endpoint =
--------------------
y) Yes this is OK
e) Edit this remote
d) Delete this remote
y/e/d> y
```

This remote is called `remote` and can now be used like this

See all buckets

    rclone lsd remote:

Create a new bucket

    rclone mkdir remote:bucket

List the contents of a bucket

    rclone ls remote:bucket

Sync `/home/local/directory` to the remote bucket, deleting any
excess files in the bucket.

    rclone sync -i /home/local/directory remote:bucket

### Application Keys ###

B2 supports multiple [Application Keys for different access permission
to B2 Buckets](https://www.backblaze.com/b2/docs/application_keys.html).

You can use these with rclone too; you will need to use rclone version 1.43
or later.

Follow Backblaze's docs to create an Application Key with the required
permission and add the `applicationKeyId` as the `account` and the
`Application Key` itself as the `key`.

Note that you must put the _applicationKeyId_ as the `account` – you
can't use the master Account ID.  If you try then B2 will return 401
errors.

### --fast-list ###

This remote supports `--fast-list` which allows you to use fewer
transactions in exchange for more memory. See the [rclone
docs](/docs/#fast-list) for more details.

### Modified time ###

The modified time is stored as metadata on the object as
`X-Bz-Info-src_last_modified_millis` as milliseconds since 1970-01-01
in the Backblaze standard.  Other tools should be able to use this as
a modified time.

Modified times are used in syncing and are fully supported. Note that
if a modification time needs to be updated on an object then it will
create a new version of the object.

#### Restricted filename characters

In addition to the [default restricted characters set](/overview/#restricted-characters)
the following characters are also replaced:

| Character | Value | Replacement |
| --------- |:-----:|:-----------:|
| \         | 0x5C  | ＼           |

Invalid UTF-8 bytes will also be [replaced](/overview/#invalid-utf8),
as they can't be used in JSON strings.

Note that in 2020-05 Backblaze started allowing \ characters in file
names. Rclone hasn't changed its encoding as this could cause syncs to
re-transfer files. If you want rclone not to replace \ then see the
`--b2-encoding` flag below and remove the `BackSlash` from the
string. This can be set in the config.

### SHA1 checksums ###

The SHA1 checksums of the files are checked on upload and download and
will be used in the syncing process.

Large files (bigger than the limit in `--b2-upload-cutoff`) which are
uploaded in chunks will store their SHA1 on the object as
`X-Bz-Info-large_file_sha1` as recommended by Backblaze.

For a large file to be uploaded with an SHA1 checksum, the source
needs to support SHA1 checksums. The local disk supports SHA1
checksums so large file transfers from local disk will have an SHA1.
See [the overview](/overview/#features) for exactly which remotes
support SHA1.

Sources which don't support SHA1, in particular `crypt` will upload
large files without SHA1 checksums.  This may be fixed in the future
(see [#1767](https://github.com/artpar/rclone/issues/1767)).

Files sizes below `--b2-upload-cutoff` will always have an SHA1
regardless of the source.

### Transfers ###

Backblaze recommends that you do lots of transfers simultaneously for
maximum speed.  In tests from my SSD equipped laptop the optimum
setting is about `--transfers 32` though higher numbers may be used
for a slight speed improvement. The optimum number for you may vary
depending on your hardware, how big the files are, how much you want
to load your computer, etc.  The default of `--transfers 4` is
definitely too low for Backblaze B2 though.

Note that uploading big files (bigger than 200 MiB by default) will use
a 96 MiB RAM buffer by default.  There can be at most `--transfers` of
these in use at any moment, so this sets the upper limit on the memory
used.

### Versions ###

When rclone uploads a new version of a file it creates a [new version
of it](https://www.backblaze.com/b2/docs/file_versions.html).
Likewise when you delete a file, the old version will be marked hidden
and still be available.  Conversely, you may opt in to a "hard delete"
of files with the `--b2-hard-delete` flag which would permanently remove
the file instead of hiding it.

Old versions of files, where available, are visible using the 
`--b2-versions` flag.

<<<<<<< HEAD
**NB** Note that `--b2-versions` does not work with crypt at the
moment [#1627](https://github.com/artpar/rclone/issues/1627). Using
[--backup-dir](/docs/#backup-dir-dir) with rclone is the recommended
way of working around this.

=======
>>>>>>> fbc7f2e6
If you wish to remove all the old versions then you can use the
`rclone cleanup remote:bucket` command which will delete all the old
versions of files, leaving the current ones intact.  You can also
supply a path and only old versions under that path will be deleted,
e.g. `rclone cleanup remote:bucket/path/to/stuff`.

Note that `cleanup` will remove partially uploaded files from the bucket
if they are more than a day old.

When you `purge` a bucket, the current and the old versions will be
deleted then the bucket will be deleted.

However `delete` will cause the current versions of the files to
become hidden old versions.

Here is a session showing the listing and retrieval of an old
version followed by a `cleanup` of the old versions.

Show current version and all the versions with `--b2-versions` flag.

```
$ rclone -q ls b2:cleanup-test
        9 one.txt

$ rclone -q --b2-versions ls b2:cleanup-test
        9 one.txt
        8 one-v2016-07-04-141032-000.txt
       16 one-v2016-07-04-141003-000.txt
       15 one-v2016-07-02-155621-000.txt
```

Retrieve an old version

```
$ rclone -q --b2-versions copy b2:cleanup-test/one-v2016-07-04-141003-000.txt /tmp

$ ls -l /tmp/one-v2016-07-04-141003-000.txt
-rw-rw-r-- 1 ncw ncw 16 Jul  2 17:46 /tmp/one-v2016-07-04-141003-000.txt
```

Clean up all the old versions and show that they've gone.

```
$ rclone -q cleanup b2:cleanup-test

$ rclone -q ls b2:cleanup-test
        9 one.txt

$ rclone -q --b2-versions ls b2:cleanup-test
        9 one.txt
```

### Data usage ###

It is useful to know how many requests are sent to the server in different scenarios.

All copy commands send the following 4 requests:

```
/b2api/v1/b2_authorize_account
/b2api/v1/b2_create_bucket
/b2api/v1/b2_list_buckets
/b2api/v1/b2_list_file_names
```

The `b2_list_file_names` request will be sent once for every 1k files
in the remote path, providing the checksum and modification time of
the listed files. As of version 1.33 issue
[#818](https://github.com/artpar/rclone/issues/818) causes extra requests
to be sent when using B2 with Crypt. When a copy operation does not
require any files to be uploaded, no more requests will be sent.

Uploading files that do not require chunking, will send 2 requests per
file upload:

```
/b2api/v1/b2_get_upload_url
/b2api/v1/b2_upload_file/
```

Uploading files requiring chunking, will send 2 requests (one each to
start and finish the upload) and another 2 requests for each chunk:

```
/b2api/v1/b2_start_large_file
/b2api/v1/b2_get_upload_part_url
/b2api/v1/b2_upload_part/
/b2api/v1/b2_finish_large_file
```

#### Versions ####

Versions can be viewed with the `--b2-versions` flag. When it is set
rclone will show and act on older versions of files.  For example

Listing without `--b2-versions`

```
$ rclone -q ls b2:cleanup-test
        9 one.txt
```

And with

```
$ rclone -q --b2-versions ls b2:cleanup-test
        9 one.txt
        8 one-v2016-07-04-141032-000.txt
       16 one-v2016-07-04-141003-000.txt
       15 one-v2016-07-02-155621-000.txt
```

Showing that the current version is unchanged but older versions can
be seen.  These have the UTC date that they were uploaded to the
server to the nearest millisecond appended to them.

Note that when using `--b2-versions` no file write operations are
permitted, so you can't upload files or delete them.

### B2 and rclone link ###

Rclone supports generating file share links for private B2 buckets.
They can either be for a file for example:

```
./rclone link B2:bucket/path/to/file.txt
https://f002.backblazeb2.com/file/bucket/path/to/file.txt?Authorization=xxxxxxxx

```

or if run on a directory you will get:

```
./rclone link B2:bucket/path
https://f002.backblazeb2.com/file/bucket/path?Authorization=xxxxxxxx
```

you can then use the authorization token (the part of the url from the
 `?Authorization=` on) on any file path under that directory. For example:

```
https://f002.backblazeb2.com/file/bucket/path/to/file1?Authorization=xxxxxxxx
https://f002.backblazeb2.com/file/bucket/path/file2?Authorization=xxxxxxxx
https://f002.backblazeb2.com/file/bucket/path/folder/file3?Authorization=xxxxxxxx

```

{{< rem autogenerated options start" - DO NOT EDIT - instead edit fs.RegInfo in backend/b2/b2.go then run make backenddocs" >}}
### Standard Options

Here are the standard options specific to b2 (Backblaze B2).

#### --b2-account

Account ID or Application Key ID

- Config:      account
- Env Var:     RCLONE_B2_ACCOUNT
- Type:        string
- Default:     ""

#### --b2-key

Application Key

- Config:      key
- Env Var:     RCLONE_B2_KEY
- Type:        string
- Default:     ""

#### --b2-hard-delete

Permanently delete files on remote removal, otherwise hide files.

- Config:      hard_delete
- Env Var:     RCLONE_B2_HARD_DELETE
- Type:        bool
- Default:     false

### Advanced Options

Here are the advanced options specific to b2 (Backblaze B2).

#### --b2-endpoint

Endpoint for the service.
Leave blank normally.

- Config:      endpoint
- Env Var:     RCLONE_B2_ENDPOINT
- Type:        string
- Default:     ""

#### --b2-test-mode

A flag string for X-Bz-Test-Mode header for debugging.

This is for debugging purposes only. Setting it to one of the strings
below will cause b2 to return specific errors:

  * "fail_some_uploads"
  * "expire_some_account_authorization_tokens"
  * "force_cap_exceeded"

These will be set in the "X-Bz-Test-Mode" header which is documented
in the [b2 integrations checklist](https://www.backblaze.com/b2/docs/integration_checklist.html).

- Config:      test_mode
- Env Var:     RCLONE_B2_TEST_MODE
- Type:        string
- Default:     ""

#### --b2-versions

Include old versions in directory listings.
Note that when using this no file write operations are permitted,
so you can't upload files or delete them.

- Config:      versions
- Env Var:     RCLONE_B2_VERSIONS
- Type:        bool
- Default:     false

#### --b2-upload-cutoff

Cutoff for switching to chunked upload.

Files above this size will be uploaded in chunks of "--b2-chunk-size".

This value should be set no larger than 4.657 GiB (== 5 GB).

- Config:      upload_cutoff
- Env Var:     RCLONE_B2_UPLOAD_CUTOFF
- Type:        SizeSuffix
- Default:     200Mi

#### --b2-copy-cutoff

Cutoff for switching to multipart copy

Any files larger than this that need to be server-side copied will be
copied in chunks of this size.

The minimum is 0 and the maximum is 4.6 GiB.

- Config:      copy_cutoff
- Env Var:     RCLONE_B2_COPY_CUTOFF
- Type:        SizeSuffix
- Default:     4Gi

#### --b2-chunk-size

Upload chunk size. Must fit in memory.

When uploading large files, chunk the file into this size.  Note that
these chunks are buffered in memory and there might a maximum of
"--transfers" chunks in progress at once.  5,000,000 Bytes is the
minimum size.

- Config:      chunk_size
- Env Var:     RCLONE_B2_CHUNK_SIZE
- Type:        SizeSuffix
- Default:     96Mi

#### --b2-disable-checksum

Disable checksums for large (> upload cutoff) files

Normally rclone will calculate the SHA1 checksum of the input before
uploading it so it can add it to metadata on the object. This is great
for data integrity checking but can cause long delays for large files
to start uploading.

- Config:      disable_checksum
- Env Var:     RCLONE_B2_DISABLE_CHECKSUM
- Type:        bool
- Default:     false

#### --b2-download-url

Custom endpoint for downloads.

This is usually set to a Cloudflare CDN URL as Backblaze offers
free egress for data downloaded through the Cloudflare network.
Rclone works with private buckets by sending an "Authorization" header.
If the custom endpoint rewrites the requests for authentication,
e.g., in Cloudflare Workers, this header needs to be handled properly.
Leave blank if you want to use the endpoint provided by Backblaze.

- Config:      download_url
- Env Var:     RCLONE_B2_DOWNLOAD_URL
- Type:        string
- Default:     ""

#### --b2-download-auth-duration

Time before the authorization token will expire in s or suffix ms|s|m|h|d.

The duration before the download authorization token will expire.
The minimum value is 1 second. The maximum value is one week.

- Config:      download_auth_duration
- Env Var:     RCLONE_B2_DOWNLOAD_AUTH_DURATION
- Type:        Duration
- Default:     1w

#### --b2-memory-pool-flush-time

How often internal memory buffer pools will be flushed.
Uploads which requires additional buffers (f.e multipart) will use memory pool for allocations.
This option controls how often unused buffers will be removed from the pool.

- Config:      memory_pool_flush_time
- Env Var:     RCLONE_B2_MEMORY_POOL_FLUSH_TIME
- Type:        Duration
- Default:     1m0s

#### --b2-memory-pool-use-mmap

Whether to use mmap buffers in internal memory pool.

- Config:      memory_pool_use_mmap
- Env Var:     RCLONE_B2_MEMORY_POOL_USE_MMAP
- Type:        bool
- Default:     false

#### --b2-encoding

This sets the encoding for the backend.

See: the [encoding section in the overview](/overview/#encoding) for more info.

- Config:      encoding
- Env Var:     RCLONE_B2_ENCODING
- Type:        MultiEncoder
- Default:     Slash,BackSlash,Del,Ctl,InvalidUtf8,Dot

{{< rem autogenerated options stop >}}
### Limitations

`rclone about` is not supported by the B2 backend. Backends without
this capability cannot determine free space for an rclone mount or
use policy `mfs` (most free space) as a member of an rclone union
remote.

See [List of backends that do not support rclone about](https://rclone.org/overview/#optional-features)
See [rclone about](https://rclone.org/commands/rclone_about/)

<|MERGE_RESOLUTION|>--- conflicted
+++ resolved
@@ -139,7 +139,7 @@
 
 Sources which don't support SHA1, in particular `crypt` will upload
 large files without SHA1 checksums.  This may be fixed in the future
-(see [#1767](https://github.com/artpar/rclone/issues/1767)).
+(see [#1767](https://github.com/rclone/rclone/issues/1767)).
 
 Files sizes below `--b2-upload-cutoff` will always have an SHA1
 regardless of the source.
@@ -171,14 +171,6 @@
 Old versions of files, where available, are visible using the 
 `--b2-versions` flag.
 
-<<<<<<< HEAD
-**NB** Note that `--b2-versions` does not work with crypt at the
-moment [#1627](https://github.com/artpar/rclone/issues/1627). Using
-[--backup-dir](/docs/#backup-dir-dir) with rclone is the recommended
-way of working around this.
-
-=======
->>>>>>> fbc7f2e6
 If you wish to remove all the old versions then you can use the
 `rclone cleanup remote:bucket` command which will delete all the old
 versions of files, leaving the current ones intact.  You can also
@@ -247,7 +239,7 @@
 The `b2_list_file_names` request will be sent once for every 1k files
 in the remote path, providing the checksum and modification time of
 the listed files. As of version 1.33 issue
-[#818](https://github.com/artpar/rclone/issues/818) causes extra requests
+[#818](https://github.com/rclone/rclone/issues/818) causes extra requests
 to be sent when using B2 with Crypt. When a copy operation does not
 require any files to be uploaded, no more requests will be sent.
 
