---
title: "Rclone"
description: "rclone syncs files to and from Google Drive, S3, Swift, Cloudfiles, Dropbox, Google Cloud Storage and Amazon Drive."
type: page
date: "2017-09-25"
groups: ["about"]
---

# Rclone - rsync for cloud storage

Rclone is a command line program to sync files and directories to and from:

* {{< provider name="1Fichier" home="https://1fichier.com/" config="/fichier/" >}}
* {{< provider name="Alibaba Cloud (Aliyun) Object Storage System (OSS)" home="https://www.alibabacloud.com/product/oss/" config="/s3/#alibaba-oss" >}}
* {{< provider name="Amazon Drive" home="https://www.amazon.com/clouddrive" config="/amazonclouddrive/" >}} ([See note](/amazonclouddrive/#status))
* {{< provider name="Amazon S3" home="https://aws.amazon.com/s3/" config="/s3/" >}}
* {{< provider name="Backblaze B2" home="https://www.backblaze.com/b2/cloud-storage.html" config="/b2/" >}}
* {{< provider name="Box" home="https://www.box.com/" config="/box/" >}}
* {{< provider name="Ceph" home="http://ceph.com/" config="/s3/#ceph" >}}
* {{< provider name="C14" home="https://www.online.net/en/storage/c14-cold-storage" config="/sftp/#c14" >}}
* {{< provider name="DigitalOcean Spaces" home="https://www.digitalocean.com/products/object-storage/" config="/s3/#digitalocean-spaces" >}}
* {{< provider name="Dreamhost" home="https://www.dreamhost.com/cloud/storage/" config="/s3/#dreamhost" >}}
* {{< provider name="Dropbox" home="https://www.dropbox.com/" config="/dropbox/" >}}
* {{< provider name="FTP" home="https://en.wikipedia.org/wiki/File_Transfer_Protocol" config="/ftp/" >}}
* {{< provider name="Google Cloud Storage" home="https://cloud.google.com/storage/" config="/googlecloudstorage/" >}}
* {{< provider name="Google Drive" home="https://www.google.com/drive/" config="/drive/" >}}
* {{< provider name="Google Photos" home="https://www.google.com/photos/about/" config="/googlephotos/" >}}
* {{< provider name="HTTP" home="https://en.wikipedia.org/wiki/Hypertext_Transfer_Protocol" config="/http/" >}}
* {{< provider name="Hubic" home="https://hubic.com/" config="/hubic/" >}}
* {{< provider name="Jottacloud" home="https://www.jottacloud.com/en/" config="/jottacloud/" >}}
* {{< provider name="IBM COS S3" home="http://www.ibm.com/cloud/object-storage" config="/s3/#ibm-cos-s3" >}}
* {{< provider name="Koofr" home="https://koofr.eu/" config="/koofr/" >}}
* {{< provider name="Mail.ru Cloud" home="https://cloud.mail.ru/" config="/mailru/" >}}
* {{< provider name="Memset Memstore" home="https://www.memset.com/cloud/storage/" config="/swift/" >}}
* {{< provider name="Mega" home="https://mega.nz/" config="/mega/" >}}
* {{< provider name="Microsoft Azure Blob Storage" home="https://azure.microsoft.com/en-us/services/storage/blobs/" config="/azureblob/" >}}
* {{< provider name="Microsoft OneDrive" home="https://onedrive.live.com/" config="/onedrive/" >}}
* {{< provider name="Minio" home="https://www.minio.io/" config="/s3/#minio" >}}
* {{< provider name="Nextcloud" home="https://nextcloud.com/" config="/webdav/#nextcloud" >}}
* {{< provider name="OVH" home="https://www.ovh.co.uk/public-cloud/storage/object-storage/" config="/swift/" >}}
* {{< provider name="OpenDrive" home="https://www.opendrive.com/" config="/opendrive/" >}}
* {{< provider name="Openstack Swift" home="https://docs.openstack.org/swift/latest/" config="/swift/" >}}
* {{< provider name="Oracle Cloud Storage" home="https://cloud.oracle.com/storage-opc" config="/swift/" >}}
* {{< provider name="ownCloud" home="https://owncloud.org/" config="/webdav/#owncloud" >}}
* {{< provider name="pCloud" home="https://www.pcloud.com/" config="/pcloud/" >}}
* {{< provider name="premiumize.me" home="https://premiumize.me/" config="/premiumizeme/" >}}
* {{< provider name="put.io" home="https://put.io/" config="/putio/" >}}
* {{< provider name="QingStor" home="https://www.qingcloud.com/products/storage" config="/qingstor/" >}}
* {{< provider name="Rackspace Cloud Files" home="https://www.rackspace.com/cloud/files" config="/swift/" >}}
* {{< provider name="rsync.net" home="https://rsync.net/products/rclone.html" config="/sftp/#rsync-net" >}}
* {{< provider name="Scaleway" home="https://www.scaleway.com/object-storage/" config="/s3/#scaleway" >}}
* {{< provider name="SFTP" home="https://en.wikipedia.org/wiki/SFTP" config="/sftp/" >}}
* {{< provider name="Wasabi" home="https://wasabi.com/" config="/s3/#wasabi" >}}
* {{< provider name="WebDAV" home="https://en.wikipedia.org/wiki/WebDAV" config="/webdav/" >}}
* {{< provider name="Yandex Disk" home="https://disk.yandex.com/" config="/yandex/" >}}
* {{< provider name="The local filesystem" home="/local/" config="/local/" >}}

Features

  * MD5/SHA1 hashes checked at all times for file integrity
  * Timestamps preserved on files
  * Partial syncs supported on a whole file basis
  * [Copy](/commands/rclone_copy/) mode to just copy new/changed files
  * [Sync](/commands/rclone_sync/) (one way) mode to make a directory identical
  * [Check](/commands/rclone_check/) mode to check for file hash equality
  * Can sync to and from network, eg two different cloud accounts
  * [Encryption](/crypt/) backend
  * [Cache](/cache/) backend
  * [Chunking](/chunker/) backend
  * [Union](/union/) backend
  * Optional FUSE mount ([rclone mount](/commands/rclone_mount/))
  * Multi-threaded downloads to local disk
  * Can [serve](/commands/rclone_serve/) local or remote files over [HTTP](/commands/rclone_serve_http/)/[WebDav](/commands/rclone_serve_webdav/)/[FTP](/commands/rclone_serve_ftp/)/[SFTP](/commands/rclone_serve_sftp/)/[dlna](/commands/rclone_serve_dlna/)
  * Experimental [Web based GUI](/gui/)

Links

  * <i class="fa fa-home"></i> [Home page](https://rclone.org/)
<<<<<<< HEAD
  * <i class="fa fa-github"></i> [GitHub project page for source and bug tracker](https://github.com/artpar/rclone)
=======
  * <i class="fab fa-github"></i> [GitHub project page for source and bug tracker](https://github.com/rclone/rclone)
>>>>>>> 8681ef36
  * <i class="fa fa-comments"></i> [Rclone Forum](https://forum.rclone.org)
  * <i class="fas fa-cloud-download-alt"></i>[Downloads](/downloads/)<|MERGE_RESOLUTION|>--- conflicted
+++ resolved
@@ -76,10 +76,6 @@
 Links
 
   * <i class="fa fa-home"></i> [Home page](https://rclone.org/)
-<<<<<<< HEAD
-  * <i class="fa fa-github"></i> [GitHub project page for source and bug tracker](https://github.com/artpar/rclone)
-=======
   * <i class="fab fa-github"></i> [GitHub project page for source and bug tracker](https://github.com/rclone/rclone)
->>>>>>> 8681ef36
   * <i class="fa fa-comments"></i> [Rclone Forum](https://forum.rclone.org)
   * <i class="fas fa-cloud-download-alt"></i>[Downloads](/downloads/)