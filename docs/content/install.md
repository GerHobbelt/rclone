--- conflicted
+++ resolved
@@ -87,9 +87,6 @@
 installed.  [Download go](https://golang.org/dl/) if necessary.  The
 latest release is recommended. Then
 
-<<<<<<< HEAD
-    go get -u -v github.com/artpar/rclone
-=======
     git clone https://github.com/ncw/rclone.git
     cd rclone
     go build
@@ -98,18 +95,13 @@
 You can also build and install rclone in the
 [GOPATH](https://github.com/golang/go/wiki/GOPATH) (which defaults to
 `~/go`) with:
->>>>>>> 0f03e55c
 
     go get -u -v github.com/ncw/rclone
 
-<<<<<<< HEAD
-    go get -u -v github.com/artpar/rclone/...
-=======
 and this will build the binary in `$GOPATH/bin` (`~/go/bin/rclone` by
 default) after downloading the source to
 `$GOPATH/src/github.com/ncw/rclone` (`~/go/src/github.com/ncw/rclone`
 by default).
->>>>>>> 0f03e55c
 
 ## Installation with Ansible ##
 
