---
title: "Install"
description: "Rclone Installation"
---

# Install #

Rclone is a Go program and comes as a single binary file.

## Quickstart ##

  * [Download](/downloads/) the relevant binary.
  * Extract the `rclone` executable, `rclone.exe` on Windows, from the archive.
  * Run `rclone config` to setup. See [rclone config docs](/docs/) for more details.
  * Optionally configure [automatic execution](#autostart).

See below for some expanded Linux / macOS instructions.

See the [usage](/docs/) docs for how to use rclone, or
run `rclone -h`.

Already installed rclone can be easily updated to the latest version
using the [rclone selfupdate](/commands/rclone_selfupdate/) command.

## Script installation ##

To install rclone on Linux/macOS/BSD systems, run:

    curl https://rclone.org/install.sh | sudo bash

For beta installation, run:

    curl https://rclone.org/install.sh | sudo bash -s beta

Note that this script checks the version of rclone installed first and
won't re-download if not needed.

## Linux installation from precompiled binary ##

Fetch and unpack

    curl -O https://downloads.rclone.org/rclone-current-linux-amd64.zip
    unzip rclone-current-linux-amd64.zip
    cd rclone-*-linux-amd64

Copy binary file

    sudo cp rclone /usr/bin/
    sudo chown root:root /usr/bin/rclone
    sudo chmod 755 /usr/bin/rclone

Install manpage

    sudo mkdir -p /usr/local/share/man/man1
    sudo cp rclone.1 /usr/local/share/man/man1/
    sudo mandb

Run `rclone config` to setup. See [rclone config docs](/docs/) for more details.

    rclone config

## macOS installation with brew ##

    brew install rclone

NOTE: This version of rclone will not support `mount` any more (see
[#5373](https://github.com/rclone/rclone/issues/5373)). If mounting is wanted
on macOS, either install a precompiled binary or enable the relevant option
when [installing from source](#install-from-source).

## macOS installation from precompiled binary, using curl ##

To avoid problems with macOS gatekeeper enforcing the binary to be signed and
notarized it is enough to download with `curl`.

Download the latest version of rclone.

    cd && curl -O https://downloads.rclone.org/rclone-current-osx-amd64.zip

Unzip the download and cd to the extracted folder.

    unzip -a rclone-current-osx-amd64.zip && cd rclone-*-osx-amd64

Move rclone to your $PATH. You will be prompted for your password.

    sudo mkdir -p /usr/local/bin
    sudo mv rclone /usr/local/bin/

(the `mkdir` command is safe to run, even if the directory already exists).

Remove the leftover files.

    cd .. && rm -rf rclone-*-osx-amd64 rclone-current-osx-amd64.zip

Run `rclone config` to setup. See [rclone config docs](/docs/) for more details.

    rclone config

## macOS installation from precompiled binary, using a web browser ##

When downloading a binary with a web browser, the browser will set the macOS
gatekeeper quarantine attribute. Starting from Catalina, when attempting to run
`rclone`, a pop-up will appear saying:

    “rclone” cannot be opened because the developer cannot be verified.
    macOS cannot verify that this app is free from malware.

The simplest fix is to run

    xattr -d com.apple.quarantine rclone

## Install with docker ##

The rclone maintains a [docker image for rclone](https://hub.docker.com/r/artpar/rclone).
These images are autobuilt by docker hub from the rclone source based
on a minimal Alpine linux image.

The `:latest` tag will always point to the latest stable release.  You
can use the `:beta` tag to get the latest build from master.  You can
also use version tags, e.g. `:1.49.1`, `:1.49` or `:1`.

```
$ docker pull artpar/rclone:latest
latest: Pulling from artpar/rclone
Digest: sha256:0e0ced72671989bb837fea8e88578b3fc48371aa45d209663683e24cfdaa0e11
...
$ docker run --rm artpar/rclone:latest version
rclone v1.49.1
- os/arch: linux/amd64
- go version: go1.12.9
```

There are a few command line options to consider when starting an rclone Docker container
from the rclone image.

- You need to mount the host rclone config dir at `/config/rclone` into the Docker
  container. Due to the fact that rclone updates tokens inside its config file, and that
  the update process involves a file rename, you need to mount the whole host rclone
  config dir, not just the single host rclone config file.

- You need to mount a host data dir at `/data` into the Docker container.

- By default, the rclone binary inside a Docker container runs with UID=0 (root).
  As a result, all files created in a run will have UID=0. If your config and data files
  reside on the host with a non-root UID:GID, you need to pass these on the container
  start command line.

- If you want to access the RC interface (either via the API or the Web UI), it is
  required to set the `--rc-addr` to `:5572` in order to connect to it from outside
  the container. An explanation about why this is necessary is present [here](https://web.archive.org/web/20200808071950/https://pythonspeed.com/articles/docker-connection-refused/).
    * NOTE: Users running this container with the docker network set to `host` should
     probably set it to listen to localhost only, with `127.0.0.1:5572` as the value for
      `--rc-addr`

- It is possible to use `rclone mount` inside a userspace Docker container, and expose
  the resulting fuse mount to the host. The exact `docker run` options to do that might
  vary slightly between hosts. See, e.g. the discussion in this
  [thread](https://github.com/moby/moby/issues/9448).

  You also need to mount the host `/etc/passwd` and `/etc/group` for fuse to work inside
  the container.

Here are some commands tested on an Ubuntu 18.04.3 host:

```
# config on host at ~/.config/artpar/rclone.conf
# data on host at ~/data

# make sure the config is ok by listing the remotes
docker run --rm \
    --volume ~/.config/rclone:/config/rclone \
    --volume ~/data:/data:shared \
    --user $(id -u):$(id -g) \
    artpar/rclone \
    listremotes

# perform mount inside Docker container, expose result to host
mkdir -p ~/data/mount
docker run --rm \
    --volume ~/.config/rclone:/config/rclone \
    --volume ~/data:/data:shared \
    --user $(id -u):$(id -g) \
    --volume /etc/passwd:/etc/passwd:ro --volume /etc/group:/etc/group:ro \
    --device /dev/fuse --cap-add SYS_ADMIN --security-opt apparmor:unconfined \
    artpar/rclone \
    mount dropbox:Photos /data/mount &
ls ~/data/mount
kill %1
```

## Install from source ##

Make sure you have at least [Go](https://golang.org/) go1.16
installed.  [Download go](https://golang.org/dl/) if necessary.  The
latest release is recommended. Then

<<<<<<< HEAD
    git clone https://github.com/artpar/rclone.git
    cd rclone
    go build
    ./rclone version
=======
```sh
git clone https://github.com/rclone/rclone.git
cd rclone
go build
# If on macOS and mount is wanted, instead run: make GOTAGS=cmount
./rclone version
```
>>>>>>> 27176cc6

This will leave you a checked out version of rclone you can modify and
send pull requests with. If you use `make` instead of `go build` then
the rclone build will have the correct version information in it.

You can also build the latest stable rclone with:

    go get github.com/artpar/rclone

or the latest version (equivalent to the beta) with

    go get github.com/artpar/rclone@master

These will build the binary in `$(go env GOPATH)/bin`
(`~/go/bin/rclone` by default) after downloading the source to the go
module cache. Note - do **not** use the `-u` flag here. This causes go
to try to update the dependencies that rclone uses and sometimes these
don't work with the current version of rclone.

## Installation with Ansible ##

This can be done with [Stefan Weichinger's ansible
role](https://github.com/stefangweichinger/ansible-rclone).

Instructions

  1. `git clone https://github.com/stefangweichinger/ansible-rclone.git` into your local roles-directory
  2. add the role to the hosts you want rclone installed to:

```
    - hosts: rclone-hosts
      roles:
          - rclone
```

## Portable installation ##

As mentioned [above](https://rclone.org/install/#quickstart), rclone is single
executable (`rclone`, or `rclone.exe` on Windows) that you can download as a
zip archive and extract into a location of your choosing. When executing different
commands, it may create files in different locations, such as a configuration file
and various temporary files. By default the locations for these are according to
your operating system, e.g. configuration file in your user profile directory and
temporary files in the standard temporary directory, but you can customize all of
them, e.g. to make a completely self-contained, portable installation.

Run the [config paths](/commands/rclone_config_paths/) command to see
the locations that rclone will use.

To override them set the corresponding options (as command-line arguments, or as
[environment variables](https://rclone.org/docs/#environment-variables)):
  - [--config](https://rclone.org/docs/#config-config-file)
  - [--cache-dir](https://rclone.org/docs/#cache-dir-dir)
  - [--temp-dir](https://rclone.org/docs/#temp-dir-dir)

## Autostart

After installing and configuring rclone, as described above, you are ready to use rclone
as an interactive command line utility. If your goal is to perform *periodic* operations,
such as a regular [sync](https://rclone.org/commands/rclone_sync/), you will probably want
to configure your rclone command in your operating system's scheduler. If you need to
expose *service*-like features, such as [remote control](https://rclone.org/rc/),
[GUI](https://rclone.org/gui/), [serve](https://rclone.org/commands/rclone_serve/)
or [mount](https://rclone.org/commands/rclone_move/), you will often want an rclone
command always running in the background, and configuring it to run in a service infrastructure
may be a better option. Below are some alternatives on how to achieve this on
different operating systems.

NOTE: Before setting up autorun it is highly recommended that you have tested your command
manually from a Command Prompt first.

### Autostart on Windows

The most relevant alternatives for autostart on Windows are:
- Run at user log on using the Startup folder
- Run at user log on, at system startup or at schedule using Task Scheduler
- Run at system startup using Windows service

#### Running in background

Rclone is a console application, so if not starting from an existing Command Prompt,
e.g. when starting rclone.exe from a shortcut, it will open a Command Prompt window.
When configuring rclone to run from task scheduler and windows service you are able
to set it to run hidden in background. From rclone version 1.54 you can also make it
run hidden from anywhere by adding option `--no-console` (it may still flash briefly
when the program starts). Since rclone normally writes information and any error
messages to the console, you must redirect this to a file to be able to see it.
Rclone has a built-in option `--log-file` for that.

Example command to run a sync in background:
```
c:\rclone\rclone.exe sync c:\files remote:/files --no-console --log-file c:\rclone\logs\sync_files.txt
```

#### User account

As mentioned in the [mount](https://rclone.org/commands/rclone_move/) documentation,
mounted drives created as Administrator are not visible to other accounts, not even the
account that was elevated as Administrator. By running the mount command as the
built-in `SYSTEM` user account, it will create drives accessible for everyone on
the system. Both scheduled task and Windows service can be used to achieve this.

NOTE: Remember that when rclone runs as the `SYSTEM` user, the user profile
that it sees will not be yours. This means that if you normally run rclone with
configuration file in the default location, to be able to use the same configuration
when running as the system user you must explicitely tell rclone where to find
it with the [`--config`](https://rclone.org/docs/#config-config-file) option,
or else it will look in the system users profile path (`C:\Windows\System32\config\systemprofile`).
To test your command manually from a Command Prompt, you can run it with
the [PsExec](https://docs.microsoft.com/en-us/sysinternals/downloads/psexec)
utility from Microsoft's Sysinternals suite, which takes option `-s` to
execute commands as the `SYSTEM` user.

#### Start from Startup folder ###

To quickly execute an rclone command you can simply create a standard
Windows Explorer shortcut for the complete rclone command you want to run. If you
store this shortcut in the special "Startup" start-menu folder, Windows will
automatically run it at login. To open this folder in Windows Explorer,
enter path `%APPDATA%\Microsoft\Windows\Start Menu\Programs\Startup`,
or `C:\ProgramData\Microsoft\Windows\Start Menu\Programs\StartUp` if you want
the command to start for *every* user that logs in.

This is the easiest approach to autostarting of rclone, but it offers no
functionality to set it to run as different user, or to set conditions or
actions on certain events. Setting up a scheduled task as described below
will often give you better results.

#### Start from Task Scheduler ###

Task Scheduler is an administrative tool built into Windows, and it can be used to
configure rclone to be started automatically in a highly configurable way, e.g.
periodically on a schedule, on user log on, or at system startup. It can run
be configured to run as the current user, or for a mount command that needs to
be available to all users it can run as the `SYSTEM` user.
For technical information, see
https://docs.microsoft.com/windows/win32/taskschd/task-scheduler-start-page.

#### Run as service ###

For running rclone at system startup, you can create a Windows service that executes
your rclone command, as an alternative to scheduled task configured to run at startup.

##### Mount command built-in service integration ####

For mount commands, Rclone has a built-in Windows service integration via the third-party
WinFsp library it uses. Registering as a regular Windows service easy, as you just have to
execute the built-in PowerShell command `New-Service` (requires administrative privileges).

Example of a PowerShell command that creates a Windows service for mounting
some `remote:/files` as drive letter `X:`, for *all* users (service will be running as the
local system account):

```
New-Service -Name Rclone -BinaryPathName 'c:\rclone\rclone.exe mount remote:/files X: --config c:\rclone\config\rclone.conf --log-file c:\rclone\logs\mount.txt'
```

The [WinFsp service infrastructure](https://github.com/billziss-gh/winfsp/wiki/WinFsp-Service-Architecture)
supports incorporating services for file system implementations, such as rclone,
into its own launcher service, as kind of "child services". This has the additional
advantage that it also implements a network provider that integrates into
Windows standard methods for managing network drives. This is currently not
officially supported by Rclone, but with WinFsp version 2019.3 B2 / v1.5B2 or later
it should be possible through path rewriting as described [here](https://github.com/artpar/rclone/issues/3340).

##### Third-party service integration #####

To Windows service running any rclone command, the excellent third-party utility
[NSSM](http://nssm.cc), the "Non-Sucking Service Manager", can be used.
It includes some advanced features such as adjusting process periority, defining
process environment variables, redirect to file anything written to stdout, and
customized response to different exit codes, with a GUI to configure everything from
(although it can also be used from command line ).

There are also several other alternatives. To mention one more,
[WinSW](https://github.com/winsw/winsw), "Windows Service Wrapper", is worth checking out.
It requires .NET Framework, but it is preinstalled on newer versions of Windows, and it
also provides alternative standalone distributions which includes necessary runtime (.NET 5).
WinSW is a command-line only utility, where you have to manually create an XML file with
service configuration. This may be a drawback for some, but it can also be an advantage
as it is easy to back up and re-use the configuration
settings, without having go through manual steps in a GUI. One thing to note is that
by default it does not restart the service on error, one have to explicit enable this
in the configuration file (via the "onfailure" parameter).

### Autostart on Linux

#### Start as a service

To always run rclone in background, relevant for mount commands etc,
you can use systemd to set up rclone as a system or user service. Running as a
system service ensures that it is run at startup even if the user it is running as
has no active session. Running rclone as a user service ensures that it only
starts after the configured user has logged into the system.

#### Run periodically from cron

To run a periodic command, such as a copy/sync, you can set up a cron job.<|MERGE_RESOLUTION|>--- conflicted
+++ resolved
@@ -64,7 +64,7 @@
     brew install rclone
 
 NOTE: This version of rclone will not support `mount` any more (see
-[#5373](https://github.com/rclone/rclone/issues/5373)). If mounting is wanted
+[#5373](https://github.com/artpar/rclone/issues/5373)). If mounting is wanted
 on macOS, either install a precompiled binary or enable the relevant option
 when [installing from source](#install-from-source).
 
@@ -194,20 +194,13 @@
 installed.  [Download go](https://golang.org/dl/) if necessary.  The
 latest release is recommended. Then
 
-<<<<<<< HEAD
-    git clone https://github.com/artpar/rclone.git
-    cd rclone
-    go build
-    ./rclone version
-=======
 ```sh
-git clone https://github.com/rclone/rclone.git
+git clone https://github.com/artpar/rclone.git
 cd rclone
 go build
 # If on macOS and mount is wanted, instead run: make GOTAGS=cmount
 ./rclone version
 ```
->>>>>>> 27176cc6
 
 This will leave you a checked out version of rclone you can modify and
 send pull requests with. If you use `make` instead of `go build` then
