--- conflicted
+++ resolved
@@ -22,11 +22,7 @@
 will delete everything under the path, **inluding** empty directories.
 
 This may be fixed at some point in
-<<<<<<< HEAD
-[Issue #100](https://github.com/artpar/rclone/issues/100)
-=======
 [Issue #100](https://github.com/rclone/rclone/issues/100)
->>>>>>> c2635e39
 
 ### Directory timestamps aren't preserved ##
 
