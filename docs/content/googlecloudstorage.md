--- conflicted
+++ resolved
@@ -232,11 +232,7 @@
 
     $ gcloud auth application-default print-access-token  \
        --impersonate-service-account \
-<<<<<<< HEAD
-           dev-gcloud-go@${PROJECT_ID}.iam.gserviceaccount.com  
-=======
           gcs-read-only@${PROJECT_ID}.iam.gserviceaccount.com  
->>>>>>> 1c4c2609
 
     ya29.c.c0ASRK0GbAFEewXD [truncated]
 
@@ -413,20 +409,6 @@
 
 - Config:      service_account_credentials
 - Env Var:     RCLONE_GCS_SERVICE_ACCOUNT_CREDENTIALS
-- Type:        string
-- Required:    false
-
-#### --gcs-access-token
-
-Short-lived access token.
-
-Leave blank normally.
-Needed only if you want use short-lived access tokens instead of interactive login.
-
-Properties:
-
-- Config:      access_token
-- Env Var:     RCLONE_GCS_ACCESS_TOKEN
 - Type:        string
 - Required:    false
 
