--- conflicted
+++ resolved
@@ -119,29 +119,6 @@
 optional features supported by some remotes used to make some
 operations more efficient.
 
-<<<<<<< HEAD
-| Name                         | Purge | Copy | Move | DirMove | CleanUp | ListR | StreamUpload |
-| ---------------------------- |:-----:|:----:|:----:|:-------:|:-------:|:-----:|:------------:|
-| Amazon Drive                 | Yes   | No   | Yes  | Yes     | No [#575](https://github.com/artpar/rclone/issues/575) | No  | No  |
-| Amazon S3                    | No    | Yes  | No   | No      | No      | Yes   | Yes          |
-| Backblaze B2                 | No    | No   | No   | No      | Yes     | Yes   | Yes          |
-| Box                          | Yes   | Yes  | Yes  | Yes     | No [#575](https://github.com/artpar/rclone/issues/575) | No  | Yes |
-| Dropbox                      | Yes   | Yes  | Yes  | Yes     | No [#575](https://github.com/artpar/rclone/issues/575) | No  | Yes |
-| FTP                          | No    | No   | Yes  | Yes     | No      | No    | Yes          |
-| Google Cloud Storage         | Yes   | Yes  | No   | No      | No      | Yes   | Yes          |
-| Google Drive                 | Yes   | Yes  | Yes  | Yes     | Yes     | No    | Yes          |
-| HTTP                         | No    | No   | No   | No      | No      | No    | No           |
-| Hubic                        | Yes † | Yes  | No   | No      | No      | Yes   | Yes          |
-| Microsoft Azure Blob Storage | Yes   | Yes  | No   | No      | No      | Yes   | No           |
-| Microsoft OneDrive           | Yes   | Yes  | Yes  | No [#197](https://github.com/artpar/rclone/issues/197) | No [#575](https://github.com/artpar/rclone/issues/575) | No | No |
-| Openstack Swift              | Yes † | Yes  | No   | No      | No      | Yes   | Yes          |
-| pCloud                       | Yes   | Yes  | Yes  | Yes     | Yes     | No    | No           |
-| QingStor                     | No    | Yes  | No   | No      | No      | Yes   | No           |
-| SFTP                         | No    | No   | Yes  | Yes     | No      | No    | Yes          |
-| WebDAV                       | Yes   | Yes  | Yes  | Yes     | No      | No    | Yes ‡        |
-| Yandex Disk                  | Yes   | No   | No   | No      | Yes     | Yes   | Yes          |
-| The local filesystem         | Yes   | No   | Yes  | Yes     | No      | No    | Yes          |
-=======
 | Name                         | Purge | Copy | Move | DirMove | CleanUp | ListR | StreamUpload | LinkSharing |
 | ---------------------------- |:-----:|:----:|:----:|:-------:|:-------:|:-----:|:------------:|:------------:|
 | Amazon Drive                 | Yes   | No   | Yes  | Yes     | No [#575](https://github.com/ncw/rclone/issues/575) | No  | No  | No [#2178](https://github.com/ncw/rclone/issues/2178) |
@@ -163,7 +140,6 @@
 | WebDAV                       | Yes   | Yes  | Yes  | Yes     | No      | No    | Yes ‡        | No [#2178](https://github.com/ncw/rclone/issues/2178) |
 | Yandex Disk                  | Yes   | No   | No   | No      | Yes     | Yes   | Yes          | No [#2178](https://github.com/ncw/rclone/issues/2178) |
 | The local filesystem         | Yes   | No   | Yes  | Yes     | No      | No    | Yes          | No          |
->>>>>>> 0865e389
 
 ### Purge ###
 
