---
title: "Overview of cloud storage systems"
description: "Overview of cloud storage systems"
type: page
date: "2019-02-25"
---

# Overview of cloud storage systems #

Each cloud storage system is slightly different.  Rclone attempts to
provide a unified interface to them, but some underlying differences
show through.

## Features ##

Here is an overview of the major features of each cloud storage system.

| Name                         | Hash        | ModTime | Case Insensitive | Duplicate Files | MIME Type |
| ---------------------------- |:-----------:|:-------:|:----------------:|:---------------:|:---------:|
| Amazon Drive                 | MD5         | No      | Yes              | No              | R         |
| Amazon S3                    | MD5         | Yes     | No               | No              | R/W       |
| Backblaze B2                 | SHA1        | Yes     | No               | No              | R/W       |
| Box                          | SHA1        | Yes     | Yes              | No              | -         |
| Dropbox                      | DBHASH †    | Yes     | Yes              | No              | -         |
| FTP                          | -           | No      | No               | No              | -         |
| Google Cloud Storage         | MD5         | Yes     | No               | No              | R/W       |
| Google Drive                 | MD5         | Yes     | No               | Yes             | R/W       |
| HTTP                         | -           | No      | No               | No              | R         |
| Hubic                        | MD5         | Yes     | No               | No              | R/W       |
| Jottacloud                   | MD5         | Yes     | Yes              | No              | R/W       |
| Koofr                        | MD5         | No      | Yes              | No              | -         |
| Mega                         | -           | No      | No               | Yes             | -         |
| Microsoft Azure Blob Storage | MD5         | Yes     | No               | No              | R/W       |
| Microsoft OneDrive           | SHA1 ‡‡     | Yes     | Yes              | No              | R         |
| OpenDrive                    | MD5         | Yes     | Yes              | No              | -         |
| Openstack Swift              | MD5         | Yes     | No               | No              | R/W       |
| pCloud                       | MD5, SHA1   | Yes     | No               | No              | W         |
| QingStor                     | MD5         | No      | No               | No              | R/W       |
| SFTP                         | MD5, SHA1 ‡ | Yes     | Depends          | No              | -         |
| WebDAV                       | MD5, SHA1 ††| Yes ††† | Depends          | No              | -         |
| Yandex Disk                  | MD5         | Yes     | No               | No              | R/W       |
| The local filesystem         | All         | Yes     | Depends          | No              | -         |

### Hash ###

The cloud storage system supports various hash types of the objects.
The hashes are used when transferring data as an integrity check and
can be specifically used with the `--checksum` flag in syncs and in
the `check` command.

To use the verify checksums when transferring between cloud storage
systems they must support a common hash type.

† Note that Dropbox supports [its own custom
hash](https://www.dropbox.com/developers/reference/content-hash).
This is an SHA256 sum of all the 4MB block SHA256s.

‡ SFTP supports checksums if the same login has shell access and `md5sum`
or `sha1sum` as well as `echo` are in the remote's PATH.

†† WebDAV supports hashes when used with Owncloud and Nextcloud only.

††† WebDAV supports modtimes when used with Owncloud and Nextcloud only.

‡‡ Microsoft OneDrive Personal supports SHA1 hashes, whereas OneDrive
for business and SharePoint server support Microsoft's own
[QuickXorHash](https://docs.microsoft.com/en-us/onedrive/developer/code-snippets/quickxorhash).

### ModTime ###

The cloud storage system supports setting modification times on
objects.  If it does then this enables a using the modification times
as part of the sync.  If not then only the size will be checked by
default, though the MD5SUM can be checked with the `--checksum` flag.

All cloud storage systems support some kind of date on the object and
these will be set when transferring from the cloud storage system.

### Case Insensitive ###

If a cloud storage systems is case sensitive then it is possible to
have two files which differ only in case, eg `file.txt` and
`FILE.txt`.  If a cloud storage system is case insensitive then that
isn't possible.

This can cause problems when syncing between a case insensitive
system and a case sensitive system.  The symptom of this is that no
matter how many times you run the sync it never completes fully.

The local filesystem and SFTP may or may not be case sensitive
depending on OS.

  * Windows - usually case insensitive, though case is preserved
  * OSX - usually case insensitive, though it is possible to format case sensitive
  * Linux - usually case sensitive, but there are case insensitive file systems (eg FAT formatted USB keys)

Most of the time this doesn't cause any problems as people tend to
avoid files whose name differs only by case even on case sensitive
systems.

### Duplicate files ###

If a cloud storage system allows duplicate files then it can have two
objects with the same name.

This confuses rclone greatly when syncing - use the `rclone dedupe`
command to rename or remove duplicates.

### MIME Type ###

MIME types (also known as media types) classify types of documents
using a simple text classification, eg `text/html` or
`application/pdf`.

Some cloud storage systems support reading (`R`) the MIME type of
objects and some support writing (`W`) the MIME type of objects.

The MIME type can be important if you are serving files directly to
HTTP from the storage system.

If you are copying from a remote which supports reading (`R`) to a
remote which supports writing (`W`) then rclone will preserve the MIME
types.  Otherwise they will be guessed from the extension, or the
remote itself may assign the MIME type.

## Optional Features ##

All the remotes support a basic set of features, but there are some
optional features supported by some remotes used to make some
operations more efficient.

| Name                         | Purge | Copy | Move | DirMove | CleanUp | ListR | StreamUpload | LinkSharing | About |
| ---------------------------- |:-----:|:----:|:----:|:-------:|:-------:|:-----:|:------------:|:------------:|:-----:|
| Amazon Drive                 | Yes   | No   | Yes  | Yes     | No [#575](https://github.com/artpar/rclone/issues/575) | No  | No  | No [#2178](https://github.com/artpar/rclone/issues/2178) | No  |
| Amazon S3                    | No    | Yes  | No   | No      | No      | Yes   | Yes          | No [#2178](https://github.com/artpar/rclone/issues/2178) | No  |
| Backblaze B2                 | No    | No   | No   | No      | Yes     | Yes   | Yes          | No [#2178](https://github.com/artpar/rclone/issues/2178) | No  |
| Box                          | Yes   | Yes  | Yes  | Yes     | No [#575](https://github.com/artpar/rclone/issues/575) | No  | Yes | Yes | No  |
| Dropbox                      | Yes   | Yes  | Yes  | Yes     | No [#575](https://github.com/artpar/rclone/issues/575) | No  | Yes | Yes | Yes |
| FTP                          | No    | No   | Yes  | Yes     | No      | No    | Yes          | No [#2178](https://github.com/artpar/rclone/issues/2178) | No  |
| Google Cloud Storage         | Yes   | Yes  | No   | No      | No      | Yes   | Yes          | No [#2178](https://github.com/artpar/rclone/issues/2178) | No  |
| Google Drive                 | Yes   | Yes  | Yes  | Yes     | Yes     | Yes   | Yes          | Yes         | Yes |
| HTTP                         | No    | No   | No   | No      | No      | No    | No           | No [#2178](https://github.com/artpar/rclone/issues/2178) | No  |
| Hubic                        | Yes † | Yes  | No   | No      | No      | Yes   | Yes          | No [#2178](https://github.com/artpar/rclone/issues/2178) | Yes |
| Jottacloud                   | Yes   | Yes  | Yes  | Yes     | No      | Yes   | No           | Yes                                                   | Yes |
| Mega                         | Yes   | No   | Yes  | Yes     | No      | No    | No           | No [#2178](https://github.com/artpar/rclone/issues/2178) | Yes |
| Microsoft Azure Blob Storage | Yes   | Yes  | No   | No      | No      | Yes   | No           | No [#2178](https://github.com/artpar/rclone/issues/2178) | No  |
| Microsoft OneDrive           | Yes   | Yes  | Yes  | Yes     | No [#575](https://github.com/artpar/rclone/issues/575) | No | No | Yes | Yes |
| OpenDrive                    | Yes   | Yes  | Yes  | Yes     | No      | No    | No           | No                                                    | No  |
<<<<<<< HEAD
| Openstack Swift              | Yes † | Yes  | No   | No      | No      | Yes   | Yes          | No [#2178](https://github.com/artpar/rclone/issues/2178) | Yes |
| pCloud                       | Yes   | Yes  | Yes  | Yes     | Yes     | No    | No           | No [#2178](https://github.com/artpar/rclone/issues/2178) | Yes |
| QingStor                     | No    | Yes  | No   | No      | No      | Yes   | No           | No [#2178](https://github.com/artpar/rclone/issues/2178) | No  |
| SFTP                         | No    | No   | Yes  | Yes     | No      | No    | Yes          | No [#2178](https://github.com/artpar/rclone/issues/2178) | No  |
| WebDAV                       | Yes   | Yes  | Yes  | Yes     | No      | No    | Yes ‡        | No [#2178](https://github.com/artpar/rclone/issues/2178) | Yes  |
=======
| Openstack Swift              | Yes † | Yes  | No   | No      | No      | Yes   | Yes          | No [#2178](https://github.com/ncw/rclone/issues/2178) | Yes |
| pCloud                       | Yes   | Yes  | Yes  | Yes     | Yes     | No    | No           | No [#2178](https://github.com/ncw/rclone/issues/2178) | Yes |
| QingStor                     | No    | Yes  | No   | No      | No      | Yes   | No           | No [#2178](https://github.com/ncw/rclone/issues/2178) | No  |
| SFTP                         | No    | No   | Yes  | Yes     | No      | No    | Yes          | No [#2178](https://github.com/ncw/rclone/issues/2178) | Yes  |
| WebDAV                       | Yes   | Yes  | Yes  | Yes     | No      | No    | Yes ‡        | No [#2178](https://github.com/ncw/rclone/issues/2178) | Yes  |
>>>>>>> 7963320a
| Yandex Disk                  | Yes   | Yes  | Yes  | Yes     | Yes     | No    | Yes          | Yes         | Yes |
| The local filesystem         | Yes   | No   | Yes  | Yes     | No      | No    | Yes          | No          | Yes |

### Purge ###

This deletes a directory quicker than just deleting all the files in
the directory.

† Note Swift and Hubic implement this in order to delete directory
markers but they don't actually have a quicker way of deleting files
other than deleting them individually.

‡ StreamUpload is not supported with Nextcloud

### Copy ###

Used when copying an object to and from the same remote.  This known
as a server side copy so you can copy a file without downloading it
and uploading it again.  It is used if you use `rclone copy` or
`rclone move` if the remote doesn't support `Move` directly.

If the server doesn't support `Copy` directly then for copy operations
the file is downloaded then re-uploaded.

### Move ###

Used when moving/renaming an object on the same remote.  This is known
as a server side move of a file.  This is used in `rclone move` if the
server doesn't support `DirMove`.

If the server isn't capable of `Move` then rclone simulates it with
`Copy` then delete.  If the server doesn't support `Copy` then rclone
will download the file and re-upload it.

### DirMove ###

This is used to implement `rclone move` to move a directory if
possible.  If it isn't then it will use `Move` on each file (which
falls back to `Copy` then download and upload - see `Move` section).

### CleanUp ###

This is used for emptying the trash for a remote by `rclone cleanup`.

If the server can't do `CleanUp` then `rclone cleanup` will return an
error.

### ListR ###

The remote supports a recursive list to list all the contents beneath
a directory quickly.  This enables the `--fast-list` flag to work.
See the [rclone docs](/docs/#fast-list) for more details.

### StreamUpload ###

Some remotes allow files to be uploaded without knowing the file size
in advance. This allows certain operations to work without spooling the
file to local disk first, e.g. `rclone rcat`.

### LinkSharing ###

Sets the necessary permissions on a file or folder and prints a link
that allows others to access them, even if they don't have an account
on the particular cloud provider.

### About ###

This is used to fetch quota information from the remote, like bytes
used/free/quota and bytes used in the trash.

This is also used to return the space used, available for `rclone mount`.

If the server can't do `About` then `rclone about` will return an
error.<|MERGE_RESOLUTION|>--- conflicted
+++ resolved
@@ -146,19 +146,11 @@
 | Microsoft Azure Blob Storage | Yes   | Yes  | No   | No      | No      | Yes   | No           | No [#2178](https://github.com/artpar/rclone/issues/2178) | No  |
 | Microsoft OneDrive           | Yes   | Yes  | Yes  | Yes     | No [#575](https://github.com/artpar/rclone/issues/575) | No | No | Yes | Yes |
 | OpenDrive                    | Yes   | Yes  | Yes  | Yes     | No      | No    | No           | No                                                    | No  |
-<<<<<<< HEAD
-| Openstack Swift              | Yes † | Yes  | No   | No      | No      | Yes   | Yes          | No [#2178](https://github.com/artpar/rclone/issues/2178) | Yes |
-| pCloud                       | Yes   | Yes  | Yes  | Yes     | Yes     | No    | No           | No [#2178](https://github.com/artpar/rclone/issues/2178) | Yes |
-| QingStor                     | No    | Yes  | No   | No      | No      | Yes   | No           | No [#2178](https://github.com/artpar/rclone/issues/2178) | No  |
-| SFTP                         | No    | No   | Yes  | Yes     | No      | No    | Yes          | No [#2178](https://github.com/artpar/rclone/issues/2178) | No  |
-| WebDAV                       | Yes   | Yes  | Yes  | Yes     | No      | No    | Yes ‡        | No [#2178](https://github.com/artpar/rclone/issues/2178) | Yes  |
-=======
 | Openstack Swift              | Yes † | Yes  | No   | No      | No      | Yes   | Yes          | No [#2178](https://github.com/ncw/rclone/issues/2178) | Yes |
 | pCloud                       | Yes   | Yes  | Yes  | Yes     | Yes     | No    | No           | No [#2178](https://github.com/ncw/rclone/issues/2178) | Yes |
 | QingStor                     | No    | Yes  | No   | No      | No      | Yes   | No           | No [#2178](https://github.com/ncw/rclone/issues/2178) | No  |
 | SFTP                         | No    | No   | Yes  | Yes     | No      | No    | Yes          | No [#2178](https://github.com/ncw/rclone/issues/2178) | Yes  |
 | WebDAV                       | Yes   | Yes  | Yes  | Yes     | No      | No    | Yes ‡        | No [#2178](https://github.com/ncw/rclone/issues/2178) | Yes  |
->>>>>>> 7963320a
 | Yandex Disk                  | Yes   | Yes  | Yes  | Yes     | Yes     | No    | Yes          | Yes         | Yes |
 | The local filesystem         | Yes   | No   | Yes  | Yes     | No      | No    | Yes          | No          | Yes |
 
