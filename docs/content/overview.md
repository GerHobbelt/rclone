--- conflicted
+++ resolved
@@ -236,38 +236,31 @@
 | Name                         | Purge | Copy | Move | DirMove | CleanUp | ListR | StreamUpload | LinkSharing | About | EmptyDir |
 | ---------------------------- |:-----:|:----:|:----:|:-------:|:-------:|:-----:|:------------:|:------------:|:-----:| :------: |
 | 1Fichier                     | No    | No   | No   | No      | No      | No    | No           | No           |   No  |  Yes |
-| Amazon Drive                 | Yes   | No   | Yes  | Yes     | No [#575](https://github.com/artpar/rclone/issues/575) | No  | No  | No [#2178](https://github.com/artpar/rclone/issues/2178) | No  | Yes |
-| Amazon S3                    | No    | Yes  | No   | No      | No      | Yes   | Yes          | No [#2178](https://github.com/artpar/rclone/issues/2178) | No  | No |
+| Amazon Drive                 | Yes   | No   | Yes  | Yes     | No [#575](https://github.com/rclone/rclone/issues/575) | No  | No  | No [#2178](https://github.com/rclone/rclone/issues/2178) | No  | Yes |
+| Amazon S3                    | No    | Yes  | No   | No      | No      | Yes   | Yes          | No [#2178](https://github.com/rclone/rclone/issues/2178) | No  | No |
 | Backblaze B2                 | No    | Yes  | No   | No      | Yes     | Yes   | Yes          | Yes | No  | No |
-<<<<<<< HEAD
-| Box                          | Yes   | Yes  | Yes  | Yes     | No [#575](https://github.com/artpar/rclone/issues/575) | No  | Yes | Yes | No  | Yes |
-| Dropbox                      | Yes   | Yes  | Yes  | Yes     | No [#575](https://github.com/artpar/rclone/issues/575) | No  | Yes | Yes | Yes | Yes |
-| FTP                          | No    | No   | Yes  | Yes     | No      | No    | Yes          | No [#2178](https://github.com/artpar/rclone/issues/2178) | No  | Yes |
-| Google Cloud Storage         | Yes   | Yes  | No   | No      | No      | Yes   | Yes          | No [#2178](https://github.com/artpar/rclone/issues/2178) | No  | No |
-=======
 | Box                          | Yes   | Yes  | Yes  | Yes     | No [#575](https://github.com/rclone/rclone/issues/575) | No  | Yes | Yes | No  | Yes |
 | Citrix ShareFile             | Yes   | Yes  | Yes  | Yes     | No      | No    | Yes          | No          | No  | Yes |
 | Dropbox                      | Yes   | Yes  | Yes  | Yes     | No [#575](https://github.com/rclone/rclone/issues/575) | No  | Yes | Yes | Yes | Yes |
 | FTP                          | No    | No   | Yes  | Yes     | No      | No    | Yes          | No [#2178](https://github.com/rclone/rclone/issues/2178) | No  | Yes |
 | Google Cloud Storage         | Yes   | Yes  | No   | No      | No      | Yes   | Yes          | No [#2178](https://github.com/rclone/rclone/issues/2178) | No  | No |
->>>>>>> 479c803f
 | Google Drive                 | Yes   | Yes  | Yes  | Yes     | Yes     | Yes   | Yes          | Yes         | Yes | Yes |
 | Google Photos                | No    | No   | No   | No      | No      | No    | No           | No          | No | No |
-| HTTP                         | No    | No   | No   | No      | No      | No    | No           | No [#2178](https://github.com/artpar/rclone/issues/2178) | No  | Yes |
-| Hubic                        | Yes † | Yes  | No   | No      | No      | Yes   | Yes          | No [#2178](https://github.com/artpar/rclone/issues/2178) | Yes | No |
+| HTTP                         | No    | No   | No   | No      | No      | No    | No           | No [#2178](https://github.com/rclone/rclone/issues/2178) | No  | Yes |
+| Hubic                        | Yes † | Yes  | No   | No      | No      | Yes   | Yes          | No [#2178](https://github.com/rclone/rclone/issues/2178) | Yes | No |
 | Jottacloud                   | Yes   | Yes  | Yes  | Yes     | No      | Yes   | No           | Yes                                                   | Yes | Yes |
 | Mail.ru Cloud                | Yes   | Yes  | Yes  | Yes     | Yes     | No    | No           | Yes                                                   | Yes | Yes |
-| Mega                         | Yes   | No   | Yes  | Yes     | Yes     | No    | No           | No [#2178](https://github.com/artpar/rclone/issues/2178) | Yes | Yes |
-| Microsoft Azure Blob Storage | Yes   | Yes  | No   | No      | No      | Yes   | No           | No [#2178](https://github.com/artpar/rclone/issues/2178) | No  | No |
-| Microsoft OneDrive           | Yes   | Yes  | Yes  | Yes     | No [#575](https://github.com/artpar/rclone/issues/575) | No | No | Yes | Yes | Yes |
+| Mega                         | Yes   | No   | Yes  | Yes     | Yes     | No    | No           | No [#2178](https://github.com/rclone/rclone/issues/2178) | Yes | Yes |
+| Microsoft Azure Blob Storage | Yes   | Yes  | No   | No      | No      | Yes   | No           | No [#2178](https://github.com/rclone/rclone/issues/2178) | No  | No |
+| Microsoft OneDrive           | Yes   | Yes  | Yes  | Yes     | No [#575](https://github.com/rclone/rclone/issues/575) | No | No | Yes | Yes | Yes |
 | OpenDrive                    | Yes   | Yes  | Yes  | Yes     | No      | No    | No           | No                                                    | No  | Yes |
-| Openstack Swift              | Yes † | Yes  | No   | No      | No      | Yes   | Yes          | No [#2178](https://github.com/artpar/rclone/issues/2178) | Yes | No |
-| pCloud                       | Yes   | Yes  | Yes  | Yes     | Yes     | No    | No           | No [#2178](https://github.com/artpar/rclone/issues/2178) | Yes | Yes |
+| Openstack Swift              | Yes † | Yes  | No   | No      | No      | Yes   | Yes          | No [#2178](https://github.com/rclone/rclone/issues/2178) | Yes | No |
+| pCloud                       | Yes   | Yes  | Yes  | Yes     | Yes     | No    | No           | No [#2178](https://github.com/rclone/rclone/issues/2178) | Yes | Yes |
 | premiumize.me                | Yes   | No   | Yes  | Yes     | No      | No    | No           | Yes         | Yes | Yes |
-| put.io                       | Yes   | No   | Yes  | Yes     | Yes     | No    | Yes          | No [#2178](https://github.com/artpar/rclone/issues/2178) | Yes | Yes |
-| QingStor                     | No    | Yes  | No   | No      | No      | Yes   | No           | No [#2178](https://github.com/artpar/rclone/issues/2178) | No  | No |
-| SFTP                         | No    | No   | Yes  | Yes     | No      | No    | Yes          | No [#2178](https://github.com/artpar/rclone/issues/2178) | Yes  | Yes |
-| WebDAV                       | Yes   | Yes  | Yes  | Yes     | No      | No    | Yes ‡        | No [#2178](https://github.com/artpar/rclone/issues/2178) | Yes  | Yes |
+| put.io                       | Yes   | No   | Yes  | Yes     | Yes     | No    | Yes          | No [#2178](https://github.com/rclone/rclone/issues/2178) | Yes | Yes |
+| QingStor                     | No    | Yes  | No   | No      | No      | Yes   | No           | No [#2178](https://github.com/rclone/rclone/issues/2178) | No  | No |
+| SFTP                         | No    | No   | Yes  | Yes     | No      | No    | Yes          | No [#2178](https://github.com/rclone/rclone/issues/2178) | Yes  | Yes |
+| WebDAV                       | Yes   | Yes  | Yes  | Yes     | No      | No    | Yes ‡        | No [#2178](https://github.com/rclone/rclone/issues/2178) | Yes  | Yes |
 | Yandex Disk                  | Yes   | Yes  | Yes  | Yes     | Yes     | No    | Yes          | Yes         | Yes | Yes |
 | The local filesystem         | Yes   | No   | Yes  | Yes     | No      | No    | Yes          | No          | Yes | Yes |
 
