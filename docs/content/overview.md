--- conflicted
+++ resolved
@@ -332,32 +332,19 @@
 | Hubic                        | Yes † | Yes  | No   | No      | No      | Yes   | Yes          | No [#2178](https://github.com/artpar/rclone/issues/2178) | Yes | No |
 | Jottacloud                   | Yes   | Yes  | Yes  | Yes     | No      | Yes   | No           | Yes                                                   | Yes | Yes |
 | Mail.ru Cloud                | Yes   | Yes  | Yes  | Yes     | Yes     | No    | No           | Yes                                                   | Yes | Yes |
-<<<<<<< HEAD
 | Mega                         | Yes   | No   | Yes  | Yes     | Yes     | No    | No           | No [#2178](https://github.com/artpar/rclone/issues/2178) | Yes | Yes |
+| Memory                       | No    | Yes  | No   | No      | No      | Yes   | Yes          | No          | No | No |
 | Microsoft Azure Blob Storage | Yes   | Yes  | No   | No      | No      | Yes   | No           | No [#2178](https://github.com/artpar/rclone/issues/2178) | No  | No |
 | Microsoft OneDrive           | Yes   | Yes  | Yes  | Yes     | No [#575](https://github.com/artpar/rclone/issues/575) | No | No | Yes | Yes | Yes |
-=======
-| Mega                         | Yes   | No   | Yes  | Yes     | Yes     | No    | No           | No [#2178](https://github.com/rclone/rclone/issues/2178) | Yes | Yes |
-| Memory                       | No    | Yes  | No   | No      | No      | Yes   | Yes          | No          | No | No |
-| Microsoft Azure Blob Storage | Yes   | Yes  | No   | No      | No      | Yes   | No           | No [#2178](https://github.com/rclone/rclone/issues/2178) | No  | No |
-| Microsoft OneDrive           | Yes   | Yes  | Yes  | Yes     | No [#575](https://github.com/rclone/rclone/issues/575) | No | No | Yes | Yes | Yes |
->>>>>>> da5cbc19
 | OpenDrive                    | Yes   | Yes  | Yes  | Yes     | No      | No    | No           | No                                                    | No  | Yes |
 | Openstack Swift              | Yes † | Yes  | No   | No      | No      | Yes   | Yes          | No [#2178](https://github.com/artpar/rclone/issues/2178) | Yes | No |
 | pCloud                       | Yes   | Yes  | Yes  | Yes     | Yes     | No    | No           | No [#2178](https://github.com/artpar/rclone/issues/2178) | Yes | Yes |
 | premiumize.me                | Yes   | No   | Yes  | Yes     | No      | No    | No           | Yes         | Yes | Yes |
-<<<<<<< HEAD
 | put.io                       | Yes   | No   | Yes  | Yes     | Yes     | No    | Yes          | No [#2178](https://github.com/artpar/rclone/issues/2178) | Yes | Yes |
 | QingStor                     | No    | Yes  | No   | No      | No      | Yes   | No           | No [#2178](https://github.com/artpar/rclone/issues/2178) | No  | No |
 | SFTP                         | No    | No   | Yes  | Yes     | No      | No    | Yes          | No [#2178](https://github.com/artpar/rclone/issues/2178) | Yes  | Yes |
+| SugarSync                    | Yes   | Yes  | Yes  | Yes     | No      | No    | Yes          | Yes         | No  | Yes |
 | WebDAV                       | Yes   | Yes  | Yes  | Yes     | No      | No    | Yes ‡        | No [#2178](https://github.com/artpar/rclone/issues/2178) | Yes  | Yes |
-=======
-| put.io                       | Yes   | No   | Yes  | Yes     | Yes     | No    | Yes          | No [#2178](https://github.com/rclone/rclone/issues/2178) | Yes | Yes |
-| QingStor                     | No    | Yes  | No   | No      | No      | Yes   | No           | No [#2178](https://github.com/rclone/rclone/issues/2178) | No  | No |
-| SFTP                         | No    | No   | Yes  | Yes     | No      | No    | Yes          | No [#2178](https://github.com/rclone/rclone/issues/2178) | Yes  | Yes |
-| SugarSync                    | Yes   | Yes  | Yes  | Yes     | No      | No    | Yes          | Yes         | No  | Yes |
-| WebDAV                       | Yes   | Yes  | Yes  | Yes     | No      | No    | Yes ‡        | No [#2178](https://github.com/rclone/rclone/issues/2178) | Yes  | Yes |
->>>>>>> da5cbc19
 | Yandex Disk                  | Yes   | Yes  | Yes  | Yes     | Yes     | No    | Yes          | Yes         | Yes | Yes |
 | The local filesystem         | Yes   | No   | Yes  | Yes     | No      | No    | Yes          | No          | Yes | Yes |
 
