--- conflicted
+++ resolved
@@ -125,29 +125,6 @@
 optional features supported by some remotes used to make some
 operations more efficient.
 
-<<<<<<< HEAD
-| Name                         | Purge | Copy | Move | DirMove | CleanUp | ListR | StreamUpload | LinkSharing |
-| ---------------------------- |:-----:|:----:|:----:|:-------:|:-------:|:-----:|:------------:|:------------:|
-| Amazon Drive                 | Yes   | No   | Yes  | Yes     | No [#575](https://github.com/artpar/rclone/issues/575) | No  | No  | No [#2178](https://github.com/artpar/rclone/issues/2178) |
-| Amazon S3                    | No    | Yes  | No   | No      | No      | Yes   | Yes          | No [#2178](https://github.com/artpar/rclone/issues/2178) |
-| Backblaze B2                 | No    | No   | No   | No      | Yes     | Yes   | Yes          | No [#2178](https://github.com/artpar/rclone/issues/2178) |
-| Box                          | Yes   | Yes  | Yes  | Yes     | No [#575](https://github.com/artpar/rclone/issues/575) | No  | Yes | No [#2178](https://github.com/artpar/rclone/issues/2178) |
-| Dropbox                      | Yes   | Yes  | Yes  | Yes     | No [#575](https://github.com/artpar/rclone/issues/575) | No  | Yes | Yes |
-| FTP                          | No    | No   | Yes  | Yes     | No      | No    | Yes          | No [#2178](https://github.com/artpar/rclone/issues/2178) |
-| Google Cloud Storage         | Yes   | Yes  | No   | No      | No      | Yes   | Yes          | No [#2178](https://github.com/artpar/rclone/issues/2178) |
-| Google Drive                 | Yes   | Yes  | Yes  | Yes     | Yes     | No    | Yes          | Yes         |
-| HTTP                         | No    | No   | No   | No      | No      | No    | No           | No [#2178](https://github.com/artpar/rclone/issues/2178) |
-| Hubic                        | Yes † | Yes  | No   | No      | No      | Yes   | Yes          | No [#2178](https://github.com/artpar/rclone/issues/2178) |
-| Microsoft Azure Blob Storage | Yes   | Yes  | No   | No      | No      | Yes   | No           | No [#2178](https://github.com/artpar/rclone/issues/2178) |
-| Microsoft OneDrive           | Yes   | Yes  | Yes  | No [#197](https://github.com/artpar/rclone/issues/197) | No [#575](https://github.com/artpar/rclone/issues/575) | No | No | No [#2178](https://github.com/artpar/rclone/issues/2178) |
-| Openstack Swift              | Yes † | Yes  | No   | No      | No      | Yes   | Yes          | No [#2178](https://github.com/artpar/rclone/issues/2178) |
-| pCloud                       | Yes   | Yes  | Yes  | Yes     | Yes     | No    | No           | No [#2178](https://github.com/artpar/rclone/issues/2178) |
-| QingStor                     | No    | Yes  | No   | No      | No      | Yes   | No           | No [#2178](https://github.com/artpar/rclone/issues/2178) |
-| SFTP                         | No    | No   | Yes  | Yes     | No      | No    | Yes          | No [#2178](https://github.com/artpar/rclone/issues/2178) |
-| WebDAV                       | Yes   | Yes  | Yes  | Yes     | No      | No    | Yes ‡        | No [#2178](https://github.com/artpar/rclone/issues/2178) |
-| Yandex Disk                  | Yes   | No   | No   | No      | Yes     | Yes   | Yes          | No [#2178](https://github.com/artpar/rclone/issues/2178) |
-| The local filesystem         | Yes   | No   | Yes  | Yes     | No      | No    | Yes          | No          |
-=======
 | Name                         | Purge | Copy | Move | DirMove | CleanUp | ListR | StreamUpload | LinkSharing | About |
 | ---------------------------- |:-----:|:----:|:----:|:-------:|:-------:|:-----:|:------------:|:------------:|:-----:|
 | Amazon Drive                 | Yes   | No   | Yes  | Yes     | No [#575](https://github.com/ncw/rclone/issues/575) | No  | No  | No [#2178](https://github.com/ncw/rclone/issues/2178) | No  |
@@ -171,7 +148,6 @@
 | WebDAV                       | Yes   | Yes  | Yes  | Yes     | No      | No    | Yes ‡        | No [#2178](https://github.com/ncw/rclone/issues/2178) | No  |
 | Yandex Disk                  | Yes   | No   | No   | No      | Yes     | Yes   | Yes          | No [#2178](https://github.com/ncw/rclone/issues/2178) | No  |
 | The local filesystem         | Yes   | No   | Yes  | Yes     | No      | No    | Yes          | No          | Yes |
->>>>>>> 7bf2d389
 
 ### Purge ###
 
