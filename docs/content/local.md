--- conflicted
+++ resolved
@@ -52,11 +52,7 @@
 and `\\server\share` is converted to `\\?\UNC\server\share`.
 
 However, in rare cases this may cause problems with buggy file
-<<<<<<< HEAD
-system drivers like [EncFS](https://github.com/artpar/rclone/issues/261).
-=======
 system drivers like [EncFS](https://github.com/rclone/rclone/issues/261).
->>>>>>> c2635e39
 To disable UNC conversion globally, add this to your `.rclone.conf` file:
 
 ```
@@ -305,11 +301,7 @@
 - source file is being updated" if the file changes during upload.
 
 However on some file systems this modification time check may fail (eg
-<<<<<<< HEAD
-[Glusterfs #2206](https://github.com/artpar/rclone/issues/2206)) so this
-=======
 [Glusterfs #2206](https://github.com/rclone/rclone/issues/2206)) so this
->>>>>>> c2635e39
 check can be disabled with this flag.
 
 - Config:      no_check_updated
