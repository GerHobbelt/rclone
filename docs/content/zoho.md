---
title: "Zoho"
description: "Zoho WorkDrive"
versionIntroduced: "v1.54"
---

# {{< icon "fas fa-folder" >}} Zoho Workdrive

[Zoho WorkDrive](https://www.zoho.com/workdrive/) is a cloud storage solution created by [Zoho](https://zoho.com).

## Configuration

Here is an example of making a zoho configuration.  First run

    rclone config

This will guide you through an interactive setup process:

```
No remotes found, make a new one?
n) New remote
s) Set configuration password
n/s> n
name> remote
Type of storage to configure.
Enter a string value. Press Enter for the default ("").
Choose a number from below, or type in your own value
[snip]
XX / Zoho
   \ "zoho"
[snip]
Storage> zoho
** See help for zoho backend at: https://rclone.org/zoho/ **

OAuth Client Id
Leave blank normally.
Enter a string value. Press Enter for the default ("").
client_id> 
OAuth Client Secret
Leave blank normally.
Enter a string value. Press Enter for the default ("").
client_secret> 
Edit advanced config? (y/n)
y) Yes
n) No (default)
y/n> n
Remote config
Use web browser to automatically authenticate rclone with remote?
 * Say Y if the machine running rclone has a web browser you can use
 * Say N if running rclone on a (remote) machine without web browser access
If not sure try Y. If Y failed, try N.
y) Yes (default)
n) No
y/n> 
If your browser doesn't open automatically go to the following link: http://127.0.0.1:53682/auth?state=LVn0IHzxej1ZkmQw31d0wQ
Log in and authorize rclone for access
Waiting for code...
Got code
Choose a number from below, or type in your own value
 1 / MyTeam
   \ "4u28602177065ff22426787a6745dba8954eb"
Enter a Team ID> 1
Choose a number from below, or type in your own value
 1 / General
   \ "4u2869d2aa6fca04f4f2f896b6539243b85b1"
Enter a Workspace ID> 1
Configuration complete.
Options:
- type: zoho
- token: {"access_token":"xxxxxxxxxxxxxxxxxxxxxxxxxxxxxxxxx","token_type":"Zoho-oauthtoken","refresh_token":"xxxxxxxxxxxxxxxxxxxxxxxxxxxxxxxxx","expiry":"2020-10-12T00:54:52.370275223+02:00"}
- root_folder_id: xxxxxxxxxxxxxxxxxxxxxxxxxxxxxxxxx
Keep this "remote" remote?
y) Yes this is OK (default)
e) Edit this remote
d) Delete this remote
y/e/d> 
```

See the [remote setup docs](/remote_setup/) for how to set it up on a
machine with no Internet browser available.

Rclone runs a webserver on your local computer to collect the
authorization token from Zoho Workdrive. This is only from the moment
your browser is opened until the token is returned.
The webserver runs on `http://127.0.0.1:53682/`.
If local port `53682` is protected by a firewall you may need to temporarily
unblock the firewall to complete authorization.

Once configured you can then use `rclone` like this,

See top level directories

    rclone lsd remote:

Make a new directory

    rclone mkdir remote:directory

List the contents of a directory

    rclone ls remote:directory

Sync `/home/local/directory` to the remote path, deleting any
excess files in the path.

    rclone sync --interactive /home/local/directory remote:directory

Zoho paths may be as deep as required, eg `remote:directory/subdirectory`.

### Modification times and hashes

Modified times are currently not supported for Zoho Workdrive

No hash algorithms are supported.

### Usage information

To view your current quota you can use the `rclone about remote:`
command which will display your current usage.

### Restricted filename characters

Only control characters and invalid UTF-8 are replaced. In addition most
Unicode full-width characters are not supported at all and will be removed 
from filenames during upload.

{{< rem autogenerated options start" - DO NOT EDIT - instead edit fs.RegInfo in backend/zoho/zoho.go then run make backenddocs" >}}
### Standard options

Here are the Standard options specific to zoho (Zoho).

#### --zoho-client-id

OAuth Client Id.

Leave blank normally.

Properties:

- Config:      client_id
- Env Var:     RCLONE_ZOHO_CLIENT_ID
- Type:        string
- Required:    false

#### --zoho-client-secret

OAuth Client Secret.

Leave blank normally.

Properties:

- Config:      client_secret
- Env Var:     RCLONE_ZOHO_CLIENT_SECRET
- Type:        string
- Required:    false

#### --zoho-region

Zoho region to connect to.

You'll have to use the region your organization is registered in. If
not sure use the same top level domain as you connect to in your
browser.

Properties:

- Config:      region
- Env Var:     RCLONE_ZOHO_REGION
- Type:        string
- Required:    false
- Examples:
    - "com"
        - United states / Global
    - "eu"
        - Europe
    - "in"
        - India
    - "jp"
        - Japan
    - "com.cn"
        - China
    - "com.au"
        - Australia

### Advanced options

Here are the Advanced options specific to zoho (Zoho).

#### --zoho-token

OAuth Access Token as a JSON blob.

Properties:

- Config:      token
- Env Var:     RCLONE_ZOHO_TOKEN
- Type:        string
- Required:    false

#### --zoho-auth-url

Auth server URL.

Leave blank to use the provider defaults.

Properties:

- Config:      auth_url
- Env Var:     RCLONE_ZOHO_AUTH_URL
- Type:        string
- Required:    false

#### --zoho-token-url

Token server url.

Leave blank to use the provider defaults.

Properties:

- Config:      token_url
- Env Var:     RCLONE_ZOHO_TOKEN_URL
- Type:        string
- Required:    false

<<<<<<< HEAD
=======
#### --zoho-client-credentials

Use client credentials OAuth flow.

This will use the OAUTH2 client Credentials Flow as described in RFC 6749.

Properties:

- Config:      client_credentials
- Env Var:     RCLONE_ZOHO_CLIENT_CREDENTIALS
- Type:        bool
- Default:     false

>>>>>>> 1c4c2609
#### --zoho-upload-cutoff

Cutoff for switching to large file upload api (>= 10 MiB).

Properties:

- Config:      upload_cutoff
- Env Var:     RCLONE_ZOHO_UPLOAD_CUTOFF
- Type:        SizeSuffix
- Default:     10Mi

#### --zoho-encoding

The encoding for the backend.

See the [encoding section in the overview](/overview/#encoding) for more info.

Properties:

- Config:      encoding
- Env Var:     RCLONE_ZOHO_ENCODING
- Type:        Encoding
- Default:     Del,Ctl,InvalidUtf8

#### --zoho-description

Description of the remote.

Properties:

- Config:      description
- Env Var:     RCLONE_ZOHO_DESCRIPTION
- Type:        string
- Required:    false

{{< rem autogenerated options stop >}}

## Setting up your own client_id

For Zoho we advise you to set up your own client_id. To do so you have to complete the following steps.

1. Log in to the [Zoho API Console](https://api-console.zoho.com)

2. Create a new client of type "Server-based Application". The name and website don't matter, but you must add the redirect URL `http://localhost:53682/`.

3. Once the client is created, you can go to the settings tab and enable it in other regions.

The client id and client secret can now be used with rclone.<|MERGE_RESOLUTION|>--- conflicted
+++ resolved
@@ -224,8 +224,6 @@
 - Type:        string
 - Required:    false
 
-<<<<<<< HEAD
-=======
 #### --zoho-client-credentials
 
 Use client credentials OAuth flow.
@@ -239,7 +237,6 @@
 - Type:        bool
 - Default:     false
 
->>>>>>> 1c4c2609
 #### --zoho-upload-cutoff
 
 Cutoff for switching to large file upload api (>= 10 MiB).
