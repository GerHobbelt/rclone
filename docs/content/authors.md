---
title: "Authors"
description: "Rclone Authors and Contributors"
---

Authors
-------

  * Nick Craig-Wood <nick@craig-wood.com>

Contributors
------------

{{< rem `email addresses removed from here need to be addeed to
bin/.ignore-emails to make sure update-authors.py doesn't immediately
put them back in again.` >}}

  * Alex Couper <amcouper@gmail.com>
  * Leonid Shalupov <leonid@shalupov.com> <shalupov@diverse.org.ru>
  * Shimon Doodkin <helpmepro1@gmail.com>
  * Colin Nicholson <colin@colinn.com>
  * Klaus Post <klauspost@gmail.com>
  * Sergey Tolmachev <tolsi.ru@gmail.com>
  * Adriano Aurélio Meirelles <adriano@atinge.com>
  * C. Bess <cbess@users.noreply.github.com>
  * Dmitry Burdeev <dibu28@gmail.com>
  * Joseph Spurrier <github@josephspurrier.com>
  * Björn Harrtell <bjorn@wololo.org>
  * Xavier Lucas <xavier.lucas@corp.ovh.com>
  * Werner Beroux <werner@beroux.com>
  * Brian Stengaard <brian@stengaard.eu>
  * Jakub Gedeon <jgedeon@sofi.com>
  * Jim Tittsler <jwt@onjapan.net>
  * Michal Witkowski <michal@improbable.io>
  * Fabian Ruff <fabian.ruff@sap.com>
  * Leigh Klotz <klotz@quixey.com>
  * Romain Lapray <lapray.romain@gmail.com>
  * Justin R. Wilson <jrw972@gmail.com>
  * Antonio Messina <antonio.s.messina@gmail.com>
  * Stefan G. Weichinger <office@oops.co.at>
  * Per Cederberg <cederberg@gmail.com>
  * Radek Šenfeld <rush@logic.cz>
  * Fredrik Fornwall <fredrik@fornwall.net>
  * Asko Tamm <asko@deekit.net>
  * xor-zz <xor@gstocco.com>
  * Tomasz Mazur <tmazur90@gmail.com>
  * Marco Paganini <paganini@paganini.net>
  * Felix Bünemann <buenemann@louis.info>
  * Durval Menezes <jmrclone@durval.com>
  * Luiz Carlos Rumbelsperger Viana <maxd13_luiz_carlos@hotmail.com>
  * Stefan Breunig <stefan-github@yrden.de>
  * Alishan Ladhani <ali-l@users.noreply.github.com>
  * 0xJAKE <0xJAKE@users.noreply.github.com>
  * Thibault Molleman <thibaultmol@users.noreply.github.com>
  * Scott McGillivray <scott.mcgillivray@gmail.com>
  * Bjørn Erik Pedersen <bjorn.erik.pedersen@gmail.com>
  * Lukas Loesche <lukas@mesosphere.io>
  * emyarod <allllaboutyou@gmail.com>
  * T.C. Ferguson <tcf909@gmail.com>
  * Brandur <brandur@mutelight.org>
  * Dario Giovannetti <dev@dariogiovannetti.net>
  * Károly Oláh <okaresz@aol.com>
  * Jon Yergatian <jon@macfanatic.ca>
  * Jack Schmidt <github@mowsey.org>
  * Dedsec1 <Dedsec1@users.noreply.github.com>
  * Hisham Zarka <hzarka@gmail.com>
  * Jérôme Vizcaino <jerome.vizcaino@gmail.com>
  * Mike Tesch <mjt6129@rit.edu>
  * Marvin Watson <marvwatson@users.noreply.github.com>
  * Danny Tsai <danny8376@gmail.com>
  * Yoni Jah <yonjah+git@gmail.com> <yonjah+github@gmail.com>
  * Stephen Harris <github@spuddy.org> <sweharris@users.noreply.github.com>
  * Ihor Dvoretskyi <ihor.dvoretskyi@gmail.com>
  * Jon Craton <jncraton@gmail.com>
  * Hraban Luyat <hraban@0brg.net>
  * Michael Ledin <mledin89@gmail.com>
  * Martin Kristensen <me@azgul.com>
  * Too Much IO <toomuchio@users.noreply.github.com>
  * Anisse Astier <anisse@astier.eu>
  * Zahiar Ahmed <zahiar@live.com>
  * Igor Kharin <igorkharin@gmail.com>
  * Bill Zissimopoulos <billziss@navimatics.com>
  * Bob Potter <bobby.potter@gmail.com>
  * Steven Lu <tacticalazn@gmail.com>
  * Sjur Fredriksen <sjurtf@ifi.uio.no>
  * Ruwbin <hubus12345@gmail.com>
  * Fabian Möller <fabianm88@gmail.com> <f.moeller@nynex.de>
  * Edward Q. Bridges <github@eqbridges.com>
  * Vasiliy Tolstov <v.tolstov@selfip.ru>
  * Harshavardhana <harsha@minio.io>
  * sainaen <sainaen@gmail.com>
  * gdm85 <gdm85@users.noreply.github.com>
  * Yaroslav Halchenko <debian@onerussian.com>
  * John Papandriopoulos <jpap@users.noreply.github.com>
  * Zhiming Wang <zmwangx@gmail.com>
  * Andy Pilate <cubox@cubox.me>
  * Oliver Heyme <olihey@googlemail.com> <olihey@users.noreply.github.com> <de8olihe@lego.com>
  * wuyu <wuyu@yunify.com>
  * Andrei Dragomir <adragomi@adobe.com>
  * Christian Brüggemann <mail@cbruegg.com>
  * Alex McGrath Kraak <amkdude@gmail.com>
  * bpicode <bjoern.pirnay@googlemail.com>
  * Daniel Jagszent <daniel@jagszent.de>
  * Josiah White <thegenius2009@gmail.com>
  * Ishuah Kariuki <kariuki@ishuah.com> <ishuah91@gmail.com>
  * Jan Varho <jan@varho.org>
  * Girish Ramakrishnan <girish@cloudron.io>
  * LingMan <LingMan@users.noreply.github.com>
  * Jacob McNamee <jacobmcnamee@gmail.com>
  * jersou <jertux@gmail.com>
  * thierry <thierry@substantiel.fr>
  * Simon Leinen <simon.leinen@gmail.com> <ubuntu@s3-test.novalocal>
  * Dan Dascalescu <ddascalescu+github@gmail.com>
  * Jason Rose <jason@jro.io>
  * Andrew Starr-Bochicchio <a.starr.b@gmail.com>
  * John Leach <john@johnleach.co.uk>
  * Corban Raun <craun@instructure.com>
  * Pierre Carlson <mpcarl@us.ibm.com>
  * Ernest Borowski <er.borowski@gmail.com>
  * Remus Bunduc <remus.bunduc@gmail.com>
  * Iakov Davydov <iakov.davydov@unil.ch> <dav05.gith@myths.ru>
  * Jakub Tasiemski <tasiemski@gmail.com>
  * David Minor <dminor@saymedia.com>
  * Tim Cooijmans <cooijmans.tim@gmail.com>
  * Laurence <liuxy6@gmail.com>
  * Giovanni Pizzi <gio.piz@gmail.com>
  * Filip Bartodziej <filipbartodziej@gmail.com>
  * Jon Fautley <jon@dead.li>
  * lewapm <32110057+lewapm@users.noreply.github.com>
  * Yassine Imounachen <yassine256@gmail.com>
  * Chris Redekop <chris-redekop@users.noreply.github.com> <chris.redekop@gmail.com>
  * Jon Fautley <jon@adenoid.appstal.co.uk>
  * Will Gunn <WillGunn@users.noreply.github.com>
  * Lucas Bremgartner <lucas@bremis.ch>
  * Jody Frankowski <jody.frankowski@gmail.com>
  * Andreas Roussos <arouss1980@gmail.com>
  * nbuchanan <nbuchanan@utah.gov>
  * Durval Menezes <rclone@durval.com>
  * Victor <vb-github@viblo.se>
  * Mateusz <pabian.mateusz@gmail.com>
  * Daniel Loader <spicypixel@gmail.com>
  * David0rk <davidork@gmail.com>
  * Alexander Neumann <alexander@bumpern.de>
  * Giri Badanahatti <gbadanahatti@us.ibm.com@Giris-MacBook-Pro.local>
  * Leo R. Lundgren <leo@finalresort.org>
  * wolfv <wolfv6@users.noreply.github.com>
  * Dave Pedu <dave@davepedu.com>
  * Stefan Lindblom <lindblom@spotify.com>
  * seuffert <oliver@seuffert.biz>
  * gbadanahatti <37121690+gbadanahatti@users.noreply.github.com>
  * Keith Goldfarb <barkofdelight@gmail.com>
  * Steve Kriss <steve@heptio.com>
  * Chih-Hsuan Yen <yan12125@gmail.com>
  * Alexander Neumann <fd0@users.noreply.github.com>
  * Matt Holt <mholt@users.noreply.github.com>
  * Eri Bastos <bastos.eri@gmail.com>
  * Michael P. Dubner <pywebmail@list.ru>
  * Antoine GIRARD <sapk@users.noreply.github.com>
  * Mateusz Piotrowski <mpp302@gmail.com>
  * Animosity022 <animosity22@users.noreply.github.com> <earl.texter@gmail.com>
  * Peter Baumgartner <pete@lincolnloop.com>
  * Craig Rachel <craig@craigrachel.com>
  * Michael G. Noll <miguno@users.noreply.github.com>
  * hensur <me@hensur.de>
  * Oliver Heyme <de8olihe@lego.com>
  * Richard Yang <richard@yenforyang.com>
  * Piotr Oleszczyk <piotr.oleszczyk@gmail.com>
  * Rodrigo <rodarima@gmail.com>
  * NoLooseEnds <NoLooseEnds@users.noreply.github.com>
  * Jakub Karlicek <jakub@karlicek.me>
  * John Clayton <john@codemonkeylabs.com>
  * Kasper Byrdal Nielsen <byrdal76@gmail.com>
  * Benjamin Joseph Dag <bjdag1234@users.noreply.github.com>
  * themylogin <themylogin@gmail.com>
  * Onno Zweers <onno.zweers@surfsara.nl>
  * Jasper Lievisse Adriaanse <jasper@humppa.nl>
  * sandeepkru <sandeep.ummadi@gmail.com> <sandeepkru@users.noreply.github.com>
  * HerrH <atomtigerzoo@users.noreply.github.com>
  * Andrew <4030760+sparkyman215@users.noreply.github.com>
  * dan smith <XX1011@gmail.com>
  * Oleg Kovalov <iamolegkovalov@gmail.com>
  * Ruben Vandamme <github-com-00ff86@vandamme.email>
  * Cnly <minecnly@gmail.com>
  * Andres Alvarez <1671935+kir4h@users.noreply.github.com>
  * reddi1 <xreddi@gmail.com>
  * Matt Tucker <matthewtckr@gmail.com>
  * Sebastian Bünger <buengese@gmail.com>
  * Martin Polden <mpolden@mpolden.no>
  * Alex Chen <Cnly@users.noreply.github.com>
  * Denis <deniskovpen@gmail.com>
  * bsteiss <35940619+bsteiss@users.noreply.github.com>
  * Cédric Connes <cedric.connes@gmail.com>
  * Dr. Tobias Quathamer <toddy15@users.noreply.github.com>
  * dcpu <42736967+dcpu@users.noreply.github.com>
  * Sheldon Rupp <me@shel.io>
  * albertony <12441419+albertony@users.noreply.github.com>
  * cron410 <cron410@gmail.com>
  * Anagh Kumar Baranwal <6824881+darthShadow@users.noreply.github.com>
  * Felix Brucker <felix@felixbrucker.com>
  * Santiago Rodríguez <scollazo@users.noreply.github.com>
  * Craig Miskell <craig.miskell@fluxfederation.com>
  * Antoine GIRARD <sapk@sapk.fr>
  * Joanna Marek <joanna.marek@u2i.com>
  * frenos <frenos@users.noreply.github.com>
  * ssaqua <ssaqua@users.noreply.github.com>
  * xnaas <me@xnaas.info>
  * Frantisek Fuka <fuka@fuxoft.cz>
  * Paul Kohout <pauljkohout@yahoo.com>
  * dcpu <43330287+dcpu@users.noreply.github.com>
  * jackyzy823 <jackyzy823@gmail.com>
  * David Haguenauer <ml@kurokatta.org>
  * teresy <hi.teresy@gmail.com>
  * buergi <patbuergi@gmx.de>
  * Florian Gamboeck <mail@floga.de>
  * Ralf Hemberger <10364191+rhemberger@users.noreply.github.com>
  * Scott Edlund <sedlund@users.noreply.github.com>
  * Erik Swanson <erik@retailnext.net>
  * Jake Coggiano <jake@stripe.com>
  * brused27 <brused27@noemailaddress>
  * Peter Kaminski <kaminski@istori.com>
  * Henry Ptasinski <henry@logout.com>
  * Alexander <kharkovalexander@gmail.com>
  * Garry McNulty <garrmcnu@gmail.com>
  * Mathieu Carbou <mathieu.carbou@gmail.com>
  * Mark Otway <mark@otway.com>
  * William Cocker <37018962+WilliamCocker@users.noreply.github.com>
  * François Leurent <131.js@cloudyks.org>
  * Arkadius Stefanski <arkste@gmail.com>
  * Jay <dev@jaygoel.com>
  * andrea rota <a@xelera.eu>
  * nicolov <nicolov@users.noreply.github.com>
  * Dario Guzik <dario@guzik.com.ar>
  * qip <qip@users.noreply.github.com>
  * yair@unicorn <yair@unicorn>
  * Matt Robinson <brimstone@the.narro.ws>
  * kayrus <kay.diam@gmail.com>
  * Rémy Léone <remy.leone@gmail.com>
  * Wojciech Smigielski <wojciech.hieronim.smigielski@gmail.com>
  * weetmuts <oehrstroem@gmail.com>
  * Jonathan <vanillajonathan@users.noreply.github.com>
  * James Carpenter <orbsmiv@users.noreply.github.com>
  * Vince <vince0villamora@gmail.com>
  * Nestar47 <47841759+Nestar47@users.noreply.github.com>
  * Six <brbsix@gmail.com>
  * Alexandru Bumbacea <alexandru.bumbacea@booking.com>
  * calisro <robert.calistri@gmail.com>
  * Dr.Rx <david.rey@nventive.com>
  * marcintustin <marcintustin@users.noreply.github.com>
  * jaKa Močnik <jaka@koofr.net>
  * Fionera <fionera@fionera.de>
  * Dan Walters <dan@walters.io>
  * Danil Semelenov <sgtpep@users.noreply.github.com>
  * xopez <28950736+xopez@users.noreply.github.com>
  * Ben Boeckel <mathstuf@gmail.com>
  * Manu <manu@snapdragon.cc>
  * Kyle E. Mitchell <kyle@kemitchell.com>
  * Gary Kim <gary@garykim.dev>
  * Jon <jonathn@github.com>
  * Jeff Quinn <jeffrey.quinn@bluevoyant.com>
  * Peter Berbec <peter@berbec.com>
  * didil <1284255+didil@users.noreply.github.com>
  * id01 <gaviniboom@gmail.com>
  * Robert Marko <robimarko@gmail.com>
  * Philip Harvey <32467456+pharveybattelle@users.noreply.github.com>
  * JorisE <JorisE@users.noreply.github.com>
  * garry415 <garry.415@gmail.com>
  * forgems <forgems@gmail.com>
  * Florian Apolloner <florian@apolloner.eu>
  * Aleksandar Janković <office@ajankovic.com> <ajankovic@users.noreply.github.com>
  * Maran <maran@protonmail.com>
  * nguyenhuuluan434 <nguyenhuuluan434@gmail.com>
  * Laura Hausmann <zotan@zotan.pw> <laura@hausmann.dev>
  * yparitcher <y@paritcher.com>
  * AbelThar <abela.tharen@gmail.com>
  * Matti Niemenmaa <matti.niemenmaa+git@iki.fi>
  * Russell Davis <russelldavis@users.noreply.github.com>
  * Yi FU <yi.fu@tink.se>
  * Paul Millar <paul.millar@desy.de>
  * justinalin <justinalin@qnap.com>
  * EliEron <subanimehd@gmail.com>
  * justina777 <chiahuei.lin@gmail.com>
  * Chaitanya Bankanhal <bchaitanya15@gmail.com>
  * Michał Matczuk <michal@scylladb.com>
  * Macavirus <macavirus@zoho.com>
  * Abhinav Sharma <abhi18av@users.noreply.github.com>
  * ginvine <34869051+ginvine@users.noreply.github.com>
  * Patrick Wang <mail6543210@yahoo.com.tw>
  * Cenk Alti <cenkalti@gmail.com>
  * Andreas Chlupka <andy@chlupka.com>
  * Alfonso Montero <amontero@tinet.org>
  * Ivan Andreev <ivandeex@gmail.com>
  * David Baumgold <david@davidbaumgold.com>
  * Lars Lehtonen <lars.lehtonen@gmail.com>
  * Matei David <matei.david@gmail.com>
  * David <david.bramwell@endemolshine.com>
  * Anthony Rusdi <33247310+antrusd@users.noreply.github.com>
  * Richard Patel <me@terorie.dev>
  * 庄天翼 <zty0826@gmail.com>
  * SwitchJS <dev@switchjs.com>
  * Raphael <PowershellNinja@users.noreply.github.com>
  * Sezal Agrawal <sezalagrawal@gmail.com>
  * Tyler <TylerNakamura@users.noreply.github.com>
  * Brett Dutro <brett.dutro@gmail.com>
  * Vighnesh SK <booterror99@gmail.com>
  * Arijit Biswas <dibbyo456@gmail.com>
  * Michele Caci <michele.caci@gmail.com>
  * AlexandrBoltris <ua2fgb@gmail.com>
  * Bryce Larson <blarson@saltstack.com>
  * Carlos Ferreyra <crypticmind@gmail.com>
  * Saksham Khanna <sakshamkhanna@outlook.com>
  * dausruddin <5763466+dausruddin@users.noreply.github.com>
  * zero-24 <zero-24@users.noreply.github.com>
  * Xiaoxing Ye <ye@xiaoxing.us>
  * Barry Muldrey <barry@muldrey.net>
  * Sebastian Brandt <sebastian.brandt@friday.de>
  * Marco Molteni <marco.molteni@mailbox.org>
  * Ankur Gupta <ankur0493@gmail.com> <7876747+ankur0493@users.noreply.github.com>
  * Maciej Zimnoch <maciej@scylladb.com>
  * anuar45 <serdaliyev.anuar@gmail.com>
  * Fernando <ferferga@users.noreply.github.com>
  * David Cole <david.cole@sohonet.com>
  * Wei He <git@weispot.com>
  * Outvi V <19144373+outloudvi@users.noreply.github.com>
  * Thomas Kriechbaumer <thomas@kriechbaumer.name>
  * Tennix <tennix@users.noreply.github.com>
  * Ole Schütt <ole@schuett.name>
  * Kuang-che Wu <kcwu@csie.org>
  * Thomas Eales <wingsuit@users.noreply.github.com>
  * Paul Tinsley <paul.tinsley@vitalsource.com>
  * Felix Hungenberg <git@shiftgeist.com>
  * Benjamin Richter <github@dev.telepath.de>
  * landall <cst_zf@qq.com>
  * thestigma <thestigma@gmail.com>
  * jtagcat <38327267+jtagcat@users.noreply.github.com>
  * Damon Permezel <permezel@me.com>
  * boosh <boosh@users.noreply.github.com>
  * unbelauscht <58393353+unbelauscht@users.noreply.github.com>
  * Motonori IWAMURO <vmi@nifty.com>
  * Benjapol Worakan <benwrk@live.com>
  * Dave Koston <dave.koston@stackpath.com>
  * Durval Menezes <DurvalMenezes@users.noreply.github.com>
  * Tim Gallant <me@timgallant.us>
  * Frederick Zhang <frederick888@tsundere.moe>
  * valery1707 <valery1707@gmail.com>
  * Yves G <theYinYeti@yalis.fr>
  * Shing Kit Chan <chanshingkit@gmail.com>
  * Franklyn Tackitt <franklyn@tackitt.net>
  * Robert-André Mauchin <zebob.m@gmail.com>
  * evileye <48332831+ibiruai@users.noreply.github.com>
  * Joachim Brandon LeBlanc <brandon@leblanc.codes>
  * Patryk Jakuszew <patryk.jakuszew@gmail.com>
  * fishbullet <shindu666@gmail.com>
  * greatroar <@>
  * Bernd Schoolmann <mail@quexten.com>
  * Elan Ruusamäe <glen@pld-linux.org>
  * Max Sum <max@lolyculture.com>
  * Mark Spieth <mspieth@users.noreply.github.com>
  * harry <me@harry.plus>
  * Samantha McVey <samantham@posteo.net>
  * Jack Anderson <jack.anderson@metaswitch.com>
  * Michael G <draget@speciesm.net>
  * Brandon Philips <brandon@ifup.org>
  * Daven <dooven@users.noreply.github.com>
  * Martin Stone <martin@d7415.co.uk>
  * David Bramwell <13053834+dbramwell@users.noreply.github.com>
  * Sunil Patra <snl_su@live.com>
  * Adam Stroud <adam.stroud@gmail.com>
  * Kush <kushsharma@users.noreply.github.com>
  * Matan Rosenberg <matan129@gmail.com>
  * gitch1 <63495046+gitch1@users.noreply.github.com>
  * ElonH <elonhhuang@gmail.com>
  * Fred <fred@creativeprojects.tech>
  * Sébastien Gross <renard@users.noreply.github.com>
  * Maxime Suret <11944422+msuret@users.noreply.github.com>
  * Caleb Case <caleb@storj.io>
  * Ben Zenker <imbenzenker@gmail.com>
  * Martin Michlmayr <tbm@cyrius.com>
  * Brandon McNama <bmcnama@pagerduty.com>
  * Daniel Slyman <github@skylayer.eu>
<<<<<<< HEAD
  * Alex Guerrero <guerrero@users.noreply.github.com>
=======
  * Alex Guerrero <guerrero@users.noreply.github.com>
  * Matteo Pietro Dazzi <matteopietro.dazzi@gft.com>
  * edwardxml <56691903+edwardxml@users.noreply.github.com>
  * Roman Kredentser <shareed2k@gmail.com>
  * Kamil Trzciński <ayufan@ayufan.eu>
  * Zac Rubin <z-0@users.noreply.github.com>
  * Vincent Feltz <psycho@feltzv.fr>
  * Heiko Bornholdt <bornholdt@informatik.uni-hamburg.de>
  * Matteo Pietro Dazzi <matteopietro.dazzi@gmail.com>
  * jtagcat <gitlab@c7.ee>
  * Petri Salminen <petri@salminen.dev>
  * Tim Burke <tim.burke@gmail.com>
  * Kai Lüke <kai@kinvolk.io>
  * Garrett Squire <github@garrettsquire.com>
  * Evan Harris <eharris@puremagic.com>
  * Kevin <keyam@microsoft.com>
  * Morten Linderud <morten@linderud.pw>
  * Dmitry Ustalov <dmitry.ustalov@gmail.com>
  * Jack <196648+jdeng@users.noreply.github.com>
  * kcris <cristian.tarsoaga@gmail.com>
  * tyhuber1 <68970760+tyhuber1@users.noreply.github.com>
  * David Ibarra <david.ibarra@realty.com>
  * Tim Gallant <tim@lilt.com>
  * Kaloyan Raev <kaloyan@storj.io>
  * Jay McEntire <jay.mcentire@gmail.com>
  * Leo Luan <leoluan@us.ibm.com>
  * aus <549081+aus@users.noreply.github.com>
  * Aaron Gokaslan <agokaslan@fb.com>
  * Egor Margineanu <egmar@users.noreply.github.com>
  * Lucas Kanashiro <lucas.kanashiro@canonical.com>
  * WarpedPixel <WarpedPixel@users.noreply.github.com>
  * Sam Edwards <sam@samedwards.ca>
>>>>>>> 7c1e83d4
<|MERGE_RESOLUTION|>--- conflicted
+++ resolved
@@ -377,9 +377,6 @@
   * Martin Michlmayr <tbm@cyrius.com>
   * Brandon McNama <bmcnama@pagerduty.com>
   * Daniel Slyman <github@skylayer.eu>
-<<<<<<< HEAD
-  * Alex Guerrero <guerrero@users.noreply.github.com>
-=======
   * Alex Guerrero <guerrero@users.noreply.github.com>
   * Matteo Pietro Dazzi <matteopietro.dazzi@gft.com>
   * edwardxml <56691903+edwardxml@users.noreply.github.com>
@@ -411,5 +408,4 @@
   * Egor Margineanu <egmar@users.noreply.github.com>
   * Lucas Kanashiro <lucas.kanashiro@canonical.com>
   * WarpedPixel <WarpedPixel@users.noreply.github.com>
-  * Sam Edwards <sam@samedwards.ca>
->>>>>>> 7c1e83d4
+  * Sam Edwards <sam@samedwards.ca>