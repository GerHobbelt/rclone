---
title: "Microsoft OneDrive"
description: "Rclone docs for Microsoft OneDrive"
versionIntroduced: "v1.24"
---

# {{< icon "fab fa-windows" >}} Microsoft OneDrive

Paths are specified as `remote:path`

Paths may be as deep as required, e.g. `remote:directory/subdirectory`.

## Configuration

The initial setup for OneDrive involves getting a token from
Microsoft which you need to do in your browser.  `rclone config` walks
you through it.

Here is an example of how to make a remote called `remote`.  First run:

     rclone config

This will guide you through an interactive setup process:

```
e) Edit existing remote
n) New remote
d) Delete remote
r) Rename remote
c) Copy remote
s) Set configuration password
q) Quit config
e/n/d/r/c/s/q> n
name> remote
Type of storage to configure.
Enter a string value. Press Enter for the default ("").
Choose a number from below, or type in your own value
[snip]
XX / Microsoft OneDrive
   \ "onedrive"
[snip]
Storage> onedrive
Microsoft App Client Id
Leave blank normally.
Enter a string value. Press Enter for the default ("").
client_id>
Microsoft App Client Secret
Leave blank normally.
Enter a string value. Press Enter for the default ("").
client_secret>
Edit advanced config? (y/n)
y) Yes
n) No
y/n> n
Remote config
Use web browser to automatically authenticate rclone with remote?
 * Say Y if the machine running rclone has a web browser you can use
 * Say N if running rclone on a (remote) machine without web browser access
If not sure try Y. If Y failed, try N.
y) Yes
n) No
y/n> y
If your browser doesn't open automatically go to the following link: http://127.0.0.1:53682/auth
Log in and authorize rclone for access
Waiting for code...
Got code
Choose a number from below, or type in an existing value
 1 / OneDrive Personal or Business
   \ "onedrive"
 2 / Sharepoint site
   \ "sharepoint"
 3 / Type in driveID
   \ "driveid"
 4 / Type in SiteID
   \ "siteid"
 5 / Search a Sharepoint site
   \ "search"
Your choice> 1
Found 1 drives, please select the one you want to use:
0: OneDrive (business) id=b!Eqwertyuiopasdfghjklzxcvbnm-7mnbvcxzlkjhgfdsapoiuytrewqk
Chose drive to use:> 0
Found drive 'root' of type 'business', URL: https://org-my.sharepoint.com/personal/you/Documents
Is that okay?
y) Yes
n) No
y/n> y
--------------------
[remote]
type = onedrive
token = {"access_token":"youraccesstoken","token_type":"Bearer","refresh_token":"yourrefreshtoken","expiry":"2018-08-26T22:39:52.486512262+08:00"}
drive_id = b!Eqwertyuiopasdfghjklzxcvbnm-7mnbvcxzlkjhgfdsapoiuytrewqk
drive_type = business
--------------------
y) Yes this is OK
e) Edit this remote
d) Delete this remote
y/e/d> y
```

See the [remote setup docs](/remote_setup/) for how to set it up on a
machine with no Internet browser available.

Note that rclone runs a webserver on your local machine to collect the
token as returned from Microsoft. This only runs from the moment it
opens your browser to the moment you get back the verification
code.  This is on `http://127.0.0.1:53682/` and this it may require
you to unblock it temporarily if you are running a host firewall.

Once configured you can then use `rclone` like this,

List directories in top level of your OneDrive

    rclone lsd remote:

List all the files in your OneDrive

    rclone ls remote:

To copy a local directory to an OneDrive directory called backup

    rclone copy /home/source remote:backup

### Getting your own Client ID and Key

rclone uses a default Client ID when talking to OneDrive, unless a custom `client_id` is specified in the config.
The default Client ID and Key are shared by all rclone users when performing requests.

You may choose to create and use your own Client ID, in case the default one does not work well for you. 
For example, you might see throttling.

#### Creating Client ID for OneDrive Personal

To create your own Client ID, please follow these steps:

1. Open https://portal.azure.com/#blade/Microsoft_AAD_RegisteredApps/ApplicationsListBlade and then click `New registration`.
2. Enter a name for your app, choose account type `Accounts in any organizational directory (Any Azure AD directory - Multitenant) and personal Microsoft accounts (e.g. Skype, Xbox)`, select `Web` in `Redirect URI`, then type (do not copy and paste) `http://localhost:53682/` and click Register. Copy and keep the `Application (client) ID` under the app name for later use.
3. Under `manage` select `Certificates & secrets`, click `New client secret`. Enter a description (can be anything) and set `Expires` to 24 months. Copy and keep that secret _Value_ for later use (you _won't_ be able to see this value afterwards).
4. Under `manage` select `API permissions`, click `Add a permission` and select `Microsoft Graph` then select `delegated permissions`.
5. Search and select the following permissions: `Files.Read`, `Files.ReadWrite`, `Files.Read.All`, `Files.ReadWrite.All`, `offline_access`, `User.Read` and `Sites.Read.All` (if custom access scopes are configured, select the permissions accordingly). Once selected click `Add permissions` at the bottom.

Now the application is complete. Run `rclone config` to create or edit a OneDrive remote.
Supply the app ID and password as Client ID and Secret, respectively. rclone will walk you through the remaining steps.

The access_scopes option allows you to configure the permissions requested by rclone.
See [Microsoft Docs](https://docs.microsoft.com/en-us/graph/permissions-reference#files-permissions) for more information about the different scopes.

The `Sites.Read.All` permission is required if you need to [search SharePoint sites when configuring the remote](https://github.com/rclone/rclone/pull/5883). However, if that permission is not assigned, you need to exclude `Sites.Read.All` from your access scopes or set `disable_site_permission` option to true in the advanced options.

#### Creating Client ID for OneDrive Business

The steps for OneDrive Personal may or may not work for OneDrive Business, depending on the security settings of the organization.
A common error is that the publisher of the App is not verified.

You may try to [verify you account](https://docs.microsoft.com/en-us/azure/active-directory/develop/publisher-verification-overview), or try to limit the App to your organization only, as shown below.

1. Make sure to create the App with your business account.
2. Follow the steps above to create an App. However, we need a different account type here: `Accounts in this organizational directory only (*** - Single tenant)`. Note that you can also change the account type after creating the App.
3. Find the [tenant ID](https://docs.microsoft.com/en-us/azure/active-directory/fundamentals/active-directory-how-to-find-tenant) of your organization.
4. In the rclone config, set `auth_url` to `https://login.microsoftonline.com/YOUR_TENANT_ID/oauth2/v2.0/authorize`.
5. In the rclone config, set `token_url` to `https://login.microsoftonline.com/YOUR_TENANT_ID/oauth2/v2.0/token`.

Note: If you have a special region, you may need a different host in step 4 and 5. Here are [some hints](https://github.com/rclone/rclone/blob/bc23bf11db1c78c6ebbf8ea538fbebf7058b4176/backend/onedrive/onedrive.go#L86).


### Modification time and hashes

OneDrive allows modification times to be set on objects accurate to 1
second.  These will be used to detect whether objects need syncing or
not.

OneDrive Personal, OneDrive for Business and Sharepoint Server support
[QuickXorHash](https://docs.microsoft.com/en-us/onedrive/developer/code-snippets/quickxorhash).

Before rclone 1.62 the default hash for Onedrive Personal was `SHA1`.
For rclone 1.62 and above the default for all Onedrive backends is
`QuickXorHash`.

Starting from July 2023 `SHA1` support is being phased out in Onedrive
Personal in favour of `QuickXorHash`. If necessary the
`--onedrive-hash-type` flag (or `hash_type` config option) can be used
to select `SHA1` during the transition period if this is important
your workflow.

For all types of OneDrive you can use the `--checksum` flag.

### Restricted filename characters

In addition to the [default restricted characters set](/overview/#restricted-characters)
the following characters are also replaced:

| Character | Value | Replacement |
| --------- |:-----:|:-----------:|
| "         | 0x22  | ＂          |
| *         | 0x2A  | ＊          |
| :         | 0x3A  | ：          |
| <         | 0x3C  | ＜          |
| >         | 0x3E  | ＞          |
| ?         | 0x3F  | ？          |
| \         | 0x5C  | ＼          |
| \|        | 0x7C  | ｜          |

File names can also not end with the following characters.
These only get replaced if they are the last character in the name:

| Character | Value | Replacement |
| --------- |:-----:|:-----------:|
| SP        | 0x20  | ␠           |
| .         | 0x2E  | ．          |

File names can also not begin with the following characters.
These only get replaced if they are the first character in the name:

| Character | Value | Replacement |
| --------- |:-----:|:-----------:|
| SP        | 0x20  | ␠           |
| ~         | 0x7E  | ～          |

Invalid UTF-8 bytes will also be [replaced](/overview/#invalid-utf8),
as they can't be used in JSON strings.

### Deleting files

Any files you delete with rclone will end up in the trash.  Microsoft
doesn't provide an API to permanently delete files, nor to empty the
trash, so you will have to do that with one of Microsoft's apps or via
the OneDrive website.

{{< rem autogenerated options start" - DO NOT EDIT - instead edit fs.RegInfo in backend/onedrive/onedrive.go then run make backenddocs" >}}
### Standard options

Here are the Standard options specific to onedrive (Microsoft OneDrive).

#### --onedrive-client-id

OAuth Client Id.

Leave blank normally.

Properties:

- Config:      client_id
- Env Var:     RCLONE_ONEDRIVE_CLIENT_ID
- Type:        string
- Required:    false

#### --onedrive-client-secret

OAuth Client Secret.

Leave blank normally.

Properties:

- Config:      client_secret
- Env Var:     RCLONE_ONEDRIVE_CLIENT_SECRET
- Type:        string
- Required:    false

#### --onedrive-region

Choose national cloud region for OneDrive.

Properties:

- Config:      region
- Env Var:     RCLONE_ONEDRIVE_REGION
- Type:        string
- Default:     "global"
- Examples:
    - "global"
        - Microsoft Cloud Global
    - "us"
        - Microsoft Cloud for US Government
    - "de"
        - Microsoft Cloud Germany
    - "cn"
        - Azure and Office 365 operated by Vnet Group in China

### Advanced options

Here are the Advanced options specific to onedrive (Microsoft OneDrive).

#### --onedrive-token

OAuth Access Token as a JSON blob.

Properties:

- Config:      token
- Env Var:     RCLONE_ONEDRIVE_TOKEN
- Type:        string
- Required:    false

#### --onedrive-auth-url

Auth server URL.

Leave blank to use the provider defaults.

Properties:

- Config:      auth_url
- Env Var:     RCLONE_ONEDRIVE_AUTH_URL
- Type:        string
- Required:    false

#### --onedrive-token-url

Token server url.

Leave blank to use the provider defaults.

Properties:

- Config:      token_url
- Env Var:     RCLONE_ONEDRIVE_TOKEN_URL
- Type:        string
- Required:    false

#### --onedrive-chunk-size

Chunk size to upload files with - must be multiple of 320k (327,680 bytes).

Above this size files will be chunked - must be multiple of 320k (327,680 bytes) and
should not exceed 250M (262,144,000 bytes) else you may encounter \"Microsoft.SharePoint.Client.InvalidClientQueryException: The request message is too big.\"
Note that the chunks will be buffered into memory.

Properties:

- Config:      chunk_size
- Env Var:     RCLONE_ONEDRIVE_CHUNK_SIZE
- Type:        SizeSuffix
- Default:     10Mi

#### --onedrive-drive-id

The ID of the drive to use.

Properties:

- Config:      drive_id
- Env Var:     RCLONE_ONEDRIVE_DRIVE_ID
- Type:        string
- Required:    false

#### --onedrive-drive-type

The type of the drive (personal | business | documentLibrary).

Properties:

- Config:      drive_type
- Env Var:     RCLONE_ONEDRIVE_DRIVE_TYPE
- Type:        string
- Required:    false

#### --onedrive-root-folder-id

ID of the root folder.

This isn't normally needed, but in special circumstances you might
know the folder ID that you wish to access but not be able to get
there through a path traversal.


Properties:

- Config:      root_folder_id
- Env Var:     RCLONE_ONEDRIVE_ROOT_FOLDER_ID
- Type:        string
- Required:    false

#### --onedrive-access-scopes

Set scopes to be requested by rclone.

Choose or manually enter a custom space separated list with all scopes, that rclone should request.


Properties:

- Config:      access_scopes
- Env Var:     RCLONE_ONEDRIVE_ACCESS_SCOPES
- Type:        SpaceSepList
- Default:     Files.Read Files.ReadWrite Files.Read.All Files.ReadWrite.All Sites.Read.All offline_access
- Examples:
    - "Files.Read Files.ReadWrite Files.Read.All Files.ReadWrite.All Sites.Read.All offline_access"
        - Read and write access to all resources
    - "Files.Read Files.Read.All Sites.Read.All offline_access"
        - Read only access to all resources
    - "Files.Read Files.ReadWrite Files.Read.All Files.ReadWrite.All offline_access"
        - Read and write access to all resources, without the ability to browse SharePoint sites. 
        - Same as if disable_site_permission was set to true

#### --onedrive-disable-site-permission

Disable the request for Sites.Read.All permission.

If set to true, you will no longer be able to search for a SharePoint site when
configuring drive ID, because rclone will not request Sites.Read.All permission.
Set it to true if your organization didn't assign Sites.Read.All permission to the
application, and your organization disallows users to consent app permission
request on their own.

Properties:

- Config:      disable_site_permission
- Env Var:     RCLONE_ONEDRIVE_DISABLE_SITE_PERMISSION
- Type:        bool
- Default:     false

#### --onedrive-expose-onenote-files

Set to make OneNote files show up in directory listings.

By default, rclone will hide OneNote files in directory listings because
operations like "Open" and "Update" won't work on them.  But this
behaviour may also prevent you from deleting them.  If you want to
delete OneNote files or otherwise want them to show up in directory
listing, set this option.

Properties:

- Config:      expose_onenote_files
- Env Var:     RCLONE_ONEDRIVE_EXPOSE_ONENOTE_FILES
- Type:        bool
- Default:     false

#### --onedrive-server-side-across-configs

Allow server-side operations (e.g. copy) to work across different onedrive configs.

This will only work if you are copying between two OneDrive *Personal* drives AND
the files to copy are already shared between them.  In other cases, rclone will
fall back to normal copy (which will be slightly slower).

Properties:

- Config:      server_side_across_configs
- Env Var:     RCLONE_ONEDRIVE_SERVER_SIDE_ACROSS_CONFIGS
- Type:        bool
- Default:     false

#### --onedrive-list-chunk

Size of listing chunk.

Properties:

- Config:      list_chunk
- Env Var:     RCLONE_ONEDRIVE_LIST_CHUNK
- Type:        int
- Default:     1000

#### --onedrive-no-versions

Remove all versions on modifying operations.

Onedrive for business creates versions when rclone uploads new files
overwriting an existing one and when it sets the modification time.

These versions take up space out of the quota.

This flag checks for versions after file upload and setting
modification time and removes all but the last version.

**NB** Onedrive personal can't currently delete versions so don't use
this flag there.


Properties:

- Config:      no_versions
- Env Var:     RCLONE_ONEDRIVE_NO_VERSIONS
- Type:        bool
- Default:     false

#### --onedrive-link-scope

Set the scope of the links created by the link command.

Properties:

- Config:      link_scope
- Env Var:     RCLONE_ONEDRIVE_LINK_SCOPE
- Type:        string
- Default:     "anonymous"
- Examples:
    - "anonymous"
        - Anyone with the link has access, without needing to sign in.
        - This may include people outside of your organization.
        - Anonymous link support may be disabled by an administrator.
    - "organization"
        - Anyone signed into your organization (tenant) can use the link to get access.
        - Only available in OneDrive for Business and SharePoint.

#### --onedrive-link-type

Set the type of the links created by the link command.

Properties:

- Config:      link_type
- Env Var:     RCLONE_ONEDRIVE_LINK_TYPE
- Type:        string
- Default:     "view"
- Examples:
    - "view"
        - Creates a read-only link to the item.
    - "edit"
        - Creates a read-write link to the item.
    - "embed"
        - Creates an embeddable link to the item.

#### --onedrive-link-password

Set the password for links created by the link command.

At the time of writing this only works with OneDrive personal paid accounts.


Properties:

- Config:      link_password
- Env Var:     RCLONE_ONEDRIVE_LINK_PASSWORD
- Type:        string
- Required:    false

#### --onedrive-hash-type

Specify the hash in use for the backend.

This specifies the hash type in use. If set to "auto" it will use the
default hash which is is QuickXorHash.

Before rclone 1.62 an SHA1 hash was used by default for Onedrive
Personal. For 1.62 and later the default is to use a QuickXorHash for
all onedrive types. If an SHA1 hash is desired then set this option
accordingly.

From July 2023 QuickXorHash will be the only available hash for
both OneDrive for Business and OneDriver Personal.

This can be set to "none" to not use any hashes.

If the hash requested does not exist on the object, it will be
returned as an empty string which is treated as a missing hash by
rclone.


Properties:

- Config:      hash_type
- Env Var:     RCLONE_ONEDRIVE_HASH_TYPE
- Type:        string
- Default:     "auto"
- Examples:
    - "auto"
        - Rclone chooses the best hash
    - "quickxor"
        - QuickXor
    - "sha1"
        - SHA1
    - "sha256"
        - SHA256
    - "crc32"
        - CRC32
    - "none"
        - None - don't use any hashes

#### --onedrive-encoding

The encoding for the backend.

See the [encoding section in the overview](/overview/#encoding) for more info.

Properties:

- Config:      encoding
- Env Var:     RCLONE_ONEDRIVE_ENCODING
- Type:        MultiEncoder
- Default:     Slash,LtGt,DoubleQuote,Colon,Question,Asterisk,Pipe,BackSlash,Del,Ctl,LeftSpace,LeftTilde,RightSpace,RightPeriod,InvalidUtf8,Dot

{{< rem autogenerated options stop >}}

## Limitations

If you don't use rclone for 90 days the refresh token will
expire. This will result in authorization problems. This is easy to
fix by running the `rclone config reconnect remote:` command to get a
new token and refresh token.

### Naming

Note that OneDrive is case insensitive so you can't have a
file called "Hello.doc" and one called "hello.doc".

There are quite a few characters that can't be in OneDrive file
names.  These can't occur on Windows platforms, but on non-Windows
platforms they are common.  Rclone will map these names to and from an
identical looking unicode equivalent.  For example if a file has a `?`
in it will be mapped to `？` instead.

### File sizes

The largest allowed file size is 250 GiB for both OneDrive Personal and OneDrive for Business [(Updated 13 Jan 2021)](https://support.microsoft.com/en-us/office/invalid-file-names-and-file-types-in-onedrive-and-sharepoint-64883a5d-228e-48f5-b3d2-eb39e07630fa?ui=en-us&rs=en-us&ad=us#individualfilesize).

### Path length

The entire path, including the file name, must contain fewer than 400 characters for OneDrive, OneDrive for Business and SharePoint Online. If you are encrypting file and folder names with rclone, you may want to pay attention to this limitation because the encrypted names are typically longer than the original ones.

### Number of files

OneDrive seems to be OK with at least 50,000 files in a folder, but at
100,000 rclone will get errors listing the directory like `couldn’t
list files: UnknownError:`.  See
[#2707](https://github.com/rclone/rclone/issues/2707) for more info.

An official document about the limitations for different types of OneDrive can be found [here](https://support.office.com/en-us/article/invalid-file-names-and-file-types-in-onedrive-onedrive-for-business-and-sharepoint-64883a5d-228e-48f5-b3d2-eb39e07630fa).

## Versions

Every change in a file OneDrive causes the service to create a new
version of the file.  This counts against a users quota.  For
example changing the modification time of a file creates a second
version, so the file apparently uses twice the space.

For example the `copy` command is affected by this as rclone copies
the file and then afterwards sets the modification time to match the
source file which uses another version.

You can use the `rclone cleanup` command (see below) to remove all old
versions.

Or you can set the `no_versions` parameter to `true` and rclone will
remove versions after operations which create new versions. This takes
extra transactions so only enable it if you need it.

**Note** At the time of writing Onedrive Personal creates versions
(but not for setting the modification time) but the API for removing
them returns "API not found" so cleanup and `no_versions` should not
be used on Onedrive Personal.

### Disabling versioning

Starting October 2018, users will no longer be able to
disable versioning by default. This is because Microsoft has brought
an
[update](https://techcommunity.microsoft.com/t5/Microsoft-OneDrive-Blog/New-Updates-to-OneDrive-and-SharePoint-Team-Site-Versioning/ba-p/204390)
to the mechanism. To change this new default setting, a PowerShell
command is required to be run by a SharePoint admin. If you are an
admin, you can run these commands in PowerShell to change that
setting:

1. `Install-Module -Name Microsoft.Online.SharePoint.PowerShell` (in case you haven't installed this already)
2. `Import-Module Microsoft.Online.SharePoint.PowerShell -DisableNameChecking`
3. `Connect-SPOService -Url https://YOURSITE-admin.sharepoint.com -Credential YOU@YOURSITE.COM` (replacing `YOURSITE`, `YOU`, `YOURSITE.COM` with the actual values; this will prompt for your credentials)
4. `Set-SPOTenant -EnableMinimumVersionRequirement $False`
5. `Disconnect-SPOService` (to disconnect from the server)

*Below are the steps for normal users to disable versioning. If you don't see the "No Versioning" option, make sure the above requirements are met.*

User [Weropol](https://github.com/Weropol) has found a method to disable
versioning on OneDrive

1. Open the settings menu by clicking on the gear symbol at the top of the OneDrive Business page.
2. Click Site settings.
3. Once on the Site settings page, navigate to Site Administration > Site libraries and lists.
4. Click Customize "Documents".
5. Click General Settings > Versioning Settings.
6. Under Document Version History select the option No versioning.
Note: This will disable the creation of new file versions, but will not remove any previous versions. Your documents are safe.
7. Apply the changes by clicking OK.
8. Use rclone to upload or modify files. (I also use the --no-update-modtime flag)
9. Restore the versioning settings after using rclone. (Optional)

## Cleanup

OneDrive supports `rclone cleanup` which causes rclone to look through
every file under the path supplied and delete all version but the
current version. Because this involves traversing all the files, then
querying each file for versions it can be quite slow. Rclone does
`--checkers` tests in parallel. The command also supports `--interactive`/`i`
or `--dry-run` which is a great way to see what it would do.

    rclone cleanup --interactive remote:path/subdir # interactively remove all old version for path/subdir
    rclone cleanup remote:path/subdir               # unconditionally remove all old version for path/subdir

**NB** Onedrive personal can't currently delete versions

## Troubleshooting ##

### Excessive throttling or blocked on SharePoint

If you experience excessive throttling or is being blocked on SharePoint then it may help to set the user agent explicitly with a flag like this: `--user-agent "ISV|rclone.org|rclone/v1.55.1"`

The specific details can be found in the Microsoft document: [Avoid getting throttled or blocked in SharePoint Online](https://docs.microsoft.com/en-us/sharepoint/dev/general-development/how-to-avoid-getting-throttled-or-blocked-in-sharepoint-online#how-to-decorate-your-http-traffic-to-avoid-throttling)

### Unexpected file size/hash differences on Sharepoint ####

It is a
[known](https://github.com/OneDrive/onedrive-api-docs/issues/935#issuecomment-441741631)
issue that Sharepoint (not OneDrive or OneDrive for Business) silently modifies
uploaded files, mainly Office files (.docx, .xlsx, etc.), causing file size and
hash checks to fail. There are also other situations that will cause OneDrive to
report inconsistent file sizes. To use rclone with such
affected files on Sharepoint, you
may disable these checks with the following command line arguments:

```
--ignore-checksum --ignore-size
```

Alternatively, if you have write access to the OneDrive files, it may be possible
to fix this problem for certain files, by attempting the steps below.
Open the web interface for [OneDrive](https://onedrive.live.com) and find the
affected files (which will be in the error messages/log for rclone). Simply click on
each of these files, causing OneDrive to open them on the web. This will cause each
file to be converted in place to a format that is functionally equivalent
but which will no longer trigger the size discrepancy. Once all problematic files
are converted you will no longer need the ignore options above.

### Replacing/deleting existing files on Sharepoint gets "item not found" ####

It is a [known](https://github.com/OneDrive/onedrive-api-docs/issues/1068) issue
that Sharepoint (not OneDrive or OneDrive for Business) may return "item not
found" errors when users try to replace or delete uploaded files; this seems to
mainly affect Office files (.docx, .xlsx, etc.) and web files (.html, .aspx, etc.). As a workaround, you may use
the `--backup-dir <BACKUP_DIR>` command line argument so rclone moves the
files to be replaced/deleted into a given backup directory (instead of directly
replacing/deleting them). For example, to instruct rclone to move the files into
the directory `rclone-backup-dir` on backend `mysharepoint`, you may use:

```
--backup-dir mysharepoint:rclone-backup-dir
```

### access\_denied (AADSTS65005) ####

```
Error: access_denied
Code: AADSTS65005
Description: Using application 'rclone' is currently not supported for your organization [YOUR_ORGANIZATION] because it is in an unmanaged state. An administrator needs to claim ownership of the company by DNS validation of [YOUR_ORGANIZATION] before the application rclone can be provisioned.
```

This means that rclone can't use the OneDrive for Business API with your account. You can't do much about it, maybe write an email to your admins.

However, there are other ways to interact with your OneDrive account. Have a look at the WebDAV backend: https://rclone.org/webdav/#sharepoint

### invalid\_grant (AADSTS50076) ####

```
Error: invalid_grant
Code: AADSTS50076
Description: Due to a configuration change made by your administrator, or because you moved to a new location, you must use multi-factor authentication to access '...'.
```

If you see the error above after enabling multi-factor authentication for your account, you can fix it by refreshing your OAuth refresh token. To do that, run `rclone config`, and choose to edit your OneDrive backend. Then, you don't need to actually make any changes until you reach this question: `Already have a token - refresh?`. For this question, answer `y` and go through the process to refresh your token, just like the first time the backend is configured. After this, rclone should work again for this backend.

### Invalid request when making public links ####

On Sharepoint and OneDrive for Business, `rclone link` may return an "Invalid
request" error. A possible cause is that the organisation admin didn't allow
public links to be made for the organisation/sharepoint library. To fix the
permissions as an admin, take a look at the docs:
[1](https://docs.microsoft.com/en-us/sharepoint/turn-external-sharing-on-or-off),
[2](https://support.microsoft.com/en-us/office/set-up-and-manage-access-requests-94b26e0b-2822-49d4-929a-8455698654b3).

### Can not access `Shared` with me files

Shared with me files is not supported by rclone [currently](https://github.com/rclone/rclone/issues/4062), but there is a workaround:

1. Visit [https://onedrive.live.com](https://onedrive.live.com/)
2. Right click a item in `Shared`, then click `Add shortcut to My files` in the context
    ![make_shortcut](https://user-images.githubusercontent.com/60313789/206118040-7e762b3b-aa61-41a1-8649-cc18889f3572.png "Screenshot (Shared with me)")
3. The shortcut will appear in `My files`, you can access it with rclone, it behaves like a normal folder/file.
    ![in_my_files](https://i.imgur.com/0S8H3li.png "Screenshot (My Files)")
<<<<<<< HEAD
    ![rclone_mount](https://i.imgur.com/2Iq66sW.png "Screenshot (rclone mount)")
=======
    ![rclone_mount](https://i.imgur.com/2Iq66sW.png "Screenshot (rclone mount)")

### Live Photos uploaded from iOS (small video clips in .heic files)

The iOS OneDrive app introduced [upload and storage](https://techcommunity.microsoft.com/t5/microsoft-onedrive-blog/live-photos-come-to-onedrive/ba-p/1953452) 
of [Live Photos](https://support.apple.com/en-gb/HT207310) in 2020. 
The usage and download of these uploaded Live Photos is unfortunately still work-in-progress 
and this introduces several issues when copying, synchronising and mounting – both in rclone and in the native OneDrive client on Windows.

The root cause can easily be seen if you locate one of your Live Photos in the OneDrive web interface. 
Then download the photo from the web interface. You will then see that the size of downloaded .heic file is smaller than the size displayed in the web interface. 
The downloaded file is smaller because it only contains a single frame (still photo) extracted from the Live Photo (movie) stored in OneDrive.

The different sizes will cause `rclone copy/sync` to repeatedly recopy unmodified photos something like this:

    DEBUG : 20230203_123826234_iOS.heic: Sizes differ (src 4470314 vs dst 1298667)
    DEBUG : 20230203_123826234_iOS.heic: sha1 = fc2edde7863b7a7c93ca6771498ac797f8460750 OK
    INFO  : 20230203_123826234_iOS.heic: Copied (replaced existing)

These recopies can be worked around by adding `--ignore-size`. Please note that this workaround only syncs the still-picture not the movie clip, 
and relies on modification dates being correctly updated on all files in all situations.

The different sizes will also cause `rclone check` to report size errors something like this:

    ERROR : 20230203_123826234_iOS.heic: sizes differ

These check errors can be suppressed by adding `--ignore-size`.

The different sizes will also cause `rclone mount` to fail downloading with an error something like this:

    ERROR : 20230203_123826234_iOS.heic: ReadFileHandle.Read error: low level retry 1/10: unexpected EOF

or like this when using `--cache-mode=full`:

    INFO  : 20230203_123826234_iOS.heic: vfs cache: downloader: error count now 1: vfs reader: failed to write to cache file: 416 Requested Range Not Satisfiable:
    ERROR : 20230203_123826234_iOS.heic: vfs cache: failed to download: vfs reader: failed to write to cache file: 416 Requested Range Not Satisfiable:
>>>>>>> 78d0f48b
<|MERGE_RESOLUTION|>--- conflicted
+++ resolved
@@ -775,9 +775,6 @@
     ![make_shortcut](https://user-images.githubusercontent.com/60313789/206118040-7e762b3b-aa61-41a1-8649-cc18889f3572.png "Screenshot (Shared with me)")
 3. The shortcut will appear in `My files`, you can access it with rclone, it behaves like a normal folder/file.
     ![in_my_files](https://i.imgur.com/0S8H3li.png "Screenshot (My Files)")
-<<<<<<< HEAD
-    ![rclone_mount](https://i.imgur.com/2Iq66sW.png "Screenshot (rclone mount)")
-=======
     ![rclone_mount](https://i.imgur.com/2Iq66sW.png "Screenshot (rclone mount)")
 
 ### Live Photos uploaded from iOS (small video clips in .heic files)
@@ -813,5 +810,4 @@
 or like this when using `--cache-mode=full`:
 
     INFO  : 20230203_123826234_iOS.heic: vfs cache: downloader: error count now 1: vfs reader: failed to write to cache file: 416 Requested Range Not Satisfiable:
-    ERROR : 20230203_123826234_iOS.heic: vfs cache: failed to download: vfs reader: failed to write to cache file: 416 Requested Range Not Satisfiable:
->>>>>>> 78d0f48b
+    ERROR : 20230203_123826234_iOS.heic: vfs cache: failed to download: vfs reader: failed to write to cache file: 416 Requested Range Not Satisfiable: