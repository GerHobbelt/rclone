--- conflicted
+++ resolved
@@ -527,18 +527,10 @@
 
 ### Key Management System (KMS) ###
 
-<<<<<<< HEAD
-If you are using server side encryption with KMS then you will find
-you can't transfer small objects.  As a work-around you can use the
-`--ignore-checksum` flag.
-
-A proper fix is being worked on in [issue #1824](https://github.com/artpar/rclone/issues/1824).
-=======
 If you are using server-side encryption with KMS then you must make
 sure rclone is configured with `server_side_encryption = aws:kms`
 otherwise you will find you can't transfer small objects - these will
 create checksum errors.
->>>>>>> 54771e44
 
 ### Glacier and Glacier Deep Archive ###
 
@@ -1728,7 +1720,7 @@
 and HTTP/2.  HTTP/2 is enabled by default for the s3 backend but can be
 disabled here.  When the issue is solved this flag will be removed.
 
-See: https://github.com/rclone/rclone/issues/4673, https://github.com/rclone/rclone/issues/3631
+See: https://github.com/artpar/rclone/issues/4673, https://github.com/artpar/rclone/issues/3631
 
 
 
