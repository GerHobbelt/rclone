---
title: "Amazon S3"
description: "Rclone docs for Amazon S3"
versionIntroduced: "v0.91"
---

# {{< icon "fab fa-amazon" >}} Amazon S3 Storage Providers

The S3 backend can be used with a number of different providers:

{{< provider_list >}}
{{< provider name="AWS S3" home="https://aws.amazon.com/s3/" config="/s3/#configuration" start="true" >}}
{{< provider name="Alibaba Cloud (Aliyun) Object Storage System (OSS)" home="https://www.alibabacloud.com/product/oss/" config="/s3/#alibaba-oss" >}}
{{< provider name="Ceph" home="http://ceph.com/" config="/s3/#ceph" >}}
{{< provider name="China Mobile Ecloud Elastic Object Storage (EOS)" home="https://ecloud.10086.cn/home/product-introduction/eos/" config="/s3/#china-mobile-ecloud-eos" >}}
{{< provider name="Cloudflare R2" home="https://blog.cloudflare.com/r2-open-beta/" config="/s3/#cloudflare-r2" >}}
{{< provider name="Arvan Cloud Object Storage (AOS)" home="https://www.arvancloud.com/en/products/cloud-storage" config="/s3/#arvan-cloud" >}}
{{< provider name="DigitalOcean Spaces" home="https://www.digitalocean.com/products/object-storage/" config="/s3/#digitalocean-spaces" >}}
{{< provider name="Dreamhost" home="https://www.dreamhost.com/cloud/storage/" config="/s3/#dreamhost" >}}
{{< provider name="GCS" home="https://cloud.google.com/storage/docs" config="/s3/#google-cloud-storage" >}}
{{< provider name="Huawei OBS" home="https://www.huaweicloud.com/intl/en-us/product/obs.html" config="/s3/#huawei-obs" >}}
{{< provider name="IBM COS S3" home="http://www.ibm.com/cloud/object-storage" config="/s3/#ibm-cos-s3" >}}
{{< provider name="IDrive e2" home="https://www.idrive.com/e2/?refer=rclone" config="/s3/#idrive-e2" >}}
{{< provider name="IONOS Cloud" home="https://cloud.ionos.com/storage/object-storage" config="/s3/#ionos" >}}
{{< provider name="Leviia Object Storage" home="https://www.leviia.com/object-storage/" config="/s3/#leviia" >}}
{{< provider name="Liara Object Storage" home="https://liara.ir/landing/object-storage" config="/s3/#liara-cloud" >}}
{{< provider name="Linode Object Storage" home="https://www.linode.com/products/object-storage/" config="/s3/#linode" >}}
{{< provider name="Magalu Object Storage" home="https://magalu.cloud/object-storage/" config="/s3/#magalu" >}}
{{< provider name="Minio" home="https://www.minio.io/" config="/s3/#minio" >}}
{{< provider name="Outscale" home="https://en.outscale.com/storage/outscale-object-storage/" config="/s3/#outscale" >}}
{{< provider name="Petabox" home="https://petabox.io/" config="/s3/#petabox" >}}
{{< provider name="Qiniu Cloud Object Storage (Kodo)" home="https://www.qiniu.com/en/products/kodo" config="/s3/#qiniu" >}}
{{< provider name="RackCorp Object Storage" home="https://www.rackcorp.com/" config="/s3/#RackCorp" >}}
{{< provider name="Rclone Serve S3" home="/commands/rclone_serve_http/" config="/s3/#rclone" >}}
{{< provider name="Scaleway" home="https://www.scaleway.com/en/object-storage/" config="/s3/#scaleway" >}}
{{< provider name="Seagate Lyve Cloud" home="https://www.seagate.com/gb/en/services/cloud/storage/" config="/s3/#lyve" >}}
{{< provider name="SeaweedFS" home="https://github.com/chrislusf/seaweedfs/" config="/s3/#seaweedfs" >}}
{{< provider name="Selectel" home="https://selectel.ru/services/cloud/storage/" config="/s3/#selectel" >}}
{{< provider name="StackPath" home="https://www.stackpath.com/products/object-storage/" config="/s3/#stackpath" >}}
{{< provider name="Storj" home="https://storj.io/" config="/s3/#storj" >}}
{{< provider name="Synology C2 Object Storage" home="https://c2.synology.com/en-global/object-storage/overview" config="/s3/#synology-c2" >}}
{{< provider name="Tencent Cloud Object Storage (COS)" home="https://intl.cloud.tencent.com/product/cos" config="/s3/#tencent-cos" >}}
{{< provider name="Wasabi" home="https://wasabi.com/" config="/s3/#wasabi" end="true" >}}
{{< /provider_list >}}

Paths are specified as `remote:bucket` (or `remote:` for the `lsd`
command.)  You may put subdirectories in too, e.g. `remote:bucket/path/to/dir`.

Once you have made a remote (see the provider specific section above)
you can use it like this:

See all buckets

    rclone lsd remote:

Make a new bucket

    rclone mkdir remote:bucket

List the contents of a bucket

    rclone ls remote:bucket

Sync `/home/local/directory` to the remote bucket, deleting any excess
files in the bucket.

    rclone sync --interactive /home/local/directory remote:bucket

## Configuration

Here is an example of making an s3 configuration for the AWS S3 provider.
Most applies to the other providers as well, any differences are described [below](#providers).

First run

    rclone config

This will guide you through an interactive setup process.

```
No remotes found, make a new one?
n) New remote
s) Set configuration password
q) Quit config
n/s/q> n
name> remote
Type of storage to configure.
Choose a number from below, or type in your own value
[snip]
XX / Amazon S3 Compliant Storage Providers including AWS, ...
   \ "s3"
[snip]
Storage> s3
Choose your S3 provider.
Choose a number from below, or type in your own value
 1 / Amazon Web Services (AWS) S3
   \ "AWS"
 2 / Ceph Object Storage
   \ "Ceph"
 3 / DigitalOcean Spaces
   \ "DigitalOcean"
 4 / Dreamhost DreamObjects
   \ "Dreamhost"
 5 / IBM COS S3
   \ "IBMCOS"
 6 / Minio Object Storage
   \ "Minio"
 7 / Wasabi Object Storage
   \ "Wasabi"
 8 / Any other S3 compatible provider
   \ "Other"
provider> 1
Get AWS credentials from runtime (environment variables or EC2/ECS meta data if no env vars). Only applies if access_key_id and secret_access_key is blank.
Choose a number from below, or type in your own value
 1 / Enter AWS credentials in the next step
   \ "false"
 2 / Get AWS credentials from the environment (env vars or IAM)
   \ "true"
env_auth> 1
AWS Access Key ID - leave blank for anonymous access or runtime credentials.
access_key_id> XXX
AWS Secret Access Key (password) - leave blank for anonymous access or runtime credentials.
secret_access_key> YYY
Region to connect to.
Choose a number from below, or type in your own value
   / The default endpoint - a good choice if you are unsure.
 1 | US Region, Northern Virginia, or Pacific Northwest.
   | Leave location constraint empty.
   \ "us-east-1"
   / US East (Ohio) Region
 2 | Needs location constraint us-east-2.
   \ "us-east-2"
   / US West (Oregon) Region
 3 | Needs location constraint us-west-2.
   \ "us-west-2"
   / US West (Northern California) Region
 4 | Needs location constraint us-west-1.
   \ "us-west-1"
   / Canada (Central) Region
 5 | Needs location constraint ca-central-1.
   \ "ca-central-1"
   / EU (Ireland) Region
 6 | Needs location constraint EU or eu-west-1.
   \ "eu-west-1"
   / EU (London) Region
 7 | Needs location constraint eu-west-2.
   \ "eu-west-2"
   / EU (Frankfurt) Region
 8 | Needs location constraint eu-central-1.
   \ "eu-central-1"
   / Asia Pacific (Singapore) Region
 9 | Needs location constraint ap-southeast-1.
   \ "ap-southeast-1"
   / Asia Pacific (Sydney) Region
10 | Needs location constraint ap-southeast-2.
   \ "ap-southeast-2"
   / Asia Pacific (Tokyo) Region
11 | Needs location constraint ap-northeast-1.
   \ "ap-northeast-1"
   / Asia Pacific (Seoul)
12 | Needs location constraint ap-northeast-2.
   \ "ap-northeast-2"
   / Asia Pacific (Mumbai)
13 | Needs location constraint ap-south-1.
   \ "ap-south-1"
   / Asia Pacific (Hong Kong) Region
14 | Needs location constraint ap-east-1.
   \ "ap-east-1"
   / South America (Sao Paulo) Region
15 | Needs location constraint sa-east-1.
   \ "sa-east-1"
region> 1
Endpoint for S3 API.
Leave blank if using AWS to use the default endpoint for the region.
endpoint>
Location constraint - must be set to match the Region. Used when creating buckets only.
Choose a number from below, or type in your own value
 1 / Empty for US Region, Northern Virginia, or Pacific Northwest.
   \ ""
 2 / US East (Ohio) Region.
   \ "us-east-2"
 3 / US West (Oregon) Region.
   \ "us-west-2"
 4 / US West (Northern California) Region.
   \ "us-west-1"
 5 / Canada (Central) Region.
   \ "ca-central-1"
 6 / EU (Ireland) Region.
   \ "eu-west-1"
 7 / EU (London) Region.
   \ "eu-west-2"
 8 / EU Region.
   \ "EU"
 9 / Asia Pacific (Singapore) Region.
   \ "ap-southeast-1"
10 / Asia Pacific (Sydney) Region.
   \ "ap-southeast-2"
11 / Asia Pacific (Tokyo) Region.
   \ "ap-northeast-1"
12 / Asia Pacific (Seoul)
   \ "ap-northeast-2"
13 / Asia Pacific (Mumbai)
   \ "ap-south-1"
14 / Asia Pacific (Hong Kong)
   \ "ap-east-1"
15 / South America (Sao Paulo) Region.
   \ "sa-east-1"
location_constraint> 1
Canned ACL used when creating buckets and/or storing objects in S3.
For more info visit https://docs.aws.amazon.com/AmazonS3/latest/dev/acl-overview.html#canned-acl
Choose a number from below, or type in your own value
 1 / Owner gets FULL_CONTROL. No one else has access rights (default).
   \ "private"
 2 / Owner gets FULL_CONTROL. The AllUsers group gets READ access.
   \ "public-read"
   / Owner gets FULL_CONTROL. The AllUsers group gets READ and WRITE access.
 3 | Granting this on a bucket is generally not recommended.
   \ "public-read-write"
 4 / Owner gets FULL_CONTROL. The AuthenticatedUsers group gets READ access.
   \ "authenticated-read"
   / Object owner gets FULL_CONTROL. Bucket owner gets READ access.
 5 | If you specify this canned ACL when creating a bucket, Amazon S3 ignores it.
   \ "bucket-owner-read"
   / Both the object owner and the bucket owner get FULL_CONTROL over the object.
 6 | If you specify this canned ACL when creating a bucket, Amazon S3 ignores it.
   \ "bucket-owner-full-control"
acl> 1
The server-side encryption algorithm used when storing this object in S3.
Choose a number from below, or type in your own value
 1 / None
   \ ""
 2 / AES256
   \ "AES256"
server_side_encryption> 1
The storage class to use when storing objects in S3.
Choose a number from below, or type in your own value
 1 / Default
   \ ""
 2 / Standard storage class
   \ "STANDARD"
 3 / Reduced redundancy storage class
   \ "REDUCED_REDUNDANCY"
 4 / Standard Infrequent Access storage class
   \ "STANDARD_IA"
 5 / One Zone Infrequent Access storage class
   \ "ONEZONE_IA"
 6 / Glacier Flexible Retrieval storage class
   \ "GLACIER"
 7 / Glacier Deep Archive storage class
   \ "DEEP_ARCHIVE"
 8 / Intelligent-Tiering storage class
   \ "INTELLIGENT_TIERING"
 9 / Glacier Instant Retrieval storage class
   \ "GLACIER_IR"
storage_class> 1
Remote config
Configuration complete.
Options:
- type: s3
- provider: AWS
- env_auth: false
- access_key_id: XXX
- secret_access_key: YYY
- region: us-east-1
- endpoint:
- location_constraint:
- acl: private
- server_side_encryption:
- storage_class:
Keep this "remote" remote?
y) Yes this is OK
e) Edit this remote
d) Delete this remote
y/e/d>
```

### Modification times and hashes

#### Modification times

The modified time is stored as metadata on the object as
`X-Amz-Meta-Mtime` as floating point since the epoch, accurate to 1 ns.

If the modification time needs to be updated rclone will attempt to perform a server
side copy to update the modification if the object can be copied in a single part.
In the case the object is larger than 5Gb or is in Glacier or Glacier Deep Archive
storage the object will be uploaded rather than copied.

Note that reading this from the object takes an additional `HEAD`
request as the metadata isn't returned in object listings.

#### Hashes

For small objects which weren't uploaded as multipart uploads (objects
sized below `--s3-upload-cutoff` if uploaded with rclone) rclone uses
the `ETag:` header as an MD5 checksum.

However for objects which were uploaded as multipart uploads or with
server side encryption (SSE-AWS or SSE-C) the `ETag` header is no
longer the MD5 sum of the data, so rclone adds an additional piece of
metadata `X-Amz-Meta-Md5chksum` which is a base64 encoded MD5 hash (in
the same format as is required for `Content-MD5`).  You can use base64 -d and hexdump to check this value manually:

    echo 'VWTGdNx3LyXQDfA0e2Edxw==' | base64 -d | hexdump

or you can use `rclone check` to verify the hashes are OK.

For large objects, calculating this hash can take some time so the
addition of this hash can be disabled with `--s3-disable-checksum`.
This will mean that these objects do not have an MD5 checksum.

Note that reading this from the object takes an additional `HEAD`
request as the metadata isn't returned in object listings.

### Reducing costs

#### Avoiding HEAD requests to read the modification time

By default, rclone will use the modification time of objects stored in
S3 for syncing.  This is stored in object metadata which unfortunately
takes an extra HEAD request to read which can be expensive (in time
and money).

The modification time is used by default for all operations that
require checking the time a file was last updated. It allows rclone to
treat the remote more like a true filesystem, but it is inefficient on
S3 because it requires an extra API call to retrieve the metadata.

The extra API calls can be avoided when syncing (using `rclone sync`
or `rclone copy`) in a few different ways, each with its own
tradeoffs.

- `--size-only`
    - Only checks the size of files.
    - Uses no extra transactions.
    - If the file doesn't change size then rclone won't detect it has
      changed.
    - `rclone sync --size-only /path/to/source s3:bucket`
- `--checksum`
    - Checks the size and MD5 checksum of files.
    - Uses no extra transactions.
    - The most accurate detection of changes possible.
    - Will cause the source to read an MD5 checksum which, if it is a
      local disk, will cause lots of disk activity.
    - If the source and destination are both S3 this is the
      **recommended** flag to use for maximum efficiency.
    - `rclone sync --checksum /path/to/source s3:bucket`
- `--update --use-server-modtime`
    - Uses no extra transactions.
    - Modification time becomes the time the object was uploaded.
    - For many operations this is sufficient to determine if it needs
      uploading.
    - Using `--update` along with `--use-server-modtime`, avoids the
      extra API call and uploads files whose local modification time
      is newer than the time it was last uploaded.
    - Files created with timestamps in the past will be missed by the sync.
    - `rclone sync --update --use-server-modtime /path/to/source s3:bucket`

These flags can and should be used in combination with `--fast-list` -
see below.

If using `rclone mount` or any command using the VFS (eg `rclone
serve`) commands then you might want to consider using the VFS flag
`--no-modtime` which will stop rclone reading the modification time
for every object. You could also use `--use-server-modtime` if you are
happy with the modification times of the objects being the time of
upload.

#### Avoiding GET requests to read directory listings

Rclone's default directory traversal is to process each directory
individually.  This takes one API call per directory.  Using the
`--fast-list` flag will read all info about the objects into
memory first using a smaller number of API calls (one per 1000
objects). See the [rclone docs](/docs/#fast-list) for more details.

    rclone sync --fast-list --checksum /path/to/source s3:bucket

`--fast-list` trades off API transactions for memory use. As a rough
guide rclone uses 1k of memory per object stored, so using
`--fast-list` on a sync of a million objects will use roughly 1 GiB of
RAM.

If you are only copying a small number of files into a big repository
then using `--no-traverse` is a good idea. This finds objects directly
instead of through directory listings. You can do a "top-up" sync very
cheaply by using `--max-age` and `--no-traverse` to copy only recent
files, eg

    rclone copy --max-age 24h --no-traverse /path/to/source s3:bucket

You'd then do a full `rclone sync` less often.

Note that `--fast-list` isn't required in the top-up sync.

#### Avoiding HEAD requests after PUT

By default, rclone will HEAD every object it uploads. It does this to
check the object got uploaded correctly.

You can disable this with the [--s3-no-head](#s3-no-head) option - see
there for more details.

Setting this flag increases the chance for undetected upload failures.

### Increasing performance

#### Using server-side copy

If you are copying objects between S3 buckets in the same region, you should
use server-side copy. 
This is much faster than downloading and re-uploading the objects, as no data is transferred.
 
For rclone to use server-side copy, you must use the same remote for the source and destination.

    rclone copy s3:source-bucket s3:destination-bucket

When using server-side copy, the performance is limited by the rate at which rclone issues
API requests to S3. 
See below for how to increase the number of API requests rclone makes.

#### Increasing the rate of API requests

You can increase the rate of API requests to S3 by increasing the parallelism using `--transfers` and `--checkers`
options.

Rclone uses a very conservative defaults for these settings, as not all providers support high rates of requests.
Depending on your provider, you can increase significantly the number of transfers and checkers.

For example, with AWS S3, if you can increase the number of checkers to values like 200.
If you are doing a server-side copy, you can also increase the number of transfers to 200.

    rclone sync --transfers 200 --checkers 200 --checksum s3:source-bucket s3:destination-bucket

You will need to experiment with these values to find the optimal settings for your setup.


<<<<<<< HEAD
=======
### Data integrity

Rclone does its best to verify every part of an upload or download to
the s3 provider using various hashes.

Every HTTP transaction to/from the provider has a
`X-Amz-Content-Sha256` or a `Content-Md5` header to guard against
corruption of the HTTP body. The HTTP Header is protected by the
signature passed in the `Authorization` header.

All communications with the provider is done over https for encryption
and additional error protection.

#### Single part uploads

- Rclone uploads single part uploads with a `Content-Md5` using the
  MD5 hash read from the source. The provider checks this is correct
  on receipt of the data.

- Rclone then does a HEAD request (disable with `--s3-no-head`) to
  read the `ETag` back which is the MD5 of the file and checks that with
  what it sent.

Note that if the source does not have an MD5 then the single part
uploads will not have hash protection. In this case it is recommended
to use `--s3-upload-cutoff 0` so all files are uploaded as multipart
uploads.

#### Multipart uploads

For files above `--s3-upload-cutoff` rclone splits the file into
multiple parts for upload.

- Each part is protected with both an `X-Amz-Content-Sha256` and a
  `Content-Md5`

When rclone has finished the upload of all the parts it then completes
the upload by sending:

- The MD5 hash of each part
- The number of parts
- This info is all protected with a `X-Amz-Content-Sha256`

The provider checks the MD5 for all the parts it has received against
what rclone sends and if it is good it returns OK.

Rclone then does a HEAD request (disable with `--s3-no-head`) and
checks the ETag is what it expects (in this case it should be the MD5
sum of all the MD5 sums of all the parts with the number of parts on
the end).

If the source has an MD5 sum then rclone will attach the
`X-Amz-Meta-Md5chksum` with it as the `ETag` for a multipart upload
can't easily be checked against the file as the chunk size must be
known in order to calculate it.

#### Downloads

Rclone checks the MD5 hash of the data downloaded against either the
ETag or the `X-Amz-Meta-Md5chksum` metadata (if present) which rclone
uploads with multipart uploads.

#### Further checking

At each stage rclone and the provider are sending and checking hashes of
**everything**. Rclone deliberately HEADs each object after upload to
check it arrived safely for extra security. (You can disable this with
`--s3-no-head`).

If you require further assurance that your data is intact you can use
`rclone check` to check the hashes locally vs the remote.

And if you are feeling ultimately paranoid use `rclone check --download`
which will download the files and check them against the local copies.
(Note that this doesn't use disk to do this - it streams them in
memory).

>>>>>>> cd3b08d8
### Versions

When bucket versioning is enabled (this can be done with rclone with
the [`rclone backend versioning`](#versioning) command) when rclone
uploads a new version of a file it creates a
[new version of it](https://docs.aws.amazon.com/AmazonS3/latest/userguide/Versioning.html)
Likewise when you delete a file, the old version will be marked hidden
and still be available.

Old versions of files, where available, are visible using the
[`--s3-versions`](#s3-versions) flag.

It is also possible to view a bucket as it was at a certain point in
time, using the [`--s3-version-at`](#s3-version-at) flag. This will
show the file versions as they were at that time, showing files that
have been deleted afterwards, and hiding files that were created
since.

If you wish to remove all the old versions then you can use the
[`rclone backend cleanup-hidden remote:bucket`](#cleanup-hidden)
command which will delete all the old hidden versions of files,
leaving the current ones intact. You can also supply a path and only
old versions under that path will be deleted, e.g.
`rclone backend cleanup-hidden remote:bucket/path/to/stuff`.

When you `purge` a bucket, the current and the old versions will be
deleted then the bucket will be deleted.

However `delete` will cause the current versions of the files to
become hidden old versions.

Here is a session showing the listing and retrieval of an old
version followed by a `cleanup` of the old versions.

Show current version and all the versions with `--s3-versions` flag.

```
$ rclone -q ls s3:cleanup-test
        9 one.txt

$ rclone -q --s3-versions ls s3:cleanup-test
        9 one.txt
        8 one-v2016-07-04-141032-000.txt
       16 one-v2016-07-04-141003-000.txt
       15 one-v2016-07-02-155621-000.txt
```

Retrieve an old version

```
$ rclone -q --s3-versions copy s3:cleanup-test/one-v2016-07-04-141003-000.txt /tmp

$ ls -l /tmp/one-v2016-07-04-141003-000.txt
-rw-rw-r-- 1 ncw ncw 16 Jul  2 17:46 /tmp/one-v2016-07-04-141003-000.txt
```

Clean up all the old versions and show that they've gone.

```
$ rclone -q backend cleanup-hidden s3:cleanup-test

$ rclone -q ls s3:cleanup-test
        9 one.txt

$ rclone -q --s3-versions ls s3:cleanup-test
        9 one.txt
```

#### Versions naming caveat

When using `--s3-versions` flag rclone is relying on the file name
to work out whether the objects are versions or not. Versions' names
are created by inserting timestamp between file name and its extension.
```
        9 file.txt
        8 file-v2023-07-17-161032-000.txt
       16 file-v2023-06-15-141003-000.txt
```
If there are real files present with the same names as versions, then
behaviour of `--s3-versions` can be unpredictable.

### Cleanup

If you run `rclone cleanup s3:bucket` then it will remove all pending
multipart uploads older than 24 hours. You can use the `--interactive`/`i`
or `--dry-run` flag to see exactly what it will do. If you want more control over the
expiry date then run `rclone backend cleanup s3:bucket -o max-age=1h`
to expire all uploads older than one hour. You can use `rclone backend
list-multipart-uploads s3:bucket` to see the pending multipart
uploads.

### Restricted filename characters

S3 allows any valid UTF-8 string as a key.

Invalid UTF-8 bytes will be [replaced](/overview/#invalid-utf8), as
they can't be used in XML.

The following characters are replaced since these are problematic when
dealing with the REST API:

| Character | Value | Replacement |
| --------- |:-----:|:-----------:|
| NUL       | 0x00  | ␀           |
| /         | 0x2F  | ／           |

The encoding will also encode these file names as they don't seem to
work with the SDK properly:

| File name | Replacement |
| --------- |:-----------:|
| .         | ．          |
| ..        | ．．         |

### Multipart uploads

rclone supports multipart uploads with S3 which means that it can
upload files bigger than 5 GiB.

Note that files uploaded *both* with multipart upload *and* through
crypt remotes do not have MD5 sums.

rclone switches from single part uploads to multipart uploads at the
point specified by `--s3-upload-cutoff`.  This can be a maximum of 5 GiB
and a minimum of 0 (ie always upload multipart files).

The chunk sizes used in the multipart upload are specified by
`--s3-chunk-size` and the number of chunks uploaded concurrently is
specified by `--s3-upload-concurrency`.

Multipart uploads will use `--transfers` * `--s3-upload-concurrency` *
`--s3-chunk-size` extra memory.  Single part uploads to not use extra
memory.

Single part transfers can be faster than multipart transfers or slower
depending on your latency from S3 - the more latency, the more likely
single part transfers will be faster.

Increasing `--s3-upload-concurrency` will increase throughput (8 would
be a sensible value) and increasing `--s3-chunk-size` also increases
throughput (16M would be sensible).  Increasing either of these will
use more memory.  The default values are high enough to gain most of
the possible performance without using too much memory.


### Buckets and Regions

With Amazon S3 you can list buckets (`rclone lsd`) using any region,
but you can only access the content of a bucket from the region it was
created in.  If you attempt to access a bucket from the wrong region,
you will get an error, `incorrect region, the bucket is not in 'XXX'
region`.

### Authentication

There are a number of ways to supply `rclone` with a set of AWS
credentials, with and without using the environment.

The different authentication methods are tried in this order:

 - Directly in the rclone configuration file (`env_auth = false` in the config file):
   - `access_key_id` and `secret_access_key` are required.
   - `session_token` can be optionally set when using AWS STS.
 - Runtime configuration (`env_auth = true` in the config file):
   - Export the following environment variables before running `rclone`:
     - Access Key ID: `AWS_ACCESS_KEY_ID` or `AWS_ACCESS_KEY`
     - Secret Access Key: `AWS_SECRET_ACCESS_KEY` or `AWS_SECRET_KEY`
     - Session Token: `AWS_SESSION_TOKEN` (optional)
   - Or, use a [named profile](https://docs.aws.amazon.com/cli/latest/userguide/cli-configure-files.html):
     - Profile files are standard files used by AWS CLI tools
     - By default it will use the profile in your home directory (e.g. `~/.aws/credentials` on unix based systems) file and the "default" profile, to change set these environment variables or config keys:
         - `AWS_SHARED_CREDENTIALS_FILE` to control which file or the `shared_credentials_file` config key.
         - `AWS_PROFILE` to control which profile to use or the `profile` config key.
   - Or, run `rclone` in an ECS task with an IAM role (AWS only).
   - Or, run `rclone` on an EC2 instance with an IAM role (AWS only).
   - Or, run `rclone` in an EKS pod with an IAM role that is associated with a service account (AWS only).
   - Or, use [process credentials](https://docs.aws.amazon.com/sdkref/latest/guide/feature-process-credentials.html) to read config from an external program.

With `env_auth = true` rclone (which uses the SDK for Go v2) should support
[all authentication methods](https://docs.aws.amazon.com/sdkref/latest/guide/standardized-credentials.html)
that the `aws` CLI tool does and the other AWS SDKs.

If none of these option actually end up providing `rclone` with AWS
credentials then S3 interaction will be non-authenticated (see the
[anonymous access](#anonymous-access) section for more info).

### S3 Permissions

When using the `sync` subcommand of `rclone` the following minimum
permissions are required to be available on the bucket being written to:

* `ListBucket`
* `DeleteObject`
* `GetObject`
* `PutObject`
* `PutObjectACL`
* `CreateBucket` (unless using [s3-no-check-bucket](#s3-no-check-bucket))

When using the `lsd` subcommand, the `ListAllMyBuckets` permission is required.

Example policy:

```
{
    "Version": "2012-10-17",
    "Statement": [
        {
            "Effect": "Allow",
            "Principal": {
                "AWS": "arn:aws:iam::USER_SID:user/USER_NAME"
            },
            "Action": [
                "s3:ListBucket",
                "s3:DeleteObject",
                "s3:GetObject",
                "s3:PutObject",
                "s3:PutObjectAcl"
            ],
            "Resource": [
              "arn:aws:s3:::BUCKET_NAME/*",
              "arn:aws:s3:::BUCKET_NAME"
            ]
        },
        {
            "Effect": "Allow",
            "Action": "s3:ListAllMyBuckets",
            "Resource": "arn:aws:s3:::*"
        }
    ]
}
```

Notes on above:

1. This is a policy that can be used when creating bucket. It assumes
   that `USER_NAME` has been created.
2. The Resource entry must include both resource ARNs, as one implies
   the bucket and the other implies the bucket's objects.
3. When using [s3-no-check-bucket](#s3-no-check-bucket) and the bucket already exsits, the `"arn:aws:s3:::BUCKET_NAME"` doesn't have to be included.

For reference, [here's an Ansible script](https://gist.github.com/ebridges/ebfc9042dd7c756cd101cfa807b7ae2b)
that will generate one or more buckets that will work with `rclone sync`.

### Key Management System (KMS)

If you are using server-side encryption with KMS then you must make
sure rclone is configured with `server_side_encryption = aws:kms`
otherwise you will find you can't transfer small objects - these will
create checksum errors.

### Glacier and Glacier Deep Archive

You can upload objects using the glacier storage class or transition them to glacier using a [lifecycle policy](http://docs.aws.amazon.com/AmazonS3/latest/user-guide/create-lifecycle.html).
The bucket can still be synced or copied into normally, but if rclone
tries to access data from the glacier storage class you will see an error like below.

    2017/09/11 19:07:43 Failed to sync: failed to open source object: Object in GLACIER, restore first: path/to/file

In this case you need to [restore](http://docs.aws.amazon.com/AmazonS3/latest/user-guide/restore-archived-objects.html)
the object(s) in question before using rclone.

Note that rclone only speaks the S3 API it does not speak the Glacier
Vault API, so rclone cannot directly access Glacier Vaults.

### Object-lock enabled S3 bucket

According to AWS's [documentation on S3 Object Lock](https://docs.aws.amazon.com/AmazonS3/latest/userguide/object-lock-overview.html#object-lock-permission):

> If you configure a default retention period on a bucket, requests to upload objects in such a bucket must include the Content-MD5 header.

As mentioned in the [Modification times and hashes](#modification-times-and-hashes) section,
small files that are not uploaded as multipart, use a different tag, causing the upload to fail.
A simple solution is to set the `--s3-upload-cutoff 0` and force all the files to be uploaded as multipart.

{{< rem autogenerated options start" - DO NOT EDIT - instead edit fs.RegInfo in backend/s3/s3.go then run make backenddocs" >}}
### Standard options

Here are the Standard options specific to s3 (Amazon S3 Compliant Storage Providers including AWS, Alibaba, ArvanCloud, Ceph, ChinaMobile, Cloudflare, DigitalOcean, Dreamhost, GCS, HuaweiOBS, IBMCOS, IDrive, IONOS, LyveCloud, Leviia, Liara, Linode, Magalu, Minio, Netease, Outscale, Petabox, RackCorp, Rclone, Scaleway, SeaweedFS, Selectel, StackPath, Storj, Synology, TencentCOS, Wasabi, Qiniu and others).

#### --s3-provider

Choose your S3 provider.

Properties:

- Config:      provider
- Env Var:     RCLONE_S3_PROVIDER
- Type:        string
- Required:    false
- Examples:
    - "AWS"
        - Amazon Web Services (AWS) S3
    - "Alibaba"
        - Alibaba Cloud Object Storage System (OSS) formerly Aliyun
    - "ArvanCloud"
        - Arvan Cloud Object Storage (AOS)
    - "Ceph"
        - Ceph Object Storage
    - "ChinaMobile"
        - China Mobile Ecloud Elastic Object Storage (EOS)
    - "Cloudflare"
        - Cloudflare R2 Storage
    - "DigitalOcean"
        - DigitalOcean Spaces
    - "Dreamhost"
        - Dreamhost DreamObjects
    - "GCS"
        - Google Cloud Storage
    - "HuaweiOBS"
        - Huawei Object Storage Service
    - "IBMCOS"
        - IBM COS S3
    - "IDrive"
        - IDrive e2
    - "IONOS"
        - IONOS Cloud
    - "LyveCloud"
        - Seagate Lyve Cloud
    - "Leviia"
        - Leviia Object Storage
    - "Liara"
        - Liara Object Storage
    - "Linode"
        - Linode Object Storage
    - "Magalu"
        - Magalu Object Storage
    - "Minio"
        - Minio Object Storage
    - "Netease"
        - Netease Object Storage (NOS)
    - "Outscale"
        - OUTSCALE Object Storage (OOS)
    - "Petabox"
        - Petabox Object Storage
    - "RackCorp"
        - RackCorp Object Storage
    - "Rclone"
        - Rclone S3 Server
    - "Scaleway"
        - Scaleway Object Storage
    - "SeaweedFS"
        - SeaweedFS S3
    - "Selectel"
        - Selectel Object Storage
    - "StackPath"
        - StackPath Object Storage
    - "Storj"
        - Storj (S3 Compatible Gateway)
    - "Synology"
        - Synology C2 Object Storage
    - "TencentCOS"
        - Tencent Cloud Object Storage (COS)
    - "Wasabi"
        - Wasabi Object Storage
    - "Qiniu"
        - Qiniu Object Storage (Kodo)
    - "Other"
        - Any other S3 compatible provider

#### --s3-env-auth

Get AWS credentials from runtime (environment variables or EC2/ECS meta data if no env vars).

Only applies if access_key_id and secret_access_key is blank.

Properties:

- Config:      env_auth
- Env Var:     RCLONE_S3_ENV_AUTH
- Type:        bool
- Default:     false
- Examples:
    - "false"
        - Enter AWS credentials in the next step.
    - "true"
        - Get AWS credentials from the environment (env vars or IAM).

#### --s3-access-key-id

AWS Access Key ID.

Leave blank for anonymous access or runtime credentials.

Properties:

- Config:      access_key_id
- Env Var:     RCLONE_S3_ACCESS_KEY_ID
- Type:        string
- Required:    false

#### --s3-secret-access-key

AWS Secret Access Key (password).

Leave blank for anonymous access or runtime credentials.

Properties:

- Config:      secret_access_key
- Env Var:     RCLONE_S3_SECRET_ACCESS_KEY
- Type:        string
- Required:    false

#### --s3-region

Region to connect to.

Properties:

- Config:      region
- Env Var:     RCLONE_S3_REGION
- Provider:    AWS
- Type:        string
- Required:    false
- Examples:
    - "us-east-1"
        - The default endpoint - a good choice if you are unsure.
        - US Region, Northern Virginia, or Pacific Northwest.
        - Leave location constraint empty.
    - "us-east-2"
        - US East (Ohio) Region.
        - Needs location constraint us-east-2.
    - "us-west-1"
        - US West (Northern California) Region.
        - Needs location constraint us-west-1.
    - "us-west-2"
        - US West (Oregon) Region.
        - Needs location constraint us-west-2.
    - "ca-central-1"
        - Canada (Central) Region.
        - Needs location constraint ca-central-1.
    - "eu-west-1"
        - EU (Ireland) Region.
        - Needs location constraint EU or eu-west-1.
    - "eu-west-2"
        - EU (London) Region.
        - Needs location constraint eu-west-2.
    - "eu-west-3"
        - EU (Paris) Region.
        - Needs location constraint eu-west-3.
    - "eu-north-1"
        - EU (Stockholm) Region.
        - Needs location constraint eu-north-1.
    - "eu-south-1"
        - EU (Milan) Region.
        - Needs location constraint eu-south-1.
    - "eu-central-1"
        - EU (Frankfurt) Region.
        - Needs location constraint eu-central-1.
    - "ap-southeast-1"
        - Asia Pacific (Singapore) Region.
        - Needs location constraint ap-southeast-1.
    - "ap-southeast-2"
        - Asia Pacific (Sydney) Region.
        - Needs location constraint ap-southeast-2.
    - "ap-northeast-1"
        - Asia Pacific (Tokyo) Region.
        - Needs location constraint ap-northeast-1.
    - "ap-northeast-2"
        - Asia Pacific (Seoul).
        - Needs location constraint ap-northeast-2.
    - "ap-northeast-3"
        - Asia Pacific (Osaka-Local).
        - Needs location constraint ap-northeast-3.
    - "ap-south-1"
        - Asia Pacific (Mumbai).
        - Needs location constraint ap-south-1.
    - "ap-east-1"
        - Asia Pacific (Hong Kong) Region.
        - Needs location constraint ap-east-1.
    - "sa-east-1"
        - South America (Sao Paulo) Region.
        - Needs location constraint sa-east-1.
    - "il-central-1"
        - Israel (Tel Aviv) Region.
        - Needs location constraint il-central-1.
    - "me-south-1"
        - Middle East (Bahrain) Region.
        - Needs location constraint me-south-1.
    - "af-south-1"
        - Africa (Cape Town) Region.
        - Needs location constraint af-south-1.
    - "cn-north-1"
        - China (Beijing) Region.
        - Needs location constraint cn-north-1.
    - "cn-northwest-1"
        - China (Ningxia) Region.
        - Needs location constraint cn-northwest-1.
    - "us-gov-east-1"
        - AWS GovCloud (US-East) Region.
        - Needs location constraint us-gov-east-1.
    - "us-gov-west-1"
        - AWS GovCloud (US) Region.
        - Needs location constraint us-gov-west-1.

#### --s3-endpoint

Endpoint for S3 API.

Leave blank if using AWS to use the default endpoint for the region.

Properties:

- Config:      endpoint
- Env Var:     RCLONE_S3_ENDPOINT
- Provider:    AWS
- Type:        string
- Required:    false

#### --s3-location-constraint

Location constraint - must be set to match the Region.

Used when creating buckets only.

Properties:

- Config:      location_constraint
- Env Var:     RCLONE_S3_LOCATION_CONSTRAINT
- Provider:    AWS
- Type:        string
- Required:    false
- Examples:
    - ""
        - Empty for US Region, Northern Virginia, or Pacific Northwest
    - "us-east-2"
        - US East (Ohio) Region
    - "us-west-1"
        - US West (Northern California) Region
    - "us-west-2"
        - US West (Oregon) Region
    - "ca-central-1"
        - Canada (Central) Region
    - "eu-west-1"
        - EU (Ireland) Region
    - "eu-west-2"
        - EU (London) Region
    - "eu-west-3"
        - EU (Paris) Region
    - "eu-north-1"
        - EU (Stockholm) Region
    - "eu-south-1"
        - EU (Milan) Region
    - "EU"
        - EU Region
    - "ap-southeast-1"
        - Asia Pacific (Singapore) Region
    - "ap-southeast-2"
        - Asia Pacific (Sydney) Region
    - "ap-northeast-1"
        - Asia Pacific (Tokyo) Region
    - "ap-northeast-2"
        - Asia Pacific (Seoul) Region
    - "ap-northeast-3"
        - Asia Pacific (Osaka-Local) Region
    - "ap-south-1"
        - Asia Pacific (Mumbai) Region
    - "ap-east-1"
        - Asia Pacific (Hong Kong) Region
    - "sa-east-1"
        - South America (Sao Paulo) Region
    - "il-central-1"
        - Israel (Tel Aviv) Region
    - "me-south-1"
        - Middle East (Bahrain) Region
    - "af-south-1"
        - Africa (Cape Town) Region
    - "cn-north-1"
        - China (Beijing) Region
    - "cn-northwest-1"
        - China (Ningxia) Region
    - "us-gov-east-1"
        - AWS GovCloud (US-East) Region
    - "us-gov-west-1"
        - AWS GovCloud (US) Region

#### --s3-acl

Canned ACL used when creating buckets and storing or copying objects.

This ACL is used for creating objects and if bucket_acl isn't set, for creating buckets too.

For more info visit https://docs.aws.amazon.com/AmazonS3/latest/dev/acl-overview.html#canned-acl

Note that this ACL is applied when server-side copying objects as S3
doesn't copy the ACL from the source but rather writes a fresh one.

If the acl is an empty string then no X-Amz-Acl: header is added and
the default (private) will be used.


Properties:

- Config:      acl
- Env Var:     RCLONE_S3_ACL
- Provider:    !Storj,Selectel,Synology,Cloudflare
- Type:        string
- Required:    false
- Examples:
    - "default"
        - Owner gets Full_CONTROL.
        - No one else has access rights (default).
    - "private"
        - Owner gets FULL_CONTROL.
        - No one else has access rights (default).
    - "public-read"
        - Owner gets FULL_CONTROL.
        - The AllUsers group gets READ access.
    - "public-read-write"
        - Owner gets FULL_CONTROL.
        - The AllUsers group gets READ and WRITE access.
        - Granting this on a bucket is generally not recommended.
    - "authenticated-read"
        - Owner gets FULL_CONTROL.
        - The AuthenticatedUsers group gets READ access.
    - "bucket-owner-read"
        - Object owner gets FULL_CONTROL.
        - Bucket owner gets READ access.
        - If you specify this canned ACL when creating a bucket, Amazon S3 ignores it.
    - "bucket-owner-full-control"
        - Both the object owner and the bucket owner get FULL_CONTROL over the object.
        - If you specify this canned ACL when creating a bucket, Amazon S3 ignores it.
    - "private"
        - Owner gets FULL_CONTROL.
        - No one else has access rights (default).
        - This acl is available on IBM Cloud (Infra), IBM Cloud (Storage), On-Premise COS.
    - "public-read"
        - Owner gets FULL_CONTROL.
        - The AllUsers group gets READ access.
        - This acl is available on IBM Cloud (Infra), IBM Cloud (Storage), On-Premise IBM COS.
    - "public-read-write"
        - Owner gets FULL_CONTROL.
        - The AllUsers group gets READ and WRITE access.
        - This acl is available on IBM Cloud (Infra), On-Premise IBM COS.
    - "authenticated-read"
        - Owner gets FULL_CONTROL.
        - The AuthenticatedUsers group gets READ access.
        - Not supported on Buckets.
        - This acl is available on IBM Cloud (Infra) and On-Premise IBM COS.

#### --s3-server-side-encryption

The server-side encryption algorithm used when storing this object in S3.

Properties:

- Config:      server_side_encryption
- Env Var:     RCLONE_S3_SERVER_SIDE_ENCRYPTION
- Provider:    AWS,Ceph,ChinaMobile,Minio
- Type:        string
- Required:    false
- Examples:
    - ""
        - None
    - "AES256"
        - AES256
    - "aws:kms"
        - aws:kms

#### --s3-sse-kms-key-id

If using KMS ID you must provide the ARN of Key.

Properties:

- Config:      sse_kms_key_id
- Env Var:     RCLONE_S3_SSE_KMS_KEY_ID
- Provider:    AWS,Ceph,Minio
- Type:        string
- Required:    false
- Examples:
    - ""
        - None
    - "arn:aws:kms:us-east-1:*"
        - arn:aws:kms:*

#### --s3-storage-class

The storage class to use when storing new objects in S3.

Properties:

- Config:      storage_class
- Env Var:     RCLONE_S3_STORAGE_CLASS
- Provider:    AWS
- Type:        string
- Required:    false
- Examples:
    - ""
        - Default
    - "STANDARD"
        - Standard storage class
    - "REDUCED_REDUNDANCY"
        - Reduced redundancy storage class
    - "STANDARD_IA"
        - Standard Infrequent Access storage class
    - "ONEZONE_IA"
        - One Zone Infrequent Access storage class
    - "GLACIER"
        - Glacier Flexible Retrieval storage class
    - "DEEP_ARCHIVE"
        - Glacier Deep Archive storage class
    - "INTELLIGENT_TIERING"
        - Intelligent-Tiering storage class
    - "GLACIER_IR"
        - Glacier Instant Retrieval storage class

### Advanced options

Here are the Advanced options specific to s3 (Amazon S3 Compliant Storage Providers including AWS, Alibaba, ArvanCloud, Ceph, ChinaMobile, Cloudflare, DigitalOcean, Dreamhost, GCS, HuaweiOBS, IBMCOS, IDrive, IONOS, LyveCloud, Leviia, Liara, Linode, Magalu, Minio, Netease, Outscale, Petabox, RackCorp, Rclone, Scaleway, SeaweedFS, Selectel, StackPath, Storj, Synology, TencentCOS, Wasabi, Qiniu and others).

#### --s3-bucket-acl

Canned ACL used when creating buckets.

For more info visit https://docs.aws.amazon.com/AmazonS3/latest/dev/acl-overview.html#canned-acl

Note that this ACL is applied when only when creating buckets.  If it
isn't set then "acl" is used instead.

If the "acl" and "bucket_acl" are empty strings then no X-Amz-Acl:
header is added and the default (private) will be used.


Properties:

- Config:      bucket_acl
- Env Var:     RCLONE_S3_BUCKET_ACL
- Type:        string
- Required:    false
- Examples:
    - "private"
        - Owner gets FULL_CONTROL.
        - No one else has access rights (default).
    - "public-read"
        - Owner gets FULL_CONTROL.
        - The AllUsers group gets READ access.
    - "public-read-write"
        - Owner gets FULL_CONTROL.
        - The AllUsers group gets READ and WRITE access.
        - Granting this on a bucket is generally not recommended.
    - "authenticated-read"
        - Owner gets FULL_CONTROL.
        - The AuthenticatedUsers group gets READ access.

#### --s3-requester-pays

Enables requester pays option when interacting with S3 bucket.

Properties:

- Config:      requester_pays
- Env Var:     RCLONE_S3_REQUESTER_PAYS
- Provider:    AWS
- Type:        bool
- Default:     false

#### --s3-sse-customer-algorithm

If using SSE-C, the server-side encryption algorithm used when storing this object in S3.

Properties:

- Config:      sse_customer_algorithm
- Env Var:     RCLONE_S3_SSE_CUSTOMER_ALGORITHM
- Provider:    AWS,Ceph,ChinaMobile,Minio
- Type:        string
- Required:    false
- Examples:
    - ""
        - None
    - "AES256"
        - AES256

#### --s3-sse-customer-key

To use SSE-C you may provide the secret encryption key used to encrypt/decrypt your data.

Alternatively you can provide --sse-customer-key-base64.

Properties:

- Config:      sse_customer_key
- Env Var:     RCLONE_S3_SSE_CUSTOMER_KEY
- Provider:    AWS,Ceph,ChinaMobile,Minio
- Type:        string
- Required:    false
- Examples:
    - ""
        - None

#### --s3-sse-customer-key-base64

If using SSE-C you must provide the secret encryption key encoded in base64 format to encrypt/decrypt your data.

Alternatively you can provide --sse-customer-key.

Properties:

- Config:      sse_customer_key_base64
- Env Var:     RCLONE_S3_SSE_CUSTOMER_KEY_BASE64
- Provider:    AWS,Ceph,ChinaMobile,Minio
- Type:        string
- Required:    false
- Examples:
    - ""
        - None

#### --s3-sse-customer-key-md5

If using SSE-C you may provide the secret encryption key MD5 checksum (optional).

If you leave it blank, this is calculated automatically from the sse_customer_key provided.


Properties:

- Config:      sse_customer_key_md5
- Env Var:     RCLONE_S3_SSE_CUSTOMER_KEY_MD5
- Provider:    AWS,Ceph,ChinaMobile,Minio
- Type:        string
- Required:    false
- Examples:
    - ""
        - None

#### --s3-upload-cutoff

Cutoff for switching to chunked upload.

Any files larger than this will be uploaded in chunks of chunk_size.
The minimum is 0 and the maximum is 5 GiB.

Properties:

- Config:      upload_cutoff
- Env Var:     RCLONE_S3_UPLOAD_CUTOFF
- Type:        SizeSuffix
- Default:     200Mi

#### --s3-chunk-size

Chunk size to use for uploading.

When uploading files larger than upload_cutoff or files with unknown
size (e.g. from "rclone rcat" or uploaded with "rclone mount" or google
photos or google docs) they will be uploaded as multipart uploads
using this chunk size.

Note that "--s3-upload-concurrency" chunks of this size are buffered
in memory per transfer.

If you are transferring large files over high-speed links and you have
enough memory, then increasing this will speed up the transfers.

Rclone will automatically increase the chunk size when uploading a
large file of known size to stay below the 10,000 chunks limit.

Files of unknown size are uploaded with the configured
chunk_size. Since the default chunk size is 5 MiB and there can be at
most 10,000 chunks, this means that by default the maximum size of
a file you can stream upload is 48 GiB.  If you wish to stream upload
larger files then you will need to increase chunk_size.

Increasing the chunk size decreases the accuracy of the progress
statistics displayed with "-P" flag. Rclone treats chunk as sent when
it's buffered by the AWS SDK, when in fact it may still be uploading.
A bigger chunk size means a bigger AWS SDK buffer and progress
reporting more deviating from the truth.


Properties:

- Config:      chunk_size
- Env Var:     RCLONE_S3_CHUNK_SIZE
- Type:        SizeSuffix
- Default:     5Mi

#### --s3-max-upload-parts

Maximum number of parts in a multipart upload.

This option defines the maximum number of multipart chunks to use
when doing a multipart upload.

This can be useful if a service does not support the AWS S3
specification of 10,000 chunks.

Rclone will automatically increase the chunk size when uploading a
large file of a known size to stay below this number of chunks limit.


Properties:

- Config:      max_upload_parts
- Env Var:     RCLONE_S3_MAX_UPLOAD_PARTS
- Type:        int
- Default:     10000

#### --s3-copy-cutoff

Cutoff for switching to multipart copy.

Any files larger than this that need to be server-side copied will be
copied in chunks of this size.

The minimum is 0 and the maximum is 5 GiB.

Properties:

- Config:      copy_cutoff
- Env Var:     RCLONE_S3_COPY_CUTOFF
- Type:        SizeSuffix
- Default:     4.656Gi

#### --s3-disable-checksum

Don't store MD5 checksum with object metadata.

Normally rclone will calculate the MD5 checksum of the input before
uploading it so it can add it to metadata on the object. This is great
for data integrity checking but can cause long delays for large files
to start uploading.

Properties:

- Config:      disable_checksum
- Env Var:     RCLONE_S3_DISABLE_CHECKSUM
- Type:        bool
- Default:     false

#### --s3-shared-credentials-file

Path to the shared credentials file.

If env_auth = true then rclone can use a shared credentials file.

If this variable is empty rclone will look for the
"AWS_SHARED_CREDENTIALS_FILE" env variable. If the env value is empty
it will default to the current user's home directory.

    Linux/OSX: "$HOME/.aws/credentials"
    Windows:   "%USERPROFILE%\.aws\credentials"


Properties:

- Config:      shared_credentials_file
- Env Var:     RCLONE_S3_SHARED_CREDENTIALS_FILE
- Type:        string
- Required:    false

#### --s3-profile

Profile to use in the shared credentials file.

If env_auth = true then rclone can use a shared credentials file. This
variable controls which profile is used in that file.

If empty it will default to the environment variable "AWS_PROFILE" or
"default" if that environment variable is also not set.


Properties:

- Config:      profile
- Env Var:     RCLONE_S3_PROFILE
- Type:        string
- Required:    false

#### --s3-session-token

An AWS session token.

Properties:

- Config:      session_token
- Env Var:     RCLONE_S3_SESSION_TOKEN
- Type:        string
- Required:    false

#### --s3-upload-concurrency

Concurrency for multipart uploads and copies.

This is the number of chunks of the same file that are uploaded
concurrently for multipart uploads and copies.

If you are uploading small numbers of large files over high-speed links
and these uploads do not fully utilize your bandwidth, then increasing
this may help to speed up the transfers.

Properties:

- Config:      upload_concurrency
- Env Var:     RCLONE_S3_UPLOAD_CONCURRENCY
- Type:        int
- Default:     4

#### --s3-force-path-style

If true use path style access if false use virtual hosted style.

If this is true (the default) then rclone will use path style access,
if false then rclone will use virtual path style. See [the AWS S3
docs](https://docs.aws.amazon.com/AmazonS3/latest/dev/UsingBucket.html#access-bucket-intro)
for more info.

Some providers (e.g. AWS, Aliyun OSS, Netease COS, or Tencent COS) require this set to
false - rclone will do this automatically based on the provider
setting.

Note that if your bucket isn't a valid DNS name, i.e. has '.' or '_' in,
you'll need to set this to true.


Properties:

- Config:      force_path_style
- Env Var:     RCLONE_S3_FORCE_PATH_STYLE
- Type:        bool
- Default:     true

#### --s3-v2-auth

If true use v2 authentication.

If this is false (the default) then rclone will use v4 authentication.
If it is set then rclone will use v2 authentication.

Use this only if v4 signatures don't work, e.g. pre Jewel/v10 CEPH.

Properties:

- Config:      v2_auth
- Env Var:     RCLONE_S3_V2_AUTH
- Type:        bool
- Default:     false

#### --s3-use-dual-stack

If true use AWS S3 dual-stack endpoint (IPv6 support).

See [AWS Docs on Dualstack Endpoints](https://docs.aws.amazon.com/AmazonS3/latest/userguide/dual-stack-endpoints.html)

Properties:

- Config:      use_dual_stack
- Env Var:     RCLONE_S3_USE_DUAL_STACK
- Type:        bool
- Default:     false

#### --s3-use-accelerate-endpoint

If true use the AWS S3 accelerated endpoint.

See: [AWS S3 Transfer acceleration](https://docs.aws.amazon.com/AmazonS3/latest/dev/transfer-acceleration-examples.html)

Properties:

- Config:      use_accelerate_endpoint
- Env Var:     RCLONE_S3_USE_ACCELERATE_ENDPOINT
- Provider:    AWS
- Type:        bool
- Default:     false

#### --s3-leave-parts-on-error

If true avoid calling abort upload on a failure, leaving all successfully uploaded parts on S3 for manual recovery.

It should be set to true for resuming uploads across different sessions.

WARNING: Storing parts of an incomplete multipart upload counts towards space usage on S3 and will add additional costs if not cleaned up.


Properties:

- Config:      leave_parts_on_error
- Env Var:     RCLONE_S3_LEAVE_PARTS_ON_ERROR
- Provider:    AWS
- Type:        bool
- Default:     false

#### --s3-list-chunk

Size of listing chunk (response list for each ListObject S3 request).

This option is also known as "MaxKeys", "max-items", or "page-size" from the AWS S3 specification.
Most services truncate the response list to 1000 objects even if requested more than that.
In AWS S3 this is a global maximum and cannot be changed, see [AWS S3](https://docs.aws.amazon.com/cli/latest/reference/s3/ls.html).
In Ceph, this can be increased with the "rgw list buckets max chunk" option.


Properties:

- Config:      list_chunk
- Env Var:     RCLONE_S3_LIST_CHUNK
- Type:        int
- Default:     1000

#### --s3-list-version

Version of ListObjects to use: 1,2 or 0 for auto.

When S3 originally launched it only provided the ListObjects call to
enumerate objects in a bucket.

However in May 2016 the ListObjectsV2 call was introduced. This is
much higher performance and should be used if at all possible.

If set to the default, 0, rclone will guess according to the provider
set which list objects method to call. If it guesses wrong, then it
may be set manually here.


Properties:

- Config:      list_version
- Env Var:     RCLONE_S3_LIST_VERSION
- Type:        int
- Default:     0

#### --s3-list-url-encode

Whether to url encode listings: true/false/unset

Some providers support URL encoding listings and where this is
available this is more reliable when using control characters in file
names. If this is set to unset (the default) then rclone will choose
according to the provider setting what to apply, but you can override
rclone's choice here.


Properties:

- Config:      list_url_encode
- Env Var:     RCLONE_S3_LIST_URL_ENCODE
- Type:        Tristate
- Default:     unset

#### --s3-no-check-bucket

If set, don't attempt to check the bucket exists or create it.

This can be useful when trying to minimise the number of transactions
rclone does if you know the bucket exists already.

It can also be needed if the user you are using does not have bucket
creation permissions. Before v1.52.0 this would have passed silently
due to a bug.


Properties:

- Config:      no_check_bucket
- Env Var:     RCLONE_S3_NO_CHECK_BUCKET
- Type:        bool
- Default:     false

#### --s3-no-head

If set, don't HEAD uploaded objects to check integrity.

This can be useful when trying to minimise the number of transactions
rclone does.

Setting it means that if rclone receives a 200 OK message after
uploading an object with PUT then it will assume that it got uploaded
properly.

In particular it will assume:

- the metadata, including modtime, storage class and content type was as uploaded
- the size was as uploaded

It reads the following items from the response for a single part PUT:

- the MD5SUM
- The uploaded date

For multipart uploads these items aren't read.

If an source object of unknown length is uploaded then rclone **will** do a
HEAD request.

Setting this flag increases the chance for undetected upload failures,
in particular an incorrect size, so it isn't recommended for normal
operation. In practice the chance of an undetected upload failure is
very small even with this flag.


Properties:

- Config:      no_head
- Env Var:     RCLONE_S3_NO_HEAD
- Type:        bool
- Default:     false

#### --s3-no-head-object

If set, do not do HEAD before GET when getting objects.

Properties:

- Config:      no_head_object
- Env Var:     RCLONE_S3_NO_HEAD_OBJECT
- Type:        bool
- Default:     false

#### --s3-encoding

The encoding for the backend.

See the [encoding section in the overview](/overview/#encoding) for more info.

Properties:

- Config:      encoding
- Env Var:     RCLONE_S3_ENCODING
- Type:        Encoding
- Default:     Slash,InvalidUtf8,Dot

#### --s3-memory-pool-flush-time

How often internal memory buffer pools will be flushed. (no longer used)

Properties:

- Config:      memory_pool_flush_time
- Env Var:     RCLONE_S3_MEMORY_POOL_FLUSH_TIME
- Type:        Duration
- Default:     1m0s

#### --s3-memory-pool-use-mmap

Whether to use mmap buffers in internal memory pool. (no longer used)

Properties:

- Config:      memory_pool_use_mmap
- Env Var:     RCLONE_S3_MEMORY_POOL_USE_MMAP
- Type:        bool
- Default:     false

#### --s3-disable-http2

Disable usage of http2 for S3 backends.

There is currently an unsolved issue with the s3 (specifically minio) backend
and HTTP/2.  HTTP/2 is enabled by default for the s3 backend but can be
disabled here.  When the issue is solved this flag will be removed.

See: https://github.com/rclone/rclone/issues/4673, https://github.com/rclone/rclone/issues/3631



Properties:

- Config:      disable_http2
- Env Var:     RCLONE_S3_DISABLE_HTTP2
- Type:        bool
- Default:     false

#### --s3-download-url

Custom endpoint for downloads.
This is usually set to a CloudFront CDN URL as AWS S3 offers
cheaper egress for data downloaded through the CloudFront network.

Properties:

- Config:      download_url
- Env Var:     RCLONE_S3_DOWNLOAD_URL
- Type:        string
- Required:    false

#### --s3-directory-markers

Upload an empty object with a trailing slash when a new directory is created

Empty folders are unsupported for bucket based remotes, this option creates an empty
object ending with "/", to persist the folder.


Properties:

- Config:      directory_markers
- Env Var:     RCLONE_S3_DIRECTORY_MARKERS
- Type:        bool
- Default:     false

#### --s3-use-multipart-etag

Whether to use ETag in multipart uploads for verification

This should be true, false or left unset to use the default for the provider.


Properties:

- Config:      use_multipart_etag
- Env Var:     RCLONE_S3_USE_MULTIPART_ETAG
- Type:        Tristate
- Default:     unset

#### --s3-use-unsigned-payload

Whether to use an unsigned payload in PutObject

Rclone has to avoid the AWS SDK seeking the body when calling
PutObject. The AWS provider can add checksums in the trailer to avoid
seeking but other providers can't.

This should be true, false or left unset to use the default for the provider.


Properties:

- Config:      use_unsigned_payload
- Env Var:     RCLONE_S3_USE_UNSIGNED_PAYLOAD
- Type:        Tristate
- Default:     unset

#### --s3-use-presigned-request

Whether to use a presigned request or PutObject for single part uploads

If this is false rclone will use PutObject from the AWS SDK to upload
an object.

Versions of rclone < 1.59 use presigned requests to upload a single
part object and setting this flag to true will re-enable that
functionality. This shouldn't be necessary except in exceptional
circumstances or for testing.


Properties:

- Config:      use_presigned_request
- Env Var:     RCLONE_S3_USE_PRESIGNED_REQUEST
- Type:        bool
- Default:     false

#### --s3-versions

Include old versions in directory listings.

Properties:

- Config:      versions
- Env Var:     RCLONE_S3_VERSIONS
- Type:        bool
- Default:     false

#### --s3-version-at

Show file versions as they were at the specified time.

The parameter should be a date, "2006-01-02", datetime "2006-01-02
15:04:05" or a duration for that long ago, eg "100d" or "1h".

Note that when using this no file write operations are permitted,
so you can't upload files or delete them.

See [the time option docs](/docs/#time-option) for valid formats.


Properties:

- Config:      version_at
- Env Var:     RCLONE_S3_VERSION_AT
- Type:        Time
- Default:     off

#### --s3-version-deleted

Show deleted file markers when using versions.

This shows deleted file markers in the listing when using versions. These will appear
as 0 size files. The only operation which can be performed on them is deletion.

Deleting a delete marker will reveal the previous version.

Deleted files will always show with a timestamp.


Properties:

- Config:      version_deleted
- Env Var:     RCLONE_S3_VERSION_DELETED
- Type:        bool
- Default:     false

#### --s3-decompress

If set this will decompress gzip encoded objects.

It is possible to upload objects to S3 with "Content-Encoding: gzip"
set. Normally rclone will download these files as compressed objects.

If this flag is set then rclone will decompress these files with
"Content-Encoding: gzip" as they are received. This means that rclone
can't check the size and hash but the file contents will be decompressed.


Properties:

- Config:      decompress
- Env Var:     RCLONE_S3_DECOMPRESS
- Type:        bool
- Default:     false

#### --s3-might-gzip

Set this if the backend might gzip objects.

Normally providers will not alter objects when they are downloaded. If
an object was not uploaded with `Content-Encoding: gzip` then it won't
be set on download.

However some providers may gzip objects even if they weren't uploaded
with `Content-Encoding: gzip` (eg Cloudflare).

A symptom of this would be receiving errors like

    ERROR corrupted on transfer: sizes differ NNN vs MMM

If you set this flag and rclone downloads an object with
Content-Encoding: gzip set and chunked transfer encoding, then rclone
will decompress the object on the fly.

If this is set to unset (the default) then rclone will choose
according to the provider setting what to apply, but you can override
rclone's choice here.


Properties:

- Config:      might_gzip
- Env Var:     RCLONE_S3_MIGHT_GZIP
- Type:        Tristate
- Default:     unset

#### --s3-use-accept-encoding-gzip

Whether to send `Accept-Encoding: gzip` header.

By default, rclone will append `Accept-Encoding: gzip` to the request to download
compressed objects whenever possible.

However some providers such as Google Cloud Storage may alter the HTTP headers, breaking
the signature of the request.

A symptom of this would be receiving errors like

	SignatureDoesNotMatch: The request signature we calculated does not match the signature you provided.

In this case, you might want to try disabling this option.


Properties:

- Config:      use_accept_encoding_gzip
- Env Var:     RCLONE_S3_USE_ACCEPT_ENCODING_GZIP
- Type:        Tristate
- Default:     unset

#### --s3-no-system-metadata

Suppress setting and reading of system metadata

Properties:

- Config:      no_system_metadata
- Env Var:     RCLONE_S3_NO_SYSTEM_METADATA
- Type:        bool
- Default:     false

#### --s3-sts-endpoint

Endpoint for STS (deprecated).

Leave blank if using AWS to use the default endpoint for the region.

Properties:

- Config:      sts_endpoint
- Env Var:     RCLONE_S3_STS_ENDPOINT
- Provider:    AWS
- Type:        string
- Required:    false

#### --s3-use-already-exists

Set if rclone should report BucketAlreadyExists errors on bucket creation.

At some point during the evolution of the s3 protocol, AWS started
returning an `AlreadyOwnedByYou` error when attempting to create a
bucket that the user already owned, rather than a
`BucketAlreadyExists` error.

Unfortunately exactly what has been implemented by s3 clones is a
little inconsistent, some return `AlreadyOwnedByYou`, some return
`BucketAlreadyExists` and some return no error at all.

This is important to rclone because it ensures the bucket exists by
creating it on quite a lot of operations (unless
`--s3-no-check-bucket` is used).

If rclone knows the provider can return `AlreadyOwnedByYou` or returns
no error then it can report `BucketAlreadyExists` errors when the user
attempts to create a bucket not owned by them. Otherwise rclone
ignores the `BucketAlreadyExists` error which can lead to confusion.

This should be automatically set correctly for all providers rclone
knows about - please make a bug report if not.


Properties:

- Config:      use_already_exists
- Env Var:     RCLONE_S3_USE_ALREADY_EXISTS
- Type:        Tristate
- Default:     unset

#### --s3-use-multipart-uploads

Set if rclone should use multipart uploads.

You can change this if you want to disable the use of multipart uploads.
This shouldn't be necessary in normal operation.

This should be automatically set correctly for all providers rclone
knows about - please make a bug report if not.


Properties:

- Config:      use_multipart_uploads
- Env Var:     RCLONE_S3_USE_MULTIPART_UPLOADS
- Type:        Tristate
- Default:     unset

#### --s3-directory-bucket

Set to use AWS Directory Buckets

If you are using an AWS Directory Bucket then set this flag.

This will ensure no `Content-Md5` headers are sent and ensure `ETag`
headers are not interpreted as MD5 sums. `X-Amz-Meta-Md5chksum` will
be set on all objects whether single or multipart uploaded.

This also sets `no_check_bucket = true`.

Note that Directory Buckets do not support:

- Versioning
- `Content-Encoding: gzip`

Rclone limitations with Directory Buckets:

- rclone does not support creating Directory Buckets with `rclone mkdir`
- ... or removing them with `rclone rmdir` yet
- Directory Buckets do not appear when doing `rclone lsf` at the top level.
- Rclone can't remove auto created directories yet. In theory this should
  work with `directory_markers = true` but it doesn't.
- Directories don't seem to appear in recursive (ListR) listings.


Properties:

- Config:      directory_bucket
- Env Var:     RCLONE_S3_DIRECTORY_BUCKET
- Provider:    AWS
- Type:        bool
- Default:     false

#### --s3-sdk-log-mode

Set to debug the SDK

This can be set to a comma separated list of the following functions:

- `Signing`
- `Retries`
- `Request`
- `RequestWithBody`
- `Response`
- `ResponseWithBody`
- `DeprecatedUsage`
- `RequestEventMessage`
- `ResponseEventMessage`

Use `Off` to disable and `All` to set all log levels. You will need to
use `-vv` to see the debug level logs.


Properties:

- Config:      sdk_log_mode
- Env Var:     RCLONE_S3_SDK_LOG_MODE
- Type:        Bits
- Default:     Off

#### --s3-description

Description of the remote.

Properties:

- Config:      description
- Env Var:     RCLONE_S3_DESCRIPTION
- Type:        string
- Required:    false

### Metadata

User metadata is stored as x-amz-meta- keys. S3 metadata keys are case insensitive and are always returned in lower case.

Here are the possible system metadata items for the s3 backend.

| Name | Help | Type | Example | Read Only |
|------|------|------|---------|-----------|
| btime | Time of file birth (creation) read from Last-Modified header | RFC 3339 | 2006-01-02T15:04:05.999999999Z07:00 | **Y** |
| cache-control | Cache-Control header | string | no-cache | N |
| content-disposition | Content-Disposition header | string | inline | N |
| content-encoding | Content-Encoding header | string | gzip | N |
| content-language | Content-Language header | string | en-US | N |
| content-type | Content-Type header | string | text/plain | N |
| mtime | Time of last modification, read from rclone metadata | RFC 3339 | 2006-01-02T15:04:05.999999999Z07:00 | N |
| tier | Tier of the object | string | GLACIER | **Y** |

See the [metadata](/docs/#metadata) docs for more info.

## Backend commands

Here are the commands specific to the s3 backend.

Run them with

    rclone backend COMMAND remote:

The help below will explain what arguments each command takes.

See the [backend](/commands/rclone_backend/) command for more
info on how to pass options and arguments.

These can be run on a running backend using the rc command
[backend/command](/rc/#backend-command).

### restore

Restore objects from GLACIER or INTELLIGENT-TIERING archive tier

    rclone backend restore remote: [options] [<arguments>+]

This command can be used to restore one or more objects from GLACIER to normal storage 
or from INTELLIGENT-TIERING Archive Access / Deep Archive Access tier to the Frequent Access tier.

Usage Examples:

    rclone backend restore s3:bucket/path/to/object -o priority=PRIORITY -o lifetime=DAYS
    rclone backend restore s3:bucket/path/to/directory -o priority=PRIORITY -o lifetime=DAYS
    rclone backend restore s3:bucket -o priority=PRIORITY -o lifetime=DAYS
    rclone backend restore s3:bucket/path/to/directory -o priority=PRIORITY

This flag also obeys the filters. Test first with --interactive/-i or --dry-run flags

    rclone --interactive backend restore --include "*.txt" s3:bucket/path -o priority=Standard -o lifetime=1

All the objects shown will be marked for restore, then

    rclone backend restore --include "*.txt" s3:bucket/path -o priority=Standard -o lifetime=1

It returns a list of status dictionaries with Remote and Status
keys. The Status will be OK if it was successful or an error message
if not.

    [
        {
            "Status": "OK",
            "Remote": "test.txt"
        },
        {
            "Status": "OK",
            "Remote": "test/file4.txt"
        }
    ]



Options:

- "description": The optional description for the job.
- "lifetime": Lifetime of the active copy in days, ignored for INTELLIGENT-TIERING storage
- "priority": Priority of restore: Standard|Expedited|Bulk

### restore-status

Show the restore status for objects being restored from GLACIER or INTELLIGENT-TIERING storage

    rclone backend restore-status remote: [options] [<arguments>+]

This command can be used to show the status for objects being restored from GLACIER to normal storage
or from INTELLIGENT-TIERING Archive Access / Deep Archive Access tier to the Frequent Access tier.

Usage Examples:

    rclone backend restore-status s3:bucket/path/to/object
    rclone backend restore-status s3:bucket/path/to/directory
    rclone backend restore-status -o all s3:bucket/path/to/directory

This command does not obey the filters.

It returns a list of status dictionaries.

    [
        {
            "Remote": "file.txt",
            "VersionID": null,
            "RestoreStatus": {
                "IsRestoreInProgress": true,
                "RestoreExpiryDate": "2023-09-06T12:29:19+01:00"
            },
            "StorageClass": "GLACIER"
        },
        {
            "Remote": "test.pdf",
            "VersionID": null,
            "RestoreStatus": {
                "IsRestoreInProgress": false,
                "RestoreExpiryDate": "2023-09-06T12:29:19+01:00"
            },
            "StorageClass": "DEEP_ARCHIVE"
        },
        {
            "Remote": "test.gz",
            "VersionID": null,
            "RestoreStatus": {
                "IsRestoreInProgress": true,
                "RestoreExpiryDate": "null"
            },
            "StorageClass": "INTELLIGENT_TIERING"
        }
    ]


Options:

- "all": if set then show all objects, not just ones with restore status

### list-multipart-uploads

List the unfinished multipart uploads

    rclone backend list-multipart-uploads remote: [options] [<arguments>+]

This command lists the unfinished multipart uploads in JSON format.

    rclone backend list-multipart s3:bucket/path/to/object

It returns a dictionary of buckets with values as lists of unfinished
multipart uploads.

You can call it with no bucket in which case it lists all bucket, with
a bucket or with a bucket and path.

    {
      "rclone": [
        {
          "Initiated": "2020-06-26T14:20:36Z",
          "Initiator": {
            "DisplayName": "XXX",
            "ID": "arn:aws:iam::XXX:user/XXX"
          },
          "Key": "KEY",
          "Owner": {
            "DisplayName": null,
            "ID": "XXX"
          },
          "StorageClass": "STANDARD",
          "UploadId": "XXX"
        }
      ],
      "rclone-1000files": [],
      "rclone-dst": []
    }



### cleanup

Remove unfinished multipart uploads.

    rclone backend cleanup remote: [options] [<arguments>+]

This command removes unfinished multipart uploads of age greater than
max-age which defaults to 24 hours.

Note that you can use --interactive/-i or --dry-run with this command to see what
it would do.

    rclone backend cleanup s3:bucket/path/to/object
    rclone backend cleanup -o max-age=7w s3:bucket/path/to/object

Durations are parsed as per the rest of rclone, 2h, 7d, 7w etc.


Options:

- "max-age": Max age of upload to delete

### cleanup-hidden

Remove old versions of files.

    rclone backend cleanup-hidden remote: [options] [<arguments>+]

This command removes any old hidden versions of files
on a versions enabled bucket.

Note that you can use --interactive/-i or --dry-run with this command to see what
it would do.

    rclone backend cleanup-hidden s3:bucket/path/to/dir


### versioning

Set/get versioning support for a bucket.

    rclone backend versioning remote: [options] [<arguments>+]

This command sets versioning support if a parameter is
passed and then returns the current versioning status for the bucket
supplied.

    rclone backend versioning s3:bucket # read status only
    rclone backend versioning s3:bucket Enabled
    rclone backend versioning s3:bucket Suspended

It may return "Enabled", "Suspended" or "Unversioned". Note that once versioning
has been enabled the status can't be set back to "Unversioned".


### set

Set command for updating the config parameters.

    rclone backend set remote: [options] [<arguments>+]

This set command can be used to update the config parameters
for a running s3 backend.

Usage Examples:

    rclone backend set s3: [-o opt_name=opt_value] [-o opt_name2=opt_value2]
    rclone rc backend/command command=set fs=s3: [-o opt_name=opt_value] [-o opt_name2=opt_value2]
    rclone rc backend/command command=set fs=s3: -o session_token=X -o access_key_id=X -o secret_access_key=X

The option keys are named as they are in the config file.

This rebuilds the connection to the s3 backend when it is called with
the new parameters. Only new parameters need be passed as the values
will default to those currently in use.

It doesn't return anything.


{{< rem autogenerated options stop >}}

### Anonymous access to public buckets {#anonymous-access}

If you want to use rclone to access a public bucket, configure with a
blank `access_key_id` and `secret_access_key`.  Your config should end
up looking like this:

```
[anons3]
type = s3
provider = AWS
```

Then use it as normal with the name of the public bucket, e.g.

    rclone lsd anons3:1000genomes

You will be able to list and copy data but not upload it.

You can also do this entirely on the command line

    rclone lsd :s3,provider=AWS:1000genomes

## Providers

### AWS S3

This is the provider used as main example and described in the [configuration](#configuration) section above.

### AWS Directory Buckets

From rclone v1.69 [Directory Buckets](https://docs.aws.amazon.com/AmazonS3/latest/userguide/directory-buckets-overview.html)
are supported.

You will need to set the `directory_buckets = true` config parameter
or use `--s3-directory-buckets`.

Note that rclone cannot yet:

- Create directory buckets
- List directory buckets

See [the --s3-directory-buckets flag](#s3-directory-buckets) for more info

### AWS Snowball Edge

[AWS Snowball](https://aws.amazon.com/snowball/) is a hardware
appliance used for transferring bulk data back to AWS. Its main
software interface is S3 object storage.

To use rclone with AWS Snowball Edge devices, configure as standard
for an 'S3 Compatible Service'.

If using rclone pre v1.59 be sure to set `upload_cutoff = 0` otherwise
you will run into authentication header issues as the snowball device
does not support query parameter based authentication.

With rclone v1.59 or later setting `upload_cutoff` should not be necessary.

eg.
```
[snowball]
type = s3
provider = Other
access_key_id = YOUR_ACCESS_KEY
secret_access_key = YOUR_SECRET_KEY
endpoint = http://[IP of Snowball]:8080
upload_cutoff = 0
```

### Ceph

[Ceph](https://ceph.com/) is an open-source, unified, distributed
storage system designed for excellent performance, reliability and
scalability.  It has an S3 compatible object storage interface.

To use rclone with Ceph, configure as above but leave the region blank
and set the endpoint.  You should end up with something like this in
your config:


```
[ceph]
type = s3
provider = Ceph
env_auth = false
access_key_id = XXX
secret_access_key = YYY
region =
endpoint = https://ceph.endpoint.example.com
location_constraint =
acl =
server_side_encryption =
storage_class =
```

If you are using an older version of CEPH (e.g. 10.2.x Jewel) and a
version of rclone before v1.59 then you may need to supply the
parameter `--s3-upload-cutoff 0` or put this in the config file as
`upload_cutoff 0` to work around a bug which causes uploading of small
files to fail.

Note also that Ceph sometimes puts `/` in the passwords it gives
users.  If you read the secret access key using the command line tools
you will get a JSON blob with the `/` escaped as `\/`.  Make sure you
only write `/` in the secret access key.

Eg the dump from Ceph looks something like this (irrelevant keys
removed).

```
{
    "user_id": "xxx",
    "display_name": "xxxx",
    "keys": [
        {
            "user": "xxx",
            "access_key": "xxxxxx",
            "secret_key": "xxxxxx\/xxxx"
        }
    ],
}
```

Because this is a json dump, it is encoding the `/` as `\/`, so if you
use the secret key as `xxxxxx/xxxx`  it will work fine.

### Cloudflare R2 {#cloudflare-r2}

[Cloudflare R2](https://blog.cloudflare.com/r2-open-beta/) Storage
allows developers to store large amounts of unstructured data without
the costly egress bandwidth fees associated with typical cloud storage
services.

Here is an example of making a Cloudflare R2 configuration. First run:

    rclone config

This will guide you through an interactive setup process.

Note that all buckets are private, and all are stored in the same
"auto" region. It is necessary to use Cloudflare workers to share the
content of a bucket publicly.

```
No remotes found, make a new one?
n) New remote
s) Set configuration password
q) Quit config
n/s/q> n
name> r2
Option Storage.
Type of storage to configure.
Choose a number from below, or type in your own value.
...
XX / Amazon S3 Compliant Storage Providers including AWS, Alibaba, Ceph, China Mobile, Cloudflare, ArvanCloud, DigitalOcean, Dreamhost, Huawei OBS, IBM COS, Lyve Cloud, Minio, Magalu, Netease, RackCorp, Scaleway, SeaweedFS, StackPath, Storj, Synology, Tencent COS and Wasabi
   \ (s3)
...
Storage> s3
Option provider.
Choose your S3 provider.
Choose a number from below, or type in your own value.
Press Enter to leave empty.
...
XX / Cloudflare R2 Storage
   \ (Cloudflare)
...
provider> Cloudflare
Option env_auth.
Get AWS credentials from runtime (environment variables or EC2/ECS meta data if no env vars).
Only applies if access_key_id and secret_access_key is blank.
Choose a number from below, or type in your own boolean value (true or false).
Press Enter for the default (false).
 1 / Enter AWS credentials in the next step.
   \ (false)
 2 / Get AWS credentials from the environment (env vars or IAM).
   \ (true)
env_auth> 1
Option access_key_id.
AWS Access Key ID.
Leave blank for anonymous access or runtime credentials.
Enter a value. Press Enter to leave empty.
access_key_id> ACCESS_KEY
Option secret_access_key.
AWS Secret Access Key (password).
Leave blank for anonymous access or runtime credentials.
Enter a value. Press Enter to leave empty.
secret_access_key> SECRET_ACCESS_KEY
Option region.
Region to connect to.
Choose a number from below, or type in your own value.
Press Enter to leave empty.
 1 / R2 buckets are automatically distributed across Cloudflare's data centers for low latency.
   \ (auto)
region> 1
Option endpoint.
Endpoint for S3 API.
Required when using an S3 clone.
Enter a value. Press Enter to leave empty.
endpoint> https://ACCOUNT_ID.r2.cloudflarestorage.com
Edit advanced config?
y) Yes
n) No (default)
y/n> n
--------------------
y) Yes this is OK (default)
e) Edit this remote
d) Delete this remote
y/e/d> y
```

This will leave your config looking something like:

```
[r2]
type = s3
provider = Cloudflare
access_key_id = ACCESS_KEY
secret_access_key = SECRET_ACCESS_KEY
region = auto
endpoint = https://ACCOUNT_ID.r2.cloudflarestorage.com
acl = private
```

Now run `rclone lsf r2:` to see your buckets and `rclone lsf
r2:bucket` to look within a bucket.

For R2 tokens with the "Object Read & Write" permission, you may also
need to add `no_check_bucket = true` for object uploads to work
correctly.

Note that Cloudflare decompresses files uploaded with
`Content-Encoding: gzip` by default which is a deviation from what AWS
does. If this is causing a problem then upload the files with
`--header-upload "Cache-Control: no-transform"`

A consequence of this is that `Content-Encoding: gzip` will never
appear in the metadata on Cloudflare.

### Dreamhost

Dreamhost [DreamObjects](https://www.dreamhost.com/cloud/storage/) is
an object storage system based on CEPH.

To use rclone with Dreamhost, configure as above but leave the region blank
and set the endpoint.  You should end up with something like this in
your config:

```
[dreamobjects]
type = s3
provider = DreamHost
env_auth = false
access_key_id = your_access_key
secret_access_key = your_secret_key
region =
endpoint = objects-us-west-1.dream.io
location_constraint =
acl = private
server_side_encryption =
storage_class =
```

### Google Cloud Storage

[GoogleCloudStorage](https://cloud.google.com/storage/docs) is an [S3-interoperable](https://cloud.google.com/storage/docs/interoperability) object storage service from Google Cloud Platform.

To connect to Google Cloud Storage you will need an access key and secret key. These can be retrieved by creating an [HMAC key](https://cloud.google.com/storage/docs/authentication/managing-hmackeys).

```
[gs]
type = s3
provider = GCS
access_key_id = your_access_key
secret_access_key = your_secret_key
endpoint = https://storage.googleapis.com
```

**Note** that `--s3-versions` does not work with GCS when it needs to do directory paging. Rclone will return the error:

    s3 protocol error: received versions listing with IsTruncated set with no NextKeyMarker

This is Google bug [#312292516](https://issuetracker.google.com/u/0/issues/312292516).

### DigitalOcean Spaces

[Spaces](https://www.digitalocean.com/products/object-storage/) is an [S3-interoperable](https://developers.digitalocean.com/documentation/spaces/) object storage service from cloud provider DigitalOcean.

To connect to DigitalOcean Spaces you will need an access key and secret key. These can be retrieved on the "[Applications & API](https://cloud.digitalocean.com/settings/api/tokens)" page of the DigitalOcean control panel. They will be needed when prompted by `rclone config` for your `access_key_id` and `secret_access_key`.

When prompted for a `region` or `location_constraint`, press enter to use the default value. The region must be included in the `endpoint` setting (e.g. `nyc3.digitaloceanspaces.com`). The default values can be used for other settings.

Going through the whole process of creating a new remote by running `rclone config`, each prompt should be answered as shown below:

```
Storage> s3
env_auth> 1
access_key_id> YOUR_ACCESS_KEY
secret_access_key> YOUR_SECRET_KEY
region>
endpoint> nyc3.digitaloceanspaces.com
location_constraint>
acl>
storage_class>
```

The resulting configuration file should look like:

```
[spaces]
type = s3
provider = DigitalOcean
env_auth = false
access_key_id = YOUR_ACCESS_KEY
secret_access_key = YOUR_SECRET_KEY
region =
endpoint = nyc3.digitaloceanspaces.com
location_constraint =
acl =
server_side_encryption =
storage_class =
```

Once configured, you can create a new Space and begin copying files. For example:

```
rclone mkdir spaces:my-new-space
rclone copy /path/to/files spaces:my-new-space
```

### Huawei OBS {#huawei-obs}

Object Storage Service (OBS) provides stable, secure, efficient, and easy-to-use cloud storage that lets you store virtually any volume of unstructured data in any format and access it from anywhere.

OBS provides an S3 interface, you can copy and modify the following configuration and add it to your rclone configuration file.
```
[obs]
type = s3
provider = HuaweiOBS
access_key_id = your-access-key-id
secret_access_key = your-secret-access-key
region = af-south-1
endpoint = obs.af-south-1.myhuaweicloud.com
acl = private
```

Or you can also configure via the interactive command line:
```
No remotes found, make a new one?
n) New remote
s) Set configuration password
q) Quit config
n/s/q> n
name> obs
Option Storage.
Type of storage to configure.
Choose a number from below, or type in your own value.
[snip]
XX / Amazon S3 Compliant Storage Providers including AWS, ...
   \ (s3)
[snip]
Storage> s3
Option provider.
Choose your S3 provider.
Choose a number from below, or type in your own value.
Press Enter to leave empty.
[snip]
 9 / Huawei Object Storage Service
   \ (HuaweiOBS)
[snip]
provider> 9
Option env_auth.
Get AWS credentials from runtime (environment variables or EC2/ECS meta data if no env vars).
Only applies if access_key_id and secret_access_key is blank.
Choose a number from below, or type in your own boolean value (true or false).
Press Enter for the default (false).
 1 / Enter AWS credentials in the next step.
   \ (false)
 2 / Get AWS credentials from the environment (env vars or IAM).
   \ (true)
env_auth> 1
Option access_key_id.
AWS Access Key ID.
Leave blank for anonymous access or runtime credentials.
Enter a value. Press Enter to leave empty.
access_key_id> your-access-key-id
Option secret_access_key.
AWS Secret Access Key (password).
Leave blank for anonymous access or runtime credentials.
Enter a value. Press Enter to leave empty.
secret_access_key> your-secret-access-key
Option region.
Region to connect to.
Choose a number from below, or type in your own value.
Press Enter to leave empty.
 1 / AF-Johannesburg
   \ (af-south-1)
 2 / AP-Bangkok
   \ (ap-southeast-2)
[snip]
region> 1
Option endpoint.
Endpoint for OBS API.
Choose a number from below, or type in your own value.
Press Enter to leave empty.
 1 / AF-Johannesburg
   \ (obs.af-south-1.myhuaweicloud.com)
 2 / AP-Bangkok
   \ (obs.ap-southeast-2.myhuaweicloud.com)
[snip]
endpoint> 1
Option acl.
Canned ACL used when creating buckets and storing or copying objects.
This ACL is used for creating objects and if bucket_acl isn't set, for creating buckets too.
For more info visit https://docs.aws.amazon.com/AmazonS3/latest/dev/acl-overview.html#canned-acl
Note that this ACL is applied when server-side copying objects as S3
doesn't copy the ACL from the source but rather writes a fresh one.
Choose a number from below, or type in your own value.
Press Enter to leave empty.
   / Owner gets FULL_CONTROL.
 1 | No one else has access rights (default).
   \ (private)
[snip]
acl> 1
Edit advanced config?
y) Yes
n) No (default)
y/n>
--------------------
[obs]
type = s3
provider = HuaweiOBS
access_key_id = your-access-key-id
secret_access_key = your-secret-access-key
region = af-south-1
endpoint = obs.af-south-1.myhuaweicloud.com
acl = private
--------------------
y) Yes this is OK (default)
e) Edit this remote
d) Delete this remote
y/e/d> y
Current remotes:

Name                 Type
====                 ====
obs                  s3

e) Edit existing remote
n) New remote
d) Delete remote
r) Rename remote
c) Copy remote
s) Set configuration password
q) Quit config
e/n/d/r/c/s/q> q
```

### IBM COS (S3)

Information stored with IBM Cloud Object Storage is encrypted and dispersed across multiple geographic locations, and accessed through an implementation of the S3 API. This service makes use of the distributed storage technologies provided by IBM’s Cloud Object Storage System (formerly Cleversafe). For more information visit: (http://www.ibm.com/cloud/object-storage)

To configure access to IBM COS S3, follow the steps below:

1. Run rclone config and select n for a new remote.
```
	2018/02/14 14:13:11 NOTICE: Config file "C:\\Users\\a\\.config\\rclone\\rclone.conf" not found - using defaults
	No remotes found, make a new one?
	n) New remote
	s) Set configuration password
	q) Quit config
	n/s/q> n
```

2. Enter the name for the configuration
```
	name> <YOUR NAME>
```

3. Select "s3" storage.
```
Choose a number from below, or type in your own value
[snip]
XX / Amazon S3 Compliant Storage Providers including AWS, ...
   \ "s3"
[snip]
Storage> s3
```

4. Select IBM COS as the S3 Storage Provider.
```
Choose the S3 provider.
Choose a number from below, or type in your own value
	 1 / Choose this option to configure Storage to AWS S3
	   \ "AWS"
 	 2 / Choose this option to configure Storage to Ceph Systems
  	 \ "Ceph"
	 3 /  Choose this option to configure Storage to Dreamhost
     \ "Dreamhost"
   4 / Choose this option to the configure Storage to IBM COS S3
   	 \ "IBMCOS"
 	 5 / Choose this option to the configure Storage to Minio
     \ "Minio"
	 Provider>4
```

5. Enter the Access Key and Secret.
```
	AWS Access Key ID - leave blank for anonymous access or runtime credentials.
	access_key_id> <>
	AWS Secret Access Key (password) - leave blank for anonymous access or runtime credentials.
	secret_access_key> <>
```

6. Specify the endpoint for IBM COS. For Public IBM COS, choose from the option below. For On Premise IBM COS, enter an endpoint address.
```
	Endpoint for IBM COS S3 API.
	Specify if using an IBM COS On Premise.
	Choose a number from below, or type in your own value
	 1 / US Cross Region Endpoint
   	   \ "s3-api.us-geo.objectstorage.softlayer.net"
	 2 / US Cross Region Dallas Endpoint
   	   \ "s3-api.dal.us-geo.objectstorage.softlayer.net"
 	 3 / US Cross Region Washington DC Endpoint
   	   \ "s3-api.wdc-us-geo.objectstorage.softlayer.net"
	 4 / US Cross Region San Jose Endpoint
	   \ "s3-api.sjc-us-geo.objectstorage.softlayer.net"
	 5 / US Cross Region Private Endpoint
	   \ "s3-api.us-geo.objectstorage.service.networklayer.com"
	 6 / US Cross Region Dallas Private Endpoint
	   \ "s3-api.dal-us-geo.objectstorage.service.networklayer.com"
	 7 / US Cross Region Washington DC Private Endpoint
	   \ "s3-api.wdc-us-geo.objectstorage.service.networklayer.com"
	 8 / US Cross Region San Jose Private Endpoint
	   \ "s3-api.sjc-us-geo.objectstorage.service.networklayer.com"
	 9 / US Region East Endpoint
	   \ "s3.us-east.objectstorage.softlayer.net"
	10 / US Region East Private Endpoint
	   \ "s3.us-east.objectstorage.service.networklayer.com"
	11 / US Region South Endpoint
[snip]
	34 / Toronto Single Site Private Endpoint
	   \ "s3.tor01.objectstorage.service.networklayer.com"
	endpoint>1
```


7. Specify a IBM COS Location Constraint. The location constraint must match endpoint when using IBM Cloud Public. For on-prem COS, do not make a selection from this list, hit enter
```
	 1 / US Cross Region Standard
	   \ "us-standard"
	 2 / US Cross Region Vault
	   \ "us-vault"
	 3 / US Cross Region Cold
	   \ "us-cold"
	 4 / US Cross Region Flex
	   \ "us-flex"
	 5 / US East Region Standard
	   \ "us-east-standard"
	 6 / US East Region Vault
	   \ "us-east-vault"
	 7 / US East Region Cold
	   \ "us-east-cold"
	 8 / US East Region Flex
	   \ "us-east-flex"
	 9 / US South Region Standard
	   \ "us-south-standard"
	10 / US South Region Vault
	   \ "us-south-vault"
[snip]
	32 / Toronto Flex
	   \ "tor01-flex"
location_constraint>1
```

9. Specify a canned ACL. IBM Cloud (Storage) supports "public-read" and "private". IBM Cloud(Infra) supports all the canned ACLs. On-Premise COS supports all the canned ACLs.
```
Canned ACL used when creating buckets and/or storing objects in S3.
For more info visit https://docs.aws.amazon.com/AmazonS3/latest/dev/acl-overview.html#canned-acl
Choose a number from below, or type in your own value
      1 / Owner gets FULL_CONTROL. No one else has access rights (default). This acl is available on IBM Cloud (Infra), IBM Cloud (Storage), On-Premise COS
      \ "private"
      2  / Owner gets FULL_CONTROL. The AllUsers group gets READ access. This acl is available on IBM Cloud (Infra), IBM Cloud (Storage), On-Premise IBM COS
      \ "public-read"
      3 / Owner gets FULL_CONTROL. The AllUsers group gets READ and WRITE access. This acl is available on IBM Cloud (Infra), On-Premise IBM COS
      \ "public-read-write"
      4  / Owner gets FULL_CONTROL. The AuthenticatedUsers group gets READ access. Not supported on Buckets. This acl is available on IBM Cloud (Infra) and On-Premise IBM COS
      \ "authenticated-read"
acl> 1
```


12. Review the displayed configuration and accept to save the "remote" then quit. The config file should look like this
```
	[xxx]
	type = s3
	Provider = IBMCOS
	access_key_id = xxx
	secret_access_key = yyy
	endpoint = s3-api.us-geo.objectstorage.softlayer.net
	location_constraint = us-standard
	acl = private
```

13. Execute rclone commands
```
	1)	Create a bucket.
		rclone mkdir IBM-COS-XREGION:newbucket
	2)	List available buckets.
		rclone lsd IBM-COS-XREGION:
		-1 2017-11-08 21:16:22        -1 test
		-1 2018-02-14 20:16:39        -1 newbucket
	3)	List contents of a bucket.
		rclone ls IBM-COS-XREGION:newbucket
		18685952 test.exe
	4)	Copy a file from local to remote.
		rclone copy /Users/file.txt IBM-COS-XREGION:newbucket
	5)	Copy a file from remote to local.
		rclone copy IBM-COS-XREGION:newbucket/file.txt .
	6)	Delete a file on remote.
		rclone delete IBM-COS-XREGION:newbucket/file.txt
```

### IDrive e2 {#idrive-e2}

Here is an example of making an [IDrive e2](https://www.idrive.com/e2/)
configuration.  First run:

    rclone config

This will guide you through an interactive setup process.

```
No remotes found, make a new one?
n) New remote
s) Set configuration password
q) Quit config
n/s/q> n

Enter name for new remote.
name> e2

Option Storage.
Type of storage to configure.
Choose a number from below, or type in your own value.
[snip]
XX / Amazon S3 Compliant Storage Providers including AWS, ...
   \ (s3)
[snip]
Storage> s3

Option provider.
Choose your S3 provider.
Choose a number from below, or type in your own value.
Press Enter to leave empty.
[snip]
XX / IDrive e2
   \ (IDrive)
[snip]
provider> IDrive

Option env_auth.
Get AWS credentials from runtime (environment variables or EC2/ECS meta data if no env vars).
Only applies if access_key_id and secret_access_key is blank.
Choose a number from below, or type in your own boolean value (true or false).
Press Enter for the default (false).
 1 / Enter AWS credentials in the next step.
   \ (false)
 2 / Get AWS credentials from the environment (env vars or IAM).
   \ (true)
env_auth> 

Option access_key_id.
AWS Access Key ID.
Leave blank for anonymous access or runtime credentials.
Enter a value. Press Enter to leave empty.
access_key_id> YOUR_ACCESS_KEY

Option secret_access_key.
AWS Secret Access Key (password).
Leave blank for anonymous access or runtime credentials.
Enter a value. Press Enter to leave empty.
secret_access_key> YOUR_SECRET_KEY

Option acl.
Canned ACL used when creating buckets and storing or copying objects.
This ACL is used for creating objects and if bucket_acl isn't set, for creating buckets too.
For more info visit https://docs.aws.amazon.com/AmazonS3/latest/dev/acl-overview.html#canned-acl
Note that this ACL is applied when server-side copying objects as S3
doesn't copy the ACL from the source but rather writes a fresh one.
Choose a number from below, or type in your own value.
Press Enter to leave empty.
   / Owner gets FULL_CONTROL.
 1 | No one else has access rights (default).
   \ (private)
   / Owner gets FULL_CONTROL.
 2 | The AllUsers group gets READ access.
   \ (public-read)
   / Owner gets FULL_CONTROL.
 3 | The AllUsers group gets READ and WRITE access.
   | Granting this on a bucket is generally not recommended.
   \ (public-read-write)
   / Owner gets FULL_CONTROL.
 4 | The AuthenticatedUsers group gets READ access.
   \ (authenticated-read)
   / Object owner gets FULL_CONTROL.
 5 | Bucket owner gets READ access.
   | If you specify this canned ACL when creating a bucket, Amazon S3 ignores it.
   \ (bucket-owner-read)
   / Both the object owner and the bucket owner get FULL_CONTROL over the object.
 6 | If you specify this canned ACL when creating a bucket, Amazon S3 ignores it.
   \ (bucket-owner-full-control)
acl> 

Edit advanced config?
y) Yes
n) No (default)
y/n> 

Configuration complete.
Options:
- type: s3
- provider: IDrive
- access_key_id: YOUR_ACCESS_KEY
- secret_access_key: YOUR_SECRET_KEY
- endpoint: q9d9.la12.idrivee2-5.com
Keep this "e2" remote?
y) Yes this is OK (default)
e) Edit this remote
d) Delete this remote
y/e/d> y
```

### IONOS Cloud {#ionos}

[IONOS S3 Object Storage](https://cloud.ionos.com/storage/object-storage) is a service offered by IONOS for storing and accessing unstructured data.
To connect to the service, you will need an access key and a secret key. These can be found in the [Data Center Designer](https://dcd.ionos.com/), by selecting **Manager resources** > **Object Storage Key Manager**.


Here is an example of a configuration. First, run `rclone config`. This will walk you through an interactive setup process. Type `n` to add the new remote, and then enter a name:

```
Enter name for new remote.
name> ionos-fra
```

Type `s3` to choose the connection type:
```
Option Storage.
Type of storage to configure.
Choose a number from below, or type in your own value.
[snip]
XX / Amazon S3 Compliant Storage Providers including AWS, ...
   \ (s3)
[snip]
Storage> s3
```

Type `IONOS`:
```
Option provider.
Choose your S3 provider.
Choose a number from below, or type in your own value.
Press Enter to leave empty.
[snip]
XX / IONOS Cloud
   \ (IONOS)
[snip]
provider> IONOS
```

Press Enter to choose the default option `Enter AWS credentials in the next step`:
```
Option env_auth.
Get AWS credentials from runtime (environment variables or EC2/ECS meta data if no env vars).
Only applies if access_key_id and secret_access_key is blank.
Choose a number from below, or type in your own boolean value (true or false).
Press Enter for the default (false).
 1 / Enter AWS credentials in the next step.
   \ (false)
 2 / Get AWS credentials from the environment (env vars or IAM).
   \ (true)
env_auth>
```

Enter your Access Key and Secret key. These can be retrieved in the [Data Center Designer](https://dcd.ionos.com/), click on the menu “Manager resources”  / "Object Storage Key Manager".
```
Option access_key_id.
AWS Access Key ID.
Leave blank for anonymous access or runtime credentials.
Enter a value. Press Enter to leave empty.
access_key_id> YOUR_ACCESS_KEY

Option secret_access_key.
AWS Secret Access Key (password).
Leave blank for anonymous access or runtime credentials.
Enter a value. Press Enter to leave empty.
secret_access_key> YOUR_SECRET_KEY
```

Choose the region where your bucket is located:
```
Option region.
Region where your bucket will be created and your data stored.
Choose a number from below, or type in your own value.
Press Enter to leave empty.
 1 / Frankfurt, Germany
   \ (de)
 2 / Berlin, Germany
   \ (eu-central-2)
 3 / Logrono, Spain
   \ (eu-south-2)
region> 2
```

Choose the endpoint from the same region:
```
Option endpoint.
Endpoint for IONOS S3 Object Storage.
Specify the endpoint from the same region.
Choose a number from below, or type in your own value.
Press Enter to leave empty.
 1 / Frankfurt, Germany
   \ (s3-eu-central-1.ionoscloud.com)
 2 / Berlin, Germany
   \ (s3-eu-central-2.ionoscloud.com)
 3 / Logrono, Spain
   \ (s3-eu-south-2.ionoscloud.com)
endpoint> 1
```

Press Enter to choose the default option or choose the desired ACL setting:
```
Option acl.
Canned ACL used when creating buckets and storing or copying objects.
This ACL is used for creating objects and if bucket_acl isn't set, for creating buckets too.
For more info visit https://docs.aws.amazon.com/AmazonS3/latest/dev/acl-overview.html#canned-acl
Note that this ACL is applied when server-side copying objects as S3
doesn't copy the ACL from the source but rather writes a fresh one.
Choose a number from below, or type in your own value.
Press Enter to leave empty.
   / Owner gets FULL_CONTROL.
 1 | No one else has access rights (default).
   \ (private)
   / Owner gets FULL_CONTROL.
[snip]
acl>
```

Press Enter to skip the advanced config:
```
Edit advanced config?
y) Yes
n) No (default)
y/n>
```

Press Enter to save the configuration, and then `q` to quit the configuration process:
```
Configuration complete.
Options:
- type: s3
- provider: IONOS
- access_key_id: YOUR_ACCESS_KEY
- secret_access_key: YOUR_SECRET_KEY
- endpoint: s3-eu-central-1.ionoscloud.com
Keep this "ionos-fra" remote?
y) Yes this is OK (default)
e) Edit this remote
d) Delete this remote
y/e/d> y
```

Done! Now you can try some commands (for macOS, use `./rclone` instead of `rclone`).

1)  Create a bucket (the name must be unique within the whole IONOS S3)
```
rclone mkdir ionos-fra:my-bucket
```
2)  List available buckets
```
rclone lsd ionos-fra:
```
4) Copy a file from local to remote
```
rclone copy /Users/file.txt ionos-fra:my-bucket
```
3)  List contents of a bucket
```
rclone ls ionos-fra:my-bucket
```
5)  Copy a file from remote to local
```
rclone copy ionos-fra:my-bucket/file.txt
```

### Minio

[Minio](https://minio.io/) is an object storage server built for cloud application developers and devops.

It is very easy to install and provides an S3 compatible server which can be used by rclone.

To use it, install Minio following the instructions [here](https://docs.minio.io/docs/minio-quickstart-guide).

When it configures itself Minio will print something like this

```
Endpoint:  http://192.168.1.106:9000  http://172.23.0.1:9000
AccessKey: USWUXHGYZQYFYFFIT3RE
SecretKey: MOJRH0mkL1IPauahWITSVvyDrQbEEIwljvmxdq03
Region:    us-east-1
SQS ARNs:  arn:minio:sqs:us-east-1:1:redis arn:minio:sqs:us-east-1:2:redis

Browser Access:
   http://192.168.1.106:9000  http://172.23.0.1:9000

Command-line Access: https://docs.minio.io/docs/minio-client-quickstart-guide
   $ mc config host add myminio http://192.168.1.106:9000 USWUXHGYZQYFYFFIT3RE MOJRH0mkL1IPauahWITSVvyDrQbEEIwljvmxdq03

Object API (Amazon S3 compatible):
   Go:         https://docs.minio.io/docs/golang-client-quickstart-guide
   Java:       https://docs.minio.io/docs/java-client-quickstart-guide
   Python:     https://docs.minio.io/docs/python-client-quickstart-guide
   JavaScript: https://docs.minio.io/docs/javascript-client-quickstart-guide
   .NET:       https://docs.minio.io/docs/dotnet-client-quickstart-guide

Drive Capacity: 26 GiB Free, 165 GiB Total
```

These details need to go into `rclone config` like this.  Note that it
is important to put the region in as stated above.

```
env_auth> 1
access_key_id> USWUXHGYZQYFYFFIT3RE
secret_access_key> MOJRH0mkL1IPauahWITSVvyDrQbEEIwljvmxdq03
region> us-east-1
endpoint> http://192.168.1.106:9000
location_constraint>
server_side_encryption>
```

Which makes the config file look like this

```
[minio]
type = s3
provider = Minio
env_auth = false
access_key_id = USWUXHGYZQYFYFFIT3RE
secret_access_key = MOJRH0mkL1IPauahWITSVvyDrQbEEIwljvmxdq03
region = us-east-1
endpoint = http://192.168.1.106:9000
location_constraint =
server_side_encryption =
```

So once set up, for example, to copy files into a bucket

```
rclone copy /path/to/files minio:bucket
```

### Outscale

[OUTSCALE Object Storage (OOS)](https://en.outscale.com/storage/outscale-object-storage/) is an enterprise-grade, S3-compatible storage service provided by OUTSCALE, a brand of Dassault Systèmes. For more information about OOS, see the [official documentation](https://docs.outscale.com/en/userguide/OUTSCALE-Object-Storage-OOS.html).

Here is an example of an OOS configuration that you can paste into your rclone configuration file:

```
[outscale]
type = s3
provider = Outscale
env_auth = false
access_key_id = ABCDEFGHIJ0123456789
secret_access_key = XXXXXXXXXXXXXXXXXXXXXXXXXXXXXXXXXXXXXXXX
region = eu-west-2
endpoint = oos.eu-west-2.outscale.com
acl = private
```

You can also run `rclone config` to go through the interactive setup process:

```
No remotes found, make a new one?
n) New remote
s) Set configuration password
q) Quit config
n/s/q> n
```

```
Enter name for new remote.
name> outscale
```

```
Option Storage.
Type of storage to configure.
Choose a number from below, or type in your own value.
[snip]
 X / Amazon S3 Compliant Storage Providers including AWS, ...Outscale, ...and others
   \ (s3)
[snip]
Storage> outscale
```

```
Option provider.
Choose your S3 provider.
Choose a number from below, or type in your own value.
Press Enter to leave empty.
[snip]
XX / OUTSCALE Object Storage (OOS)
   \ (Outscale)
[snip]
provider> Outscale
```

```
Option env_auth.
Get AWS credentials from runtime (environment variables or EC2/ECS meta data if no env vars).
Only applies if access_key_id and secret_access_key is blank.
Choose a number from below, or type in your own boolean value (true or false).
Press Enter for the default (false).
 1 / Enter AWS credentials in the next step.
   \ (false)
 2 / Get AWS credentials from the environment (env vars or IAM).
   \ (true)
env_auth> 
```

```
Option access_key_id.
AWS Access Key ID.
Leave blank for anonymous access or runtime credentials.
Enter a value. Press Enter to leave empty.
access_key_id> ABCDEFGHIJ0123456789
```

```
Option secret_access_key.
AWS Secret Access Key (password).
Leave blank for anonymous access or runtime credentials.
Enter a value. Press Enter to leave empty.
secret_access_key> XXXXXXXXXXXXXXXXXXXXXXXXXXXXXXXXXXXXXXXX
```

```
Option region.
Region where your bucket will be created and your data stored.
Choose a number from below, or type in your own value.
Press Enter to leave empty.
 1 / Paris, France
   \ (eu-west-2)
 2 / New Jersey, USA
   \ (us-east-2)
 3 / California, USA
   \ (us-west-1)
 4 / SecNumCloud, Paris, France
   \ (cloudgouv-eu-west-1)
 5 / Tokyo, Japan
   \ (ap-northeast-1)
region> 1
```

```
Option endpoint.
Endpoint for S3 API.
Required when using an S3 clone.
Choose a number from below, or type in your own value.
Press Enter to leave empty.
 1 / Outscale EU West 2 (Paris)
   \ (oos.eu-west-2.outscale.com)
 2 / Outscale US east 2 (New Jersey)
   \ (oos.us-east-2.outscale.com)
 3 / Outscale EU West 1 (California)
   \ (oos.us-west-1.outscale.com)
 4 / Outscale SecNumCloud (Paris)
   \ (oos.cloudgouv-eu-west-1.outscale.com)
 5 / Outscale AP Northeast 1 (Japan)
   \ (oos.ap-northeast-1.outscale.com)
endpoint> 1
```

```
Option acl.
Canned ACL used when creating buckets and storing or copying objects.
This ACL is used for creating objects and if bucket_acl isn't set, for creating buckets too.
For more info visit https://docs.aws.amazon.com/AmazonS3/latest/dev/acl-overview.html#canned-acl
Note that this ACL is applied when server-side copying objects as S3
doesn't copy the ACL from the source but rather writes a fresh one.
If the acl is an empty string then no X-Amz-Acl: header is added and
the default (private) will be used.
Choose a number from below, or type in your own value.
Press Enter to leave empty.
   / Owner gets FULL_CONTROL.
 1 | No one else has access rights (default).
   \ (private)
[snip]
acl> 1
```

```
Edit advanced config?
y) Yes
n) No (default)
y/n> n
```

```
Configuration complete.
Options:
- type: s3
- provider: Outscale
- access_key_id: ABCDEFGHIJ0123456789
- secret_access_key: XXXXXXXXXXXXXXXXXXXXXXXXXXXXXXXXXXXXXXXX
- endpoint: oos.eu-west-2.outscale.com
Keep this "outscale" remote?
y) Yes this is OK (default)
e) Edit this remote
d) Delete this remote
y/e/d> y
```

### Qiniu Cloud Object Storage (Kodo) {#qiniu}

[Qiniu Cloud Object Storage (Kodo)](https://www.qiniu.com/en/products/kodo), a completely independent-researched core technology which is proven by repeated customer experience has occupied absolute leading market leader position. Kodo can be widely applied to mass data management.

To configure access to Qiniu Kodo, follow the steps below:

1. Run `rclone config` and select `n` for a new remote.

```
rclone config
No remotes found, make a new one?
n) New remote
s) Set configuration password
q) Quit config
n/s/q> n
```

2. Give the name of the configuration. For example, name it 'qiniu'.

```
name> qiniu
```

3. Select `s3` storage.

```
Choose a number from below, or type in your own value
[snip]
XX / Amazon S3 Compliant Storage Providers including AWS, ...
   \ (s3)
[snip]
Storage> s3
```

4. Select `Qiniu` provider.
```
Choose a number from below, or type in your own value
1 / Amazon Web Services (AWS) S3
   \ "AWS"
[snip]
22 / Qiniu Object Storage (Kodo)
   \ (Qiniu)
[snip]
provider> Qiniu
```

5. Enter your SecretId and SecretKey of Qiniu Kodo.

```
Get AWS credentials from runtime (environment variables or EC2/ECS meta data if no env vars).
Only applies if access_key_id and secret_access_key is blank.
Enter a boolean value (true or false). Press Enter for the default ("false").
Choose a number from below, or type in your own value
 1 / Enter AWS credentials in the next step
   \ "false"
 2 / Get AWS credentials from the environment (env vars or IAM)
   \ "true"
env_auth> 1
AWS Access Key ID.
Leave blank for anonymous access or runtime credentials.
Enter a string value. Press Enter for the default ("").
access_key_id> AKIDxxxxxxxxxx
AWS Secret Access Key (password)
Leave blank for anonymous access or runtime credentials.
Enter a string value. Press Enter for the default ("").
secret_access_key> xxxxxxxxxxx
```

6. Select endpoint for Qiniu Kodo. This is the standard endpoint for different region.

```
   / The default endpoint - a good choice if you are unsure.
 1 | East China Region 1.
   | Needs location constraint cn-east-1.
   \ (cn-east-1)
   / East China Region 2.
 2 | Needs location constraint cn-east-2.
   \ (cn-east-2)
   / North China Region 1.
 3 | Needs location constraint cn-north-1.
   \ (cn-north-1)
   / South China Region 1.
 4 | Needs location constraint cn-south-1.
   \ (cn-south-1)
   / North America Region.
 5 | Needs location constraint us-north-1.
   \ (us-north-1)
   / Southeast Asia Region 1.
 6 | Needs location constraint ap-southeast-1.
   \ (ap-southeast-1)
   / Northeast Asia Region 1.
 7 | Needs location constraint ap-northeast-1.
   \ (ap-northeast-1)
[snip]
endpoint> 1

Option endpoint.
Endpoint for Qiniu Object Storage.
Choose a number from below, or type in your own value.
Press Enter to leave empty.
 1 / East China Endpoint 1
   \ (s3-cn-east-1.qiniucs.com)
 2 / East China Endpoint 2
   \ (s3-cn-east-2.qiniucs.com)
 3 / North China Endpoint 1
   \ (s3-cn-north-1.qiniucs.com)
 4 / South China Endpoint 1
   \ (s3-cn-south-1.qiniucs.com)
 5 / North America Endpoint 1
   \ (s3-us-north-1.qiniucs.com)
 6 / Southeast Asia Endpoint 1
   \ (s3-ap-southeast-1.qiniucs.com)
 7 / Northeast Asia Endpoint 1
   \ (s3-ap-northeast-1.qiniucs.com)
endpoint> 1

Option location_constraint.
Location constraint - must be set to match the Region.
Used when creating buckets only.
Choose a number from below, or type in your own value.
Press Enter to leave empty.
 1 / East China Region 1
   \ (cn-east-1)
 2 / East China Region 2
   \ (cn-east-2)
 3 / North China Region 1
   \ (cn-north-1)
 4 / South China Region 1
   \ (cn-south-1)
 5 / North America Region 1
   \ (us-north-1)
 6 / Southeast Asia Region 1
   \ (ap-southeast-1)
 7 / Northeast Asia Region 1
   \ (ap-northeast-1)
location_constraint> 1
```

7. Choose acl and storage class.

```
Note that this ACL is applied when server-side copying objects as S3
doesn't copy the ACL from the source but rather writes a fresh one.
Enter a string value. Press Enter for the default ("").
Choose a number from below, or type in your own value
   / Owner gets FULL_CONTROL.
 1 | No one else has access rights (default).
   \ (private)
   / Owner gets FULL_CONTROL.
 2 | The AllUsers group gets READ access.
   \ (public-read)
[snip]
acl> 2
The storage class to use when storing new objects in Tencent COS.
Enter a string value. Press Enter for the default ("").
Choose a number from below, or type in your own value
 1 / Standard storage class
   \ (STANDARD)
 2 / Infrequent access storage mode
   \ (LINE)
 3 / Archive storage mode
   \ (GLACIER)
 4 / Deep archive storage mode
   \ (DEEP_ARCHIVE)
[snip]
storage_class> 1
Edit advanced config? (y/n)
y) Yes
n) No (default)
y/n> n
Remote config
--------------------
[qiniu]
- type: s3
- provider: Qiniu
- access_key_id: xxx
- secret_access_key: xxx
- region: cn-east-1
- endpoint: s3-cn-east-1.qiniucs.com
- location_constraint: cn-east-1
- acl: public-read
- storage_class: STANDARD
--------------------
y) Yes this is OK (default)
e) Edit this remote
d) Delete this remote
y/e/d> y
Current remotes:

Name                 Type
====                 ====
qiniu                s3
```

### RackCorp {#RackCorp}

[RackCorp Object Storage](https://www.rackcorp.com/storage/s3storage) is an S3 compatible object storage platform from your friendly cloud provider RackCorp. 
The service is fast, reliable, well priced and located in many strategic locations unserviced by others, to ensure you can maintain data sovereignty.

Before you can use RackCorp Object Storage, you'll need to "[sign up](https://www.rackcorp.com/signup)" for an account on our "[portal](https://portal.rackcorp.com)".
Next you can create an `access key`, a `secret key` and `buckets`, in your location of choice with ease. 
These details are required for the next steps of configuration, when `rclone config` asks for your `access_key_id` and `secret_access_key`.

Your config should end up looking a bit like this:

```
[RCS3-demo-config]
type = s3
provider = RackCorp
env_auth = true
access_key_id = YOURACCESSKEY
secret_access_key = YOURSECRETACCESSKEY
region = au-nsw
endpoint = s3.rackcorp.com
location_constraint = au-nsw
```

### Rclone Serve S3 {#rclone}

Rclone can serve any remote over the S3 protocol. For details see the
[rclone serve s3](/commands/rclone_serve_http/) documentation.

For example, to serve `remote:path` over s3, run the server like this:

```
rclone serve s3 --auth-key ACCESS_KEY_ID,SECRET_ACCESS_KEY remote:path
```

This will be compatible with an rclone remote which is defined like this:

```
[serves3]
type = s3
provider = Rclone
endpoint = http://127.0.0.1:8080/
access_key_id = ACCESS_KEY_ID
secret_access_key = SECRET_ACCESS_KEY
use_multipart_uploads = false
```

Note that setting `disable_multipart_uploads = true` is to work around
[a bug](/commands/rclone_serve_http/#bugs) which will be fixed in due course.

### Scaleway

[Scaleway](https://www.scaleway.com/object-storage/) The Object Storage platform allows you to store anything from backups, logs and web assets to documents and photos.
Files can be dropped from the Scaleway console or transferred through our API and CLI or using any S3-compatible tool.

Scaleway provides an S3 interface which can be configured for use with rclone like this:

```
[scaleway]
type = s3
provider = Scaleway
env_auth = false
endpoint = s3.nl-ams.scw.cloud
access_key_id = SCWXXXXXXXXXXXXXX
secret_access_key = 1111111-2222-3333-44444-55555555555555
region = nl-ams
location_constraint = nl-ams
acl = private
upload_cutoff = 5M
chunk_size = 5M
copy_cutoff = 5M
```

[Scaleway Glacier](https://www.scaleway.com/en/glacier-cold-storage/) is the low-cost S3 Glacier alternative from Scaleway and it works the same way as on S3 by accepting the "GLACIER" `storage_class`.
So you can configure your remote with the `storage_class = GLACIER` option to upload directly to Scaleway Glacier. Don't forget that in this state you can't read files back after, you will need to restore them to "STANDARD" storage_class first before being able to read them (see "restore" section above)

### Seagate Lyve Cloud {#lyve}

[Seagate Lyve Cloud](https://www.seagate.com/gb/en/services/cloud/storage/) is an S3
compatible object storage platform from [Seagate](https://seagate.com/) intended for enterprise use.

Here is a config run through for a remote called `remote` - you may
choose a different name of course. Note that to create an access key
and secret key you will need to create a service account first.

```
$ rclone config
No remotes found, make a new one?
n) New remote
s) Set configuration password
q) Quit config
n/s/q> n
name> remote
```

Choose `s3` backend

```
Type of storage to configure.
Choose a number from below, or type in your own value.
[snip]
XX / Amazon S3 Compliant Storage Providers including AWS, ...
   \ (s3)
[snip]
Storage> s3
```

Choose `LyveCloud` as S3 provider

```
Choose your S3 provider.
Choose a number from below, or type in your own value.
Press Enter to leave empty.
[snip]
XX / Seagate Lyve Cloud
   \ (LyveCloud)
[snip]
provider> LyveCloud
```

Take the default (just press enter) to enter access key and secret in the config file.

```
Get AWS credentials from runtime (environment variables or EC2/ECS meta data if no env vars).
Only applies if access_key_id and secret_access_key is blank.
Choose a number from below, or type in your own boolean value (true or false).
Press Enter for the default (false).
 1 / Enter AWS credentials in the next step.
   \ (false)
 2 / Get AWS credentials from the environment (env vars or IAM).
   \ (true)
env_auth>
```

```
AWS Access Key ID.
Leave blank for anonymous access or runtime credentials.
Enter a value. Press Enter to leave empty.
access_key_id> XXX
```

```
AWS Secret Access Key (password).
Leave blank for anonymous access or runtime credentials.
Enter a value. Press Enter to leave empty.
secret_access_key> YYY
```

Leave region blank

```
Region to connect to.
Leave blank if you are using an S3 clone and you don't have a region.
Choose a number from below, or type in your own value.
Press Enter to leave empty.
   / Use this if unsure.
 1 | Will use v4 signatures and an empty region.
   \ ()
   / Use this only if v4 signatures don't work.
 2 | E.g. pre Jewel/v10 CEPH.
   \ (other-v2-signature)
region>
```

Choose an endpoint from the list

```
Endpoint for S3 API.
Required when using an S3 clone.
Choose a number from below, or type in your own value.
Press Enter to leave empty.
 1 / Seagate Lyve Cloud US East 1 (Virginia)
   \ (s3.us-east-1.lyvecloud.seagate.com)
 2 / Seagate Lyve Cloud US West 1 (California)
   \ (s3.us-west-1.lyvecloud.seagate.com)
 3 / Seagate Lyve Cloud AP Southeast 1 (Singapore)
   \ (s3.ap-southeast-1.lyvecloud.seagate.com)
endpoint> 1
```

Leave location constraint blank

```
Location constraint - must be set to match the Region.
Leave blank if not sure. Used when creating buckets only.
Enter a value. Press Enter to leave empty.
location_constraint>
```

Choose default ACL (`private`).

```
Canned ACL used when creating buckets and storing or copying objects.
This ACL is used for creating objects and if bucket_acl isn't set, for creating buckets too.
For more info visit https://docs.aws.amazon.com/AmazonS3/latest/dev/acl-overview.html#canned-acl
Note that this ACL is applied when server-side copying objects as S3
doesn't copy the ACL from the source but rather writes a fresh one.
Choose a number from below, or type in your own value.
Press Enter to leave empty.
   / Owner gets FULL_CONTROL.
 1 | No one else has access rights (default).
   \ (private)
[snip]
acl>
```

And the config file should end up looking like this:

```
[remote]
type = s3
provider = LyveCloud
access_key_id = XXX
secret_access_key = YYY
endpoint = s3.us-east-1.lyvecloud.seagate.com
```

### SeaweedFS

[SeaweedFS](https://github.com/chrislusf/seaweedfs/) is a distributed storage system for 
blobs, objects, files, and data lake, with O(1) disk seek and a scalable file metadata store.
It has an S3 compatible object storage interface. SeaweedFS can also act as a 
[gateway to remote S3 compatible object store](https://github.com/chrislusf/seaweedfs/wiki/Gateway-to-Remote-Object-Storage) 
to cache data and metadata with asynchronous write back, for fast local speed and minimize access cost.

Assuming the SeaweedFS are configured with `weed shell` as such:
```
> s3.bucket.create -name foo
> s3.configure -access_key=any -secret_key=any -buckets=foo -user=me -actions=Read,Write,List,Tagging,Admin -apply
{
  "identities": [
    {
      "name": "me",
      "credentials": [
        {
          "accessKey": "any",
          "secretKey": "any"
        }
      ],
      "actions": [
        "Read:foo",
        "Write:foo",
        "List:foo",
        "Tagging:foo",
        "Admin:foo"
      ]
    }
  ]
}
```

To use rclone with SeaweedFS, above configuration should end up with something like this in
your config:

```
[seaweedfs_s3]
type = s3
provider = SeaweedFS
access_key_id = any
secret_access_key = any
endpoint = localhost:8333
```

So once set up, for example to copy files into a bucket

```
rclone copy /path/to/files seaweedfs_s3:foo
```

### Selectel

[Selectel Cloud Storage](https://selectel.ru/services/cloud/storage/)
is an S3 compatible storage system which features triple redundancy
storage, automatic scaling, high availability and a comprehensive IAM
system.

Selectel have a section on their website for [configuring
rclone](https://docs.selectel.ru/en/cloud/object-storage/tools/rclone/)
which shows how to make the right API keys.

From rclone v1.69 Selectel is a supported operator - please choose the
`Selectel` provider type.

Note that you should use "vHosted" access for the buckets (which is
the recommended default), not "path style".

You can use `rclone config` to make a new provider like this

```
No remotes found, make a new one?
n) New remote
s) Set configuration password
q) Quit config
n/s/q> n

Enter name for new remote.
name> selectel

Option Storage.
Type of storage to configure.
Choose a number from below, or type in your own value.
[snip]
XX / Amazon S3 Compliant Storage Providers including ..., Selectel, ...
   \ (s3)
[snip]
Storage> s3

Option provider.
Choose your S3 provider.
Choose a number from below, or type in your own value.
Press Enter to leave empty.
[snip]
XX / Selectel Object Storage
   \ (Selectel)
[snip]
provider> Selectel

Option env_auth.
Get AWS credentials from runtime (environment variables or EC2/ECS meta data if no env vars).
Only applies if access_key_id and secret_access_key is blank.
Choose a number from below, or type in your own boolean value (true or false).
Press Enter for the default (false).
 1 / Enter AWS credentials in the next step.
   \ (false)
 2 / Get AWS credentials from the environment (env vars or IAM).
   \ (true)
env_auth> 1

Option access_key_id.
AWS Access Key ID.
Leave blank for anonymous access or runtime credentials.
Enter a value. Press Enter to leave empty.
access_key_id> ACCESS_KEY

Option secret_access_key.
AWS Secret Access Key (password).
Leave blank for anonymous access or runtime credentials.
Enter a value. Press Enter to leave empty.
secret_access_key> SECRET_ACCESS_KEY

Option region.
Region where your data stored.
Choose a number from below, or type in your own value.
Press Enter to leave empty.
 1 / St. Petersburg
   \ (ru-1)
region> 1

Option endpoint.
Endpoint for Selectel Object Storage.
Choose a number from below, or type in your own value.
Press Enter to leave empty.
 1 / Saint Petersburg
   \ (s3.ru-1.storage.selcloud.ru)
endpoint> 1

Edit advanced config?
y) Yes
n) No (default)
y/n> n

Configuration complete.
Options:
- type: s3
- provider: Selectel
- access_key_id: ACCESS_KEY
- secret_access_key: SECRET_ACCESS_KEY
- region: ru-1
- endpoint: s3.ru-1.storage.selcloud.ru
Keep this "selectel" remote?
y) Yes this is OK (default)
e) Edit this remote
d) Delete this remote
y/e/d> y
```

And your config should end up looking like this:

```
[selectel]
type = s3
provider = Selectel
access_key_id = ACCESS_KEY
secret_access_key = SECRET_ACCESS_KEY
region = ru-1
endpoint = s3.ru-1.storage.selcloud.ru
```

### Wasabi

[Wasabi](https://wasabi.com) is a cloud-based object storage service for a
broad range of applications and use cases. Wasabi is designed for
individuals and organizations that require a high-performance,
reliable, and secure data storage infrastructure at minimal cost.

Wasabi provides an S3 interface which can be configured for use with
rclone like this.

```
No remotes found, make a new one?
n) New remote
s) Set configuration password
n/s> n
name> wasabi
Type of storage to configure.
Choose a number from below, or type in your own value
[snip]
XX / Amazon S3 (also Dreamhost, Ceph, ChinaMobile, ArvanCloud, Minio, Liara)
   \ "s3"
[snip]
Storage> s3
Get AWS credentials from runtime (environment variables or EC2/ECS meta data if no env vars). Only applies if access_key_id and secret_access_key is blank.
Choose a number from below, or type in your own value
 1 / Enter AWS credentials in the next step
   \ "false"
 2 / Get AWS credentials from the environment (env vars or IAM)
   \ "true"
env_auth> 1
AWS Access Key ID - leave blank for anonymous access or runtime credentials.
access_key_id> YOURACCESSKEY
AWS Secret Access Key (password) - leave blank for anonymous access or runtime credentials.
secret_access_key> YOURSECRETACCESSKEY
Region to connect to.
Choose a number from below, or type in your own value
   / The default endpoint - a good choice if you are unsure.
 1 | US Region, Northern Virginia, or Pacific Northwest.
   | Leave location constraint empty.
   \ "us-east-1"
[snip]
region> us-east-1
Endpoint for S3 API.
Leave blank if using AWS to use the default endpoint for the region.
Specify if using an S3 clone such as Ceph.
endpoint> s3.wasabisys.com
Location constraint - must be set to match the Region. Used when creating buckets only.
Choose a number from below, or type in your own value
 1 / Empty for US Region, Northern Virginia, or Pacific Northwest.
   \ ""
[snip]
location_constraint>
Canned ACL used when creating buckets and/or storing objects in S3.
For more info visit https://docs.aws.amazon.com/AmazonS3/latest/dev/acl-overview.html#canned-acl
Choose a number from below, or type in your own value
 1 / Owner gets FULL_CONTROL. No one else has access rights (default).
   \ "private"
[snip]
acl>
The server-side encryption algorithm used when storing this object in S3.
Choose a number from below, or type in your own value
 1 / None
   \ ""
 2 / AES256
   \ "AES256"
server_side_encryption>
The storage class to use when storing objects in S3.
Choose a number from below, or type in your own value
 1 / Default
   \ ""
 2 / Standard storage class
   \ "STANDARD"
 3 / Reduced redundancy storage class
   \ "REDUCED_REDUNDANCY"
 4 / Standard Infrequent Access storage class
   \ "STANDARD_IA"
storage_class>
Remote config
--------------------
[wasabi]
env_auth = false
access_key_id = YOURACCESSKEY
secret_access_key = YOURSECRETACCESSKEY
region = us-east-1
endpoint = s3.wasabisys.com
location_constraint =
acl =
server_side_encryption =
storage_class =
--------------------
y) Yes this is OK
e) Edit this remote
d) Delete this remote
y/e/d> y
```

This will leave the config file looking like this.

```
[wasabi]
type = s3
provider = Wasabi
env_auth = false
access_key_id = YOURACCESSKEY
secret_access_key = YOURSECRETACCESSKEY
region =
endpoint = s3.wasabisys.com
location_constraint =
acl =
server_side_encryption =
storage_class =
```

### Alibaba OSS {#alibaba-oss}

Here is an example of making an [Alibaba Cloud (Aliyun) OSS](https://www.alibabacloud.com/product/oss/)
configuration.  First run:

    rclone config

This will guide you through an interactive setup process.

```
No remotes found, make a new one?
n) New remote
s) Set configuration password
q) Quit config
n/s/q> n
name> oss
Type of storage to configure.
Enter a string value. Press Enter for the default ("").
Choose a number from below, or type in your own value
[snip]
XX / Amazon S3 Compliant Storage Providers including AWS, ...
   \ "s3"
[snip]
Storage> s3
Choose your S3 provider.
Enter a string value. Press Enter for the default ("").
Choose a number from below, or type in your own value
 1 / Amazon Web Services (AWS) S3
   \ "AWS"
 2 / Alibaba Cloud Object Storage System (OSS) formerly Aliyun
   \ "Alibaba"
 3 / Ceph Object Storage
   \ "Ceph"
[snip]
provider> Alibaba
Get AWS credentials from runtime (environment variables or EC2/ECS meta data if no env vars).
Only applies if access_key_id and secret_access_key is blank.
Enter a boolean value (true or false). Press Enter for the default ("false").
Choose a number from below, or type in your own value
 1 / Enter AWS credentials in the next step
   \ "false"
 2 / Get AWS credentials from the environment (env vars or IAM)
   \ "true"
env_auth> 1
AWS Access Key ID.
Leave blank for anonymous access or runtime credentials.
Enter a string value. Press Enter for the default ("").
access_key_id> accesskeyid
AWS Secret Access Key (password)
Leave blank for anonymous access or runtime credentials.
Enter a string value. Press Enter for the default ("").
secret_access_key> secretaccesskey
Endpoint for OSS API.
Enter a string value. Press Enter for the default ("").
Choose a number from below, or type in your own value
 1 / East China 1 (Hangzhou)
   \ "oss-cn-hangzhou.aliyuncs.com"
 2 / East China 2 (Shanghai)
   \ "oss-cn-shanghai.aliyuncs.com"
 3 / North China 1 (Qingdao)
   \ "oss-cn-qingdao.aliyuncs.com"
[snip]
endpoint> 1
Canned ACL used when creating buckets and storing or copying objects.

Note that this ACL is applied when server-side copying objects as S3
doesn't copy the ACL from the source but rather writes a fresh one.
Enter a string value. Press Enter for the default ("").
Choose a number from below, or type in your own value
 1 / Owner gets FULL_CONTROL. No one else has access rights (default).
   \ "private"
 2 / Owner gets FULL_CONTROL. The AllUsers group gets READ access.
   \ "public-read"
   / Owner gets FULL_CONTROL. The AllUsers group gets READ and WRITE access.
[snip]
acl> 1
The storage class to use when storing new objects in OSS.
Enter a string value. Press Enter for the default ("").
Choose a number from below, or type in your own value
 1 / Default
   \ ""
 2 / Standard storage class
   \ "STANDARD"
 3 / Archive storage mode.
   \ "GLACIER"
 4 / Infrequent access storage mode.
   \ "STANDARD_IA"
storage_class> 1
Edit advanced config? (y/n)
y) Yes
n) No
y/n> n
Remote config
--------------------
[oss]
type = s3
provider = Alibaba
env_auth = false
access_key_id = accesskeyid
secret_access_key = secretaccesskey
endpoint = oss-cn-hangzhou.aliyuncs.com
acl = private
storage_class = Standard
--------------------
y) Yes this is OK
e) Edit this remote
d) Delete this remote
y/e/d> y
```

### China Mobile Ecloud Elastic Object Storage (EOS) {#china-mobile-ecloud-eos}

Here is an example of making an [China Mobile Ecloud Elastic Object Storage (EOS)](https:///ecloud.10086.cn/home/product-introduction/eos/)
configuration.  First run:

    rclone config

This will guide you through an interactive setup process.

```
No remotes found, make a new one?
n) New remote
s) Set configuration password
q) Quit config
n/s/q> n
name> ChinaMobile
Option Storage.
Type of storage to configure.
Choose a number from below, or type in your own value.
 ...
XX / Amazon S3 Compliant Storage Providers including AWS, ...
   \ (s3)
 ...
Storage> s3
Option provider.
Choose your S3 provider.
Choose a number from below, or type in your own value.
Press Enter to leave empty.
 ...
 4 / China Mobile Ecloud Elastic Object Storage (EOS)
   \ (ChinaMobile)
 ...
provider> ChinaMobile
Option env_auth.
Get AWS credentials from runtime (environment variables or EC2/ECS meta data if no env vars).
Only applies if access_key_id and secret_access_key is blank.
Choose a number from below, or type in your own boolean value (true or false).
Press Enter for the default (false).
 1 / Enter AWS credentials in the next step.
   \ (false)
 2 / Get AWS credentials from the environment (env vars or IAM).
   \ (true)
env_auth>
Option access_key_id.
AWS Access Key ID.
Leave blank for anonymous access or runtime credentials.
Enter a value. Press Enter to leave empty.
access_key_id> accesskeyid
Option secret_access_key.
AWS Secret Access Key (password).
Leave blank for anonymous access or runtime credentials.
Enter a value. Press Enter to leave empty.
secret_access_key> secretaccesskey
Option endpoint.
Endpoint for China Mobile Ecloud Elastic Object Storage (EOS) API.
Choose a number from below, or type in your own value.
Press Enter to leave empty.
   / The default endpoint - a good choice if you are unsure.
 1 | East China (Suzhou)
   \ (eos-wuxi-1.cmecloud.cn)
 2 / East China (Jinan)
   \ (eos-jinan-1.cmecloud.cn)
 3 / East China (Hangzhou)
   \ (eos-ningbo-1.cmecloud.cn)
 4 / East China (Shanghai-1)
   \ (eos-shanghai-1.cmecloud.cn)
 5 / Central China (Zhengzhou)
   \ (eos-zhengzhou-1.cmecloud.cn)
 6 / Central China (Changsha-1)
   \ (eos-hunan-1.cmecloud.cn)
 7 / Central China (Changsha-2)
   \ (eos-zhuzhou-1.cmecloud.cn)
 8 / South China (Guangzhou-2)
   \ (eos-guangzhou-1.cmecloud.cn)
 9 / South China (Guangzhou-3)
   \ (eos-dongguan-1.cmecloud.cn)
10 / North China (Beijing-1)
   \ (eos-beijing-1.cmecloud.cn)
11 / North China (Beijing-2)
   \ (eos-beijing-2.cmecloud.cn)
12 / North China (Beijing-3)
   \ (eos-beijing-4.cmecloud.cn)
13 / North China (Huhehaote)
   \ (eos-huhehaote-1.cmecloud.cn)
14 / Southwest China (Chengdu)
   \ (eos-chengdu-1.cmecloud.cn)
15 / Southwest China (Chongqing)
   \ (eos-chongqing-1.cmecloud.cn)
16 / Southwest China (Guiyang)
   \ (eos-guiyang-1.cmecloud.cn)
17 / Nouthwest China (Xian)
   \ (eos-xian-1.cmecloud.cn)
18 / Yunnan China (Kunming)
   \ (eos-yunnan.cmecloud.cn)
19 / Yunnan China (Kunming-2)
   \ (eos-yunnan-2.cmecloud.cn)
20 / Tianjin China (Tianjin)
   \ (eos-tianjin-1.cmecloud.cn)
21 / Jilin China (Changchun)
   \ (eos-jilin-1.cmecloud.cn)
22 / Hubei China (Xiangyan)
   \ (eos-hubei-1.cmecloud.cn)
23 / Jiangxi China (Nanchang)
   \ (eos-jiangxi-1.cmecloud.cn)
24 / Gansu China (Lanzhou)
   \ (eos-gansu-1.cmecloud.cn)
25 / Shanxi China (Taiyuan)
   \ (eos-shanxi-1.cmecloud.cn)
26 / Liaoning China (Shenyang)
   \ (eos-liaoning-1.cmecloud.cn)
27 / Hebei China (Shijiazhuang)
   \ (eos-hebei-1.cmecloud.cn)
28 / Fujian China (Xiamen)
   \ (eos-fujian-1.cmecloud.cn)
29 / Guangxi China (Nanning)
   \ (eos-guangxi-1.cmecloud.cn)
30 / Anhui China (Huainan)
   \ (eos-anhui-1.cmecloud.cn)
endpoint> 1
Option location_constraint.
Location constraint - must match endpoint.
Used when creating buckets only.
Choose a number from below, or type in your own value.
Press Enter to leave empty.
 1 / East China (Suzhou)
   \ (wuxi1)
 2 / East China (Jinan)
   \ (jinan1)
 3 / East China (Hangzhou)
   \ (ningbo1)
 4 / East China (Shanghai-1)
   \ (shanghai1)
 5 / Central China (Zhengzhou)
   \ (zhengzhou1)
 6 / Central China (Changsha-1)
   \ (hunan1)
 7 / Central China (Changsha-2)
   \ (zhuzhou1)
 8 / South China (Guangzhou-2)
   \ (guangzhou1)
 9 / South China (Guangzhou-3)
   \ (dongguan1)
10 / North China (Beijing-1)
   \ (beijing1)
11 / North China (Beijing-2)
   \ (beijing2)
12 / North China (Beijing-3)
   \ (beijing4)
13 / North China (Huhehaote)
   \ (huhehaote1)
14 / Southwest China (Chengdu)
   \ (chengdu1)
15 / Southwest China (Chongqing)
   \ (chongqing1)
16 / Southwest China (Guiyang)
   \ (guiyang1)
17 / Nouthwest China (Xian)
   \ (xian1)
18 / Yunnan China (Kunming)
   \ (yunnan)
19 / Yunnan China (Kunming-2)
   \ (yunnan2)
20 / Tianjin China (Tianjin)
   \ (tianjin1)
21 / Jilin China (Changchun)
   \ (jilin1)
22 / Hubei China (Xiangyan)
   \ (hubei1)
23 / Jiangxi China (Nanchang)
   \ (jiangxi1)
24 / Gansu China (Lanzhou)
   \ (gansu1)
25 / Shanxi China (Taiyuan)
   \ (shanxi1)
26 / Liaoning China (Shenyang)
   \ (liaoning1)
27 / Hebei China (Shijiazhuang)
   \ (hebei1)
28 / Fujian China (Xiamen)
   \ (fujian1)
29 / Guangxi China (Nanning)
   \ (guangxi1)
30 / Anhui China (Huainan)
   \ (anhui1)
location_constraint> 1
Option acl.
Canned ACL used when creating buckets and storing or copying objects.
This ACL is used for creating objects and if bucket_acl isn't set, for creating buckets too.
For more info visit https://docs.aws.amazon.com/AmazonS3/latest/dev/acl-overview.html#canned-acl
Note that this ACL is applied when server-side copying objects as S3
doesn't copy the ACL from the source but rather writes a fresh one.
Choose a number from below, or type in your own value.
Press Enter to leave empty.
   / Owner gets FULL_CONTROL.
 1 | No one else has access rights (default).
   \ (private)
   / Owner gets FULL_CONTROL.
 2 | The AllUsers group gets READ access.
   \ (public-read)
   / Owner gets FULL_CONTROL.
 3 | The AllUsers group gets READ and WRITE access.
   | Granting this on a bucket is generally not recommended.
   \ (public-read-write)
   / Owner gets FULL_CONTROL.
 4 | The AuthenticatedUsers group gets READ access.
   \ (authenticated-read)
   / Object owner gets FULL_CONTROL.
acl> private
Option server_side_encryption.
The server-side encryption algorithm used when storing this object in S3.
Choose a number from below, or type in your own value.
Press Enter to leave empty.
 1 / None
   \ ()
 2 / AES256
   \ (AES256)
server_side_encryption>
Option storage_class.
The storage class to use when storing new objects in ChinaMobile.
Choose a number from below, or type in your own value.
Press Enter to leave empty.
 1 / Default
   \ ()
 2 / Standard storage class
   \ (STANDARD)
 3 / Archive storage mode
   \ (GLACIER)
 4 / Infrequent access storage mode
   \ (STANDARD_IA)
storage_class>
Edit advanced config?
y) Yes
n) No (default)
y/n> n
--------------------
[ChinaMobile]
type = s3
provider = ChinaMobile
access_key_id = accesskeyid
secret_access_key = secretaccesskey
endpoint = eos-wuxi-1.cmecloud.cn
location_constraint = wuxi1
acl = private
--------------------
y) Yes this is OK (default)
e) Edit this remote
d) Delete this remote
y/e/d> y
```

### Leviia Cloud Object Storage {#leviia}

[Leviia Object Storage](https://www.leviia.com/object-storage/), backup and secure your data in a 100% French cloud, independent of GAFAM..

To configure access to Leviia, follow the steps below:

1. Run `rclone config` and select `n` for a new remote.

```
rclone config
No remotes found, make a new one?
n) New remote
s) Set configuration password
q) Quit config
n/s/q> n
```

2. Give the name of the configuration. For example, name it 'leviia'.

```
name> leviia
```

3. Select `s3` storage.

```
Choose a number from below, or type in your own value
[snip]
XX / Amazon S3 Compliant Storage Providers including AWS, ...
   \ (s3)
[snip]
Storage> s3
```

4. Select `Leviia` provider.
```
Choose a number from below, or type in your own value
1 / Amazon Web Services (AWS) S3
   \ "AWS"
[snip]
15 / Leviia Object Storage
   \ (Leviia)
[snip]
provider> Leviia
```

5. Enter your SecretId and SecretKey of Leviia.

```
Get AWS credentials from runtime (environment variables or EC2/ECS meta data if no env vars).
Only applies if access_key_id and secret_access_key is blank.
Enter a boolean value (true or false). Press Enter for the default ("false").
Choose a number from below, or type in your own value
 1 / Enter AWS credentials in the next step
   \ "false"
 2 / Get AWS credentials from the environment (env vars or IAM)
   \ "true"
env_auth> 1
AWS Access Key ID.
Leave blank for anonymous access or runtime credentials.
Enter a string value. Press Enter for the default ("").
access_key_id> ZnIx.xxxxxxxxxxxxxxx
AWS Secret Access Key (password)
Leave blank for anonymous access or runtime credentials.
Enter a string value. Press Enter for the default ("").
secret_access_key> xxxxxxxxxxx
```

6. Select endpoint for Leviia.

```
   / The default endpoint
 1 | Leviia.
   \ (s3.leviia.com)
[snip]
endpoint> 1
```
7. Choose acl.

```
Note that this ACL is applied when server-side copying objects as S3
doesn't copy the ACL from the source but rather writes a fresh one.
Enter a string value. Press Enter for the default ("").
Choose a number from below, or type in your own value
   / Owner gets FULL_CONTROL.
 1 | No one else has access rights (default).
   \ (private)
   / Owner gets FULL_CONTROL.
 2 | The AllUsers group gets READ access.
   \ (public-read)
[snip]
acl> 1
Edit advanced config? (y/n)
y) Yes
n) No (default)
y/n> n
Remote config
--------------------
[leviia]
- type: s3
- provider: Leviia
- access_key_id: ZnIx.xxxxxxx
- secret_access_key: xxxxxxxx
- endpoint: s3.leviia.com
- acl: private
--------------------
y) Yes this is OK (default)
e) Edit this remote
d) Delete this remote
y/e/d> y
Current remotes:

Name                 Type
====                 ====
leviia                s3
```

### Liara {#liara-cloud}

Here is an example of making a [Liara Object Storage](https://liara.ir/landing/object-storage)
configuration.  First run:

    rclone config

This will guide you through an interactive setup process.

```
No remotes found, make a new one?
n) New remote
s) Set configuration password
n/s> n
name> Liara
Type of storage to configure.
Choose a number from below, or type in your own value
[snip]
XX / Amazon S3 (also Dreamhost, Ceph, ChinaMobile, ArvanCloud, Liara, Minio)
   \ "s3"
[snip]
Storage> s3
Get AWS credentials from runtime (environment variables or EC2/ECS meta data if no env vars). Only applies if access_key_id and secret_access_key is blank.
Choose a number from below, or type in your own value
 1 / Enter AWS credentials in the next step
   \ "false"
 2 / Get AWS credentials from the environment (env vars or IAM)
   \ "true"
env_auth> 1
AWS Access Key ID - leave blank for anonymous access or runtime credentials.
access_key_id> YOURACCESSKEY
AWS Secret Access Key (password) - leave blank for anonymous access or runtime credentials.
secret_access_key> YOURSECRETACCESSKEY
Region to connect to.
Choose a number from below, or type in your own value
   / The default endpoint
 1 | US Region, Northern Virginia, or Pacific Northwest.
   | Leave location constraint empty.
   \ "us-east-1"
[snip]
region>
Endpoint for S3 API.
Leave blank if using Liara to use the default endpoint for the region.
Specify if using an S3 clone such as Ceph.
endpoint> storage.iran.liara.space
Canned ACL used when creating buckets and/or storing objects in S3.
For more info visit https://docs.aws.amazon.com/AmazonS3/latest/dev/acl-overview.html#canned-acl
Choose a number from below, or type in your own value
 1 / Owner gets FULL_CONTROL. No one else has access rights (default).
   \ "private"
[snip]
acl>
The server-side encryption algorithm used when storing this object in S3.
Choose a number from below, or type in your own value
 1 / None
   \ ""
 2 / AES256
   \ "AES256"
server_side_encryption>
The storage class to use when storing objects in S3.
Choose a number from below, or type in your own value
 1 / Default
   \ ""
 2 / Standard storage class
   \ "STANDARD"
storage_class>
Remote config
--------------------
[Liara]
env_auth = false
access_key_id = YOURACCESSKEY
secret_access_key = YOURSECRETACCESSKEY
endpoint = storage.iran.liara.space
location_constraint =
acl =
server_side_encryption =
storage_class =
--------------------
y) Yes this is OK
e) Edit this remote
d) Delete this remote
y/e/d> y
```

This will leave the config file looking like this.

```
[Liara]
type = s3
provider = Liara
env_auth = false
access_key_id = YOURACCESSKEY
secret_access_key = YOURSECRETACCESSKEY
region =
endpoint = storage.iran.liara.space
location_constraint =
acl =
server_side_encryption =
storage_class =
```

### Linode {#linode}

Here is an example of making a [Linode Object Storage](https://www.linode.com/products/object-storage/)
configuration.  First run:

    rclone config

This will guide you through an interactive setup process.

```
No remotes found, make a new one?
n) New remote
s) Set configuration password
q) Quit config
n/s/q> n

Enter name for new remote.
name> linode

Option Storage.
Type of storage to configure.
Choose a number from below, or type in your own value.
[snip]
XX / Amazon S3 Compliant Storage Providers including AWS, ...Linode, ...and others
   \ (s3)
[snip]
Storage> s3

Option provider.
Choose your S3 provider.
Choose a number from below, or type in your own value.
Press Enter to leave empty.
[snip]
XX / Linode Object Storage
   \ (Linode)
[snip]
provider> Linode

Option env_auth.
Get AWS credentials from runtime (environment variables or EC2/ECS meta data if no env vars).
Only applies if access_key_id and secret_access_key is blank.
Choose a number from below, or type in your own boolean value (true or false).
Press Enter for the default (false).
 1 / Enter AWS credentials in the next step.
   \ (false)
 2 / Get AWS credentials from the environment (env vars or IAM).
   \ (true)
env_auth> 

Option access_key_id.
AWS Access Key ID.
Leave blank for anonymous access or runtime credentials.
Enter a value. Press Enter to leave empty.
access_key_id> ACCESS_KEY

Option secret_access_key.
AWS Secret Access Key (password).
Leave blank for anonymous access or runtime credentials.
Enter a value. Press Enter to leave empty.
secret_access_key> SECRET_ACCESS_KEY

Option endpoint.
Endpoint for Linode Object Storage API.
Choose a number from below, or type in your own value.
Press Enter to leave empty.
 1 / Atlanta, GA (USA), us-southeast-1
   \ (us-southeast-1.linodeobjects.com)
 2 / Chicago, IL (USA), us-ord-1
   \ (us-ord-1.linodeobjects.com)
 3 / Frankfurt (Germany), eu-central-1
   \ (eu-central-1.linodeobjects.com)
 4 / Milan (Italy), it-mil-1
   \ (it-mil-1.linodeobjects.com)
 5 / Newark, NJ (USA), us-east-1
   \ (us-east-1.linodeobjects.com)
 6 / Paris (France), fr-par-1
   \ (fr-par-1.linodeobjects.com)
 7 / Seattle, WA (USA), us-sea-1
   \ (us-sea-1.linodeobjects.com)
 8 / Singapore ap-south-1
   \ (ap-south-1.linodeobjects.com)
 9 / Stockholm (Sweden), se-sto-1
   \ (se-sto-1.linodeobjects.com)
10 / Washington, DC, (USA), us-iad-1
   \ (us-iad-1.linodeobjects.com)
endpoint> 3

Option acl.
Canned ACL used when creating buckets and storing or copying objects.
This ACL is used for creating objects and if bucket_acl isn't set, for creating buckets too.
For more info visit https://docs.aws.amazon.com/AmazonS3/latest/dev/acl-overview.html#canned-acl
Note that this ACL is applied when server-side copying objects as S3
doesn't copy the ACL from the source but rather writes a fresh one.
If the acl is an empty string then no X-Amz-Acl: header is added and
the default (private) will be used.
Choose a number from below, or type in your own value.
Press Enter to leave empty.
   / Owner gets FULL_CONTROL.
 1 | No one else has access rights (default).
   \ (private)
[snip]
acl> 

Edit advanced config?
y) Yes
n) No (default)
y/n> n

Configuration complete.
Options:
- type: s3
- provider: Linode
- access_key_id: ACCESS_KEY
- secret_access_key: SECRET_ACCESS_KEY
- endpoint: eu-central-1.linodeobjects.com
Keep this "linode" remote?
y) Yes this is OK (default)
e) Edit this remote
d) Delete this remote
y/e/d> y
```

This will leave the config file looking like this.

```
[linode]
type = s3
provider = Linode
access_key_id = ACCESS_KEY
secret_access_key = SECRET_ACCESS_KEY
endpoint = eu-central-1.linodeobjects.com
```

### Magalu {#magalu}

Here is an example of making a [Magalu Object Storage](https://magalu.cloud/object-storage/)
configuration.  First run:

    rclone config

This will guide you through an interactive setup process.

```
No remotes found, make a new one?
n) New remote
s) Set configuration password
q) Quit config
n/s/q> n

Enter name for new remote.
name> magalu

Option Storage.
Type of storage to configure.
Choose a number from below, or type in your own value.
[snip]
XX / Amazon S3 Compliant Storage Providers including AWS, ...Magalu, ...and others
   \ (s3)
[snip]
Storage> s3

Option provider.
Choose your S3 provider.
Choose a number from below, or type in your own value.
Press Enter to leave empty.
[snip]
XX / Magalu Object Storage
   \ (Magalu)
[snip]
provider> Magalu

Option env_auth.
Get AWS credentials from runtime (environment variables or EC2/ECS meta data if no env vars).
Only applies if access_key_id and secret_access_key is blank.
Choose a number from below, or type in your own boolean value (true or false).
Press Enter for the default (false).
 1 / Enter AWS credentials in the next step.
   \ (false)
 2 / Get AWS credentials from the environment (env vars or IAM).
   \ (true)
env_auth> 1

Option access_key_id.
AWS Access Key ID.
Leave blank for anonymous access or runtime credentials.
Enter a value. Press Enter to leave empty.
access_key_id> ACCESS_KEY

Option secret_access_key.
AWS Secret Access Key (password).
Leave blank for anonymous access or runtime credentials.
Enter a value. Press Enter to leave empty.
secret_access_key> SECRET_ACCESS_KEY

Option endpoint.
Endpoint for Magalu Object Storage API.
Choose a number from below, or type in your own value.
Press Enter to leave empty.
 1 / São Paulo, SP (BR), br-se1
   \ (br-se1.magaluobjects.com)
 2 / Fortaleza, CE (BR), br-ne1
   \ (br-ne1.magaluobjects.com)
endpoint> 2

Option acl.
Canned ACL used when creating buckets and storing or copying objects.
This ACL is used for creating objects and if bucket_acl isn't set, for creating buckets too.
For more info visit https://docs.aws.amazon.com/AmazonS3/latest/dev/acl-overview.html#canned-acl
Note that this ACL is applied when server-side copying objects as S3
doesn't copy the ACL from the source but rather writes a fresh one.
If the acl is an empty string then no X-Amz-Acl: header is added and
the default (private) will be used.
Choose a number from below, or type in your own value.
Press Enter to leave empty.
   / Owner gets FULL_CONTROL.
 1 | No one else has access rights (default).
   \ (private)
[snip]
acl> 

Edit advanced config?
y) Yes
n) No (default)
y/n> n

Configuration complete.
Options:
- type: s3
- provider: magalu
- access_key_id: ACCESS_KEY
- secret_access_key: SECRET_ACCESS_KEY
- endpoint: br-ne1.magaluobjects.com
Keep this "magalu" remote?
y) Yes this is OK (default)
e) Edit this remote
d) Delete this remote
y/e/d> y
```

This will leave the config file looking like this.

```
[magalu]
type = s3
provider = Magalu
access_key_id = ACCESS_KEY
secret_access_key = SECRET_ACCESS_KEY
endpoint = br-ne1.magaluobjects.com
```

### ArvanCloud {#arvan-cloud}

[ArvanCloud](https://www.arvancloud.com/en/products/cloud-storage) ArvanCloud Object Storage goes beyond the limited traditional file storage. 
It gives you access to backup and archived files and allows sharing. 
Files like profile image in the app, images sent by users or scanned documents can be stored securely and easily in our Object Storage service.

ArvanCloud provides an S3 interface which can be configured for use with
rclone like this.

```
No remotes found, make a new one?
n) New remote
s) Set configuration password
n/s> n
name> ArvanCloud
Type of storage to configure.
Choose a number from below, or type in your own value
[snip]
XX / Amazon S3 (also Dreamhost, Ceph, ChinaMobile, ArvanCloud, Liara, Minio)
   \ "s3"
[snip]
Storage> s3
Get AWS credentials from runtime (environment variables or EC2/ECS meta data if no env vars). Only applies if access_key_id and secret_access_key is blank.
Choose a number from below, or type in your own value
 1 / Enter AWS credentials in the next step
   \ "false"
 2 / Get AWS credentials from the environment (env vars or IAM)
   \ "true"
env_auth> 1
AWS Access Key ID - leave blank for anonymous access or runtime credentials.
access_key_id> YOURACCESSKEY
AWS Secret Access Key (password) - leave blank for anonymous access or runtime credentials.
secret_access_key> YOURSECRETACCESSKEY
Region to connect to.
Choose a number from below, or type in your own value
   / The default endpoint - a good choice if you are unsure.
 1 | US Region, Northern Virginia, or Pacific Northwest.
   | Leave location constraint empty.
   \ "us-east-1"
[snip]
region> 
Endpoint for S3 API.
Leave blank if using ArvanCloud to use the default endpoint for the region.
Specify if using an S3 clone such as Ceph.
endpoint> s3.arvanstorage.com
Location constraint - must be set to match the Region. Used when creating buckets only.
Choose a number from below, or type in your own value
 1 / Empty for Iran-Tehran Region.
   \ ""
[snip]
location_constraint>
Canned ACL used when creating buckets and/or storing objects in S3.
For more info visit https://docs.aws.amazon.com/AmazonS3/latest/dev/acl-overview.html#canned-acl
Choose a number from below, or type in your own value
 1 / Owner gets FULL_CONTROL. No one else has access rights (default).
   \ "private"
[snip]
acl>
The server-side encryption algorithm used when storing this object in S3.
Choose a number from below, or type in your own value
 1 / None
   \ ""
 2 / AES256
   \ "AES256"
server_side_encryption>
The storage class to use when storing objects in S3.
Choose a number from below, or type in your own value
 1 / Default
   \ ""
 2 / Standard storage class
   \ "STANDARD"
storage_class>
Remote config
--------------------
[ArvanCloud]
env_auth = false
access_key_id = YOURACCESSKEY
secret_access_key = YOURSECRETACCESSKEY
region = ir-thr-at1
endpoint = s3.arvanstorage.com
location_constraint =
acl =
server_side_encryption =
storage_class =
--------------------
y) Yes this is OK
e) Edit this remote
d) Delete this remote
y/e/d> y
```

This will leave the config file looking like this.

```
[ArvanCloud]
type = s3
provider = ArvanCloud
env_auth = false
access_key_id = YOURACCESSKEY
secret_access_key = YOURSECRETACCESSKEY
region =
endpoint = s3.arvanstorage.com
location_constraint =
acl =
server_side_encryption =
storage_class =
```

### Tencent COS {#tencent-cos}

[Tencent Cloud Object Storage (COS)](https://intl.cloud.tencent.com/product/cos) is a distributed storage service offered by Tencent Cloud for unstructured data. It is secure, stable, massive, convenient, low-delay and low-cost.

To configure access to Tencent COS, follow the steps below:

1. Run `rclone config` and select `n` for a new remote.

```
rclone config
No remotes found, make a new one?
n) New remote
s) Set configuration password
q) Quit config
n/s/q> n
```

2. Give the name of the configuration. For example, name it 'cos'.

```
name> cos
```

3. Select `s3` storage.

```
Choose a number from below, or type in your own value
[snip]
XX / Amazon S3 Compliant Storage Providers including AWS, ...
   \ "s3"
[snip]
Storage> s3
```

4. Select `TencentCOS` provider.
```
Choose a number from below, or type in your own value
1 / Amazon Web Services (AWS) S3
   \ "AWS"
[snip]
11 / Tencent Cloud Object Storage (COS)
   \ "TencentCOS"
[snip]
provider> TencentCOS
```

5. Enter your SecretId and SecretKey of Tencent Cloud.

```
Get AWS credentials from runtime (environment variables or EC2/ECS meta data if no env vars).
Only applies if access_key_id and secret_access_key is blank.
Enter a boolean value (true or false). Press Enter for the default ("false").
Choose a number from below, or type in your own value
 1 / Enter AWS credentials in the next step
   \ "false"
 2 / Get AWS credentials from the environment (env vars or IAM)
   \ "true"
env_auth> 1
AWS Access Key ID.
Leave blank for anonymous access or runtime credentials.
Enter a string value. Press Enter for the default ("").
access_key_id> AKIDxxxxxxxxxx
AWS Secret Access Key (password)
Leave blank for anonymous access or runtime credentials.
Enter a string value. Press Enter for the default ("").
secret_access_key> xxxxxxxxxxx
```

6. Select endpoint for Tencent COS. This is the standard endpoint for different region.

```
 1 / Beijing Region.
   \ "cos.ap-beijing.myqcloud.com"
 2 / Nanjing Region.
   \ "cos.ap-nanjing.myqcloud.com"
 3 / Shanghai Region.
   \ "cos.ap-shanghai.myqcloud.com"
 4 / Guangzhou Region.
   \ "cos.ap-guangzhou.myqcloud.com"
[snip]
endpoint> 4
```

7. Choose acl and storage class.

```
Note that this ACL is applied when server-side copying objects as S3
doesn't copy the ACL from the source but rather writes a fresh one.
Enter a string value. Press Enter for the default ("").
Choose a number from below, or type in your own value
 1 / Owner gets Full_CONTROL. No one else has access rights (default).
   \ "default"
[snip]
acl> 1
The storage class to use when storing new objects in Tencent COS.
Enter a string value. Press Enter for the default ("").
Choose a number from below, or type in your own value
 1 / Default
   \ ""
[snip]
storage_class> 1
Edit advanced config? (y/n)
y) Yes
n) No (default)
y/n> n
Remote config
--------------------
[cos]
type = s3
provider = TencentCOS
env_auth = false
access_key_id = xxx
secret_access_key = xxx
endpoint = cos.ap-guangzhou.myqcloud.com
acl = default
--------------------
y) Yes this is OK (default)
e) Edit this remote
d) Delete this remote
y/e/d> y
Current remotes:

Name                 Type
====                 ====
cos                  s3
```

### Netease NOS

For Netease NOS configure as per the configurator `rclone config`
setting the provider `Netease`.  This will automatically set
`force_path_style = false` which is necessary for it to run properly.

### Petabox

Here is an example of making a [Petabox](https://petabox.io/)
configuration. First run:

```bash
rclone config
```

This will guide you through an interactive setup process.

```
No remotes found, make a new one?
n) New remote
s) Set configuration password
n/s> n

Enter name for new remote.
name> My Petabox Storage

Option Storage.
Type of storage to configure.
Choose a number from below, or type in your own value.
[snip]
XX / Amazon S3 Compliant Storage Providers including AWS, ...
   \ "s3"
[snip]
Storage> s3

Option provider.
Choose your S3 provider.
Choose a number from below, or type in your own value.
Press Enter to leave empty.
[snip]
XX / Petabox Object Storage
   \ (Petabox)
[snip]
provider> Petabox

Option env_auth.
Get AWS credentials from runtime (environment variables or EC2/ECS meta data if no env vars).
Only applies if access_key_id and secret_access_key is blank.
Choose a number from below, or type in your own boolean value (true or false).
Press Enter for the default (false).
 1 / Enter AWS credentials in the next step.
   \ (false)
 2 / Get AWS credentials from the environment (env vars or IAM).
   \ (true)
env_auth> 1

Option access_key_id.
AWS Access Key ID.
Leave blank for anonymous access or runtime credentials.
Enter a value. Press Enter to leave empty.
access_key_id> YOUR_ACCESS_KEY_ID

Option secret_access_key.
AWS Secret Access Key (password).
Leave blank for anonymous access or runtime credentials.
Enter a value. Press Enter to leave empty.
secret_access_key> YOUR_SECRET_ACCESS_KEY

Option region.
Region where your bucket will be created and your data stored.
Choose a number from below, or type in your own value.
Press Enter to leave empty.
 1 / US East (N. Virginia)
   \ (us-east-1)
 2 / Europe (Frankfurt)
   \ (eu-central-1)
 3 / Asia Pacific (Singapore)
   \ (ap-southeast-1)
 4 / Middle East (Bahrain)
   \ (me-south-1)
 5 / South America (São Paulo)
   \ (sa-east-1)
region> 1

Option endpoint.
Endpoint for Petabox S3 Object Storage.
Specify the endpoint from the same region.
Choose a number from below, or type in your own value.
 1 / US East (N. Virginia)
   \ (s3.petabox.io)
 2 / US East (N. Virginia)
   \ (s3.us-east-1.petabox.io)
 3 / Europe (Frankfurt)
   \ (s3.eu-central-1.petabox.io)
 4 / Asia Pacific (Singapore)
   \ (s3.ap-southeast-1.petabox.io)
 5 / Middle East (Bahrain)
   \ (s3.me-south-1.petabox.io)
 6 / South America (São Paulo)
   \ (s3.sa-east-1.petabox.io)
endpoint> 1

Option acl.
Canned ACL used when creating buckets and storing or copying objects.
This ACL is used for creating objects and if bucket_acl isn't set, for creating buckets too.
For more info visit https://docs.aws.amazon.com/AmazonS3/latest/dev/acl-overview.html#canned-acl
Note that this ACL is applied when server-side copying objects as S3
doesn't copy the ACL from the source but rather writes a fresh one.
If the acl is an empty string then no X-Amz-Acl: header is added and
the default (private) will be used.
Choose a number from below, or type in your own value.
Press Enter to leave empty.
   / Owner gets FULL_CONTROL.
 1 | No one else has access rights (default).
   \ (private)
   / Owner gets FULL_CONTROL.
 2 | The AllUsers group gets READ access.
   \ (public-read)
   / Owner gets FULL_CONTROL.
 3 | The AllUsers group gets READ and WRITE access.
   | Granting this on a bucket is generally not recommended.
   \ (public-read-write)
   / Owner gets FULL_CONTROL.
 4 | The AuthenticatedUsers group gets READ access.
   \ (authenticated-read)
   / Object owner gets FULL_CONTROL.
 5 | Bucket owner gets READ access.
   | If you specify this canned ACL when creating a bucket, Amazon S3 ignores it.
   \ (bucket-owner-read)
   / Both the object owner and the bucket owner get FULL_CONTROL over the object.
 6 | If you specify this canned ACL when creating a bucket, Amazon S3 ignores it.
   \ (bucket-owner-full-control)
acl> 1

Edit advanced config?
y) Yes
n) No (default)
y/n> No

Configuration complete.
Options:
- type: s3
- provider: Petabox
- access_key_id: YOUR_ACCESS_KEY_ID
- secret_access_key: YOUR_SECRET_ACCESS_KEY
- region: us-east-1
- endpoint: s3.petabox.io
Keep this "My Petabox Storage" remote?
y) Yes this is OK (default)
e) Edit this remote
d) Delete this remote
y/e/d> y
```

This will leave the config file looking like this.

```
[My Petabox Storage]
type = s3
provider = Petabox
access_key_id = YOUR_ACCESS_KEY_ID
secret_access_key = YOUR_SECRET_ACCESS_KEY
region = us-east-1
endpoint = s3.petabox.io
```

### Storj

Storj is a decentralized cloud storage which can be used through its
native protocol or an S3 compatible gateway.

The S3 compatible gateway is configured using `rclone config` with a
type of `s3` and with a provider name of `Storj`. Here is an example
run of the configurator.

```
Type of storage to configure.
Storage> s3
Get AWS credentials from runtime (environment variables or EC2/ECS meta data if no env vars).
Only applies if access_key_id and secret_access_key is blank.
Choose a number from below, or type in your own boolean value (true or false).
Press Enter for the default (false).
 1 / Enter AWS credentials in the next step.
   \ (false)
 2 / Get AWS credentials from the environment (env vars or IAM).
   \ (true)
env_auth> 1
Option access_key_id.
AWS Access Key ID.
Leave blank for anonymous access or runtime credentials.
Enter a value. Press Enter to leave empty.
access_key_id> XXXX (as shown when creating the access grant)
Option secret_access_key.
AWS Secret Access Key (password).
Leave blank for anonymous access or runtime credentials.
Enter a value. Press Enter to leave empty.
secret_access_key> XXXX (as shown when creating the access grant)
Option endpoint.
Endpoint of the Shared Gateway.
Choose a number from below, or type in your own value.
Press Enter to leave empty.
 1 / EU1 Shared Gateway
   \ (gateway.eu1.storjshare.io)
 2 / US1 Shared Gateway
   \ (gateway.us1.storjshare.io)
 3 / Asia-Pacific Shared Gateway
   \ (gateway.ap1.storjshare.io)
endpoint> 1 (as shown when creating the access grant)
Edit advanced config?
y) Yes
n) No (default)
y/n> n
```

Note that s3 credentials are generated when you [create an access
grant](https://docs.storj.io/dcs/api-reference/s3-compatible-gateway#usage).

#### Backend quirks

- `--chunk-size` is forced to be 64 MiB or greater. This will use more
  memory than the default of 5 MiB.
- Server side copy is disabled as it isn't currently supported in the
  gateway.
- GetTier and SetTier are not supported.

#### Backend bugs

Due to [issue #39](https://github.com/storj/gateway-mt/issues/39)
uploading multipart files via the S3 gateway causes them to lose their
metadata. For rclone's purpose this means that the modification time
is not stored, nor is any MD5SUM (if one is available from the
source).

This has the following consequences:

- Using `rclone rcat` will fail as the medatada doesn't match after upload
- Uploading files with `rclone mount` will fail for the same reason
    - This can worked around by using `--vfs-cache-mode writes` or `--vfs-cache-mode full` or setting `--s3-upload-cutoff` large
- Files uploaded via a multipart upload won't have their modtimes
    - This will mean that `rclone sync` will likely keep trying to upload files bigger than `--s3-upload-cutoff`
    - This can be worked around with `--checksum` or `--size-only` or setting `--s3-upload-cutoff` large
    - The maximum value for `--s3-upload-cutoff` is 5GiB though

One general purpose workaround is to set `--s3-upload-cutoff 5G`. This
means that rclone will upload files smaller than 5GiB as single parts.
Note that this can be set in the config file with `upload_cutoff = 5G`
or configured in the advanced settings. If you regularly transfer
files larger than 5G then using `--checksum` or `--size-only` in
`rclone sync` is the recommended workaround.

#### Comparison with the native protocol

Use the [the native protocol](/storj) to take advantage of
client-side encryption as well as to achieve the best possible
download performance. Uploads will be erasure-coded locally, thus a
1gb upload will result in 2.68gb of data being uploaded to storage
nodes across the network.

Use this backend and the S3 compatible Hosted Gateway to increase
upload performance and reduce the load on your systems and network.
Uploads will be encrypted and erasure-coded server-side, thus a 1GB
upload will result in only in 1GB of data being uploaded to storage
nodes across the network.

For more detailed comparison please check the documentation of the
[storj](/storj) backend.

## Memory usage {memory}

The most common cause of rclone using lots of memory is a single
directory with millions of files in. Despite s3 not really having the
concepts of directories, rclone does the sync on a directory by
directory basis to be compatible with normal filing systems.

Rclone loads each directory into memory as rclone objects. Each rclone
object takes 0.5k-1k of memory, so approximately 1GB per 1,000,000
files, and the sync for that directory does not begin until it is
entirely loaded in memory. So the sync can take a long time to start
for large directories.

To sync a directory with 100,000,000 files in you would need approximately
100 GB of memory. At some point the amount of memory becomes difficult
to provide so there is
[a workaround for this](https://github.com/rclone/rclone/wiki/Big-syncs-with-millions-of-files)
which involves a bit of scripting.

At some point rclone will gain a sync mode which is effectively this
workaround but built in to rclone.

## Limitations

`rclone about` is not supported by the S3 backend. Backends without
this capability cannot determine free space for an rclone mount or
use policy `mfs` (most free space) as a member of an rclone union
remote.

See [List of backends that do not support rclone about](https://rclone.org/overview/#optional-features) and [rclone about](https://rclone.org/commands/rclone_about/)


### Synology C2 Object Storage {#synology-c2}

[Synology C2 Object Storage](https://c2.synology.com/en-global/object-storage/overview) provides a secure, S3-compatible, and cost-effective cloud storage solution without API request, download fees, and deletion penalty.

The S3 compatible gateway is configured using `rclone config` with a
type of `s3` and with a provider name of `Synology`. Here is an example
run of the configurator.

First run:

```
rclone config
```

This will guide you through an interactive setup process.

```
No remotes found, make a new one?
n) New remote
s) Set configuration password
q) Quit config

n/s/q> n

Enter name for new remote.1
name> syno

Type of storage to configure.
Enter a string value. Press Enter for the default ("").
Choose a number from below, or type in your own value

XX / Amazon S3 Compliant Storage Providers including AWS, ...
   \ "s3"

Storage> s3

Choose your S3 provider.
Enter a string value. Press Enter for the default ("").
Choose a number from below, or type in your own value
 24 / Synology C2 Object Storage
   \ (Synology)

provider> Synology

Get AWS credentials from runtime (environment variables or EC2/ECS meta data if no env vars).
Only applies if access_key_id and secret_access_key is blank.
Enter a boolean value (true or false). Press Enter for the default ("false").
Choose a number from below, or type in your own value
 1 / Enter AWS credentials in the next step
   \ "false"
 2 / Get AWS credentials from the environment (env vars or IAM)
   \ "true"

env_auth> 1

AWS Access Key ID.
Leave blank for anonymous access or runtime credentials.
Enter a string value. Press Enter for the default ("").

access_key_id> accesskeyid

AWS Secret Access Key (password)
Leave blank for anonymous access or runtime credentials.
Enter a string value. Press Enter for the default ("").

secret_access_key> secretaccesskey

Region where your data stored.
Choose a number from below, or type in your own value.
Press Enter to leave empty.
 1 / Europe Region 1
   \ (eu-001)
 2 / Europe Region 2
   \ (eu-002)
 3 / US Region 1
   \ (us-001)
 4 / US Region 2
   \ (us-002)
 5 / Asia (Taiwan)
   \ (tw-001)

region > 1

Option endpoint.
Endpoint for Synology C2 Object Storage API.
Choose a number from below, or type in your own value.
Press Enter to leave empty.
 1 / EU Endpoint 1
   \ (eu-001.s3.synologyc2.net)
 2 / US Endpoint 1
   \ (us-001.s3.synologyc2.net)
 3 / TW Endpoint 1
   \ (tw-001.s3.synologyc2.net)

endpoint> 1

Option location_constraint.
Location constraint - must be set to match the Region.
Leave blank if not sure. Used when creating buckets only.
Enter a value. Press Enter to leave empty.
location_constraint>

Edit advanced config? (y/n)
y) Yes
n) No
y/n> y

Option no_check_bucket.
If set, don't attempt to check the bucket exists or create it.
This can be useful when trying to minimise the number of transactions
rclone does if you know the bucket exists already.
It can also be needed if the user you are using does not have bucket
creation permissions. Before v1.52.0 this would have passed silently
due to a bug.
Enter a boolean value (true or false). Press Enter for the default (true).

no_check_bucket> true

Configuration complete.
Options:
- type: s3
- provider: Synology
- region: eu-001
- endpoint: eu-001.s3.synologyc2.net
- no_check_bucket: true
Keep this "syno" remote?
y) Yes this is OK (default)
e) Edit this remote
d) Delete this remote

y/e/d> y
```<|MERGE_RESOLUTION|>--- conflicted
+++ resolved
@@ -435,8 +435,6 @@
 You will need to experiment with these values to find the optimal settings for your setup.
 
 
-<<<<<<< HEAD
-=======
 ### Data integrity
 
 Rclone does its best to verify every part of an upload or download to
@@ -514,7 +512,6 @@
 (Note that this doesn't use disk to do this - it streams them in
 memory).
 
->>>>>>> cd3b08d8
 ### Versions
 
 When bucket versioning is enabled (this can be done with rclone with
