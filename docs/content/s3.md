---
title: "Amazon S3"
description: "Rclone docs for Amazon S3"
date: "2016-07-11"
---

<i class="fa fa-amazon"></i> Amazon S3 Storage Providers
--------------------------------------------------------

The S3 backend can be used with a number of different providers:

* {{< provider name="AWS S3" home="https://aws.amazon.com/s3/" config="/s3/#amazon-s3" >}}
* {{< provider name="Alibaba Cloud (Aliyun) Object Storage System (OSS)" home="https://www.alibabacloud.com/product/oss/" config="/s3/#alibaba-oss" >}}
* {{< provider name="Ceph" home="http://ceph.com/" config="/s3/#ceph" >}}
* {{< provider name="DigitalOcean Spaces" home="https://www.digitalocean.com/products/object-storage/" config="/s3/#digitalocean-spaces" >}}
* {{< provider name="Dreamhost" home="https://www.dreamhost.com/cloud/storage/" config="/s3/#dreamhost" >}}
* {{< provider name="IBM COS S3" home="http://www.ibm.com/cloud/object-storage" config="/s3/#ibm-cos-s3" >}}
* {{< provider name="Minio" home="https://www.minio.io/" config="/s3/#minio" >}}
* {{< provider name="Wasabi" home="https://wasabi.com/" config="/s3/#wasabi" >}}

Paths are specified as `remote:bucket` (or `remote:` for the `lsd`
command.)  You may put subdirectories in too, eg `remote:bucket/path/to/dir`.

Once you have made a remote (see the provider specific section above)
you can use it like this:

See all buckets

    rclone lsd remote:

Make a new bucket

    rclone mkdir remote:bucket

List the contents of a bucket

    rclone ls remote:bucket

Sync `/home/local/directory` to the remote bucket, deleting any excess
files in the bucket.

    rclone sync /home/local/directory remote:bucket

## AWS S3 {#amazon-s3}

Here is an example of making an s3 configuration.  First run

    rclone config

This will guide you through an interactive setup process.

```
No remotes found - make a new one
n) New remote
s) Set configuration password
q) Quit config
n/s/q> n
name> remote
Type of storage to configure.
Choose a number from below, or type in your own value
 1 / Alias for an existing remote
   \ "alias"
 2 / Amazon Drive
   \ "amazon cloud drive"
 3 / Amazon S3 Compliant Storage Providers (AWS, Ceph, Dreamhost, IBM COS, Minio)
   \ "s3"
 4 / Backblaze B2
   \ "b2"
[snip]
23 / http Connection
   \ "http"
Storage> s3
Choose your S3 provider.
Choose a number from below, or type in your own value
 1 / Amazon Web Services (AWS) S3
   \ "AWS"
 2 / Ceph Object Storage
   \ "Ceph"
 3 / Digital Ocean Spaces
   \ "DigitalOcean"
 4 / Dreamhost DreamObjects
   \ "Dreamhost"
 5 / IBM COS S3
   \ "IBMCOS"
 6 / Minio Object Storage
   \ "Minio"
 7 / Wasabi Object Storage
   \ "Wasabi"
 8 / Any other S3 compatible provider
   \ "Other"
provider> 1
Get AWS credentials from runtime (environment variables or EC2/ECS meta data if no env vars). Only applies if access_key_id and secret_access_key is blank.
Choose a number from below, or type in your own value
 1 / Enter AWS credentials in the next step
   \ "false"
 2 / Get AWS credentials from the environment (env vars or IAM)
   \ "true"
env_auth> 1
AWS Access Key ID - leave blank for anonymous access or runtime credentials.
access_key_id> XXX
AWS Secret Access Key (password) - leave blank for anonymous access or runtime credentials.
secret_access_key> YYY
Region to connect to.
Choose a number from below, or type in your own value
   / The default endpoint - a good choice if you are unsure.
 1 | US Region, Northern Virginia or Pacific Northwest.
   | Leave location constraint empty.
   \ "us-east-1"
   / US East (Ohio) Region
 2 | Needs location constraint us-east-2.
   \ "us-east-2"
   / US West (Oregon) Region
 3 | Needs location constraint us-west-2.
   \ "us-west-2"
   / US West (Northern California) Region
 4 | Needs location constraint us-west-1.
   \ "us-west-1"
   / Canada (Central) Region
 5 | Needs location constraint ca-central-1.
   \ "ca-central-1"
   / EU (Ireland) Region
 6 | Needs location constraint EU or eu-west-1.
   \ "eu-west-1"
   / EU (London) Region
 7 | Needs location constraint eu-west-2.
   \ "eu-west-2"
   / EU (Frankfurt) Region
 8 | Needs location constraint eu-central-1.
   \ "eu-central-1"
   / Asia Pacific (Singapore) Region
 9 | Needs location constraint ap-southeast-1.
   \ "ap-southeast-1"
   / Asia Pacific (Sydney) Region
10 | Needs location constraint ap-southeast-2.
   \ "ap-southeast-2"
   / Asia Pacific (Tokyo) Region
11 | Needs location constraint ap-northeast-1.
   \ "ap-northeast-1"
   / Asia Pacific (Seoul)
12 | Needs location constraint ap-northeast-2.
   \ "ap-northeast-2"
   / Asia Pacific (Mumbai)
13 | Needs location constraint ap-south-1.
   \ "ap-south-1"
   / South America (Sao Paulo) Region
14 | Needs location constraint sa-east-1.
   \ "sa-east-1"
region> 1
Endpoint for S3 API.
Leave blank if using AWS to use the default endpoint for the region.
endpoint> 
Location constraint - must be set to match the Region. Used when creating buckets only.
Choose a number from below, or type in your own value
 1 / Empty for US Region, Northern Virginia or Pacific Northwest.
   \ ""
 2 / US East (Ohio) Region.
   \ "us-east-2"
 3 / US West (Oregon) Region.
   \ "us-west-2"
 4 / US West (Northern California) Region.
   \ "us-west-1"
 5 / Canada (Central) Region.
   \ "ca-central-1"
 6 / EU (Ireland) Region.
   \ "eu-west-1"
 7 / EU (London) Region.
   \ "eu-west-2"
 8 / EU Region.
   \ "EU"
 9 / Asia Pacific (Singapore) Region.
   \ "ap-southeast-1"
10 / Asia Pacific (Sydney) Region.
   \ "ap-southeast-2"
11 / Asia Pacific (Tokyo) Region.
   \ "ap-northeast-1"
12 / Asia Pacific (Seoul)
   \ "ap-northeast-2"
13 / Asia Pacific (Mumbai)
   \ "ap-south-1"
14 / South America (Sao Paulo) Region.
   \ "sa-east-1"
location_constraint> 1
Canned ACL used when creating buckets and/or storing objects in S3.
For more info visit https://docs.aws.amazon.com/AmazonS3/latest/dev/acl-overview.html#canned-acl
Choose a number from below, or type in your own value
 1 / Owner gets FULL_CONTROL. No one else has access rights (default).
   \ "private"
 2 / Owner gets FULL_CONTROL. The AllUsers group gets READ access.
   \ "public-read"
   / Owner gets FULL_CONTROL. The AllUsers group gets READ and WRITE access.
 3 | Granting this on a bucket is generally not recommended.
   \ "public-read-write"
 4 / Owner gets FULL_CONTROL. The AuthenticatedUsers group gets READ access.
   \ "authenticated-read"
   / Object owner gets FULL_CONTROL. Bucket owner gets READ access.
 5 | If you specify this canned ACL when creating a bucket, Amazon S3 ignores it.
   \ "bucket-owner-read"
   / Both the object owner and the bucket owner get FULL_CONTROL over the object.
 6 | If you specify this canned ACL when creating a bucket, Amazon S3 ignores it.
   \ "bucket-owner-full-control"
acl> 1
The server-side encryption algorithm used when storing this object in S3.
Choose a number from below, or type in your own value
 1 / None
   \ ""
 2 / AES256
   \ "AES256"
server_side_encryption> 1
The storage class to use when storing objects in S3.
Choose a number from below, or type in your own value
 1 / Default
   \ ""
 2 / Standard storage class
   \ "STANDARD"
 3 / Reduced redundancy storage class
   \ "REDUCED_REDUNDANCY"
 4 / Standard Infrequent Access storage class
   \ "STANDARD_IA"
 5 / One Zone Infrequent Access storage class
   \ "ONEZONE_IA"
 6 / Glacier storage class
   \ "GLACIER"
 7 / Glacier Deep Archive storage class
   \ "DEEP_ARCHIVE"
 8 / Intelligent-Tiering storage class
   \ "INTELLIGENT_TIERING"
storage_class> 1
Remote config
--------------------
[remote]
type = s3
provider = AWS
env_auth = false
access_key_id = XXX
secret_access_key = YYY
region = us-east-1
endpoint = 
location_constraint = 
acl = private
server_side_encryption = 
storage_class = 
--------------------
y) Yes this is OK
e) Edit this remote
d) Delete this remote
y/e/d> 
```

### --fast-list ###

This remote supports `--fast-list` which allows you to use fewer
transactions in exchange for more memory. See the [rclone
docs](/docs/#fast-list) for more details.

### --update and --use-server-modtime ###

As noted below, the modified time is stored on metadata on the object. It is
used by default for all operations that require checking the time a file was
last updated. It allows rclone to treat the remote more like a true filesystem,
but it is inefficient because it requires an extra API call to retrieve the
metadata.

For many operations, the time the object was last uploaded to the remote is
sufficient to determine if it is "dirty". By using `--update` along with
`--use-server-modtime`, you can avoid the extra API call and simply upload
files whose local modtime is newer than the time it was last uploaded.

### Modified time ###

The modified time is stored as metadata on the object as
`X-Amz-Meta-Mtime` as floating point since the epoch accurate to 1 ns.

If the modification time needs to be updated rclone will attempt to perform a server
side copy to update the modification if the object can be copied in a single part.  
In the case the object is larger than 5Gb or is in Glacier or Glacier Deep Archive 
storage the object will be uploaded rather than copied.

### Multipart uploads ###

rclone supports multipart uploads with S3 which means that it can
upload files bigger than 5GB.

Note that files uploaded *both* with multipart upload *and* through
crypt remotes do not have MD5 sums.

rclone switches from single part uploads to multipart uploads at the
point specified by `--s3-upload-cutoff`.  This can be a maximum of 5GB
and a minimum of 0 (ie always upload multipart files).

The chunk sizes used in the multipart upload are specified by
`--s3-chunk-size` and the number of chunks uploaded concurrently is
specified by `--s3-upload-concurrency`.

Multipart uploads will use `--transfers` * `--s3-upload-concurrency` *
`--s3-chunk-size` extra memory.  Single part uploads to not use extra
memory.

Single part transfers can be faster than multipart transfers or slower
depending on your latency from S3 - the more latency, the more likely
single part transfers will be faster.

Increasing `--s3-upload-concurrency` will increase throughput (8 would
be a sensible value) and increasing `--s3-chunk-size` also increases
throughput (16M would be sensible).  Increasing either of these will
use more memory.  The default values are high enough to gain most of
the possible performance without using too much memory.


### Buckets and Regions ###

With Amazon S3 you can list buckets (`rclone lsd`) using any region,
but you can only access the content of a bucket from the region it was
created in.  If you attempt to access a bucket from the wrong region,
you will get an error, `incorrect region, the bucket is not in 'XXX'
region`.

### Authentication ###

There are a number of ways to supply `rclone` with a set of AWS
credentials, with and without using the environment.

The different authentication methods are tried in this order:

 - Directly in the rclone configuration file (`env_auth = false` in the config file):
   - `access_key_id` and `secret_access_key` are required.
   - `session_token` can be optionally set when using AWS STS.
 - Runtime configuration (`env_auth = true` in the config file):
   - Export the following environment variables before running `rclone`:
     - Access Key ID: `AWS_ACCESS_KEY_ID` or `AWS_ACCESS_KEY`
     - Secret Access Key: `AWS_SECRET_ACCESS_KEY` or `AWS_SECRET_KEY`
     - Session Token: `AWS_SESSION_TOKEN` (optional)
   - Or, use a [named profile](https://docs.aws.amazon.com/cli/latest/userguide/cli-multiple-profiles.html):
     - Profile files are standard files used by AWS CLI tools
     - By default it will use the profile in your home directory (eg `~/.aws/credentials` on unix based systems) file and the "default" profile, to change set these environment variables:
         - `AWS_SHARED_CREDENTIALS_FILE` to control which file.
         - `AWS_PROFILE` to control which profile to use.
   - Or, run `rclone` in an ECS task with an IAM role (AWS only).
   - Or, run `rclone` on an EC2 instance with an IAM role (AWS only).

If none of these option actually end up providing `rclone` with AWS
credentials then S3 interaction will be non-authenticated (see below).

### S3 Permissions ###

When using the `sync` subcommand of `rclone` the following minimum
permissions are required to be available on the bucket being written to:

* `ListBucket`
* `DeleteObject`
* `GetObject`
* `PutObject`
* `PutObjectACL`

When using the `lsd` subcommand, the `ListAllMyBuckets` permission is required.

Example policy:

```
{
    "Version": "2012-10-17",
    "Statement": [
        {
            "Effect": "Allow",
            "Principal": {
                "AWS": "arn:aws:iam::USER_SID:user/USER_NAME"
            },
            "Action": [
                "s3:ListBucket",
                "s3:DeleteObject",
                "s3:GetObject",
                "s3:PutObject",
                "s3:PutObjectAcl"
            ],
            "Resource": [
              "arn:aws:s3:::BUCKET_NAME/*",
              "arn:aws:s3:::BUCKET_NAME"
            ]
        },
        {
            "Effect": "Allow",
            "Action": "s3:ListAllMyBuckets",
            "Resource": "arn:aws:s3:::*"
        }	
    ]
}
```

Notes on above:

1. This is a policy that can be used when creating bucket. It assumes
   that `USER_NAME` has been created.
2. The Resource entry must include both resource ARNs, as one implies
   the bucket and the other implies the bucket's objects.

For reference, [here's an Ansible script](https://gist.github.com/ebridges/ebfc9042dd7c756cd101cfa807b7ae2b)
that will generate one or more buckets that will work with `rclone sync`.

### Key Management System (KMS) ###

If you are using server side encryption with KMS then you will find
you can't transfer small objects.  As a work-around you can use the
`--ignore-checksum` flag.

<<<<<<< HEAD
A proper fix is being worked on in [issue #1824](https://github.com/artpar/rclone/issues/1824).
=======
A proper fix is being worked on in [issue #1824](https://github.com/rclone/rclone/issues/1824).
>>>>>>> c2635e39

### Glacier and Glacier Deep Archive ###

You can upload objects using the glacier storage class or transition them to glacier using a [lifecycle policy](http://docs.aws.amazon.com/AmazonS3/latest/user-guide/create-lifecycle.html).
The bucket can still be synced or copied into normally, but if rclone
tries to access data from the glacier storage class you will see an error like below.

    2017/09/11 19:07:43 Failed to sync: failed to open source object: Object in GLACIER, restore first: path/to/file

In this case you need to [restore](http://docs.aws.amazon.com/AmazonS3/latest/user-guide/restore-archived-objects.html)
the object(s) in question before using rclone.

Note that rclone only speaks the S3 API it does not speak the Glacier
Vault API, so rclone cannot directly access Glacier Vaults.

<!--- autogenerated options start - DO NOT EDIT, instead edit fs.RegInfo in backend/s3/s3.go then run make backenddocs -->
### Standard Options

Here are the standard options specific to s3 (Amazon S3 Compliant Storage Provider (AWS, Alibaba, Ceph, Digital Ocean, Dreamhost, IBM COS, Minio, etc)).

#### --s3-provider

Choose your S3 provider.

- Config:      provider
- Env Var:     RCLONE_S3_PROVIDER
- Type:        string
- Default:     ""
- Examples:
    - "AWS"
        - Amazon Web Services (AWS) S3
    - "Alibaba"
        - Alibaba Cloud Object Storage System (OSS) formerly Aliyun
    - "Ceph"
        - Ceph Object Storage
    - "DigitalOcean"
        - Digital Ocean Spaces
    - "Dreamhost"
        - Dreamhost DreamObjects
    - "IBMCOS"
        - IBM COS S3
    - "Minio"
        - Minio Object Storage
    - "Netease"
        - Netease Object Storage (NOS)
    - "Wasabi"
        - Wasabi Object Storage
    - "Other"
        - Any other S3 compatible provider

#### --s3-env-auth

Get AWS credentials from runtime (environment variables or EC2/ECS meta data if no env vars).
Only applies if access_key_id and secret_access_key is blank.

- Config:      env_auth
- Env Var:     RCLONE_S3_ENV_AUTH
- Type:        bool
- Default:     false
- Examples:
    - "false"
        - Enter AWS credentials in the next step
    - "true"
        - Get AWS credentials from the environment (env vars or IAM)

#### --s3-access-key-id

AWS Access Key ID.
Leave blank for anonymous access or runtime credentials.

- Config:      access_key_id
- Env Var:     RCLONE_S3_ACCESS_KEY_ID
- Type:        string
- Default:     ""

#### --s3-secret-access-key

AWS Secret Access Key (password)
Leave blank for anonymous access or runtime credentials.

- Config:      secret_access_key
- Env Var:     RCLONE_S3_SECRET_ACCESS_KEY
- Type:        string
- Default:     ""

#### --s3-region

Region to connect to.

- Config:      region
- Env Var:     RCLONE_S3_REGION
- Type:        string
- Default:     ""
- Examples:
    - "us-east-1"
        - The default endpoint - a good choice if you are unsure.
        - US Region, Northern Virginia or Pacific Northwest.
        - Leave location constraint empty.
    - "us-east-2"
        - US East (Ohio) Region
        - Needs location constraint us-east-2.
    - "us-west-2"
        - US West (Oregon) Region
        - Needs location constraint us-west-2.
    - "us-west-1"
        - US West (Northern California) Region
        - Needs location constraint us-west-1.
    - "ca-central-1"
        - Canada (Central) Region
        - Needs location constraint ca-central-1.
    - "eu-west-1"
        - EU (Ireland) Region
        - Needs location constraint EU or eu-west-1.
    - "eu-west-2"
        - EU (London) Region
        - Needs location constraint eu-west-2.
    - "eu-north-1"
        - EU (Stockholm) Region
        - Needs location constraint eu-north-1.
    - "eu-central-1"
        - EU (Frankfurt) Region
        - Needs location constraint eu-central-1.
    - "ap-southeast-1"
        - Asia Pacific (Singapore) Region
        - Needs location constraint ap-southeast-1.
    - "ap-southeast-2"
        - Asia Pacific (Sydney) Region
        - Needs location constraint ap-southeast-2.
    - "ap-northeast-1"
        - Asia Pacific (Tokyo) Region
        - Needs location constraint ap-northeast-1.
    - "ap-northeast-2"
        - Asia Pacific (Seoul)
        - Needs location constraint ap-northeast-2.
    - "ap-south-1"
        - Asia Pacific (Mumbai)
        - Needs location constraint ap-south-1.
    - "sa-east-1"
        - South America (Sao Paulo) Region
        - Needs location constraint sa-east-1.

#### --s3-region

Region to connect to.
Leave blank if you are using an S3 clone and you don't have a region.

- Config:      region
- Env Var:     RCLONE_S3_REGION
- Type:        string
- Default:     ""
- Examples:
    - ""
        - Use this if unsure. Will use v4 signatures and an empty region.
    - "other-v2-signature"
        - Use this only if v4 signatures don't work, eg pre Jewel/v10 CEPH.

#### --s3-endpoint

Endpoint for S3 API.
Leave blank if using AWS to use the default endpoint for the region.

- Config:      endpoint
- Env Var:     RCLONE_S3_ENDPOINT
- Type:        string
- Default:     ""

#### --s3-endpoint

Endpoint for IBM COS S3 API.
Specify if using an IBM COS On Premise.

- Config:      endpoint
- Env Var:     RCLONE_S3_ENDPOINT
- Type:        string
- Default:     ""
- Examples:
    - "s3-api.us-geo.objectstorage.softlayer.net"
        - US Cross Region Endpoint
    - "s3-api.dal.us-geo.objectstorage.softlayer.net"
        - US Cross Region Dallas Endpoint
    - "s3-api.wdc-us-geo.objectstorage.softlayer.net"
        - US Cross Region Washington DC Endpoint
    - "s3-api.sjc-us-geo.objectstorage.softlayer.net"
        - US Cross Region San Jose Endpoint
    - "s3-api.us-geo.objectstorage.service.networklayer.com"
        - US Cross Region Private Endpoint
    - "s3-api.dal-us-geo.objectstorage.service.networklayer.com"
        - US Cross Region Dallas Private Endpoint
    - "s3-api.wdc-us-geo.objectstorage.service.networklayer.com"
        - US Cross Region Washington DC Private Endpoint
    - "s3-api.sjc-us-geo.objectstorage.service.networklayer.com"
        - US Cross Region San Jose Private Endpoint
    - "s3.us-east.objectstorage.softlayer.net"
        - US Region East Endpoint
    - "s3.us-east.objectstorage.service.networklayer.com"
        - US Region East Private Endpoint
    - "s3.us-south.objectstorage.softlayer.net"
        - US Region South Endpoint
    - "s3.us-south.objectstorage.service.networklayer.com"
        - US Region South Private Endpoint
    - "s3.eu-geo.objectstorage.softlayer.net"
        - EU Cross Region Endpoint
    - "s3.fra-eu-geo.objectstorage.softlayer.net"
        - EU Cross Region Frankfurt Endpoint
    - "s3.mil-eu-geo.objectstorage.softlayer.net"
        - EU Cross Region Milan Endpoint
    - "s3.ams-eu-geo.objectstorage.softlayer.net"
        - EU Cross Region Amsterdam Endpoint
    - "s3.eu-geo.objectstorage.service.networklayer.com"
        - EU Cross Region Private Endpoint
    - "s3.fra-eu-geo.objectstorage.service.networklayer.com"
        - EU Cross Region Frankfurt Private Endpoint
    - "s3.mil-eu-geo.objectstorage.service.networklayer.com"
        - EU Cross Region Milan Private Endpoint
    - "s3.ams-eu-geo.objectstorage.service.networklayer.com"
        - EU Cross Region Amsterdam Private Endpoint
    - "s3.eu-gb.objectstorage.softlayer.net"
        - Great Britain Endpoint
    - "s3.eu-gb.objectstorage.service.networklayer.com"
        - Great Britain Private Endpoint
    - "s3.ap-geo.objectstorage.softlayer.net"
        - APAC Cross Regional Endpoint
    - "s3.tok-ap-geo.objectstorage.softlayer.net"
        - APAC Cross Regional Tokyo Endpoint
    - "s3.hkg-ap-geo.objectstorage.softlayer.net"
        - APAC Cross Regional HongKong Endpoint
    - "s3.seo-ap-geo.objectstorage.softlayer.net"
        - APAC Cross Regional Seoul Endpoint
    - "s3.ap-geo.objectstorage.service.networklayer.com"
        - APAC Cross Regional Private Endpoint
    - "s3.tok-ap-geo.objectstorage.service.networklayer.com"
        - APAC Cross Regional Tokyo Private Endpoint
    - "s3.hkg-ap-geo.objectstorage.service.networklayer.com"
        - APAC Cross Regional HongKong Private Endpoint
    - "s3.seo-ap-geo.objectstorage.service.networklayer.com"
        - APAC Cross Regional Seoul Private Endpoint
    - "s3.mel01.objectstorage.softlayer.net"
        - Melbourne Single Site Endpoint
    - "s3.mel01.objectstorage.service.networklayer.com"
        - Melbourne Single Site Private Endpoint
    - "s3.tor01.objectstorage.softlayer.net"
        - Toronto Single Site Endpoint
    - "s3.tor01.objectstorage.service.networklayer.com"
        - Toronto Single Site Private Endpoint

#### --s3-endpoint

Endpoint for OSS API.

- Config:      endpoint
- Env Var:     RCLONE_S3_ENDPOINT
- Type:        string
- Default:     ""
- Examples:
    - "oss-cn-hangzhou.aliyuncs.com"
        - East China 1 (Hangzhou)
    - "oss-cn-shanghai.aliyuncs.com"
        - East China 2 (Shanghai)
    - "oss-cn-qingdao.aliyuncs.com"
        - North China 1 (Qingdao)
    - "oss-cn-beijing.aliyuncs.com"
        - North China 2 (Beijing)
    - "oss-cn-zhangjiakou.aliyuncs.com"
        - North China 3 (Zhangjiakou)
    - "oss-cn-huhehaote.aliyuncs.com"
        - North China 5 (Huhehaote)
    - "oss-cn-shenzhen.aliyuncs.com"
        - South China 1 (Shenzhen)
    - "oss-cn-hongkong.aliyuncs.com"
        - Hong Kong (Hong Kong)
    - "oss-us-west-1.aliyuncs.com"
        - US West 1 (Silicon Valley)
    - "oss-us-east-1.aliyuncs.com"
        - US East 1 (Virginia)
    - "oss-ap-southeast-1.aliyuncs.com"
        - Southeast Asia Southeast 1 (Singapore)
    - "oss-ap-southeast-2.aliyuncs.com"
        - Asia Pacific Southeast 2 (Sydney)
    - "oss-ap-southeast-3.aliyuncs.com"
        - Southeast Asia Southeast 3 (Kuala Lumpur)
    - "oss-ap-southeast-5.aliyuncs.com"
        - Asia Pacific Southeast 5 (Jakarta)
    - "oss-ap-northeast-1.aliyuncs.com"
        - Asia Pacific Northeast 1 (Japan)
    - "oss-ap-south-1.aliyuncs.com"
        - Asia Pacific South 1 (Mumbai)
    - "oss-eu-central-1.aliyuncs.com"
        - Central Europe 1 (Frankfurt)
    - "oss-eu-west-1.aliyuncs.com"
        - West Europe (London)
    - "oss-me-east-1.aliyuncs.com"
        - Middle East 1 (Dubai)

#### --s3-endpoint

Endpoint for S3 API.
Required when using an S3 clone.

- Config:      endpoint
- Env Var:     RCLONE_S3_ENDPOINT
- Type:        string
- Default:     ""
- Examples:
    - "objects-us-east-1.dream.io"
        - Dream Objects endpoint
    - "nyc3.digitaloceanspaces.com"
        - Digital Ocean Spaces New York 3
    - "ams3.digitaloceanspaces.com"
        - Digital Ocean Spaces Amsterdam 3
    - "sgp1.digitaloceanspaces.com"
        - Digital Ocean Spaces Singapore 1
    - "s3.wasabisys.com"
        - Wasabi US East endpoint
    - "s3.us-west-1.wasabisys.com"
        - Wasabi US West endpoint
    - "s3.eu-central-1.wasabisys.com"
        - Wasabi EU Central endpoint

#### --s3-location-constraint

Location constraint - must be set to match the Region.
Used when creating buckets only.

- Config:      location_constraint
- Env Var:     RCLONE_S3_LOCATION_CONSTRAINT
- Type:        string
- Default:     ""
- Examples:
    - ""
        - Empty for US Region, Northern Virginia or Pacific Northwest.
    - "us-east-2"
        - US East (Ohio) Region.
    - "us-west-2"
        - US West (Oregon) Region.
    - "us-west-1"
        - US West (Northern California) Region.
    - "ca-central-1"
        - Canada (Central) Region.
    - "eu-west-1"
        - EU (Ireland) Region.
    - "eu-west-2"
        - EU (London) Region.
    - "eu-north-1"
        - EU (Stockholm) Region.
    - "EU"
        - EU Region.
    - "ap-southeast-1"
        - Asia Pacific (Singapore) Region.
    - "ap-southeast-2"
        - Asia Pacific (Sydney) Region.
    - "ap-northeast-1"
        - Asia Pacific (Tokyo) Region.
    - "ap-northeast-2"
        - Asia Pacific (Seoul)
    - "ap-south-1"
        - Asia Pacific (Mumbai)
    - "sa-east-1"
        - South America (Sao Paulo) Region.

#### --s3-location-constraint

Location constraint - must match endpoint when using IBM Cloud Public.
For on-prem COS, do not make a selection from this list, hit enter

- Config:      location_constraint
- Env Var:     RCLONE_S3_LOCATION_CONSTRAINT
- Type:        string
- Default:     ""
- Examples:
    - "us-standard"
        - US Cross Region Standard
    - "us-vault"
        - US Cross Region Vault
    - "us-cold"
        - US Cross Region Cold
    - "us-flex"
        - US Cross Region Flex
    - "us-east-standard"
        - US East Region Standard
    - "us-east-vault"
        - US East Region Vault
    - "us-east-cold"
        - US East Region Cold
    - "us-east-flex"
        - US East Region Flex
    - "us-south-standard"
        - US South Region Standard
    - "us-south-vault"
        - US South Region Vault
    - "us-south-cold"
        - US South Region Cold
    - "us-south-flex"
        - US South Region Flex
    - "eu-standard"
        - EU Cross Region Standard
    - "eu-vault"
        - EU Cross Region Vault
    - "eu-cold"
        - EU Cross Region Cold
    - "eu-flex"
        - EU Cross Region Flex
    - "eu-gb-standard"
        - Great Britain Standard
    - "eu-gb-vault"
        - Great Britain Vault
    - "eu-gb-cold"
        - Great Britain Cold
    - "eu-gb-flex"
        - Great Britain Flex
    - "ap-standard"
        - APAC Standard
    - "ap-vault"
        - APAC Vault
    - "ap-cold"
        - APAC Cold
    - "ap-flex"
        - APAC Flex
    - "mel01-standard"
        - Melbourne Standard
    - "mel01-vault"
        - Melbourne Vault
    - "mel01-cold"
        - Melbourne Cold
    - "mel01-flex"
        - Melbourne Flex
    - "tor01-standard"
        - Toronto Standard
    - "tor01-vault"
        - Toronto Vault
    - "tor01-cold"
        - Toronto Cold
    - "tor01-flex"
        - Toronto Flex

#### --s3-location-constraint

Location constraint - must be set to match the Region.
Leave blank if not sure. Used when creating buckets only.

- Config:      location_constraint
- Env Var:     RCLONE_S3_LOCATION_CONSTRAINT
- Type:        string
- Default:     ""

#### --s3-acl

Canned ACL used when creating buckets and storing or copying objects.

This ACL is used for creating objects and if bucket_acl isn't set, for creating buckets too.

For more info visit https://docs.aws.amazon.com/AmazonS3/latest/dev/acl-overview.html#canned-acl

Note that this ACL is applied when server side copying objects as S3
doesn't copy the ACL from the source but rather writes a fresh one.

- Config:      acl
- Env Var:     RCLONE_S3_ACL
- Type:        string
- Default:     ""
- Examples:
    - "private"
        - Owner gets FULL_CONTROL. No one else has access rights (default).
    - "public-read"
        - Owner gets FULL_CONTROL. The AllUsers group gets READ access.
    - "public-read-write"
        - Owner gets FULL_CONTROL. The AllUsers group gets READ and WRITE access.
        - Granting this on a bucket is generally not recommended.
    - "authenticated-read"
        - Owner gets FULL_CONTROL. The AuthenticatedUsers group gets READ access.
    - "bucket-owner-read"
        - Object owner gets FULL_CONTROL. Bucket owner gets READ access.
        - If you specify this canned ACL when creating a bucket, Amazon S3 ignores it.
    - "bucket-owner-full-control"
        - Both the object owner and the bucket owner get FULL_CONTROL over the object.
        - If you specify this canned ACL when creating a bucket, Amazon S3 ignores it.
    - "private"
        - Owner gets FULL_CONTROL. No one else has access rights (default). This acl is available on IBM Cloud (Infra), IBM Cloud (Storage), On-Premise COS
    - "public-read"
        - Owner gets FULL_CONTROL. The AllUsers group gets READ access. This acl is available on IBM Cloud (Infra), IBM Cloud (Storage), On-Premise IBM COS
    - "public-read-write"
        - Owner gets FULL_CONTROL. The AllUsers group gets READ and WRITE access. This acl is available on IBM Cloud (Infra), On-Premise IBM COS
    - "authenticated-read"
        - Owner gets FULL_CONTROL. The AuthenticatedUsers group gets READ access. Not supported on Buckets. This acl is available on IBM Cloud (Infra) and On-Premise IBM COS

#### --s3-server-side-encryption

The server-side encryption algorithm used when storing this object in S3.

- Config:      server_side_encryption
- Env Var:     RCLONE_S3_SERVER_SIDE_ENCRYPTION
- Type:        string
- Default:     ""
- Examples:
    - ""
        - None
    - "AES256"
        - AES256
    - "aws:kms"
        - aws:kms

#### --s3-sse-kms-key-id

If using KMS ID you must provide the ARN of Key.

- Config:      sse_kms_key_id
- Env Var:     RCLONE_S3_SSE_KMS_KEY_ID
- Type:        string
- Default:     ""
- Examples:
    - ""
        - None
    - "arn:aws:kms:us-east-1:*"
        - arn:aws:kms:*

#### --s3-storage-class

The storage class to use when storing new objects in S3.

- Config:      storage_class
- Env Var:     RCLONE_S3_STORAGE_CLASS
- Type:        string
- Default:     ""
- Examples:
    - ""
        - Default
    - "STANDARD"
        - Standard storage class
    - "REDUCED_REDUNDANCY"
        - Reduced redundancy storage class
    - "STANDARD_IA"
        - Standard Infrequent Access storage class
    - "ONEZONE_IA"
        - One Zone Infrequent Access storage class
    - "GLACIER"
        - Glacier storage class
    - "DEEP_ARCHIVE"
        - Glacier Deep Archive storage class
    - "INTELLIGENT_TIERING"
        - Intelligent-Tiering storage class

#### --s3-storage-class

The storage class to use when storing new objects in OSS.

- Config:      storage_class
- Env Var:     RCLONE_S3_STORAGE_CLASS
- Type:        string
- Default:     ""
- Examples:
    - ""
        - Default
    - "STANDARD"
        - Standard storage class
    - "GLACIER"
        - Archive storage mode.
    - "STANDARD_IA"
        - Infrequent access storage mode.

### Advanced Options

Here are the advanced options specific to s3 (Amazon S3 Compliant Storage Provider (AWS, Alibaba, Ceph, Digital Ocean, Dreamhost, IBM COS, Minio, etc)).

#### --s3-bucket-acl

Canned ACL used when creating buckets.

For more info visit https://docs.aws.amazon.com/AmazonS3/latest/dev/acl-overview.html#canned-acl

Note that this ACL is applied when only when creating buckets.  If it
isn't set then "acl" is used instead.

- Config:      bucket_acl
- Env Var:     RCLONE_S3_BUCKET_ACL
- Type:        string
- Default:     ""
- Examples:
    - "private"
        - Owner gets FULL_CONTROL. No one else has access rights (default).
    - "public-read"
        - Owner gets FULL_CONTROL. The AllUsers group gets READ access.
    - "public-read-write"
        - Owner gets FULL_CONTROL. The AllUsers group gets READ and WRITE access.
        - Granting this on a bucket is generally not recommended.
    - "authenticated-read"
        - Owner gets FULL_CONTROL. The AuthenticatedUsers group gets READ access.

#### --s3-upload-cutoff

Cutoff for switching to chunked upload

Any files larger than this will be uploaded in chunks of chunk_size.
The minimum is 0 and the maximum is 5GB.

- Config:      upload_cutoff
- Env Var:     RCLONE_S3_UPLOAD_CUTOFF
- Type:        SizeSuffix
- Default:     200M

#### --s3-chunk-size

Chunk size to use for uploading.

When uploading files larger than upload_cutoff they will be uploaded
as multipart uploads using this chunk size.

Note that "--s3-upload-concurrency" chunks of this size are buffered
in memory per transfer.

If you are transferring large files over high speed links and you have
enough memory, then increasing this will speed up the transfers.

- Config:      chunk_size
- Env Var:     RCLONE_S3_CHUNK_SIZE
- Type:        SizeSuffix
- Default:     5M

#### --s3-disable-checksum

Don't store MD5 checksum with object metadata

- Config:      disable_checksum
- Env Var:     RCLONE_S3_DISABLE_CHECKSUM
- Type:        bool
- Default:     false

#### --s3-session-token

An AWS session token

- Config:      session_token
- Env Var:     RCLONE_S3_SESSION_TOKEN
- Type:        string
- Default:     ""

#### --s3-upload-concurrency

Concurrency for multipart uploads.

This is the number of chunks of the same file that are uploaded
concurrently.

If you are uploading small numbers of large file over high speed link
and these uploads do not fully utilize your bandwidth, then increasing
this may help to speed up the transfers.

- Config:      upload_concurrency
- Env Var:     RCLONE_S3_UPLOAD_CONCURRENCY
- Type:        int
- Default:     4

#### --s3-force-path-style

If true use path style access if false use virtual hosted style.

If this is true (the default) then rclone will use path style access,
if false then rclone will use virtual path style. See [the AWS S3
docs](https://docs.aws.amazon.com/AmazonS3/latest/dev/UsingBucket.html#access-bucket-intro)
for more info.

Some providers (eg Aliyun OSS or Netease COS) require this set to false.

- Config:      force_path_style
- Env Var:     RCLONE_S3_FORCE_PATH_STYLE
- Type:        bool
- Default:     true

#### --s3-v2-auth

If true use v2 authentication.

If this is false (the default) then rclone will use v4 authentication.
If it is set then rclone will use v2 authentication.

Use this only if v4 signatures don't work, eg pre Jewel/v10 CEPH.

- Config:      v2_auth
- Env Var:     RCLONE_S3_V2_AUTH
- Type:        bool
- Default:     false

#### --s3-use-accelerate-endpoint

If true use the AWS S3 accelerated endpoint.

See: [AWS S3 Transfer acceleration](https://docs.aws.amazon.com/AmazonS3/latest/dev/transfer-acceleration-examples.html)

- Config:      use_accelerate_endpoint
- Env Var:     RCLONE_S3_USE_ACCELERATE_ENDPOINT
- Type:        bool
- Default:     false

<!--- autogenerated options stop -->

### Anonymous access to public buckets ###

If you want to use rclone to access a public bucket, configure with a
blank `access_key_id` and `secret_access_key`.  Your config should end
up looking like this:

```
[anons3]
type = s3
provider = AWS
env_auth = false
access_key_id = 
secret_access_key = 
region = us-east-1
endpoint = 
location_constraint = 
acl = private
server_side_encryption = 
storage_class = 
```

Then use it as normal with the name of the public bucket, eg

    rclone lsd anons3:1000genomes

You will be able to list and copy data but not upload it.

### Ceph ###

[Ceph](https://ceph.com/) is an open source unified, distributed
storage system designed for excellent performance, reliability and
scalability.  It has an S3 compatible object storage interface.

To use rclone with Ceph, configure as above but leave the region blank
and set the endpoint.  You should end up with something like this in
your config:


```
[ceph]
type = s3
provider = Ceph
env_auth = false
access_key_id = XXX
secret_access_key = YYY
region =
endpoint = https://ceph.endpoint.example.com
location_constraint =
acl =
server_side_encryption =
storage_class =
```

If you are using an older version of CEPH, eg 10.2.x Jewel, then you
may need to supply the parameter `--s3-upload-cutoff 0` or put this in
the config file as `upload_cutoff 0` to work around a bug which causes
uploading of small files to fail.

Note also that Ceph sometimes puts `/` in the passwords it gives
users.  If you read the secret access key using the command line tools
you will get a JSON blob with the `/` escaped as `\/`.  Make sure you
only write `/` in the secret access key.

Eg the dump from Ceph looks something like this (irrelevant keys
removed).

```
{
    "user_id": "xxx",
    "display_name": "xxxx",
    "keys": [
        {
            "user": "xxx",
            "access_key": "xxxxxx",
            "secret_key": "xxxxxx\/xxxx"
        }
    ],
}
```

Because this is a json dump, it is encoding the `/` as `\/`, so if you
use the secret key as `xxxxxx/xxxx`  it will work fine.

### Dreamhost ###

Dreamhost [DreamObjects](https://www.dreamhost.com/cloud/storage/) is
an object storage system based on CEPH.

To use rclone with Dreamhost, configure as above but leave the region blank
and set the endpoint.  You should end up with something like this in
your config:

```
[dreamobjects]
type = s3
provider = DreamHost
env_auth = false
access_key_id = your_access_key
secret_access_key = your_secret_key
region =
endpoint = objects-us-west-1.dream.io
location_constraint =
acl = private
server_side_encryption =
storage_class =
```

### DigitalOcean Spaces ###

[Spaces](https://www.digitalocean.com/products/object-storage/) is an [S3-interoperable](https://developers.digitalocean.com/documentation/spaces/) object storage service from cloud provider DigitalOcean.

To connect to DigitalOcean Spaces you will need an access key and secret key. These can be retrieved on the "[Applications & API](https://cloud.digitalocean.com/settings/api/tokens)" page of the DigitalOcean control panel. They will be needed when promted by `rclone config` for your `access_key_id` and `secret_access_key`.

When prompted for a `region` or `location_constraint`, press enter to use the default value. The region must be included in the `endpoint` setting (e.g. `nyc3.digitaloceanspaces.com`). The default values can be used for other settings.

Going through the whole process of creating a new remote by running `rclone config`, each prompt should be answered as shown below:

```
Storage> s3
env_auth> 1
access_key_id> YOUR_ACCESS_KEY
secret_access_key> YOUR_SECRET_KEY
region>
endpoint> nyc3.digitaloceanspaces.com
location_constraint>
acl>
storage_class>
```

The resulting configuration file should look like:

```
[spaces]
type = s3
provider = DigitalOcean
env_auth = false
access_key_id = YOUR_ACCESS_KEY
secret_access_key = YOUR_SECRET_KEY
region =
endpoint = nyc3.digitaloceanspaces.com
location_constraint =
acl =
server_side_encryption =
storage_class =
```

Once configured, you can create a new Space and begin copying files. For example:

```
rclone mkdir spaces:my-new-space
rclone copy /path/to/files spaces:my-new-space
```

### IBM COS (S3) ###

Information stored with IBM Cloud Object Storage is encrypted and dispersed across multiple geographic locations, and accessed through an implementation of the S3 API. This service makes use of the distributed storage technologies provided by IBM’s Cloud Object Storage System (formerly Cleversafe). For more information visit: (http://www.ibm.com/cloud/object-storage)

To configure access to IBM COS S3, follow the steps below:

1. Run rclone config and select n for a new remote.
```
	2018/02/14 14:13:11 NOTICE: Config file "C:\\Users\\a\\.config\\rclone\\rclone.conf" not found - using defaults
	No remotes found - make a new one
	n) New remote
	s) Set configuration password
	q) Quit config
	n/s/q> n
```

2. Enter the name for the configuration
```
	name> <YOUR NAME>
```

3. Select "s3" storage.
```
Choose a number from below, or type in your own value
 	1 / Alias for an existing remote
   	\ "alias"
 	2 / Amazon Drive
   	\ "amazon cloud drive"
 	3 / Amazon S3 Complaint Storage Providers (Dreamhost, Ceph, Minio, IBM COS)
   	\ "s3"
 	4 / Backblaze B2
   	\ "b2"
[snip]
	23 / http Connection
    \ "http"
Storage> 3
```

4. Select IBM COS as the S3 Storage Provider.
```
Choose the S3 provider.
Choose a number from below, or type in your own value
	 1 / Choose this option to configure Storage to AWS S3
	   \ "AWS"
 	 2 / Choose this option to configure Storage to Ceph Systems
  	 \ "Ceph"
	 3 /  Choose this option to configure Storage to Dreamhost
     \ "Dreamhost"
   4 / Choose this option to the configure Storage to IBM COS S3
   	 \ "IBMCOS"
 	 5 / Choose this option to the configure Storage to Minio
     \ "Minio"
	 Provider>4
```

5. Enter the Access Key and Secret.
```
	AWS Access Key ID - leave blank for anonymous access or runtime credentials.
	access_key_id> <>
	AWS Secret Access Key (password) - leave blank for anonymous access or runtime credentials.
	secret_access_key> <>
```

6. Specify the endpoint for IBM COS. For Public IBM COS, choose from the option below. For On Premise IBM COS, enter an enpoint address.
```
	Endpoint for IBM COS S3 API.
	Specify if using an IBM COS On Premise.
	Choose a number from below, or type in your own value
	 1 / US Cross Region Endpoint
   	   \ "s3-api.us-geo.objectstorage.softlayer.net"
	 2 / US Cross Region Dallas Endpoint
   	   \ "s3-api.dal.us-geo.objectstorage.softlayer.net"
 	 3 / US Cross Region Washington DC Endpoint
   	   \ "s3-api.wdc-us-geo.objectstorage.softlayer.net"
	 4 / US Cross Region San Jose Endpoint
	   \ "s3-api.sjc-us-geo.objectstorage.softlayer.net"
	 5 / US Cross Region Private Endpoint
	   \ "s3-api.us-geo.objectstorage.service.networklayer.com"
	 6 / US Cross Region Dallas Private Endpoint
	   \ "s3-api.dal-us-geo.objectstorage.service.networklayer.com"
	 7 / US Cross Region Washington DC Private Endpoint
	   \ "s3-api.wdc-us-geo.objectstorage.service.networklayer.com"
	 8 / US Cross Region San Jose Private Endpoint
	   \ "s3-api.sjc-us-geo.objectstorage.service.networklayer.com"
	 9 / US Region East Endpoint
	   \ "s3.us-east.objectstorage.softlayer.net"
	10 / US Region East Private Endpoint
	   \ "s3.us-east.objectstorage.service.networklayer.com"
	11 / US Region South Endpoint
[snip]
	34 / Toronto Single Site Private Endpoint
	   \ "s3.tor01.objectstorage.service.networklayer.com"
	endpoint>1
```


7. Specify a IBM COS Location Constraint. The location constraint must match endpoint when using IBM Cloud Public. For on-prem COS, do not make a selection from this list, hit enter
```
	 1 / US Cross Region Standard
	   \ "us-standard"
	 2 / US Cross Region Vault
	   \ "us-vault"
	 3 / US Cross Region Cold
	   \ "us-cold"
	 4 / US Cross Region Flex
	   \ "us-flex"
	 5 / US East Region Standard
	   \ "us-east-standard"
	 6 / US East Region Vault
	   \ "us-east-vault"
	 7 / US East Region Cold
	   \ "us-east-cold"
	 8 / US East Region Flex
	   \ "us-east-flex"
	 9 / US South Region Standard
	   \ "us-south-standard"
	10 / US South Region Vault
	   \ "us-south-vault"
[snip]
	32 / Toronto Flex
	   \ "tor01-flex"
location_constraint>1
```

9. Specify a canned ACL. IBM Cloud (Strorage) supports "public-read" and "private". IBM Cloud(Infra) supports all the canned ACLs. On-Premise COS supports all the canned ACLs.
```
Canned ACL used when creating buckets and/or storing objects in S3.
For more info visit https://docs.aws.amazon.com/AmazonS3/latest/dev/acl-overview.html#canned-acl
Choose a number from below, or type in your own value
      1 / Owner gets FULL_CONTROL. No one else has access rights (default). This acl is available on IBM Cloud (Infra), IBM Cloud (Storage), On-Premise COS
      \ "private"
      2  / Owner gets FULL_CONTROL. The AllUsers group gets READ access. This acl is available on IBM Cloud (Infra), IBM Cloud (Storage), On-Premise IBM COS
      \ "public-read"
      3 / Owner gets FULL_CONTROL. The AllUsers group gets READ and WRITE access. This acl is available on IBM Cloud (Infra), On-Premise IBM COS
      \ "public-read-write"
      4  / Owner gets FULL_CONTROL. The AuthenticatedUsers group gets READ access. Not supported on Buckets. This acl is available on IBM Cloud (Infra) and On-Premise IBM COS
      \ "authenticated-read"
acl> 1
```


12. Review the displayed configuration and accept to save the "remote" then quit. The config file should look like this
```
	[xxx]
	type = s3
	Provider = IBMCOS
	access_key_id = xxx
	secret_access_key = yyy
	endpoint = s3-api.us-geo.objectstorage.softlayer.net
	location_constraint = us-standard
	acl = private
```

13. Execute rclone commands
```
	1)	Create a bucket.
		rclone mkdir IBM-COS-XREGION:newbucket
	2)	List available buckets.
		rclone lsd IBM-COS-XREGION:
		-1 2017-11-08 21:16:22        -1 test
		-1 2018-02-14 20:16:39        -1 newbucket
	3)	List contents of a bucket.
		rclone ls IBM-COS-XREGION:newbucket
		18685952 test.exe
	4)	Copy a file from local to remote.
		rclone copy /Users/file.txt IBM-COS-XREGION:newbucket
	5)	Copy a file from remote to local.
		rclone copy IBM-COS-XREGION:newbucket/file.txt .
	6)	Delete a file on remote.
		rclone delete IBM-COS-XREGION:newbucket/file.txt
```

### Minio ###

[Minio](https://minio.io/) is an object storage server built for cloud application developers and devops.

It is very easy to install and provides an S3 compatible server which can be used by rclone.

To use it, install Minio following the instructions [here](https://docs.minio.io/docs/minio-quickstart-guide).

When it configures itself Minio will print something like this

```
Endpoint:  http://192.168.1.106:9000  http://172.23.0.1:9000
AccessKey: USWUXHGYZQYFYFFIT3RE
SecretKey: MOJRH0mkL1IPauahWITSVvyDrQbEEIwljvmxdq03
Region:    us-east-1
SQS ARNs:  arn:minio:sqs:us-east-1:1:redis arn:minio:sqs:us-east-1:2:redis

Browser Access:
   http://192.168.1.106:9000  http://172.23.0.1:9000

Command-line Access: https://docs.minio.io/docs/minio-client-quickstart-guide
   $ mc config host add myminio http://192.168.1.106:9000 USWUXHGYZQYFYFFIT3RE MOJRH0mkL1IPauahWITSVvyDrQbEEIwljvmxdq03

Object API (Amazon S3 compatible):
   Go:         https://docs.minio.io/docs/golang-client-quickstart-guide
   Java:       https://docs.minio.io/docs/java-client-quickstart-guide
   Python:     https://docs.minio.io/docs/python-client-quickstart-guide
   JavaScript: https://docs.minio.io/docs/javascript-client-quickstart-guide
   .NET:       https://docs.minio.io/docs/dotnet-client-quickstart-guide

Drive Capacity: 26 GiB Free, 165 GiB Total
```

These details need to go into `rclone config` like this.  Note that it
is important to put the region in as stated above.

```
env_auth> 1
access_key_id> USWUXHGYZQYFYFFIT3RE
secret_access_key> MOJRH0mkL1IPauahWITSVvyDrQbEEIwljvmxdq03
region> us-east-1
endpoint> http://192.168.1.106:9000
location_constraint>
server_side_encryption>
```

Which makes the config file look like this

```
[minio]
type = s3
provider = Minio
env_auth = false
access_key_id = USWUXHGYZQYFYFFIT3RE
secret_access_key = MOJRH0mkL1IPauahWITSVvyDrQbEEIwljvmxdq03
region = us-east-1
endpoint = http://192.168.1.106:9000
location_constraint =
server_side_encryption =
```

So once set up, for example to copy files into a bucket

```
rclone copy /path/to/files minio:bucket
```

### Scaleway {#scaleway}

[Scaleway](https://www.scaleway.com/object-storage/) The Object Storage platform allows you to store anything from backups, logs and web assets to documents and photos.
Files can be dropped from the Scaleway console or transferred through our API and CLI or using any S3-compatible tool.

Scaleway provides an S3 interface which can be configured for use with rclone like this:

```
[scaleway]
type = s3
env_auth = false
endpoint = s3.nl-ams.scw.cloud
access_key_id = SCWXXXXXXXXXXXXXX
secret_access_key = 1111111-2222-3333-44444-55555555555555
region = nl-ams
location_constraint =
acl = private
force_path_style = false
server_side_encryption =
storage_class =
```

### Wasabi ###

[Wasabi](https://wasabi.com) is a cloud-based object storage service for a
broad range of applications and use cases. Wasabi is designed for
individuals and organizations that require a high-performance,
reliable, and secure data storage infrastructure at minimal cost.

Wasabi provides an S3 interface which can be configured for use with
rclone like this.

```
No remotes found - make a new one
n) New remote
s) Set configuration password
n/s> n
name> wasabi
Type of storage to configure.
Choose a number from below, or type in your own value
 1 / Amazon Drive
   \ "amazon cloud drive"
 2 / Amazon S3 (also Dreamhost, Ceph, Minio)
   \ "s3"
[snip]
Storage> s3
Get AWS credentials from runtime (environment variables or EC2/ECS meta data if no env vars). Only applies if access_key_id and secret_access_key is blank.
Choose a number from below, or type in your own value
 1 / Enter AWS credentials in the next step
   \ "false"
 2 / Get AWS credentials from the environment (env vars or IAM)
   \ "true"
env_auth> 1
AWS Access Key ID - leave blank for anonymous access or runtime credentials.
access_key_id> YOURACCESSKEY
AWS Secret Access Key (password) - leave blank for anonymous access or runtime credentials.
secret_access_key> YOURSECRETACCESSKEY
Region to connect to.
Choose a number from below, or type in your own value
   / The default endpoint - a good choice if you are unsure.
 1 | US Region, Northern Virginia or Pacific Northwest.
   | Leave location constraint empty.
   \ "us-east-1"
[snip]
region> us-east-1
Endpoint for S3 API.
Leave blank if using AWS to use the default endpoint for the region.
Specify if using an S3 clone such as Ceph.
endpoint> s3.wasabisys.com
Location constraint - must be set to match the Region. Used when creating buckets only.
Choose a number from below, or type in your own value
 1 / Empty for US Region, Northern Virginia or Pacific Northwest.
   \ ""
[snip]
location_constraint>
Canned ACL used when creating buckets and/or storing objects in S3.
For more info visit https://docs.aws.amazon.com/AmazonS3/latest/dev/acl-overview.html#canned-acl
Choose a number from below, or type in your own value
 1 / Owner gets FULL_CONTROL. No one else has access rights (default).
   \ "private"
[snip]
acl>
The server-side encryption algorithm used when storing this object in S3.
Choose a number from below, or type in your own value
 1 / None
   \ ""
 2 / AES256
   \ "AES256"
server_side_encryption>
The storage class to use when storing objects in S3.
Choose a number from below, or type in your own value
 1 / Default
   \ ""
 2 / Standard storage class
   \ "STANDARD"
 3 / Reduced redundancy storage class
   \ "REDUCED_REDUNDANCY"
 4 / Standard Infrequent Access storage class
   \ "STANDARD_IA"
storage_class>
Remote config
--------------------
[wasabi]
env_auth = false
access_key_id = YOURACCESSKEY
secret_access_key = YOURSECRETACCESSKEY
region = us-east-1
endpoint = s3.wasabisys.com
location_constraint =
acl =
server_side_encryption =
storage_class =
--------------------
y) Yes this is OK
e) Edit this remote
d) Delete this remote
y/e/d> y
```

This will leave the config file looking like this.

```
[wasabi]
type = s3
provider = Wasabi
env_auth = false
access_key_id = YOURACCESSKEY
secret_access_key = YOURSECRETACCESSKEY
region =
endpoint = s3.wasabisys.com
location_constraint =
acl =
server_side_encryption =
storage_class =
```

### Alibaba OSS {#alibaba-oss}

Here is an example of making an [Alibaba Cloud (Aliyun) OSS](https://www.alibabacloud.com/product/oss/)
configuration.  First run:

    rclone config

This will guide you through an interactive setup process.

```
No remotes found - make a new one
n) New remote
s) Set configuration password
q) Quit config
n/s/q> n
name> oss
Type of storage to configure.
Enter a string value. Press Enter for the default ("").
Choose a number from below, or type in your own value
[snip]
 4 / Amazon S3 Compliant Storage Provider (AWS, Alibaba, Ceph, Digital Ocean, Dreamhost, IBM COS, Minio, etc)
   \ "s3"
[snip]
Storage> s3
Choose your S3 provider.
Enter a string value. Press Enter for the default ("").
Choose a number from below, or type in your own value
 1 / Amazon Web Services (AWS) S3
   \ "AWS"
 2 / Alibaba Cloud Object Storage System (OSS) formerly Aliyun
   \ "Alibaba"
 3 / Ceph Object Storage
   \ "Ceph"
[snip]
provider> Alibaba
Get AWS credentials from runtime (environment variables or EC2/ECS meta data if no env vars).
Only applies if access_key_id and secret_access_key is blank.
Enter a boolean value (true or false). Press Enter for the default ("false").
Choose a number from below, or type in your own value
 1 / Enter AWS credentials in the next step
   \ "false"
 2 / Get AWS credentials from the environment (env vars or IAM)
   \ "true"
env_auth> 1
AWS Access Key ID.
Leave blank for anonymous access or runtime credentials.
Enter a string value. Press Enter for the default ("").
access_key_id> accesskeyid
AWS Secret Access Key (password)
Leave blank for anonymous access or runtime credentials.
Enter a string value. Press Enter for the default ("").
secret_access_key> secretaccesskey
Endpoint for OSS API.
Enter a string value. Press Enter for the default ("").
Choose a number from below, or type in your own value
 1 / East China 1 (Hangzhou)
   \ "oss-cn-hangzhou.aliyuncs.com"
 2 / East China 2 (Shanghai)
   \ "oss-cn-shanghai.aliyuncs.com"
 3 / North China 1 (Qingdao)
   \ "oss-cn-qingdao.aliyuncs.com"
[snip]
endpoint> 1
Canned ACL used when creating buckets and storing or copying objects.

Note that this ACL is applied when server side copying objects as S3
doesn't copy the ACL from the source but rather writes a fresh one.
Enter a string value. Press Enter for the default ("").
Choose a number from below, or type in your own value
 1 / Owner gets FULL_CONTROL. No one else has access rights (default).
   \ "private"
 2 / Owner gets FULL_CONTROL. The AllUsers group gets READ access.
   \ "public-read"
   / Owner gets FULL_CONTROL. The AllUsers group gets READ and WRITE access.
[snip]
acl> 1
The storage class to use when storing new objects in OSS.
Enter a string value. Press Enter for the default ("").
Choose a number from below, or type in your own value
 1 / Default
   \ ""
 2 / Standard storage class
   \ "STANDARD"
 3 / Archive storage mode.
   \ "GLACIER"
 4 / Infrequent access storage mode.
   \ "STANDARD_IA"
storage_class> 1
Edit advanced config? (y/n)
y) Yes
n) No
y/n> n
Remote config
--------------------
[oss]
type = s3
provider = Alibaba
env_auth = false
access_key_id = accesskeyid
secret_access_key = secretaccesskey
endpoint = oss-cn-hangzhou.aliyuncs.com
acl = private
storage_class = Standard
--------------------
y) Yes this is OK
e) Edit this remote
d) Delete this remote
y/e/d> y
```

### Netease NOS  ###

For Netease NOS configure as per the configurator `rclone config`
setting the provider `Netease`.  This will automatically set
`force_path_style = false` which is necessary for it to run properly.<|MERGE_RESOLUTION|>--- conflicted
+++ resolved
@@ -401,11 +401,7 @@
 you can't transfer small objects.  As a work-around you can use the
 `--ignore-checksum` flag.
 
-<<<<<<< HEAD
-A proper fix is being worked on in [issue #1824](https://github.com/artpar/rclone/issues/1824).
-=======
 A proper fix is being worked on in [issue #1824](https://github.com/rclone/rclone/issues/1824).
->>>>>>> c2635e39
 
 ### Glacier and Glacier Deep Archive ###
 
