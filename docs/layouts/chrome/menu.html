--- conflicted
+++ resolved
@@ -17,14 +17,9 @@
         <div class="panel-body">
           <p>
             <i class="fa fa-comments" aria-hidden="true"></i> <a href="https://forum.rclone.org">Rclone forum.</a><br />
-<<<<<<< HEAD
-            <i class="fa fa-github" aria-hidden="true"></i> <a href="https://github.com/artpar/rclone">Github project.</a><br />
-            <i class="fa fa-google-plus" aria-hidden="true"></i> <a href="https://google.com/+RcloneOrg" rel="publisher">Google+ page.</a><br />
-=======
             <i class="fa fa-github" aria-hidden="true"></i> <a href="https://github.com/ncw/rclone">Github project.</a><br />
->>>>>>> 7963320a
             <i class="fa fa-slack" aria-hidden="true"></i> <a href="https://slack-invite.rclone.org/">Rclone slack chat.</a><br />
-            <i class="fa fa-book" aria-hidden="true"></i> <a href="https://github.com/artpar/rclone/wiki">Rclone Wiki.</a><br />
+            <i class="fa fa-book" aria-hidden="true"></i> <a href="https://github.com/ncw/rclone/wiki">Rclone Wiki.</a><br />
             <i class="fa fa-heart" aria-hidden="true"></i> <a href="/donate/">Donate.</a><br />
             <i class="fa fa-twitter" aria-hidden="true"></i> <a href="https://twitter.com/njcw">@njcw</a>
           </p>
