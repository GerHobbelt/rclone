--- conflicted
+++ resolved
@@ -181,7 +181,7 @@
 	user, pass := os.Getenv("GITHUB_USER"), os.Getenv("GITHUB_TOKEN")
 	req, err := http.NewRequest("GET", url, nil)
 	if err != nil {
-		log.Printf("Failed to make http request %q: %v", url, err)
+		log.Fatalf("Failed to make http request %q: %v", url, err)
 	}
 	if user != "" && pass != "" {
 		log.Printf("Fetching using GITHUB_USER and GITHUB_TOKEN")
@@ -189,20 +189,20 @@
 	}
 	resp, err := http.DefaultClient.Do(req)
 	if err != nil {
-		log.Printf("Failed to fetch release info %q: %v", url, err)
+		log.Fatalf("Failed to fetch release info %q: %v", url, err)
 	}
 	if resp.StatusCode != http.StatusOK {
 		log.Printf("Error: %s", readBody(resp.Body))
-		log.Printf("Bad status %d when fetching %q release info: %s", resp.StatusCode, url, resp.Status)
+		log.Fatalf("Bad status %d when fetching %q release info: %s", resp.StatusCode, url, resp.Status)
 	}
 	var release Release
 	err = json.NewDecoder(resp.Body).Decode(&release)
 	if err != nil {
-		log.Printf("Failed to decode release info: %v", err)
+		log.Fatalf("Failed to decode release info: %v", err)
 	}
 	err = resp.Body.Close()
 	if err != nil {
-		log.Printf("Failed to close body: %v", err)
+		log.Fatalf("Failed to close body: %v", err)
 	}
 
 	for _, asset := range release.Assets {
@@ -211,7 +211,7 @@
 			return asset.BrowserDownloadURL, asset.Name
 		}
 	}
-	log.Printf("Didn't find asset in info")
+	log.Fatalf("Didn't find asset in info")
 	return "", ""
 }
 
@@ -223,20 +223,20 @@
 	log.Printf("Fetching asset info for %q from %q", project, baseURL)
 	base, err := url.Parse(baseURL)
 	if err != nil {
-		log.Printf("URL Parse failed: %v", err)
+		log.Fatalf("URL Parse failed: %v", err)
 	}
 	resp, err := http.Get(baseURL)
 	if err != nil {
-		log.Printf("Failed to fetch release info %q: %v", baseURL, err)
+		log.Fatalf("Failed to fetch release info %q: %v", baseURL, err)
 	}
 	defer resp.Body.Close()
 	if resp.StatusCode != http.StatusOK {
 		log.Printf("Error: %s", readBody(resp.Body))
-		log.Printf("Bad status %d when fetching %q release info: %s", resp.StatusCode, baseURL, resp.Status)
+		log.Fatalf("Bad status %d when fetching %q release info: %s", resp.StatusCode, baseURL, resp.Status)
 	}
 	doc, err := html.Parse(resp.Body)
 	if err != nil {
-		log.Printf("Failed to parse web page: %v", err)
+		log.Fatalf("Failed to parse web page: %v", err)
 	}
 	var walk func(*html.Node)
 	walk = func(n *html.Node) {
@@ -261,7 +261,7 @@
 	}
 	walk(doc)
 	if assetName == "" || assetURL == "" {
-		log.Printf("Didn't find URL in page")
+		log.Fatalf("Didn't find URL in page")
 	}
 	return assetURL, assetName
 }
@@ -288,30 +288,30 @@
 
 	out, err := os.Create(fileName)
 	if err != nil {
-		log.Printf("Failed to open %q: %v", fileName, err)
+		log.Fatalf("Failed to open %q: %v", fileName, err)
 	}
 
 	resp, err := http.Get(url)
 	if err != nil {
-		log.Printf("Failed to fetch asset %q: %v", url, err)
+		log.Fatalf("Failed to fetch asset %q: %v", url, err)
 	}
 	if resp.StatusCode != http.StatusOK {
 		log.Printf("Error: %s", readBody(resp.Body))
-		log.Printf("Bad status %d when fetching %q asset: %s", resp.StatusCode, url, resp.Status)
+		log.Fatalf("Bad status %d when fetching %q asset: %s", resp.StatusCode, url, resp.Status)
 	}
 
 	n, err := io.Copy(out, resp.Body)
 	if err != nil {
-		log.Printf("Error while downloading: %v", err)
+		log.Fatalf("Error while downloading: %v", err)
 	}
 
 	err = resp.Body.Close()
 	if err != nil {
-		log.Printf("Failed to close body: %v", err)
+		log.Fatalf("Failed to close body: %v", err)
 	}
 	err = out.Close()
 	if err != nil {
-		log.Printf("Failed to close output file: %v", err)
+		log.Fatalf("Failed to close output file: %v", err)
 	}
 
 	log.Printf("Downloaded %q (%d bytes)", fileName, n)
@@ -324,7 +324,7 @@
 	cmd.Stderr = os.Stderr
 	err := cmd.Run()
 	if err != nil {
-		log.Printf("Failed to run %v: %v", args, err)
+		log.Fatalf("Failed to run %v: %v", args, err)
 	}
 }
 
@@ -332,12 +332,12 @@
 func untar(srcFile, fileName, extractDir string) {
 	f, err := os.Open(srcFile)
 	if err != nil {
-		log.Printf("Couldn't open tar: %v", err)
+		log.Fatalf("Couldn't open tar: %v", err)
 	}
 	defer func() {
 		err := f.Close()
 		if err != nil {
-			log.Printf("Couldn't close tar: %v", err)
+			log.Fatalf("Couldn't close tar: %v", err)
 		}
 	}()
 
@@ -347,7 +347,7 @@
 	if srcExt == ".gz" || srcExt == ".tgz" {
 		gzf, err := gzip.NewReader(f)
 		if err != nil {
-			log.Printf("Couldn't open gzip: %v", err)
+			log.Fatalf("Couldn't open gzip: %v", err)
 		}
 		in = gzf
 	} else if srcExt == ".bz2" {
@@ -362,7 +362,7 @@
 			break
 		}
 		if err != nil {
-			log.Printf("Trouble reading tar file: %v", err)
+			log.Fatalf("Trouble reading tar file: %v", err)
 		}
 		name := header.Name
 		switch header.Typeflag {
@@ -372,20 +372,11 @@
 				outPath := filepath.Join(extractDir, fileName)
 				out, err := os.OpenFile(outPath, os.O_WRONLY|os.O_CREATE|os.O_TRUNC, 0777)
 				if err != nil {
-					log.Printf("Couldn't open output file: %v", err)
-				}
-<<<<<<< HEAD
-				defer func() {
-					err := out.Close()
-					if err != nil {
-						log.Printf("Couldn't close output: %v", err)
-					}
-				}()
-=======
->>>>>>> 30eb094f
+					log.Fatalf("Couldn't open output file: %v", err)
+				}
 				n, err := io.Copy(out, tarReader)
 				if err != nil {
-					log.Printf("Couldn't write output file: %v", err)
+					log.Fatalf("Couldn't write output file: %v", err)
 				}
 				if err = out.Close(); err != nil {
 					log.Fatalf("Couldn't close output: %v", err)
@@ -400,15 +391,15 @@
 	flag.Parse()
 	args := flag.Args()
 	if len(args) != 2 {
-		log.Printf("Syntax: %s <user/project> <name reg exp>", os.Args[0])
+		log.Fatalf("Syntax: %s <user/project> <name reg exp>", os.Args[0])
 	}
 	project, nameRe := args[0], args[1]
 	if !matchProject.MatchString(project) {
-		log.Printf("Project %q must be in form user/project", project)
+		log.Fatalf("Project %q must be in form user/project", project)
 	}
 	matchName, err := regexp.Compile(nameRe)
 	if err != nil {
-		log.Printf("Invalid regexp for name %q: %v", nameRe, err)
+		log.Fatalf("Invalid regexp for name %q: %v", nameRe, err)
 	}
 
 	var assetURL, assetName string
@@ -426,7 +417,7 @@
 		log.Printf("Installed %s", fileName)
 	} else if *extract != "" {
 		if *bindir == "" {
-			log.Printf("Need to set -bindir")
+			log.Fatalf("Need to set -bindir")
 		}
 		log.Printf("Unpacking %s from %s and installing into %s", *extract, fileName, *bindir)
 		untar(fileName, *extract, *bindir+"/")
