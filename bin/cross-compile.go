--- conflicted
+++ resolved
@@ -177,15 +177,11 @@
 	}
 	err := os.MkdirAll(dir, 0777)
 	if err != nil {
-		log.Printf("Failed to mkdir: %v", err)
+		log.Fatalf("Failed to mkdir: %v", err)
 	}
 	args := []string{
 		"go", "build",
-<<<<<<< HEAD
-		"--ldflags", "-s -X github.com/artpar/rclone/fs.Version=" + version,
-=======
 		"--ldflags", "-s -X github.com/rclone/rclone/fs.Version=" + version,
->>>>>>> c2635e39
 		"-i",
 		"-o", output,
 		"-tags", *tags,
@@ -241,11 +237,11 @@
 	}
 	includeRe, err := regexp.Compile(*include)
 	if err != nil {
-		log.Printf("Bad -include regexp: %v", err)
+		log.Fatalf("Bad -include regexp: %v", err)
 	}
 	excludeRe, err := regexp.Compile(*exclude)
 	if err != nil {
-		log.Printf("Bad -exclude regexp: %v", err)
+		log.Fatalf("Bad -exclude regexp: %v", err)
 	}
 	compiled := 0
 	var failuresMu sync.Mutex
@@ -256,7 +252,7 @@
 		}
 		parts := strings.Split(osarch, "/")
 		if len(parts) != 2 {
-			log.Printf("Bad osarch %q", osarch)
+			log.Fatalf("Bad osarch %q", osarch)
 		}
 		goos, goarch := parts[0], parts[1]
 		userGoos := goos
@@ -287,7 +283,7 @@
 	flag.Parse()
 	args := flag.Args()
 	if len(args) != 1 {
-		log.Printf("Syntax: %s <version>", os.Args[0])
+		log.Fatalf("Syntax: %s <version>", os.Args[0])
 	}
 	version := args[0]
 	if !*noClean {
@@ -297,7 +293,7 @@
 	chdir("build")
 	err := ioutil.WriteFile("version.txt", []byte(fmt.Sprintf("rclone %s\n", version)), 0666)
 	if err != nil {
-		log.Printf("Couldn't write version.txt: %v", err)
+		log.Fatalf("Couldn't write version.txt: %v", err)
 	}
 	compile(version)
 }