// +build ignore

// Cross compile rclone - in go because I hate bash ;-)

package main

import (
	"flag"
	"fmt"
	"io/ioutil"
	"log"
	"os"
	"os/exec"
	"path"
	"path/filepath"
	"regexp"
	"runtime"
	"strings"
	"sync"
	"text/template"
	"time"
)

var (
	// Flags
	debug       = flag.Bool("d", false, "Print commands instead of running them.")
	parallel    = flag.Int("parallel", runtime.NumCPU(), "Number of commands to run in parallel.")
	copyAs      = flag.String("release", "", "Make copies of the releases with this name")
	gitLog      = flag.String("git-log", "", "git log to include as well")
	include     = flag.String("include", "^.*$", "os/arch regexp to include")
	exclude     = flag.String("exclude", "^$", "os/arch regexp to exclude")
	cgo         = flag.Bool("cgo", false, "Use cgo for the build")
	noClean     = flag.Bool("no-clean", false, "Don't clean the build directory before running.")
	tags        = flag.String("tags", "", "Space separated list of build tags")
	compileOnly = flag.Bool("compile-only", false, "Just build the binary, not the zip.")
)

// GOOS/GOARCH pairs we build for
var osarches = []string{
	"windows/386",
	"windows/amd64",
	"darwin/386",
	"darwin/amd64",
	"linux/386",
	"linux/amd64",
	"linux/arm",
	"linux/arm64",
	"linux/mips",
	"linux/mipsle",
	"freebsd/386",
	"freebsd/amd64",
	"freebsd/arm",
	"netbsd/386",
	"netbsd/amd64",
	"netbsd/arm",
	"openbsd/386",
	"openbsd/amd64",
	"plan9/386",
	"plan9/amd64",
	"solaris/amd64",
}

// Special environment flags for a given arch
var archFlags = map[string][]string{
	"386": {"GO386=387"},
}

// runEnv - run a shell command with env
func runEnv(args, env []string) {
	if *debug {
		args = append([]string{"echo"}, args...)
	}
	cmd := exec.Command(args[0], args[1:]...)
	cmd.Stdout = os.Stdout
	cmd.Stderr = os.Stderr
	if env != nil {
		cmd.Env = append(os.Environ(), env...)
	}
	if *debug {
		log.Printf("args = %v, env = %v\n", args, cmd.Env)
	}
	err := cmd.Run()
	if err != nil {
		log.Printf("Failed to run %v: %v", args, err)
	}
}

// run a shell command
func run(args ...string) {
	runEnv(args, nil)
}

// chdir or die
func chdir(dir string) {
	err := os.Chdir(dir)
	if err != nil {
		log.Fatalf("Couldn't cd into %q: %v", dir, err)
	}
}

// substitute data from go template file in to file out
func substitute(inFile, outFile string, data interface{}) {
	t, err := template.ParseFiles(inFile)
	if err != nil {
		log.Fatalf("Failed to read template file %q: %v %v", inFile, err)
	}
	out, err := os.Create(outFile)
	if err != nil {
		log.Fatalf("Failed to create output file %q: %v %v", outFile, err)
	}
	defer func() {
		err := out.Close()
		if err != nil {
			log.Fatalf("Failed to close output file %q: %v %v", outFile, err)
		}
	}()
	err = t.Execute(out, data)
	if err != nil {
		log.Fatalf("Failed to substitute template file %q: %v %v", inFile, err)
	}
}

// build the zip package return its name
func buildZip(dir string) string {
	// Now build the zip
	run("cp", "-a", "../MANUAL.txt", filepath.Join(dir, "README.txt"))
	run("cp", "-a", "../MANUAL.html", filepath.Join(dir, "README.html"))
	run("cp", "-a", "../rclone.1", dir)
	if *gitLog != "" {
		run("cp", "-a", *gitLog, dir)
	}
	zip := dir + ".zip"
	run("zip", "-r9", zip, dir)
	return zip
}

// Build .deb and .rpm packages
//
// It returns a list of artifacts it has made
func buildDebAndRpm(dir, version, goarch string) []string {
	// Make internal version number acceptable to .deb and .rpm
	pkgVersion := version[1:]
	pkgVersion = strings.Replace(pkgVersion, "β", "-beta", -1)
	pkgVersion = strings.Replace(pkgVersion, "-", ".", -1)

	// Make nfpm.yaml from the template
	substitute("../bin/nfpm.yaml", path.Join(dir, "nfpm.yaml"), map[string]string{
		"Version": pkgVersion,
		"Arch":    goarch,
	})

	// build them
	var artifacts []string
	for _, pkg := range []string{".deb", ".rpm"} {
		artifact := dir + pkg
		run("bash", "-c", "cd "+dir+" && nfpm -f nfpm.yaml pkg -t ../"+artifact)
		artifacts = append(artifacts, artifact)
	}

	return artifacts
}

// build the binary in dir
func compileArch(version, goos, goarch, dir string) {
	log.Printf("Compiling %s/%s", goos, goarch)
	output := filepath.Join(dir, "rclone")
	if goos == "windows" {
		output += ".exe"
	}
	err := os.MkdirAll(dir, 0777)
	if err != nil {
		log.Printf("Failed to mkdir: %v", err)
	}
	args := []string{
		"go", "build",
		"--ldflags", "-s -X github.com/artpar/rclone/fs.Version=" + version,
		"-i",
		"-o", output,
		"-tags", *tags,
		"..",
	}
	env := []string{
		"GOOS=" + goos,
		"GOARCH=" + goarch,
	}
	if !*cgo {
		env = append(env, "CGO_ENABLED=0")
	} else {
		env = append(env, "CGO_ENABLED=1")
	}
	if flags, ok := archFlags[goarch]; ok {
		env = append(env, flags...)
	}
	runEnv(args, env)
	if !*compileOnly {
		artifacts := []string{buildZip(dir)}
		// build a .deb and .rpm if appropriate
		if goos == "linux" {
			artifacts = append(artifacts, buildDebAndRpm(dir, version, goarch)...)
		}
		if *copyAs != "" {
			for _, artifact := range artifacts {
				run("ln", artifact, strings.Replace(artifact, "-"+version, "-"+*copyAs, 1))
			}
		}
		// tidy up
		run("rm", "-rf", dir)
	}
	log.Printf("Done compiling %s/%s", goos, goarch)
}

func compile(version string) {
	start := time.Now()
	wg := new(sync.WaitGroup)
	run := make(chan func(), *parallel)
	for i := 0; i < *parallel; i++ {
		wg.Add(1)
		go func() {
			defer wg.Done()
			for f := range run {
				f()
			}
		}()
	}
	includeRe, err := regexp.Compile(*include)
	if err != nil {
		log.Printf("Bad -include regexp: %v", err)
	}
	excludeRe, err := regexp.Compile(*exclude)
	if err != nil {
		log.Printf("Bad -exclude regexp: %v", err)
	}
	compiled := 0
	for _, osarch := range osarches {
		if excludeRe.MatchString(osarch) || !includeRe.MatchString(osarch) {
			continue
		}
		parts := strings.Split(osarch, "/")
		if len(parts) != 2 {
			log.Printf("Bad osarch %q", osarch)
		}
		goos, goarch := parts[0], parts[1]
		userGoos := goos
		if goos == "darwin" {
			userGoos = "osx"
		}
		dir := filepath.Join("rclone-" + version + "-" + userGoos + "-" + goarch)
		run <- func() {
			compileArch(version, goos, goarch, dir)
		}
		compiled++
	}
	close(run)
	wg.Wait()
	log.Printf("Compiled %d arches in %v", compiled, time.Since(start))
}

func main() {
	flag.Parse()
	args := flag.Args()
	if len(args) != 1 {
		log.Printf("Syntax: %s <version>", os.Args[0])
	}
	version := args[0]
	if !*noClean {
		run("rm", "-rf", "build")
		run("mkdir", "build")
	}
<<<<<<< HEAD
	err := os.Chdir("build")
	if err != nil {
		log.Printf("Couldn't cd into build dir: %v", err)
	}
	err = ioutil.WriteFile("version.txt", []byte(fmt.Sprintf("rclone %s\n", version)), 0666)
=======
	chdir("build")
	err := ioutil.WriteFile("version.txt", []byte(fmt.Sprintf("rclone %s\n", version)), 0666)
>>>>>>> 0865e389
	if err != nil {
		log.Fatalf("Couldn't write version.txt: %v", err)
	}
	compile(version)
}<|MERGE_RESOLUTION|>--- conflicted
+++ resolved
@@ -266,18 +266,10 @@
 		run("rm", "-rf", "build")
 		run("mkdir", "build")
 	}
-<<<<<<< HEAD
-	err := os.Chdir("build")
-	if err != nil {
-		log.Printf("Couldn't cd into build dir: %v", err)
-	}
-	err = ioutil.WriteFile("version.txt", []byte(fmt.Sprintf("rclone %s\n", version)), 0666)
-=======
 	chdir("build")
 	err := ioutil.WriteFile("version.txt", []byte(fmt.Sprintf("rclone %s\n", version)), 0666)
->>>>>>> 0865e389
-	if err != nil {
-		log.Fatalf("Couldn't write version.txt: %v", err)
+	if err != nil {
+		log.Printf("Couldn't write version.txt: %v", err)
 	}
 	compile(version)
 }