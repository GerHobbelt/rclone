--- conflicted
+++ resolved
@@ -199,10 +199,10 @@
 		},
 		"StringFileInfo": M{
 			"CompanyName":      "https://rclone.org",
-			"ProductName":      "Rclone",
+			"ProductName":      "Rclone (Fclone Modded)",
 			"FileDescription":  "Rsync for cloud storage",
-			"InternalName":     "rclone",
-			"OriginalFilename": "rclone.exe",
+			"InternalName":     "fclone",
+			"OriginalFilename": "fclone.exe",
 			"LegalCopyright":   "The Rclone Authors",
 			"FileVersion":      version,
 			"ProductVersion":   version,
@@ -281,11 +281,7 @@
 // build the binary in dir returning success or failure
 func compileArch(version, goos, goarch, dir string) bool {
 	log.Printf("Compiling %s/%s", goos, goarch)
-<<<<<<< HEAD
 	output := filepath.Join(dir, "fclone")
-=======
-	output := filepath.Join(dir, "gclone")
->>>>>>> 7c1e83d4
 	if goos == "windows" {
 		output += ".exe"
 		sysoPath := buildWindowsResourceSyso(goarch, version)
